/* 
  Valid and invalid code is mixed together to validate recovery logic. It can even contain ** * *** **.
*/

param myString string
//@[6:14) [no-unused-params (Warning)] Parameter is declared but never used. (CodeDescription: bicep core(https://aka.ms/bicep/linter/no-unused-params)) |myString|
wrong
//@[0:5) [BCP007 (Error)] This declaration type is not recognized. Specify a parameter, variable, resource, or output declaration. (CodeDescription: none) |wrong|

param myInt int
//@[6:11) [no-unused-params (Warning)] Parameter is declared but never used. (CodeDescription: bicep core(https://aka.ms/bicep/linter/no-unused-params)) |myInt|
param
//@[5:5) [BCP013 (Error)] Expected a parameter identifier at this location. (CodeDescription: none) ||
//@[5:5) [no-unused-params (Warning)] Parameter is declared but never used. (CodeDescription: bicep core(https://aka.ms/bicep/linter/no-unused-params)) ||

param 3
//@[6:7) [BCP013 (Error)] Expected a parameter identifier at this location. (CodeDescription: none) |3|
//@[6:7) [no-unused-params (Warning)] Parameter is declared but never used. (CodeDescription: bicep core(https://aka.ms/bicep/linter/no-unused-params)) |3|
//@[7:7) [BCP014 (Error)] Expected a parameter type at this location. Please specify one of the following types: "array", "bool", "int", "object", "string". (CodeDescription: none) ||
param % string
//@[6:7) [BCP013 (Error)] Expected a parameter identifier at this location. (CodeDescription: none) |%|
//@[6:7) [no-unused-params (Warning)] Parameter is declared but never used. (CodeDescription: bicep core(https://aka.ms/bicep/linter/no-unused-params)) |%|
param % string 3 = 's'
<<<<<<< HEAD
//@[6:7) [BCP013 (Error)] Expected a parameter identifier at this location. (CodeDescription: none) |%|
//@[6:7) [no-unused-params (Warning)] Parameter is declared but never used. (CodeDescription: bicep core(https://aka.ms/bicep/linter/no-unused-params)) |%|
//@[15:16) [BCP008 (Error)] Expected the "=" token, a parameter modifier, or a newline at this location. (CodeDescription: none) |3|
=======
//@[6:7) [BCP013 (Error)] Expected a parameter identifier at this location. |%|
//@[6:7) [no-unused-params (Warning)] Parameter is declared but never used.\nSee https://aka.ms/bicep/linter/no-unused-params |%|
//@[15:16) [BCP008 (Error)] Expected the "=" token, or a newline at this location. |3|
>>>>>>> 0000f3b7

param myBool bool
//@[6:12) [no-unused-params (Warning)] Parameter is declared but never used. (CodeDescription: bicep core(https://aka.ms/bicep/linter/no-unused-params)) |myBool|

param missingType
//@[6:17) [no-unused-params (Warning)] Parameter is declared but never used. (CodeDescription: bicep core(https://aka.ms/bicep/linter/no-unused-params)) |missingType|
//@[17:17) [BCP014 (Error)] Expected a parameter type at this location. Please specify one of the following types: "array", "bool", "int", "object", "string". (CodeDescription: none) ||

// space after identifier #completionTest(32) -> paramTypes
param missingTypeWithSpaceAfter 
//@[6:31) [no-unused-params (Warning)] Parameter is declared but never used. (CodeDescription: bicep core(https://aka.ms/bicep/linter/no-unused-params)) |missingTypeWithSpaceAfter|
//@[32:32) [BCP014 (Error)] Expected a parameter type at this location. Please specify one of the following types: "array", "bool", "int", "object", "string". (CodeDescription: none) ||

// tab after identifier #completionTest(30) -> paramTypes
param missingTypeWithTabAfter	
//@[6:29) [no-unused-params (Warning)] Parameter is declared but never used. (CodeDescription: bicep core(https://aka.ms/bicep/linter/no-unused-params)) |missingTypeWithTabAfter|
//@[30:30) [BCP014 (Error)] Expected a parameter type at this location. Please specify one of the following types: "array", "bool", "int", "object", "string". (CodeDescription: none) ||

// #completionTest(20) -> paramTypes
param trailingSpace  
//@[6:19) [no-unused-params (Warning)] Parameter is declared but never used. (CodeDescription: bicep core(https://aka.ms/bicep/linter/no-unused-params)) |trailingSpace|
//@[21:21) [BCP014 (Error)] Expected a parameter type at this location. Please specify one of the following types: "array", "bool", "int", "object", "string". (CodeDescription: none) ||

// partial type #completionTest(18, 19, 20, 21) -> paramTypes
param partialType str
//@[6:17) [no-unused-params (Warning)] Parameter is declared but never used. (CodeDescription: bicep core(https://aka.ms/bicep/linter/no-unused-params)) |partialType|
//@[18:21) [BCP031 (Error)] The parameter type is not valid. Please specify one of the following types: "array", "bool", "int", "object", "string". (CodeDescription: none) |str|

param malformedType 44
//@[6:19) [no-unused-params (Warning)] Parameter is declared but never used. (CodeDescription: bicep core(https://aka.ms/bicep/linter/no-unused-params)) |malformedType|
//@[20:22) [BCP014 (Error)] Expected a parameter type at this location. Please specify one of the following types: "array", "bool", "int", "object", "string". (CodeDescription: none) |44|

// malformed type but type check should still happen
param malformedType2 44 = f
//@[6:20) [no-unused-params (Warning)] Parameter is declared but never used. (CodeDescription: bicep core(https://aka.ms/bicep/linter/no-unused-params)) |malformedType2|
//@[21:23) [BCP014 (Error)] Expected a parameter type at this location. Please specify one of the following types: "array", "bool", "int", "object", "string". (CodeDescription: none) |44|
//@[26:27) [BCP057 (Error)] The name "f" does not exist in the current context. (CodeDescription: none) |f|

// malformed type but type check should still happen
<<<<<<< HEAD
param malformedModifier 44 {
//@[6:23) [no-unused-params (Warning)] Parameter is declared but never used. (CodeDescription: bicep core(https://aka.ms/bicep/linter/no-unused-params)) |malformedModifier|
//@[24:26) [BCP014 (Error)] Expected a parameter type at this location. Please specify one of the following types: "array", "bool", "int", "object", "string". (CodeDescription: none) |44|
//@[27:44) [BCP161 (Info)] Parameter modifiers are deprecated and will be removed in a future release. Use decorators instead. (CodeDescription: bicep(https://aka.ms/BicepSpecParams)) |{\n  secure: 's'\n}|
  secure: 's'
//@[10:13) [BCP036 (Error)] The property "secure" expected a value of type "bool" but the provided value is of type "'s'". (CodeDescription: none) |'s'|
}
=======
@secure('s')
//@[7:12) [BCP071 (Error)] Expected 0 arguments, but got 1. |('s')|
param malformedModifier 44
//@[6:23) [no-unused-params (Warning)] Parameter is declared but never used.\nSee https://aka.ms/bicep/linter/no-unused-params |malformedModifier|
//@[24:26) [BCP014 (Error)] Expected a parameter type at this location. Please specify one of the following types: "array", "bool", "int", "object", "string". |44|
>>>>>>> 0000f3b7

param myString2 string = 'string value'
//@[6:15) [no-unused-params (Warning)] Parameter is declared but never used. (CodeDescription: bicep core(https://aka.ms/bicep/linter/no-unused-params)) |myString2|

param wrongDefaultValue string = 42
//@[6:23) [no-unused-params (Warning)] Parameter is declared but never used. (CodeDescription: bicep core(https://aka.ms/bicep/linter/no-unused-params)) |wrongDefaultValue|
//@[33:35) [BCP027 (Error)] The parameter expects a default value of type "string" but provided value is of type "int". (CodeDescription: none) |42|

param myInt2 int = 42
//@[6:12) [no-unused-params (Warning)] Parameter is declared but never used. (CodeDescription: bicep core(https://aka.ms/bicep/linter/no-unused-params)) |myInt2|
param noValueAfterColon int =   
//@[6:23) [no-unused-params (Warning)] Parameter is declared but never used. (CodeDescription: bicep core(https://aka.ms/bicep/linter/no-unused-params)) |noValueAfterColon|
//@[32:32) [BCP009 (Error)] Expected a literal value, an array, an object, a parenthesized expression, or a function call at this location. (CodeDescription: none) ||

param myTruth bool = 'not a boolean'
//@[6:13) [no-unused-params (Warning)] Parameter is declared but never used. (CodeDescription: bicep core(https://aka.ms/bicep/linter/no-unused-params)) |myTruth|
//@[21:36) [BCP027 (Error)] The parameter expects a default value of type "bool" but provided value is of type "'not a boolean'". (CodeDescription: none) |'not a boolean'|
param myFalsehood bool = 'false'
//@[6:17) [no-unused-params (Warning)] Parameter is declared but never used. (CodeDescription: bicep core(https://aka.ms/bicep/linter/no-unused-params)) |myFalsehood|
//@[25:32) [BCP027 (Error)] The parameter expects a default value of type "bool" but provided value is of type "'false'". (CodeDescription: none) |'false'|

param wrongAssignmentToken string: 'hello'
<<<<<<< HEAD
//@[6:26) [no-unused-params (Warning)] Parameter is declared but never used. (CodeDescription: bicep core(https://aka.ms/bicep/linter/no-unused-params)) |wrongAssignmentToken|
//@[33:34) [BCP008 (Error)] Expected the "=" token, a parameter modifier, or a newline at this location. (CodeDescription: none) |:|
=======
//@[6:26) [no-unused-params (Warning)] Parameter is declared but never used.\nSee https://aka.ms/bicep/linter/no-unused-params |wrongAssignmentToken|
//@[33:34) [BCP008 (Error)] Expected the "=" token, or a newline at this location. |:|
>>>>>>> 0000f3b7

param WhySoLongWhySoLongWhySoLongWhySoLongWhySoLongWhySoLongWhySoLongWhySoLongWhySoLongWhySoLongWhySoLongWhySoLongWhySoLongWhySoLongWhySoLongWhySoLongWhySoLongWhySoLongWhySoLongWhySoLongWhySoLongWhySoLongWhySoLongWhySoLongWhySoLongWhySoLongWhySoLongWhySoLongWhySoLong string = 'why not?'
//@[6:267) [no-unused-params (Warning)] Parameter is declared but never used. (CodeDescription: bicep core(https://aka.ms/bicep/linter/no-unused-params)) |WhySoLongWhySoLongWhySoLongWhySoLongWhySoLongWhySoLongWhySoLongWhySoLongWhySoLongWhySoLongWhySoLongWhySoLongWhySoLongWhySoLongWhySoLongWhySoLongWhySoLongWhySoLongWhySoLongWhySoLongWhySoLongWhySoLongWhySoLongWhySoLongWhySoLongWhySoLongWhySoLongWhySoLongWhySoLong|
//@[6:267) [BCP024 (Error)] The identifier exceeds the limit of 255. Reduce the length of the identifier. (CodeDescription: none) |WhySoLongWhySoLongWhySoLongWhySoLongWhySoLongWhySoLongWhySoLongWhySoLongWhySoLongWhySoLongWhySoLongWhySoLongWhySoLongWhySoLongWhySoLongWhySoLongWhySoLongWhySoLongWhySoLongWhySoLongWhySoLongWhySoLongWhySoLongWhySoLongWhySoLongWhySoLongWhySoLongWhySoLongWhySoLong|

// #completionTest(28,29) -> boolPlusSymbols
param boolCompletions bool = 
//@[6:21) [no-unused-params (Warning)] Parameter is declared but never used. (CodeDescription: bicep core(https://aka.ms/bicep/linter/no-unused-params)) |boolCompletions|
//@[29:29) [BCP009 (Error)] Expected a literal value, an array, an object, a parenthesized expression, or a function call at this location. (CodeDescription: none) ||

// #completionTest(30,31) -> arrayPlusSymbols
param arrayCompletions array = 
//@[6:22) [no-unused-params (Warning)] Parameter is declared but never used. (CodeDescription: bicep core(https://aka.ms/bicep/linter/no-unused-params)) |arrayCompletions|
//@[31:31) [BCP009 (Error)] Expected a literal value, an array, an object, a parenthesized expression, or a function call at this location. (CodeDescription: none) ||

// #completionTest(32,33) -> objectPlusSymbols
param objectCompletions object = 
//@[6:23) [no-unused-params (Warning)] Parameter is declared but never used. (CodeDescription: bicep core(https://aka.ms/bicep/linter/no-unused-params)) |objectCompletions|
//@[33:33) [BCP009 (Error)] Expected a literal value, an array, an object, a parenthesized expression, or a function call at this location. (CodeDescription: none) ||

// badly escaped string
param wrongType fluffyBunny = 'what's up doc?'
//@[6:15) [BCP028 (Error)] Identifier "wrongType" is declared multiple times. Remove or rename the duplicates. (CodeDescription: none) |wrongType|
//@[6:15) [no-unused-params (Warning)] Parameter is declared but never used. (CodeDescription: bicep core(https://aka.ms/bicep/linter/no-unused-params)) |wrongType|
//@[16:27) [BCP031 (Error)] The parameter type is not valid. Please specify one of the following types: "array", "bool", "int", "object", "string". (CodeDescription: none) |fluffyBunny|
//@[36:37) [BCP019 (Error)] Expected a new line character at this location. (CodeDescription: none) |s|
//@[45:46) [BCP004 (Error)] The string at this location is not terminated due to an unexpected new line character. (CodeDescription: none) |'|

// invalid escape
param wrongType fluffyBunny = 'what\s up doc?'
//@[6:15) [BCP028 (Error)] Identifier "wrongType" is declared multiple times. Remove or rename the duplicates. (CodeDescription: none) |wrongType|
//@[6:15) [no-unused-params (Warning)] Parameter is declared but never used. (CodeDescription: bicep core(https://aka.ms/bicep/linter/no-unused-params)) |wrongType|
//@[16:27) [BCP031 (Error)] The parameter type is not valid. Please specify one of the following types: "array", "bool", "int", "object", "string". (CodeDescription: none) |fluffyBunny|
//@[35:37) [BCP006 (Error)] The specified escape sequence is not recognized. Only the following escape sequences are allowed: "\$", "\'", "\\", "\n", "\r", "\t", "\u{...}". (CodeDescription: none) |\s|

// unterminated string 
param wrongType fluffyBunny = 'what\'s up doc?
//@[6:15) [BCP028 (Error)] Identifier "wrongType" is declared multiple times. Remove or rename the duplicates. (CodeDescription: none) |wrongType|
//@[6:15) [no-unused-params (Warning)] Parameter is declared but never used. (CodeDescription: bicep core(https://aka.ms/bicep/linter/no-unused-params)) |wrongType|
//@[16:27) [BCP031 (Error)] The parameter type is not valid. Please specify one of the following types: "array", "bool", "int", "object", "string". (CodeDescription: none) |fluffyBunny|
//@[30:46) [BCP004 (Error)] The string at this location is not terminated due to an unexpected new line character. (CodeDescription: none) |'what\'s up doc?|

// unterminated interpolated string
param wrongType fluffyBunny = 'what\'s ${
//@[6:15) [BCP028 (Error)] Identifier "wrongType" is declared multiple times. Remove or rename the duplicates. (CodeDescription: none) |wrongType|
//@[6:15) [no-unused-params (Warning)] Parameter is declared but never used. (CodeDescription: bicep core(https://aka.ms/bicep/linter/no-unused-params)) |wrongType|
//@[16:27) [BCP031 (Error)] The parameter type is not valid. Please specify one of the following types: "array", "bool", "int", "object", "string". (CodeDescription: none) |fluffyBunny|
//@[41:41) [BCP009 (Error)] Expected a literal value, an array, an object, a parenthesized expression, or a function call at this location. (CodeDescription: none) ||
//@[41:41) [BCP004 (Error)] The string at this location is not terminated due to an unexpected new line character. (CodeDescription: none) ||
param wrongType fluffyBunny = 'what\'s ${up
//@[6:15) [BCP028 (Error)] Identifier "wrongType" is declared multiple times. Remove or rename the duplicates. (CodeDescription: none) |wrongType|
//@[6:15) [no-unused-params (Warning)] Parameter is declared but never used. (CodeDescription: bicep core(https://aka.ms/bicep/linter/no-unused-params)) |wrongType|
//@[16:27) [BCP031 (Error)] The parameter type is not valid. Please specify one of the following types: "array", "bool", "int", "object", "string". (CodeDescription: none) |fluffyBunny|
//@[43:43) [BCP004 (Error)] The string at this location is not terminated due to an unexpected new line character. (CodeDescription: none) ||
param wrongType fluffyBunny = 'what\'s ${up}
//@[6:15) [BCP028 (Error)] Identifier "wrongType" is declared multiple times. Remove or rename the duplicates. (CodeDescription: none) |wrongType|
//@[6:15) [no-unused-params (Warning)] Parameter is declared but never used. (CodeDescription: bicep core(https://aka.ms/bicep/linter/no-unused-params)) |wrongType|
//@[16:27) [BCP031 (Error)] The parameter type is not valid. Please specify one of the following types: "array", "bool", "int", "object", "string". (CodeDescription: none) |fluffyBunny|
//@[43:44) [BCP004 (Error)] The string at this location is not terminated due to an unexpected new line character. (CodeDescription: none) |}|
param wrongType fluffyBunny = 'what\'s ${'up
//@[6:15) [BCP028 (Error)] Identifier "wrongType" is declared multiple times. Remove or rename the duplicates. (CodeDescription: none) |wrongType|
//@[6:15) [no-unused-params (Warning)] Parameter is declared but never used. (CodeDescription: bicep core(https://aka.ms/bicep/linter/no-unused-params)) |wrongType|
//@[16:27) [BCP031 (Error)] The parameter type is not valid. Please specify one of the following types: "array", "bool", "int", "object", "string". (CodeDescription: none) |fluffyBunny|
//@[41:44) [BCP004 (Error)] The string at this location is not terminated due to an unexpected new line character. (CodeDescription: none) |'up|
//@[44:44) [BCP004 (Error)] The string at this location is not terminated due to an unexpected new line character. (CodeDescription: none) ||

// unterminated nested interpolated string
param wrongType fluffyBunny = 'what\'s ${'up${
//@[6:15) [BCP028 (Error)] Identifier "wrongType" is declared multiple times. Remove or rename the duplicates. (CodeDescription: none) |wrongType|
//@[6:15) [no-unused-params (Warning)] Parameter is declared but never used. (CodeDescription: bicep core(https://aka.ms/bicep/linter/no-unused-params)) |wrongType|
//@[16:27) [BCP031 (Error)] The parameter type is not valid. Please specify one of the following types: "array", "bool", "int", "object", "string". (CodeDescription: none) |fluffyBunny|
//@[46:46) [BCP009 (Error)] Expected a literal value, an array, an object, a parenthesized expression, or a function call at this location. (CodeDescription: none) ||
//@[46:46) [BCP004 (Error)] The string at this location is not terminated due to an unexpected new line character. (CodeDescription: none) ||
param wrongType fluffyBunny = 'what\'s ${'up${
//@[6:15) [BCP028 (Error)] Identifier "wrongType" is declared multiple times. Remove or rename the duplicates. (CodeDescription: none) |wrongType|
//@[6:15) [no-unused-params (Warning)] Parameter is declared but never used. (CodeDescription: bicep core(https://aka.ms/bicep/linter/no-unused-params)) |wrongType|
//@[16:27) [BCP031 (Error)] The parameter type is not valid. Please specify one of the following types: "array", "bool", "int", "object", "string". (CodeDescription: none) |fluffyBunny|
//@[46:46) [BCP009 (Error)] Expected a literal value, an array, an object, a parenthesized expression, or a function call at this location. (CodeDescription: none) ||
//@[46:46) [BCP004 (Error)] The string at this location is not terminated due to an unexpected new line character. (CodeDescription: none) ||
param wrongType fluffyBunny = 'what\'s ${'up${doc
//@[6:15) [BCP028 (Error)] Identifier "wrongType" is declared multiple times. Remove or rename the duplicates. (CodeDescription: none) |wrongType|
//@[6:15) [no-unused-params (Warning)] Parameter is declared but never used. (CodeDescription: bicep core(https://aka.ms/bicep/linter/no-unused-params)) |wrongType|
//@[16:27) [BCP031 (Error)] The parameter type is not valid. Please specify one of the following types: "array", "bool", "int", "object", "string". (CodeDescription: none) |fluffyBunny|
//@[49:49) [BCP004 (Error)] The string at this location is not terminated due to an unexpected new line character. (CodeDescription: none) ||
param wrongType fluffyBunny = 'what\'s ${'up${doc}
//@[6:15) [BCP028 (Error)] Identifier "wrongType" is declared multiple times. Remove or rename the duplicates. (CodeDescription: none) |wrongType|
//@[6:15) [no-unused-params (Warning)] Parameter is declared but never used. (CodeDescription: bicep core(https://aka.ms/bicep/linter/no-unused-params)) |wrongType|
//@[16:27) [BCP031 (Error)] The parameter type is not valid. Please specify one of the following types: "array", "bool", "int", "object", "string". (CodeDescription: none) |fluffyBunny|
//@[49:50) [BCP004 (Error)] The string at this location is not terminated due to an unexpected new line character. (CodeDescription: none) |}|
//@[50:50) [BCP004 (Error)] The string at this location is not terminated due to an unexpected new line character. (CodeDescription: none) ||
param wrongType fluffyBunny = 'what\'s ${'up${doc}'
//@[6:15) [BCP028 (Error)] Identifier "wrongType" is declared multiple times. Remove or rename the duplicates. (CodeDescription: none) |wrongType|
//@[6:15) [no-unused-params (Warning)] Parameter is declared but never used. (CodeDescription: bicep core(https://aka.ms/bicep/linter/no-unused-params)) |wrongType|
//@[16:27) [BCP031 (Error)] The parameter type is not valid. Please specify one of the following types: "array", "bool", "int", "object", "string". (CodeDescription: none) |fluffyBunny|
//@[51:51) [BCP004 (Error)] The string at this location is not terminated due to an unexpected new line character. (CodeDescription: none) ||
param wrongType fluffyBunny = 'what\'s ${'up${doc}'}?
//@[6:15) [BCP028 (Error)] Identifier "wrongType" is declared multiple times. Remove or rename the duplicates. (CodeDescription: none) |wrongType|
//@[6:15) [no-unused-params (Warning)] Parameter is declared but never used. (CodeDescription: bicep core(https://aka.ms/bicep/linter/no-unused-params)) |wrongType|
//@[16:27) [BCP031 (Error)] The parameter type is not valid. Please specify one of the following types: "array", "bool", "int", "object", "string". (CodeDescription: none) |fluffyBunny|
//@[51:53) [BCP004 (Error)] The string at this location is not terminated due to an unexpected new line character. (CodeDescription: none) |}?|

// object literal inside interpolated string
param wrongType fluffyBunny = '${{this: doesnt}.work}'
//@[6:15) [BCP028 (Error)] Identifier "wrongType" is declared multiple times. Remove or rename the duplicates. (CodeDescription: none) |wrongType|
//@[6:15) [no-unused-params (Warning)] Parameter is declared but never used. (CodeDescription: bicep core(https://aka.ms/bicep/linter/no-unused-params)) |wrongType|
//@[16:27) [BCP031 (Error)] The parameter type is not valid. Please specify one of the following types: "array", "bool", "int", "object", "string". (CodeDescription: none) |fluffyBunny|
//@[33:34) [BCP087 (Error)] Array and object literals are not allowed here. (CodeDescription: none) |{|
//@[53:54) [BCP004 (Error)] The string at this location is not terminated due to an unexpected new line character. (CodeDescription: none) |'|
//@[54:54) [BCP004 (Error)] The string at this location is not terminated due to an unexpected new line character. (CodeDescription: none) ||

// bad interpolated string format
param badInterpolatedString string = 'hello ${}!'
//@[6:27) [no-unused-params (Warning)] Parameter is declared but never used. (CodeDescription: bicep core(https://aka.ms/bicep/linter/no-unused-params)) |badInterpolatedString|
//@[46:49) [BCP009 (Error)] Expected a literal value, an array, an object, a parenthesized expression, or a function call at this location. (CodeDescription: none) |}!'|
param badInterpolatedString2 string = 'hello ${a b c}!'
//@[6:28) [no-unused-params (Warning)] Parameter is declared but never used. (CodeDescription: bicep core(https://aka.ms/bicep/linter/no-unused-params)) |badInterpolatedString2|
//@[49:52) [BCP064 (Error)] Found unexpected tokens in interpolated expression. (CodeDescription: none) |b c|

param wrongType fluffyBunny = 'what\'s up doc?'
//@[6:15) [BCP028 (Error)] Identifier "wrongType" is declared multiple times. Remove or rename the duplicates. (CodeDescription: none) |wrongType|
//@[6:15) [no-unused-params (Warning)] Parameter is declared but never used. (CodeDescription: bicep core(https://aka.ms/bicep/linter/no-unused-params)) |wrongType|
//@[16:27) [BCP031 (Error)] The parameter type is not valid. Please specify one of the following types: "array", "bool", "int", "object", "string". (CodeDescription: none) |fluffyBunny|

// modifier on an invalid type
<<<<<<< HEAD
param someArray arra {
//@[6:15) [no-unused-params (Warning)] Parameter is declared but never used. (CodeDescription: bicep core(https://aka.ms/bicep/linter/no-unused-params)) |someArray|
//@[16:20) [BCP031 (Error)] The parameter type is not valid. Please specify one of the following types: "array", "bool", "int", "object", "string". (CodeDescription: none) |arra|
//@[21:55) [BCP161 (Info)] Parameter modifiers are deprecated and will be removed in a future release. Use decorators instead. (CodeDescription: bicep(https://aka.ms/BicepSpecParams)) |{\n  minLength: 3\n  maxLength: 24\n}|
  minLength: 3
  maxLength: 24
}

@minLength(3)
@maxLength(24)
param someArrayWithDecorator arra
//@[6:28) [no-unused-params (Warning)] Parameter is declared but never used. (CodeDescription: bicep core(https://aka.ms/bicep/linter/no-unused-params)) |someArrayWithDecorator|
//@[29:33) [BCP031 (Error)] The parameter type is not valid. Please specify one of the following types: "array", "bool", "int", "object", "string". (CodeDescription: none) |arra|

// duplicate modifier property
param duplicatedModifierProperty string {
//@[6:32) [no-unused-params (Warning)] Parameter is declared but never used. (CodeDescription: bicep core(https://aka.ms/bicep/linter/no-unused-params)) |duplicatedModifierProperty|
//@[40:74) [BCP161 (Info)] Parameter modifiers are deprecated and will be removed in a future release. Use decorators instead. (CodeDescription: bicep(https://aka.ms/BicepSpecParams)) |{\n  minLength: 3\n  minLength: 24\n}|
  minLength: 3
//@[2:11) [BCP025 (Error)] The property "minLength" is declared multiple times in this object. Remove or rename the duplicate properties. (CodeDescription: none) |minLength|
  minLength: 24
//@[2:11) [BCP025 (Error)] The property "minLength" is declared multiple times in this object. Remove or rename the duplicate properties. (CodeDescription: none) |minLength|
}

// non-existent modifiers
param secureInt int {
//@[6:15) [no-unused-params (Warning)] Parameter is declared but never used. (CodeDescription: bicep core(https://aka.ms/bicep/linter/no-unused-params)) |secureInt|
//@[20:70) [BCP161 (Info)] Parameter modifiers are deprecated and will be removed in a future release. Use decorators instead. (CodeDescription: bicep(https://aka.ms/BicepSpecParams)) |{\n  secure: true\n  minLength: 3\n  maxLength: 123\n}|
  secure: true
//@[2:8) [BCP037 (Error)] The property "secure" is not allowed on objects of type "ParameterModifier<int>". Permissible properties include "allowed", "default", "maxValue", "metadata", "minValue". (CodeDescription: none) |secure|
  minLength: 3
//@[2:11) [BCP037 (Error)] The property "minLength" is not allowed on objects of type "ParameterModifier<int>". Permissible properties include "allowed", "default", "maxValue", "metadata", "minValue". (CodeDescription: none) |minLength|
  maxLength: 123
//@[2:11) [BCP037 (Error)] The property "maxLength" is not allowed on objects of type "ParameterModifier<int>". Permissible properties include "allowed", "default", "maxValue", "metadata", "minValue". (CodeDescription: none) |maxLength|
}
=======
@minLength(3)
@maxLength(24)
param someArray arra
//@[6:15) [no-unused-params (Warning)] Parameter is declared but never used.\nSee https://aka.ms/bicep/linter/no-unused-params |someArray|
//@[16:20) [BCP031 (Error)] The parameter type is not valid. Please specify one of the following types: "array", "bool", "int", "object", "string". |arra|
>>>>>>> 0000f3b7

@secure()
//@[0:9) [BCP124 (Error)] The decorator "secure" can only be attached to targets of type "object | string", but the target has type "int". (CodeDescription: none) |@secure()|
@minLength(3)
//@[0:13) [BCP124 (Error)] The decorator "minLength" can only be attached to targets of type "array | string", but the target has type "int". (CodeDescription: none) |@minLength(3)|
@maxLength(123)
<<<<<<< HEAD
//@[0:15) [BCP124 (Error)] The decorator "maxLength" can only be attached to targets of type "array | string", but the target has type "int". (CodeDescription: none) |@maxLength(123)|
param secureIntWithDecorator int
//@[6:28) [no-unused-params (Warning)] Parameter is declared but never used. (CodeDescription: bicep core(https://aka.ms/bicep/linter/no-unused-params)) |secureIntWithDecorator|

// wrong modifier value types
param wrongIntModifier int {
//@[6:22) [no-unused-params (Warning)] Parameter is declared but never used. (CodeDescription: bicep core(https://aka.ms/bicep/linter/no-unused-params)) |wrongIntModifier|
//@[27:139) [BCP161 (Info)] Parameter modifiers are deprecated and will be removed in a future release. Use decorators instead. (CodeDescription: bicep(https://aka.ms/BicepSpecParams)) |{\n  default: true\n  allowed: [\n    'test'\n    true\n  ]\n  minValue: {\n  }\n  maxValue: [\n  ]\n  metadata: 'wrong'\n}|
  default: true
//@[11:15) [BCP036 (Error)] The property "default" expected a value of type "int" but the provided value is of type "bool". (CodeDescription: none) |true|
  allowed: [
    'test'
//@[4:10) [BCP034 (Error)] The enclosing array expected an item of type "int", but the provided item was of type "'test'". (CodeDescription: none) |'test'|
    true
//@[4:8) [BCP034 (Error)] The enclosing array expected an item of type "int", but the provided item was of type "bool". (CodeDescription: none) |true|
  ]
  minValue: {
//@[12:17) [BCP036 (Error)] The property "minValue" expected a value of type "int" but the provided value is of type "object". (CodeDescription: none) |{\n  }|
  }
  maxValue: [
//@[12:17) [BCP036 (Error)] The property "maxValue" expected a value of type "int" but the provided value is of type "array". (CodeDescription: none) |[\n  ]|
  ]
  metadata: 'wrong'
//@[12:19) [BCP036 (Error)] The property "metadata" expected a value of type "ParameterModifierMetadata" but the provided value is of type "'wrong'". (CodeDescription: none) |'wrong'|
}

=======
//@[0:15) [BCP124 (Error)] The decorator "maxLength" can only be attached to targets of type "array | string", but the target has type "int". |@maxLength(123)|
param secureInt int
//@[6:15) [no-unused-params (Warning)] Parameter is declared but never used.\nSee https://aka.ms/bicep/linter/no-unused-params |secureInt|

// wrong modifier value types
>>>>>>> 0000f3b7
@allowed([
  'test'
//@[2:8) [BCP034 (Error)] The enclosing array expected an item of type "int", but the provided item was of type "'test'". (CodeDescription: none) |'test'|
  true
//@[2:6) [BCP034 (Error)] The enclosing array expected an item of type "int", but the provided item was of type "bool". (CodeDescription: none) |true|
])
@minValue({
//@[10:13) [BCP070 (Error)] Argument of type "object" is not assignable to parameter of type "int". (CodeDescription: none) |{\n}|
})
@maxValue([
//@[10:13) [BCP070 (Error)] Argument of type "array" is not assignable to parameter of type "int". (CodeDescription: none) |[\n]|
])
@metadata('wrong')
<<<<<<< HEAD
//@[10:17) [BCP070 (Error)] Argument of type "'wrong'" is not assignable to parameter of type "object". (CodeDescription: none) |'wrong'|
param wrongIntModifierWithDecorator int = true
//@[6:35) [no-unused-params (Warning)] Parameter is declared but never used. (CodeDescription: bicep core(https://aka.ms/bicep/linter/no-unused-params)) |wrongIntModifierWithDecorator|
//@[42:46) [BCP027 (Error)] The parameter expects a default value of type "int" but provided value is of type "bool". (CodeDescription: none) |true|
=======
//@[10:17) [BCP070 (Error)] Argument of type "'wrong'" is not assignable to parameter of type "object". |'wrong'|
param wrongIntModifier int = true
//@[6:22) [no-unused-params (Warning)] Parameter is declared but never used.\nSee https://aka.ms/bicep/linter/no-unused-params |wrongIntModifier|
//@[29:33) [BCP027 (Error)] The parameter expects a default value of type "int" but provided value is of type "bool". |true|
>>>>>>> 0000f3b7

@metadata(any([]))
//@[10:17) [BCP032 (Error)] The value must be a compile-time constant. (CodeDescription: none) |any([])|
@allowed(any(2))
//@[9:15) [BCP032 (Error)] The value must be a compile-time constant. (CodeDescription: none) |any(2)|
param fatalErrorInIssue1713
//@[6:27) [no-unused-params (Warning)] Parameter is declared but never used. (CodeDescription: bicep core(https://aka.ms/bicep/linter/no-unused-params)) |fatalErrorInIssue1713|
//@[27:27) [BCP014 (Error)] Expected a parameter type at this location. Please specify one of the following types: "array", "bool", "int", "object", "string". (CodeDescription: none) ||

// wrong metadata schema
<<<<<<< HEAD
param wrongMetadataSchema string {
//@[6:25) [no-unused-params (Warning)] Parameter is declared but never used. (CodeDescription: bicep core(https://aka.ms/bicep/linter/no-unused-params)) |wrongMetadataSchema|
//@[33:76) [BCP161 (Info)] Parameter modifiers are deprecated and will be removed in a future release. Use decorators instead. (CodeDescription: bicep(https://aka.ms/BicepSpecParams)) |{\n  metadata: {\n    description: true\n  }\n}|
  metadata: {
    description: true
//@[17:21) [BCP036 (Error)] The property "description" expected a value of type "string" but the provided value is of type "bool". (CodeDescription: none) |true|
  }
}

=======
>>>>>>> 0000f3b7
@metadata({
  description: true
//@[15:19) [BCP036 (Error)] The property "description" expected a value of type "string" but the provided value is of type "bool". (CodeDescription: none) |true|
})
<<<<<<< HEAD
param wrongMetadataSchemaWithDecorator string
//@[6:38) [no-unused-params (Warning)] Parameter is declared but never used. (CodeDescription: bicep core(https://aka.ms/bicep/linter/no-unused-params)) |wrongMetadataSchemaWithDecorator|

// expression in modifier
param expressionInModifier string {
//@[6:26) [no-unused-params (Warning)] Parameter is declared but never used. (CodeDescription: bicep core(https://aka.ms/bicep/linter/no-unused-params)) |expressionInModifier|
//@[34:176) [BCP161 (Info)] Parameter modifiers are deprecated and will be removed in a future release. Use decorators instead. (CodeDescription: bicep(https://aka.ms/BicepSpecParams)) |{\n  // #completionTest(10) -> symbolsPlusParamDefaultFunctions\n  default: 2 + 3\n  maxLength: a + 2\n  minLength: foo()\n  allowed: [\n    i\n  ]\n}|
  // #completionTest(10) -> symbolsPlusParamDefaultFunctions
  default: 2 + 3
  maxLength: a + 2
//@[13:14) [BCP057 (Error)] The name "a" does not exist in the current context. (CodeDescription: none) |a|
  minLength: foo()
//@[13:16) [BCP057 (Error)] The name "foo" does not exist in the current context. (CodeDescription: none) |foo|
  allowed: [
    i
//@[4:5) [BCP057 (Error)] The name "i" does not exist in the current context. (CodeDescription: none) |i|
  ]
}

=======
param wrongMetadataSchema string
//@[6:25) [no-unused-params (Warning)] Parameter is declared but never used.\nSee https://aka.ms/bicep/linter/no-unused-params |wrongMetadataSchema|

// expression in modifier
>>>>>>> 0000f3b7
@maxLength(a + 2)
//@[11:12) [BCP057 (Error)] The name "a" does not exist in the current context. (CodeDescription: none) |a|
@minLength(foo())
//@[11:14) [BCP057 (Error)] The name "foo" does not exist in the current context. (CodeDescription: none) |foo|
@allowed([
  i
//@[2:3) [BCP057 (Error)] The name "i" does not exist in the current context. (CodeDescription: none) |i|
])
<<<<<<< HEAD
param expressionInModifierWithDecorator string = 2 + 3
//@[6:39) [no-unused-params (Warning)] Parameter is declared but never used. (CodeDescription: bicep core(https://aka.ms/bicep/linter/no-unused-params)) |expressionInModifierWithDecorator|
//@[49:54) [BCP027 (Error)] The parameter expects a default value of type "string" but provided value is of type "int". (CodeDescription: none) |2 + 3|

param nonCompileTimeConstant string {
//@[6:28) [no-unused-params (Warning)] Parameter is declared but never used. (CodeDescription: bicep core(https://aka.ms/bicep/linter/no-unused-params)) |nonCompileTimeConstant|
//@[36:122) [BCP161 (Info)] Parameter modifiers are deprecated and will be removed in a future release. Use decorators instead. (CodeDescription: bicep(https://aka.ms/BicepSpecParams)) |{\n  maxLength: 2 + 3\n  minLength: length([])\n  allowed: [\n    resourceGroup().id\n  ]\n}|
  maxLength: 2 + 3
//@[13:18) [BCP032 (Error)] The value must be a compile-time constant. (CodeDescription: none) |2 + 3|
  minLength: length([])
//@[13:23) [BCP032 (Error)] The value must be a compile-time constant. (CodeDescription: none) |length([])|
  allowed: [
    resourceGroup().id
//@[4:22) [BCP032 (Error)] The value must be a compile-time constant. (CodeDescription: none) |resourceGroup().id|
  ]
}
=======
param expressionInModifier string = 2 + 3
//@[6:26) [no-unused-params (Warning)] Parameter is declared but never used.\nSee https://aka.ms/bicep/linter/no-unused-params |expressionInModifier|
//@[36:41) [BCP027 (Error)] The parameter expects a default value of type "string" but provided value is of type "int". |2 + 3|
>>>>>>> 0000f3b7

@maxLength(2 + 3)
//@[11:16) [BCP032 (Error)] The value must be a compile-time constant. (CodeDescription: none) |2 + 3|
@minLength(length([]))
//@[11:21) [BCP032 (Error)] The value must be a compile-time constant. (CodeDescription: none) |length([])|
@allowed([
  resourceGroup().id
//@[2:20) [BCP032 (Error)] The value must be a compile-time constant. (CodeDescription: none) |resourceGroup().id|
])
<<<<<<< HEAD
param nonCompileTimeConstantWithDecorator string
//@[6:41) [no-unused-params (Warning)] Parameter is declared but never used. (CodeDescription: bicep core(https://aka.ms/bicep/linter/no-unused-params)) |nonCompileTimeConstantWithDecorator|


param emptyAllowedString string {
//@[6:24) [no-unused-params (Warning)] Parameter is declared but never used. (CodeDescription: bicep core(https://aka.ms/bicep/linter/no-unused-params)) |emptyAllowedString|
//@[32:49) [BCP161 (Info)] Parameter modifiers are deprecated and will be removed in a future release. Use decorators instead. (CodeDescription: bicep(https://aka.ms/BicepSpecParams)) |{\n  allowed: []\n}|
  allowed: []
//@[11:13) [BCP099 (Error)] The "allowed" array must contain one or more items. (CodeDescription: none) |[]|
}

@allowed([])
//@[9:11) [BCP099 (Error)] The "allowed" array must contain one or more items. (CodeDescription: none) |[]|
param emptyAllowedStringWithDecorator string
//@[6:37) [no-unused-params (Warning)] Parameter is declared but never used. (CodeDescription: bicep core(https://aka.ms/bicep/linter/no-unused-params)) |emptyAllowedStringWithDecorator|

param emptyAllowedInt int {
//@[6:21) [no-unused-params (Warning)] Parameter is declared but never used. (CodeDescription: bicep core(https://aka.ms/bicep/linter/no-unused-params)) |emptyAllowedInt|
//@[26:43) [BCP161 (Info)] Parameter modifiers are deprecated and will be removed in a future release. Use decorators instead. (CodeDescription: bicep(https://aka.ms/BicepSpecParams)) |{\n  allowed: []\n}|
  allowed: []
//@[11:13) [BCP099 (Error)] The "allowed" array must contain one or more items. (CodeDescription: none) |[]|
}

@allowed([])
//@[9:11) [BCP099 (Error)] The "allowed" array must contain one or more items. (CodeDescription: none) |[]|
param emptyAllowedIntWithDecorator int
//@[6:34) [no-unused-params (Warning)] Parameter is declared but never used. (CodeDescription: bicep core(https://aka.ms/bicep/linter/no-unused-params)) |emptyAllowedIntWithDecorator|
=======
param nonCompileTimeConstant string
//@[6:28) [no-unused-params (Warning)] Parameter is declared but never used.\nSee https://aka.ms/bicep/linter/no-unused-params |nonCompileTimeConstant|


@allowed([])
//@[9:11) [BCP099 (Error)] The "allowed" array must contain one or more items. |[]|
param emptyAllowedString string
//@[6:24) [no-unused-params (Warning)] Parameter is declared but never used.\nSee https://aka.ms/bicep/linter/no-unused-params |emptyAllowedString|

@allowed([])
//@[9:11) [BCP099 (Error)] The "allowed" array must contain one or more items. |[]|
param emptyAllowedInt int
//@[6:21) [no-unused-params (Warning)] Parameter is declared but never used.\nSee https://aka.ms/bicep/linter/no-unused-params |emptyAllowedInt|
>>>>>>> 0000f3b7

// 1-cycle in params
param paramDefaultOneCycle string = paramDefaultOneCycle
//@[36:56) [BCP079 (Error)] This expression is referencing its own declaration, which is not allowed. (CodeDescription: none) |paramDefaultOneCycle|

// 2-cycle in params
param paramDefaultTwoCycle1 string = paramDefaultTwoCycle2
//@[37:58) [BCP080 (Error)] The expression is involved in a cycle ("paramDefaultTwoCycle2" -> "paramDefaultTwoCycle1"). (CodeDescription: none) |paramDefaultTwoCycle2|
param paramDefaultTwoCycle2 string = paramDefaultTwoCycle1
//@[37:58) [BCP080 (Error)] The expression is involved in a cycle ("paramDefaultTwoCycle1" -> "paramDefaultTwoCycle2"). (CodeDescription: none) |paramDefaultTwoCycle1|

<<<<<<< HEAD
// 1-cycle in modifier params
param paramModifierOneCycle string {
//@[35:71) [BCP161 (Info)] Parameter modifiers are deprecated and will be removed in a future release. Use decorators instead. (CodeDescription: bicep(https://aka.ms/BicepSpecParams)) |{\n  default: paramModifierOneCycle\n}|
  default: paramModifierOneCycle
//@[11:32) [BCP079 (Error)] This expression is referencing its own declaration, which is not allowed. (CodeDescription: none) |paramModifierOneCycle|
}

// 1-cycle in modifier with non-default property
param paramModifierSelfCycle string {
//@[36:83) [BCP161 (Info)] Parameter modifiers are deprecated and will be removed in a future release. Use decorators instead. (CodeDescription: bicep(https://aka.ms/BicepSpecParams)) |{\n  allowed: [\n    paramModifierSelfCycle\n  ]\n}|
  allowed: [
    paramModifierSelfCycle
//@[4:26) [BCP079 (Error)] This expression is referencing its own declaration, which is not allowed. (CodeDescription: none) |paramModifierSelfCycle|
  ]
}

@allowed([
  paramModifierSelfCycleWithDecorator
//@[2:37) [BCP079 (Error)] This expression is referencing its own declaration, which is not allowed. (CodeDescription: none) |paramModifierSelfCycleWithDecorator|
])
param paramModifierSelfCycleWithDecorator string

// 2-cycle in modifier params
param paramModifierTwoCycle1 string {
//@[36:73) [BCP161 (Info)] Parameter modifiers are deprecated and will be removed in a future release. Use decorators instead. (CodeDescription: bicep(https://aka.ms/BicepSpecParams)) |{\n  default: paramModifierTwoCycle2\n}|
  default: paramModifierTwoCycle2
//@[11:33) [BCP080 (Error)] The expression is involved in a cycle ("paramModifierTwoCycle2" -> "paramModifierTwoCycle1"). (CodeDescription: none) |paramModifierTwoCycle2|
}
param paramModifierTwoCycle2 string {
//@[36:73) [BCP161 (Info)] Parameter modifiers are deprecated and will be removed in a future release. Use decorators instead. (CodeDescription: bicep(https://aka.ms/BicepSpecParams)) |{\n  default: paramModifierTwoCycle1\n}|
  default: paramModifierTwoCycle1
//@[11:33) [BCP080 (Error)] The expression is involved in a cycle ("paramModifierTwoCycle1" -> "paramModifierTwoCycle2"). (CodeDescription: none) |paramModifierTwoCycle1|
}

// 2-cycle mixed param syntaxes
param paramMixedTwoCycle1 string = paramMixedTwoCycle2
//@[35:54) [BCP080 (Error)] The expression is involved in a cycle ("paramMixedTwoCycle2" -> "paramMixedTwoCycle1"). (CodeDescription: none) |paramMixedTwoCycle2|
param paramMixedTwoCycle2 string {
//@[33:67) [BCP161 (Info)] Parameter modifiers are deprecated and will be removed in a future release. Use decorators instead. (CodeDescription: bicep(https://aka.ms/BicepSpecParams)) |{\n  default: paramMixedTwoCycle1\n}|
  default: paramMixedTwoCycle1
//@[11:30) [BCP080 (Error)] The expression is involved in a cycle ("paramMixedTwoCycle1" -> "paramMixedTwoCycle2"). (CodeDescription: none) |paramMixedTwoCycle1|
}
=======
@allowed([
  paramModifierSelfCycle
//@[2:24) [BCP079 (Error)] This expression is referencing its own declaration, which is not allowed. |paramModifierSelfCycle|
])
param paramModifierSelfCycle string
>>>>>>> 0000f3b7

// wrong types of "variable"/identifier access
var sampleVar = 'sample'
resource sampleResource 'Microsoft.Foo/foos@2020-02-02' = {
//@[24:55) [BCP081 (Warning)] Resource type "Microsoft.Foo/foos@2020-02-02" does not have types available. (CodeDescription: none) |'Microsoft.Foo/foos@2020-02-02'|
  name: 'foo'
}
output sampleOutput string = 'hello'

param paramAccessingVar string = concat(sampleVar, 's')
<<<<<<< HEAD
//@[33:55) [prefer-interpolation (Warning)] Use string interpolation instead of the concat function. (CodeDescription: bicep core(https://aka.ms/bicep/linter/prefer-interpolation)) |concat(sampleVar, 's')|
//@[40:49) [BCP072 (Error)] This symbol cannot be referenced here. Only other parameters can be referenced in parameter default values. (CodeDescription: none) |sampleVar|
param paramAccessingVar2 string {
//@[6:24) [no-unused-params (Warning)] Parameter is declared but never used. (CodeDescription: bicep core(https://aka.ms/bicep/linter/no-unused-params)) |paramAccessingVar2|
//@[32:69) [BCP161 (Info)] Parameter modifiers are deprecated and will be removed in a future release. Use decorators instead. (CodeDescription: bicep(https://aka.ms/BicepSpecParams)) |{\n  default: 'foo ${sampleVar} foo'\n}|
  default: 'foo ${sampleVar} foo'
//@[18:27) [BCP072 (Error)] This symbol cannot be referenced here. Only other parameters can be referenced in parameter default values. (CodeDescription: none) |sampleVar|
}

param paramAccessingResource string = sampleResource
//@[6:28) [no-unused-params (Warning)] Parameter is declared but never used. (CodeDescription: bicep core(https://aka.ms/bicep/linter/no-unused-params)) |paramAccessingResource|
//@[38:52) [BCP027 (Error)] The parameter expects a default value of type "string" but provided value is of type "Microsoft.Foo/foos@2020-02-02". (CodeDescription: none) |sampleResource|
//@[38:52) [BCP072 (Error)] This symbol cannot be referenced here. Only other parameters can be referenced in parameter default values. (CodeDescription: none) |sampleResource|
param paramAccessingResource2 string {
//@[6:29) [no-unused-params (Warning)] Parameter is declared but never used. (CodeDescription: bicep core(https://aka.ms/bicep/linter/no-unused-params)) |paramAccessingResource2|
//@[37:89) [BCP161 (Info)] Parameter modifiers are deprecated and will be removed in a future release. Use decorators instead. (CodeDescription: bicep(https://aka.ms/BicepSpecParams)) |{\n  default: base64(sampleResource.properties.foo)\n}|
  default: base64(sampleResource.properties.foo)
//@[18:32) [BCP072 (Error)] This symbol cannot be referenced here. Only other parameters can be referenced in parameter default values. (CodeDescription: none) |sampleResource|
}

param paramAccessingOutput string = sampleOutput
//@[6:26) [no-unused-params (Warning)] Parameter is declared but never used. (CodeDescription: bicep core(https://aka.ms/bicep/linter/no-unused-params)) |paramAccessingOutput|
//@[36:48) [BCP058 (Error)] The name "sampleOutput" is an output. Outputs cannot be referenced in expressions. (CodeDescription: none) |sampleOutput|
param paramAccessingOutput2 string {
//@[6:27) [no-unused-params (Warning)] Parameter is declared but never used. (CodeDescription: bicep core(https://aka.ms/bicep/linter/no-unused-params)) |paramAccessingOutput2|
//@[35:62) [BCP161 (Info)] Parameter modifiers are deprecated and will be removed in a future release. Use decorators instead. (CodeDescription: bicep(https://aka.ms/BicepSpecParams)) |{\n  default: sampleOutput\n}|
  default: sampleOutput
//@[11:23) [BCP058 (Error)] The name "sampleOutput" is an output. Outputs cannot be referenced in expressions. (CodeDescription: none) |sampleOutput|
}

param stringLiteral string {
//@[27:57) [BCP161 (Info)] Parameter modifiers are deprecated and will be removed in a future release. Use decorators instead. (CodeDescription: bicep(https://aka.ms/BicepSpecParams)) |{\n  allowed: [\n    'def'\n  ]\n}|
  allowed: [
    'def'
  ]
}

param stringLiteral2 string {
//@[28:93) [BCP161 (Info)] Parameter modifiers are deprecated and will be removed in a future release. Use decorators instead. (CodeDescription: bicep(https://aka.ms/BicepSpecParams)) |{\n  allowed: [\n    'abc'\n    'def'\n  ]\n  default: stringLiteral\n}|
  allowed: [
    'abc'
    'def'
  ]
  default: stringLiteral
}

param stringLiteral3 string {
//@[6:20) [no-unused-params (Warning)] Parameter is declared but never used. (CodeDescription: bicep core(https://aka.ms/bicep/linter/no-unused-params)) |stringLiteral3|
//@[28:84) [BCP161 (Info)] Parameter modifiers are deprecated and will be removed in a future release. Use decorators instead. (CodeDescription: bicep(https://aka.ms/BicepSpecParams)) |{\n  allowed: [\n    'abc'\n  ]\n  default: stringLiteral2\n}|
  allowed: [
    'abc'
  ]
  default: stringLiteral2
//@[11:25) [BCP036 (Error)] The property "default" expected a value of type "'abc'" but the provided value is of type "'abc' | 'def'". (CodeDescription: none) |stringLiteral2|
}
=======
//@[33:55) [prefer-interpolation (Warning)] Use string interpolation instead of the concat function.\nSee https://aka.ms/bicep/linter/prefer-interpolation |concat(sampleVar, 's')|
//@[40:49) [BCP072 (Error)] This symbol cannot be referenced here. Only other parameters can be referenced in parameter default values. |sampleVar|

param paramAccessingResource string = sampleResource
//@[6:28) [no-unused-params (Warning)] Parameter is declared but never used.\nSee https://aka.ms/bicep/linter/no-unused-params |paramAccessingResource|
//@[38:52) [BCP027 (Error)] The parameter expects a default value of type "string" but provided value is of type "Microsoft.Foo/foos@2020-02-02". |sampleResource|
//@[38:52) [BCP072 (Error)] This symbol cannot be referenced here. Only other parameters can be referenced in parameter default values. |sampleResource|

param paramAccessingOutput string = sampleOutput
//@[6:26) [no-unused-params (Warning)] Parameter is declared but never used.\nSee https://aka.ms/bicep/linter/no-unused-params |paramAccessingOutput|
//@[36:48) [BCP058 (Error)] The name "sampleOutput" is an output. Outputs cannot be referenced in expressions. |sampleOutput|
>>>>>>> 0000f3b7

// #completionTest(6) -> empty
param 
//@[6:6) [BCP013 (Error)] Expected a parameter identifier at this location. (CodeDescription: none) ||
//@[6:6) [no-unused-params (Warning)] Parameter is declared but never used. (CodeDescription: bicep core(https://aka.ms/bicep/linter/no-unused-params)) ||

<<<<<<< HEAD
param stringModifierCompletions string {
//@[6:31) [no-unused-params (Warning)] Parameter is declared but never used. (CodeDescription: bicep core(https://aka.ms/bicep/linter/no-unused-params)) |stringModifierCompletions|
//@[39:101) [BCP161 (Info)] Parameter modifiers are deprecated and will be removed in a future release. Use decorators instead. (CodeDescription: bicep(https://aka.ms/BicepSpecParams)) |{\n  // #completionTest(0,1,2) -> stringModifierProperties\n  \n}|
  // #completionTest(0,1,2) -> stringModifierProperties
  
}

param intModifierCompletions int {
//@[6:28) [no-unused-params (Warning)] Parameter is declared but never used. (CodeDescription: bicep core(https://aka.ms/bicep/linter/no-unused-params)) |intModifierCompletions|
//@[33:92) [BCP161 (Info)] Parameter modifiers are deprecated and will be removed in a future release. Use decorators instead. (CodeDescription: bicep(https://aka.ms/BicepSpecParams)) |{\n  // #completionTest(0,1,2) -> intModifierProperties\n  \n}|
  // #completionTest(0,1,2) -> intModifierProperties
  
}

=======
>>>>>>> 0000f3b7
// #completionTest(46,47) -> justSymbols
param defaultValueOneLinerCompletions string = 
//@[6:37) [no-unused-params (Warning)] Parameter is declared but never used. (CodeDescription: bicep core(https://aka.ms/bicep/linter/no-unused-params)) |defaultValueOneLinerCompletions|
//@[47:47) [BCP009 (Error)] Expected a literal value, an array, an object, a parenthesized expression, or a function call at this location. (CodeDescription: none) ||

<<<<<<< HEAD
param defaultValueCompletions string {
//@[6:29) [no-unused-params (Warning)] Parameter is declared but never used. (CodeDescription: bicep core(https://aka.ms/bicep/linter/no-unused-params)) |defaultValueCompletions|
//@[37:396) [BCP161 (Info)] Parameter modifiers are deprecated and will be removed in a future release. Use decorators instead. (CodeDescription: bicep(https://aka.ms/BicepSpecParams)) |{\n  allowed: [\n    'one'\n    'two'\n    'three'\n    // #completionTest(0,1,2,3,4) -> oneTwoThree\n    \n  ]\n  // #completionTest(10,11) -> oneTwoThreePlusSymbols\n  default: \n  \n  // #completionTest(9,10) -> booleanValues\n  secure: \n\n  metadata: {\n    // #completionTest(0,1,2,3) -> description\n    \n  }\n  // #completionTest(0,1,2) -> stringLengthConstraints\n  \n}|
  allowed: [
    'one'
    'two'
    'three'
    // #completionTest(0,1,2,3,4) -> oneTwoThree
    
  ]
  // #completionTest(10,11) -> oneTwoThreePlusSymbols
  default: 
//@[11:11) [BCP009 (Error)] Expected a literal value, an array, an object, a parenthesized expression, or a function call at this location. (CodeDescription: none) ||
  
  // #completionTest(9,10) -> booleanValues
  secure: 
//@[10:10) [BCP009 (Error)] Expected a literal value, an array, an object, a parenthesized expression, or a function call at this location. (CodeDescription: none) ||

  metadata: {
    // #completionTest(0,1,2,3) -> description
    
  }
  // #completionTest(0,1,2) -> stringLengthConstraints
  
}

// invalid comma separator (array)
param commaOne string {
//@[6:14) [no-unused-params (Warning)] Parameter is declared but never used. (CodeDescription: bicep core(https://aka.ms/bicep/linter/no-unused-params)) |commaOne|
//@[22:174) [BCP161 (Info)] Parameter modifiers are deprecated and will be removed in a future release. Use decorators instead. (CodeDescription: bicep(https://aka.ms/BicepSpecParams)) |{\n    metadata: {\n      description: 'Name of Virtual Machine'\n    }\n    secure: true\n    allowed: [\n      'abc',\n      'def'\n    ]\n    default: 'abc'\n}|
    metadata: {
      description: 'Name of Virtual Machine'
    }
    secure: true
    allowed: [
      'abc',
//@[11:12) [BCP106 (Error)] Expected a new line character at this location. Commas are not used as separator delimiters. (CodeDescription: none) |,|
      'def'
    ]
    default: 'abc'
}

=======
// invalid comma separator (array)
>>>>>>> 0000f3b7
@metadata({
  description: 'Name of Virtual Machine'
})
@allowed([
  'abc',
//@[7:8) [BCP106 (Error)] Expected a new line character at this location. Commas are not used as separator delimiters. (CodeDescription: none) |,|
  'def'
])
<<<<<<< HEAD
param commaOneWithDecorator string
//@[6:27) [no-unused-params (Warning)] Parameter is declared but never used. (CodeDescription: bicep core(https://aka.ms/bicep/linter/no-unused-params)) |commaOneWithDecorator|

// invalid comma separator (object)
param commaTwo string {
//@[6:14) [no-unused-params (Warning)] Parameter is declared but never used. (CodeDescription: bicep core(https://aka.ms/bicep/linter/no-unused-params)) |commaTwo|
//@[22:174) [BCP161 (Info)] Parameter modifiers are deprecated and will be removed in a future release. Use decorators instead. (CodeDescription: bicep(https://aka.ms/BicepSpecParams)) |{\n    metadata: {\n      description: 'Name of Virtual Machine'\n    },\n    secure: true\n    allowed: [\n      'abc'\n      'def'\n    ]\n    default: 'abc'\n}|
    metadata: {
      description: 'Name of Virtual Machine'
    },
//@[5:6) [BCP106 (Error)] Expected a new line character at this location. Commas are not used as separator delimiters. (CodeDescription: none) |,|
    secure: true
    allowed: [
      'abc'
      'def'
    ]
    default: 'abc'
}
=======
param commaOne string
//@[6:14) [no-unused-params (Warning)] Parameter is declared but never used.\nSee https://aka.ms/bicep/linter/no-unused-params |commaOne|
>>>>>>> 0000f3b7

@secure
//@[1:7) [BCP063 (Error)] The name "secure" is not a parameter, variable, resource or module. (CodeDescription: none) |secure|
@
//@[1:1) [BCP123 (Error)] Expected a namespace or decorator name at this location. (CodeDescription: none) ||
@&& xxx
//@[1:3) [BCP123 (Error)] Expected a namespace or decorator name at this location. (CodeDescription: none) |&&|
@sys
//@[1:4) [BCP141 (Error)] The expression cannot be used as a decorator as it is not callable. (CodeDescription: none) |sys|
@paramAccessingVar
//@[1:18) [BCP141 (Error)] The expression cannot be used as a decorator as it is not callable. (CodeDescription: none) |paramAccessingVar|
param incompleteDecorators string
//@[6:26) [no-unused-params (Warning)] Parameter is declared but never used. (CodeDescription: bicep core(https://aka.ms/bicep/linter/no-unused-params)) |incompleteDecorators|

@concat(1, 2)
<<<<<<< HEAD
//@[1:7) [BCP152 (Error)] Function "concat" cannot be used as a decorator. (CodeDescription: none) |concat|
//@[1:13) [prefer-interpolation (Warning)] Use string interpolation instead of the concat function. (CodeDescription: bicep core(https://aka.ms/bicep/linter/prefer-interpolation)) |concat(1, 2)|
=======
//@[1:7) [BCP152 (Error)] Function "concat" cannot be used as a decorator. |concat|
>>>>>>> 0000f3b7
@sys.concat('a', 'b')
//@[5:11) [BCP152 (Error)] Function "concat" cannot be used as a decorator. (CodeDescription: none) |concat|
@secure()
// wrong target type
@minValue(20)
<<<<<<< HEAD
//@[0:13) [BCP124 (Error)] The decorator "minValue" can only be attached to targets of type "int", but the target has type "string". (CodeDescription: none) |@minValue(20)|
param someString string {
//@[6:16) [no-unused-params (Warning)] Parameter is declared but never used. (CodeDescription: bicep core(https://aka.ms/bicep/linter/no-unused-params)) |someString|
//@[24:25) [BCP131 (Error)] Parameter modifiers and decorators cannot be used together. Please use decorators only. (CodeDescription: none) |{|
	// using decorators and modifier at the same time
    secure: true
}
=======
//@[0:13) [BCP124 (Error)] The decorator "minValue" can only be attached to targets of type "int", but the target has type "string". |@minValue(20)|
param someString string
//@[6:16) [no-unused-params (Warning)] Parameter is declared but never used.\nSee https://aka.ms/bicep/linter/no-unused-params |someString|
>>>>>>> 0000f3b7

@allowed([
    true
//@[4:8) [BCP034 (Error)] The enclosing array expected an item of type "int", but the provided item was of type "bool". (CodeDescription: none) |true|
    10
    'foo'
//@[4:9) [BCP034 (Error)] The enclosing array expected an item of type "int", but the provided item was of type "'foo'". (CodeDescription: none) |'foo'|
])
@secure()
//@[0:9) [BCP124 (Error)] The decorator "secure" can only be attached to targets of type "object | string", but the target has type "int". (CodeDescription: none) |@secure()|
// #completionTest(1, 2, 3) -> intParameterDecoratorsPlusNamespace
@  
//@[3:3) [BCP123 (Error)] Expected a namespace or decorator name at this location. (CodeDescription: none) ||
// #completionTest(5, 6) -> intParameterDecorators
@sys.   
//@[8:8) [BCP020 (Error)] Expected a function or property name at this location. (CodeDescription: none) ||
param someInteger int = 20
//@[6:17) [no-unused-params (Warning)] Parameter is declared but never used. (CodeDescription: bicep core(https://aka.ms/bicep/linter/no-unused-params)) |someInteger|
//@[22:26) [secure-parameter-default (Warning)] Secure parameters should not have hardcoded defaults (except for empty or newGuid()). (CodeDescription: bicep core(https://aka.ms/bicep/linter/secure-parameter-default)) |= 20|

@allowed([], [], 2)
//@[8:19) [BCP071 (Error)] Expected 1 argument, but got 3. (CodeDescription: none) |([], [], 2)|
// #completionTest(4) -> empty
@az.
//@[4:4) [BCP020 (Error)] Expected a function or property name at this location. (CodeDescription: none) ||
param tooManyArguments1 int = 20
//@[6:23) [no-unused-params (Warning)] Parameter is declared but never used. (CodeDescription: bicep core(https://aka.ms/bicep/linter/no-unused-params)) |tooManyArguments1|

@metadata({}, {}, true)
//@[9:23) [BCP071 (Error)] Expected 1 argument, but got 3. (CodeDescription: none) |({}, {}, true)|
// #completionTest(2) -> stringParameterDecoratorsPlusNamespace
@m
//@[1:2) [BCP057 (Error)] The name "m" does not exist in the current context. (CodeDescription: none) |m|
// #completionTest(1, 2, 3) -> stringParameterDecoratorsPlusNamespace
@   
//@[4:4) [BCP123 (Error)] Expected a namespace or decorator name at this location. (CodeDescription: none) ||
// #completionTest(5) -> stringParameterDecorators
@sys.
//@[5:5) [BCP020 (Error)] Expected a function or property name at this location. (CodeDescription: none) ||
param tooManyArguments2 string
//@[6:23) [no-unused-params (Warning)] Parameter is declared but never used. (CodeDescription: bicep core(https://aka.ms/bicep/linter/no-unused-params)) |tooManyArguments2|

@description(sys.concat(2))
//@[13:26) [BCP032 (Error)] The value must be a compile-time constant. (CodeDescription: none) |sys.concat(2)|
@allowed([for thing in []: 's'])
//@[9:31) [BCP032 (Error)] The value must be a compile-time constant. (CodeDescription: none) |[for thing in []: 's']|
//@[10:13) [BCP138 (Error)] For-expressions are not supported in this context. For-expressions may be used as values of resource, module, variable, and output declarations, or values of resource and module properties. (CodeDescription: none) |for|
param nonConstantInDecorator string
//@[6:28) [no-unused-params (Warning)] Parameter is declared but never used. (CodeDescription: bicep core(https://aka.ms/bicep/linter/no-unused-params)) |nonConstantInDecorator|

@minValue(-length('s'))
//@[11:22) [BCP032 (Error)] The value must be a compile-time constant. (CodeDescription: none) |length('s')|
@metadata({
  bool: !true
//@[8:13) [BCP032 (Error)] The value must be a compile-time constant. (CodeDescription: none) |!true|
//@[8:13) [BCP032 (Error)] The value must be a compile-time constant. (CodeDescription: none) |!true|
})
param unaryMinusOnFunction int
//@[6:26) [no-unused-params (Warning)] Parameter is declared but never used. (CodeDescription: bicep core(https://aka.ms/bicep/linter/no-unused-params)) |unaryMinusOnFunction|

@minLength(1)
//@[0:13) [BCP166 (Error)] Duplicate "minLength" decorator. (CodeDescription: none) |@minLength(1)|
@minLength(2)
//@[0:13) [BCP166 (Error)] Duplicate "minLength" decorator. (CodeDescription: none) |@minLength(2)|
@secure()
@maxLength(3)
//@[0:13) [BCP166 (Error)] Duplicate "maxLength" decorator. (CodeDescription: none) |@maxLength(3)|
@maxLength(4)
//@[0:13) [BCP166 (Error)] Duplicate "maxLength" decorator. (CodeDescription: none) |@maxLength(4)|
param duplicateDecorators string
//@[6:25) [no-unused-params (Warning)] Parameter is declared but never used. (CodeDescription: bicep core(https://aka.ms/bicep/linter/no-unused-params)) |duplicateDecorators|

@minLength(-1)
//@[11:13) [BCP168 (Error)] Length must not be a negative value. (CodeDescription: none) |-1|
@maxLength(-100)
//@[11:15) [BCP168 (Error)] Length must not be a negative value. (CodeDescription: none) |-100|
param invalidLength string
//@[6:19) [no-unused-params (Warning)] Parameter is declared but never used. (CodeDescription: bicep core(https://aka.ms/bicep/linter/no-unused-params)) |invalidLength|

<<<<<<< HEAD

param invalidPermutation array {
//@[6:24) [no-unused-params (Warning)] Parameter is declared but never used. (CodeDescription: bicep core(https://aka.ms/bicep/linter/no-unused-params)) |invalidPermutation|
//@[31:402) [BCP161 (Info)] Parameter modifiers are deprecated and will be removed in a future release. Use decorators instead. (CodeDescription: bicep(https://aka.ms/BicepSpecParams)) |{\n    default: [\n\t\t'foobar'\n\t\ttrue\n        100\n\t]\n    allowed: [\n\t\t'Microsoft.AnalysisServices/servers'\n\t\t'Microsoft.ApiManagement/service'\n\t\t'Microsoft.Network/applicationGateways'\n\t\t'Microsoft.Automation/automationAccounts'\n\t\t'Microsoft.ContainerInstance/containerGroups'\n\t\t'Microsoft.ContainerRegistry/registries'\n\t\t'Microsoft.ContainerService/managedClusters'\n    ]\n}|
    default: [
		'foobar'
//@[2:10) [BCP034 (Error)] The enclosing array expected an item of type "'Microsoft.AnalysisServices/servers' | 'Microsoft.ApiManagement/service' | 'Microsoft.Automation/automationAccounts' | 'Microsoft.ContainerInstance/containerGroups' | 'Microsoft.ContainerRegistry/registries' | 'Microsoft.ContainerService/managedClusters' | 'Microsoft.Network/applicationGateways'", but the provided item was of type "'foobar'". (CodeDescription: none) |'foobar'|
		true
//@[2:6) [BCP034 (Error)] The enclosing array expected an item of type "'Microsoft.AnalysisServices/servers' | 'Microsoft.ApiManagement/service' | 'Microsoft.Automation/automationAccounts' | 'Microsoft.ContainerInstance/containerGroups' | 'Microsoft.ContainerRegistry/registries' | 'Microsoft.ContainerService/managedClusters' | 'Microsoft.Network/applicationGateways'", but the provided item was of type "bool". (CodeDescription: none) |true|
        100
//@[8:11) [BCP034 (Error)] The enclosing array expected an item of type "'Microsoft.AnalysisServices/servers' | 'Microsoft.ApiManagement/service' | 'Microsoft.Automation/automationAccounts' | 'Microsoft.ContainerInstance/containerGroups' | 'Microsoft.ContainerRegistry/registries' | 'Microsoft.ContainerService/managedClusters' | 'Microsoft.Network/applicationGateways'", but the provided item was of type "int". (CodeDescription: none) |100|
	]
    allowed: [
		'Microsoft.AnalysisServices/servers'
		'Microsoft.ApiManagement/service'
		'Microsoft.Network/applicationGateways'
		'Microsoft.Automation/automationAccounts'
		'Microsoft.ContainerInstance/containerGroups'
		'Microsoft.ContainerRegistry/registries'
		'Microsoft.ContainerService/managedClusters'
    ]
}

=======
>>>>>>> 0000f3b7
@allowed([
	'Microsoft.AnalysisServices/servers'
	'Microsoft.ApiManagement/service'
	'Microsoft.Network/applicationGateways'
	'Microsoft.Automation/automationAccounts'
	'Microsoft.ContainerInstance/containerGroups'
	'Microsoft.ContainerRegistry/registries'
	'Microsoft.ContainerService/managedClusters'
])
<<<<<<< HEAD
param invalidPermutationWithDecorator array = [
//@[6:37) [no-unused-params (Warning)] Parameter is declared but never used. (CodeDescription: bicep core(https://aka.ms/bicep/linter/no-unused-params)) |invalidPermutationWithDecorator|
=======
param invalidPermutation array = [
//@[6:24) [no-unused-params (Warning)] Parameter is declared but never used.\nSee https://aka.ms/bicep/linter/no-unused-params |invalidPermutation|
>>>>>>> 0000f3b7
	'foobar'
//@[1:9) [BCP034 (Error)] The enclosing array expected an item of type "'Microsoft.AnalysisServices/servers' | 'Microsoft.ApiManagement/service' | 'Microsoft.Automation/automationAccounts' | 'Microsoft.ContainerInstance/containerGroups' | 'Microsoft.ContainerRegistry/registries' | 'Microsoft.ContainerService/managedClusters' | 'Microsoft.Network/applicationGateways'", but the provided item was of type "'foobar'". (CodeDescription: none) |'foobar'|
	true
//@[1:5) [BCP034 (Error)] The enclosing array expected an item of type "'Microsoft.AnalysisServices/servers' | 'Microsoft.ApiManagement/service' | 'Microsoft.Automation/automationAccounts' | 'Microsoft.ContainerInstance/containerGroups' | 'Microsoft.ContainerRegistry/registries' | 'Microsoft.ContainerService/managedClusters' | 'Microsoft.Network/applicationGateways'", but the provided item was of type "bool". (CodeDescription: none) |true|
    100
//@[4:7) [BCP034 (Error)] The enclosing array expected an item of type "'Microsoft.AnalysisServices/servers' | 'Microsoft.ApiManagement/service' | 'Microsoft.Automation/automationAccounts' | 'Microsoft.ContainerInstance/containerGroups' | 'Microsoft.ContainerRegistry/registries' | 'Microsoft.ContainerService/managedClusters' | 'Microsoft.Network/applicationGateways'", but the provided item was of type "int". (CodeDescription: none) |100|
]

<<<<<<< HEAD
param invalidDefaultWithAllowedArray array {
//@[6:36) [no-unused-params (Warning)] Parameter is declared but never used. (CodeDescription: bicep core(https://aka.ms/bicep/linter/no-unused-params)) |invalidDefaultWithAllowedArray|
//@[43:266) [BCP161 (Info)] Parameter modifiers are deprecated and will be removed in a future release. Use decorators instead. (CodeDescription: bicep(https://aka.ms/BicepSpecParams)) |{\n    default: true\n    allowed: [\n\t\t[\n\t\t\t'Microsoft.AnalysisServices/servers'\n\t\t\t'Microsoft.ApiManagement/service'\n\t\t]\n\t\t[\n\t\t\t'Microsoft.Network/applicationGateways'\n\t\t\t'Microsoft.Automation/automationAccounts'\n\t\t]\n    ]\n}|
    default: true
//@[13:17) [BCP036 (Error)] The property "default" expected a value of type "array" but the provided value is of type "bool". (CodeDescription: none) |true|
    allowed: [
		[
			'Microsoft.AnalysisServices/servers'
			'Microsoft.ApiManagement/service'
		]
		[
			'Microsoft.Network/applicationGateways'
			'Microsoft.Automation/automationAccounts'
		]
    ]
}


=======
>>>>>>> 0000f3b7
@allowed([
	[
		'Microsoft.AnalysisServices/servers'
		'Microsoft.ApiManagement/service'
	]
	[
		'Microsoft.Network/applicationGateways'
		'Microsoft.Automation/automationAccounts'
	]
])
param invalidDefaultWithAllowedArrayDecorator array = true
//@[6:45) [no-unused-params (Warning)] Parameter is declared but never used. (CodeDescription: bicep core(https://aka.ms/bicep/linter/no-unused-params)) |invalidDefaultWithAllowedArrayDecorator|
//@[54:58) [BCP027 (Error)] The parameter expects a default value of type "array" but provided value is of type "bool". (CodeDescription: none) |true|

// unterminated multi-line comment
/*    
//@[0:7) [BCP002 (Error)] The multi-line comment at this location is not terminated. Terminate it with the */ character sequence. (CodeDescription: none) |/*    \n|
<|MERGE_RESOLUTION|>--- conflicted
+++ resolved
@@ -3,467 +3,290 @@
 */
 
 param myString string
-//@[6:14) [no-unused-params (Warning)] Parameter is declared but never used. (CodeDescription: bicep core(https://aka.ms/bicep/linter/no-unused-params)) |myString|
+//@[6:14) [no-unused-params (Warning)] Parameter is declared but never used.\nSee https://aka.ms/bicep/linter/no-unused-params |myString|
 wrong
-//@[0:5) [BCP007 (Error)] This declaration type is not recognized. Specify a parameter, variable, resource, or output declaration. (CodeDescription: none) |wrong|
+//@[0:5) [BCP007 (Error)] This declaration type is not recognized. Specify a parameter, variable, resource, or output declaration. |wrong|
 
 param myInt int
-//@[6:11) [no-unused-params (Warning)] Parameter is declared but never used. (CodeDescription: bicep core(https://aka.ms/bicep/linter/no-unused-params)) |myInt|
+//@[6:11) [no-unused-params (Warning)] Parameter is declared but never used.\nSee https://aka.ms/bicep/linter/no-unused-params |myInt|
 param
-//@[5:5) [BCP013 (Error)] Expected a parameter identifier at this location. (CodeDescription: none) ||
-//@[5:5) [no-unused-params (Warning)] Parameter is declared but never used. (CodeDescription: bicep core(https://aka.ms/bicep/linter/no-unused-params)) ||
+//@[5:5) [BCP013 (Error)] Expected a parameter identifier at this location. ||
+//@[5:5) [no-unused-params (Warning)] Parameter is declared but never used.\nSee https://aka.ms/bicep/linter/no-unused-params ||
 
 param 3
-//@[6:7) [BCP013 (Error)] Expected a parameter identifier at this location. (CodeDescription: none) |3|
-//@[6:7) [no-unused-params (Warning)] Parameter is declared but never used. (CodeDescription: bicep core(https://aka.ms/bicep/linter/no-unused-params)) |3|
-//@[7:7) [BCP014 (Error)] Expected a parameter type at this location. Please specify one of the following types: "array", "bool", "int", "object", "string". (CodeDescription: none) ||
+//@[6:7) [BCP013 (Error)] Expected a parameter identifier at this location. |3|
+//@[6:7) [no-unused-params (Warning)] Parameter is declared but never used.\nSee https://aka.ms/bicep/linter/no-unused-params |3|
+//@[7:7) [BCP014 (Error)] Expected a parameter type at this location. Please specify one of the following types: "array", "bool", "int", "object", "string". ||
 param % string
-//@[6:7) [BCP013 (Error)] Expected a parameter identifier at this location. (CodeDescription: none) |%|
-//@[6:7) [no-unused-params (Warning)] Parameter is declared but never used. (CodeDescription: bicep core(https://aka.ms/bicep/linter/no-unused-params)) |%|
+//@[6:7) [BCP013 (Error)] Expected a parameter identifier at this location. |%|
+//@[6:7) [no-unused-params (Warning)] Parameter is declared but never used.\nSee https://aka.ms/bicep/linter/no-unused-params |%|
 param % string 3 = 's'
-<<<<<<< HEAD
-//@[6:7) [BCP013 (Error)] Expected a parameter identifier at this location. (CodeDescription: none) |%|
-//@[6:7) [no-unused-params (Warning)] Parameter is declared but never used. (CodeDescription: bicep core(https://aka.ms/bicep/linter/no-unused-params)) |%|
-//@[15:16) [BCP008 (Error)] Expected the "=" token, a parameter modifier, or a newline at this location. (CodeDescription: none) |3|
-=======
 //@[6:7) [BCP013 (Error)] Expected a parameter identifier at this location. |%|
 //@[6:7) [no-unused-params (Warning)] Parameter is declared but never used.\nSee https://aka.ms/bicep/linter/no-unused-params |%|
 //@[15:16) [BCP008 (Error)] Expected the "=" token, or a newline at this location. |3|
->>>>>>> 0000f3b7
 
 param myBool bool
-//@[6:12) [no-unused-params (Warning)] Parameter is declared but never used. (CodeDescription: bicep core(https://aka.ms/bicep/linter/no-unused-params)) |myBool|
+//@[6:12) [no-unused-params (Warning)] Parameter is declared but never used.\nSee https://aka.ms/bicep/linter/no-unused-params |myBool|
 
 param missingType
-//@[6:17) [no-unused-params (Warning)] Parameter is declared but never used. (CodeDescription: bicep core(https://aka.ms/bicep/linter/no-unused-params)) |missingType|
-//@[17:17) [BCP014 (Error)] Expected a parameter type at this location. Please specify one of the following types: "array", "bool", "int", "object", "string". (CodeDescription: none) ||
+//@[6:17) [no-unused-params (Warning)] Parameter is declared but never used.\nSee https://aka.ms/bicep/linter/no-unused-params |missingType|
+//@[17:17) [BCP014 (Error)] Expected a parameter type at this location. Please specify one of the following types: "array", "bool", "int", "object", "string". ||
 
 // space after identifier #completionTest(32) -> paramTypes
 param missingTypeWithSpaceAfter 
-//@[6:31) [no-unused-params (Warning)] Parameter is declared but never used. (CodeDescription: bicep core(https://aka.ms/bicep/linter/no-unused-params)) |missingTypeWithSpaceAfter|
-//@[32:32) [BCP014 (Error)] Expected a parameter type at this location. Please specify one of the following types: "array", "bool", "int", "object", "string". (CodeDescription: none) ||
+//@[6:31) [no-unused-params (Warning)] Parameter is declared but never used.\nSee https://aka.ms/bicep/linter/no-unused-params |missingTypeWithSpaceAfter|
+//@[32:32) [BCP014 (Error)] Expected a parameter type at this location. Please specify one of the following types: "array", "bool", "int", "object", "string". ||
 
 // tab after identifier #completionTest(30) -> paramTypes
 param missingTypeWithTabAfter	
-//@[6:29) [no-unused-params (Warning)] Parameter is declared but never used. (CodeDescription: bicep core(https://aka.ms/bicep/linter/no-unused-params)) |missingTypeWithTabAfter|
-//@[30:30) [BCP014 (Error)] Expected a parameter type at this location. Please specify one of the following types: "array", "bool", "int", "object", "string". (CodeDescription: none) ||
+//@[6:29) [no-unused-params (Warning)] Parameter is declared but never used.\nSee https://aka.ms/bicep/linter/no-unused-params |missingTypeWithTabAfter|
+//@[30:30) [BCP014 (Error)] Expected a parameter type at this location. Please specify one of the following types: "array", "bool", "int", "object", "string". ||
 
 // #completionTest(20) -> paramTypes
 param trailingSpace  
-//@[6:19) [no-unused-params (Warning)] Parameter is declared but never used. (CodeDescription: bicep core(https://aka.ms/bicep/linter/no-unused-params)) |trailingSpace|
-//@[21:21) [BCP014 (Error)] Expected a parameter type at this location. Please specify one of the following types: "array", "bool", "int", "object", "string". (CodeDescription: none) ||
+//@[6:19) [no-unused-params (Warning)] Parameter is declared but never used.\nSee https://aka.ms/bicep/linter/no-unused-params |trailingSpace|
+//@[21:21) [BCP014 (Error)] Expected a parameter type at this location. Please specify one of the following types: "array", "bool", "int", "object", "string". ||
 
 // partial type #completionTest(18, 19, 20, 21) -> paramTypes
 param partialType str
-//@[6:17) [no-unused-params (Warning)] Parameter is declared but never used. (CodeDescription: bicep core(https://aka.ms/bicep/linter/no-unused-params)) |partialType|
-//@[18:21) [BCP031 (Error)] The parameter type is not valid. Please specify one of the following types: "array", "bool", "int", "object", "string". (CodeDescription: none) |str|
+//@[6:17) [no-unused-params (Warning)] Parameter is declared but never used.\nSee https://aka.ms/bicep/linter/no-unused-params |partialType|
+//@[18:21) [BCP031 (Error)] The parameter type is not valid. Please specify one of the following types: "array", "bool", "int", "object", "string". |str|
 
 param malformedType 44
-//@[6:19) [no-unused-params (Warning)] Parameter is declared but never used. (CodeDescription: bicep core(https://aka.ms/bicep/linter/no-unused-params)) |malformedType|
-//@[20:22) [BCP014 (Error)] Expected a parameter type at this location. Please specify one of the following types: "array", "bool", "int", "object", "string". (CodeDescription: none) |44|
+//@[6:19) [no-unused-params (Warning)] Parameter is declared but never used.\nSee https://aka.ms/bicep/linter/no-unused-params |malformedType|
+//@[20:22) [BCP014 (Error)] Expected a parameter type at this location. Please specify one of the following types: "array", "bool", "int", "object", "string". |44|
 
 // malformed type but type check should still happen
 param malformedType2 44 = f
-//@[6:20) [no-unused-params (Warning)] Parameter is declared but never used. (CodeDescription: bicep core(https://aka.ms/bicep/linter/no-unused-params)) |malformedType2|
-//@[21:23) [BCP014 (Error)] Expected a parameter type at this location. Please specify one of the following types: "array", "bool", "int", "object", "string". (CodeDescription: none) |44|
-//@[26:27) [BCP057 (Error)] The name "f" does not exist in the current context. (CodeDescription: none) |f|
+//@[6:20) [no-unused-params (Warning)] Parameter is declared but never used.\nSee https://aka.ms/bicep/linter/no-unused-params |malformedType2|
+//@[21:23) [BCP014 (Error)] Expected a parameter type at this location. Please specify one of the following types: "array", "bool", "int", "object", "string". |44|
+//@[26:27) [BCP057 (Error)] The name "f" does not exist in the current context. |f|
 
 // malformed type but type check should still happen
-<<<<<<< HEAD
-param malformedModifier 44 {
-//@[6:23) [no-unused-params (Warning)] Parameter is declared but never used. (CodeDescription: bicep core(https://aka.ms/bicep/linter/no-unused-params)) |malformedModifier|
-//@[24:26) [BCP014 (Error)] Expected a parameter type at this location. Please specify one of the following types: "array", "bool", "int", "object", "string". (CodeDescription: none) |44|
-//@[27:44) [BCP161 (Info)] Parameter modifiers are deprecated and will be removed in a future release. Use decorators instead. (CodeDescription: bicep(https://aka.ms/BicepSpecParams)) |{\n  secure: 's'\n}|
-  secure: 's'
-//@[10:13) [BCP036 (Error)] The property "secure" expected a value of type "bool" but the provided value is of type "'s'". (CodeDescription: none) |'s'|
-}
-=======
 @secure('s')
 //@[7:12) [BCP071 (Error)] Expected 0 arguments, but got 1. |('s')|
 param malformedModifier 44
 //@[6:23) [no-unused-params (Warning)] Parameter is declared but never used.\nSee https://aka.ms/bicep/linter/no-unused-params |malformedModifier|
 //@[24:26) [BCP014 (Error)] Expected a parameter type at this location. Please specify one of the following types: "array", "bool", "int", "object", "string". |44|
->>>>>>> 0000f3b7
 
 param myString2 string = 'string value'
-//@[6:15) [no-unused-params (Warning)] Parameter is declared but never used. (CodeDescription: bicep core(https://aka.ms/bicep/linter/no-unused-params)) |myString2|
+//@[6:15) [no-unused-params (Warning)] Parameter is declared but never used.\nSee https://aka.ms/bicep/linter/no-unused-params |myString2|
 
 param wrongDefaultValue string = 42
-//@[6:23) [no-unused-params (Warning)] Parameter is declared but never used. (CodeDescription: bicep core(https://aka.ms/bicep/linter/no-unused-params)) |wrongDefaultValue|
-//@[33:35) [BCP027 (Error)] The parameter expects a default value of type "string" but provided value is of type "int". (CodeDescription: none) |42|
+//@[6:23) [no-unused-params (Warning)] Parameter is declared but never used.\nSee https://aka.ms/bicep/linter/no-unused-params |wrongDefaultValue|
+//@[33:35) [BCP027 (Error)] The parameter expects a default value of type "string" but provided value is of type "int". |42|
 
 param myInt2 int = 42
-//@[6:12) [no-unused-params (Warning)] Parameter is declared but never used. (CodeDescription: bicep core(https://aka.ms/bicep/linter/no-unused-params)) |myInt2|
+//@[6:12) [no-unused-params (Warning)] Parameter is declared but never used.\nSee https://aka.ms/bicep/linter/no-unused-params |myInt2|
 param noValueAfterColon int =   
-//@[6:23) [no-unused-params (Warning)] Parameter is declared but never used. (CodeDescription: bicep core(https://aka.ms/bicep/linter/no-unused-params)) |noValueAfterColon|
-//@[32:32) [BCP009 (Error)] Expected a literal value, an array, an object, a parenthesized expression, or a function call at this location. (CodeDescription: none) ||
+//@[6:23) [no-unused-params (Warning)] Parameter is declared but never used.\nSee https://aka.ms/bicep/linter/no-unused-params |noValueAfterColon|
+//@[32:32) [BCP009 (Error)] Expected a literal value, an array, an object, a parenthesized expression, or a function call at this location. ||
 
 param myTruth bool = 'not a boolean'
-//@[6:13) [no-unused-params (Warning)] Parameter is declared but never used. (CodeDescription: bicep core(https://aka.ms/bicep/linter/no-unused-params)) |myTruth|
-//@[21:36) [BCP027 (Error)] The parameter expects a default value of type "bool" but provided value is of type "'not a boolean'". (CodeDescription: none) |'not a boolean'|
+//@[6:13) [no-unused-params (Warning)] Parameter is declared but never used.\nSee https://aka.ms/bicep/linter/no-unused-params |myTruth|
+//@[21:36) [BCP027 (Error)] The parameter expects a default value of type "bool" but provided value is of type "'not a boolean'". |'not a boolean'|
 param myFalsehood bool = 'false'
-//@[6:17) [no-unused-params (Warning)] Parameter is declared but never used. (CodeDescription: bicep core(https://aka.ms/bicep/linter/no-unused-params)) |myFalsehood|
-//@[25:32) [BCP027 (Error)] The parameter expects a default value of type "bool" but provided value is of type "'false'". (CodeDescription: none) |'false'|
+//@[6:17) [no-unused-params (Warning)] Parameter is declared but never used.\nSee https://aka.ms/bicep/linter/no-unused-params |myFalsehood|
+//@[25:32) [BCP027 (Error)] The parameter expects a default value of type "bool" but provided value is of type "'false'". |'false'|
 
 param wrongAssignmentToken string: 'hello'
-<<<<<<< HEAD
-//@[6:26) [no-unused-params (Warning)] Parameter is declared but never used. (CodeDescription: bicep core(https://aka.ms/bicep/linter/no-unused-params)) |wrongAssignmentToken|
-//@[33:34) [BCP008 (Error)] Expected the "=" token, a parameter modifier, or a newline at this location. (CodeDescription: none) |:|
-=======
 //@[6:26) [no-unused-params (Warning)] Parameter is declared but never used.\nSee https://aka.ms/bicep/linter/no-unused-params |wrongAssignmentToken|
 //@[33:34) [BCP008 (Error)] Expected the "=" token, or a newline at this location. |:|
->>>>>>> 0000f3b7
 
 param WhySoLongWhySoLongWhySoLongWhySoLongWhySoLongWhySoLongWhySoLongWhySoLongWhySoLongWhySoLongWhySoLongWhySoLongWhySoLongWhySoLongWhySoLongWhySoLongWhySoLongWhySoLongWhySoLongWhySoLongWhySoLongWhySoLongWhySoLongWhySoLongWhySoLongWhySoLongWhySoLongWhySoLongWhySoLong string = 'why not?'
-//@[6:267) [no-unused-params (Warning)] Parameter is declared but never used. (CodeDescription: bicep core(https://aka.ms/bicep/linter/no-unused-params)) |WhySoLongWhySoLongWhySoLongWhySoLongWhySoLongWhySoLongWhySoLongWhySoLongWhySoLongWhySoLongWhySoLongWhySoLongWhySoLongWhySoLongWhySoLongWhySoLongWhySoLongWhySoLongWhySoLongWhySoLongWhySoLongWhySoLongWhySoLongWhySoLongWhySoLongWhySoLongWhySoLongWhySoLongWhySoLong|
-//@[6:267) [BCP024 (Error)] The identifier exceeds the limit of 255. Reduce the length of the identifier. (CodeDescription: none) |WhySoLongWhySoLongWhySoLongWhySoLongWhySoLongWhySoLongWhySoLongWhySoLongWhySoLongWhySoLongWhySoLongWhySoLongWhySoLongWhySoLongWhySoLongWhySoLongWhySoLongWhySoLongWhySoLongWhySoLongWhySoLongWhySoLongWhySoLongWhySoLongWhySoLongWhySoLongWhySoLongWhySoLongWhySoLong|
+//@[6:267) [no-unused-params (Warning)] Parameter is declared but never used.\nSee https://aka.ms/bicep/linter/no-unused-params |WhySoLongWhySoLongWhySoLongWhySoLongWhySoLongWhySoLongWhySoLongWhySoLongWhySoLongWhySoLongWhySoLongWhySoLongWhySoLongWhySoLongWhySoLongWhySoLongWhySoLongWhySoLongWhySoLongWhySoLongWhySoLongWhySoLongWhySoLongWhySoLongWhySoLongWhySoLongWhySoLongWhySoLongWhySoLong|
+//@[6:267) [BCP024 (Error)] The identifier exceeds the limit of 255. Reduce the length of the identifier. |WhySoLongWhySoLongWhySoLongWhySoLongWhySoLongWhySoLongWhySoLongWhySoLongWhySoLongWhySoLongWhySoLongWhySoLongWhySoLongWhySoLongWhySoLongWhySoLongWhySoLongWhySoLongWhySoLongWhySoLongWhySoLongWhySoLongWhySoLongWhySoLongWhySoLongWhySoLongWhySoLongWhySoLongWhySoLong|
 
 // #completionTest(28,29) -> boolPlusSymbols
 param boolCompletions bool = 
-//@[6:21) [no-unused-params (Warning)] Parameter is declared but never used. (CodeDescription: bicep core(https://aka.ms/bicep/linter/no-unused-params)) |boolCompletions|
-//@[29:29) [BCP009 (Error)] Expected a literal value, an array, an object, a parenthesized expression, or a function call at this location. (CodeDescription: none) ||
+//@[6:21) [no-unused-params (Warning)] Parameter is declared but never used.\nSee https://aka.ms/bicep/linter/no-unused-params |boolCompletions|
+//@[29:29) [BCP009 (Error)] Expected a literal value, an array, an object, a parenthesized expression, or a function call at this location. ||
 
 // #completionTest(30,31) -> arrayPlusSymbols
 param arrayCompletions array = 
-//@[6:22) [no-unused-params (Warning)] Parameter is declared but never used. (CodeDescription: bicep core(https://aka.ms/bicep/linter/no-unused-params)) |arrayCompletions|
-//@[31:31) [BCP009 (Error)] Expected a literal value, an array, an object, a parenthesized expression, or a function call at this location. (CodeDescription: none) ||
+//@[6:22) [no-unused-params (Warning)] Parameter is declared but never used.\nSee https://aka.ms/bicep/linter/no-unused-params |arrayCompletions|
+//@[31:31) [BCP009 (Error)] Expected a literal value, an array, an object, a parenthesized expression, or a function call at this location. ||
 
 // #completionTest(32,33) -> objectPlusSymbols
 param objectCompletions object = 
-//@[6:23) [no-unused-params (Warning)] Parameter is declared but never used. (CodeDescription: bicep core(https://aka.ms/bicep/linter/no-unused-params)) |objectCompletions|
-//@[33:33) [BCP009 (Error)] Expected a literal value, an array, an object, a parenthesized expression, or a function call at this location. (CodeDescription: none) ||
+//@[6:23) [no-unused-params (Warning)] Parameter is declared but never used.\nSee https://aka.ms/bicep/linter/no-unused-params |objectCompletions|
+//@[33:33) [BCP009 (Error)] Expected a literal value, an array, an object, a parenthesized expression, or a function call at this location. ||
 
 // badly escaped string
 param wrongType fluffyBunny = 'what's up doc?'
-//@[6:15) [BCP028 (Error)] Identifier "wrongType" is declared multiple times. Remove or rename the duplicates. (CodeDescription: none) |wrongType|
-//@[6:15) [no-unused-params (Warning)] Parameter is declared but never used. (CodeDescription: bicep core(https://aka.ms/bicep/linter/no-unused-params)) |wrongType|
-//@[16:27) [BCP031 (Error)] The parameter type is not valid. Please specify one of the following types: "array", "bool", "int", "object", "string". (CodeDescription: none) |fluffyBunny|
-//@[36:37) [BCP019 (Error)] Expected a new line character at this location. (CodeDescription: none) |s|
-//@[45:46) [BCP004 (Error)] The string at this location is not terminated due to an unexpected new line character. (CodeDescription: none) |'|
+//@[6:15) [BCP028 (Error)] Identifier "wrongType" is declared multiple times. Remove or rename the duplicates. |wrongType|
+//@[6:15) [no-unused-params (Warning)] Parameter is declared but never used.\nSee https://aka.ms/bicep/linter/no-unused-params |wrongType|
+//@[16:27) [BCP031 (Error)] The parameter type is not valid. Please specify one of the following types: "array", "bool", "int", "object", "string". |fluffyBunny|
+//@[36:37) [BCP019 (Error)] Expected a new line character at this location. |s|
+//@[45:46) [BCP004 (Error)] The string at this location is not terminated due to an unexpected new line character. |'|
 
 // invalid escape
 param wrongType fluffyBunny = 'what\s up doc?'
-//@[6:15) [BCP028 (Error)] Identifier "wrongType" is declared multiple times. Remove or rename the duplicates. (CodeDescription: none) |wrongType|
-//@[6:15) [no-unused-params (Warning)] Parameter is declared but never used. (CodeDescription: bicep core(https://aka.ms/bicep/linter/no-unused-params)) |wrongType|
-//@[16:27) [BCP031 (Error)] The parameter type is not valid. Please specify one of the following types: "array", "bool", "int", "object", "string". (CodeDescription: none) |fluffyBunny|
-//@[35:37) [BCP006 (Error)] The specified escape sequence is not recognized. Only the following escape sequences are allowed: "\$", "\'", "\\", "\n", "\r", "\t", "\u{...}". (CodeDescription: none) |\s|
+//@[6:15) [BCP028 (Error)] Identifier "wrongType" is declared multiple times. Remove or rename the duplicates. |wrongType|
+//@[6:15) [no-unused-params (Warning)] Parameter is declared but never used.\nSee https://aka.ms/bicep/linter/no-unused-params |wrongType|
+//@[16:27) [BCP031 (Error)] The parameter type is not valid. Please specify one of the following types: "array", "bool", "int", "object", "string". |fluffyBunny|
+//@[35:37) [BCP006 (Error)] The specified escape sequence is not recognized. Only the following escape sequences are allowed: "\$", "\'", "\\", "\n", "\r", "\t", "\u{...}". |\s|
 
 // unterminated string 
 param wrongType fluffyBunny = 'what\'s up doc?
-//@[6:15) [BCP028 (Error)] Identifier "wrongType" is declared multiple times. Remove or rename the duplicates. (CodeDescription: none) |wrongType|
-//@[6:15) [no-unused-params (Warning)] Parameter is declared but never used. (CodeDescription: bicep core(https://aka.ms/bicep/linter/no-unused-params)) |wrongType|
-//@[16:27) [BCP031 (Error)] The parameter type is not valid. Please specify one of the following types: "array", "bool", "int", "object", "string". (CodeDescription: none) |fluffyBunny|
-//@[30:46) [BCP004 (Error)] The string at this location is not terminated due to an unexpected new line character. (CodeDescription: none) |'what\'s up doc?|
+//@[6:15) [BCP028 (Error)] Identifier "wrongType" is declared multiple times. Remove or rename the duplicates. |wrongType|
+//@[6:15) [no-unused-params (Warning)] Parameter is declared but never used.\nSee https://aka.ms/bicep/linter/no-unused-params |wrongType|
+//@[16:27) [BCP031 (Error)] The parameter type is not valid. Please specify one of the following types: "array", "bool", "int", "object", "string". |fluffyBunny|
+//@[30:46) [BCP004 (Error)] The string at this location is not terminated due to an unexpected new line character. |'what\'s up doc?|
 
 // unterminated interpolated string
 param wrongType fluffyBunny = 'what\'s ${
-//@[6:15) [BCP028 (Error)] Identifier "wrongType" is declared multiple times. Remove or rename the duplicates. (CodeDescription: none) |wrongType|
-//@[6:15) [no-unused-params (Warning)] Parameter is declared but never used. (CodeDescription: bicep core(https://aka.ms/bicep/linter/no-unused-params)) |wrongType|
-//@[16:27) [BCP031 (Error)] The parameter type is not valid. Please specify one of the following types: "array", "bool", "int", "object", "string". (CodeDescription: none) |fluffyBunny|
-//@[41:41) [BCP009 (Error)] Expected a literal value, an array, an object, a parenthesized expression, or a function call at this location. (CodeDescription: none) ||
-//@[41:41) [BCP004 (Error)] The string at this location is not terminated due to an unexpected new line character. (CodeDescription: none) ||
+//@[6:15) [BCP028 (Error)] Identifier "wrongType" is declared multiple times. Remove or rename the duplicates. |wrongType|
+//@[6:15) [no-unused-params (Warning)] Parameter is declared but never used.\nSee https://aka.ms/bicep/linter/no-unused-params |wrongType|
+//@[16:27) [BCP031 (Error)] The parameter type is not valid. Please specify one of the following types: "array", "bool", "int", "object", "string". |fluffyBunny|
+//@[41:41) [BCP009 (Error)] Expected a literal value, an array, an object, a parenthesized expression, or a function call at this location. ||
+//@[41:41) [BCP004 (Error)] The string at this location is not terminated due to an unexpected new line character. ||
 param wrongType fluffyBunny = 'what\'s ${up
-//@[6:15) [BCP028 (Error)] Identifier "wrongType" is declared multiple times. Remove or rename the duplicates. (CodeDescription: none) |wrongType|
-//@[6:15) [no-unused-params (Warning)] Parameter is declared but never used. (CodeDescription: bicep core(https://aka.ms/bicep/linter/no-unused-params)) |wrongType|
-//@[16:27) [BCP031 (Error)] The parameter type is not valid. Please specify one of the following types: "array", "bool", "int", "object", "string". (CodeDescription: none) |fluffyBunny|
-//@[43:43) [BCP004 (Error)] The string at this location is not terminated due to an unexpected new line character. (CodeDescription: none) ||
+//@[6:15) [BCP028 (Error)] Identifier "wrongType" is declared multiple times. Remove or rename the duplicates. |wrongType|
+//@[6:15) [no-unused-params (Warning)] Parameter is declared but never used.\nSee https://aka.ms/bicep/linter/no-unused-params |wrongType|
+//@[16:27) [BCP031 (Error)] The parameter type is not valid. Please specify one of the following types: "array", "bool", "int", "object", "string". |fluffyBunny|
+//@[43:43) [BCP004 (Error)] The string at this location is not terminated due to an unexpected new line character. ||
 param wrongType fluffyBunny = 'what\'s ${up}
-//@[6:15) [BCP028 (Error)] Identifier "wrongType" is declared multiple times. Remove or rename the duplicates. (CodeDescription: none) |wrongType|
-//@[6:15) [no-unused-params (Warning)] Parameter is declared but never used. (CodeDescription: bicep core(https://aka.ms/bicep/linter/no-unused-params)) |wrongType|
-//@[16:27) [BCP031 (Error)] The parameter type is not valid. Please specify one of the following types: "array", "bool", "int", "object", "string". (CodeDescription: none) |fluffyBunny|
-//@[43:44) [BCP004 (Error)] The string at this location is not terminated due to an unexpected new line character. (CodeDescription: none) |}|
+//@[6:15) [BCP028 (Error)] Identifier "wrongType" is declared multiple times. Remove or rename the duplicates. |wrongType|
+//@[6:15) [no-unused-params (Warning)] Parameter is declared but never used.\nSee https://aka.ms/bicep/linter/no-unused-params |wrongType|
+//@[16:27) [BCP031 (Error)] The parameter type is not valid. Please specify one of the following types: "array", "bool", "int", "object", "string". |fluffyBunny|
+//@[43:44) [BCP004 (Error)] The string at this location is not terminated due to an unexpected new line character. |}|
 param wrongType fluffyBunny = 'what\'s ${'up
-//@[6:15) [BCP028 (Error)] Identifier "wrongType" is declared multiple times. Remove or rename the duplicates. (CodeDescription: none) |wrongType|
-//@[6:15) [no-unused-params (Warning)] Parameter is declared but never used. (CodeDescription: bicep core(https://aka.ms/bicep/linter/no-unused-params)) |wrongType|
-//@[16:27) [BCP031 (Error)] The parameter type is not valid. Please specify one of the following types: "array", "bool", "int", "object", "string". (CodeDescription: none) |fluffyBunny|
-//@[41:44) [BCP004 (Error)] The string at this location is not terminated due to an unexpected new line character. (CodeDescription: none) |'up|
-//@[44:44) [BCP004 (Error)] The string at this location is not terminated due to an unexpected new line character. (CodeDescription: none) ||
+//@[6:15) [BCP028 (Error)] Identifier "wrongType" is declared multiple times. Remove or rename the duplicates. |wrongType|
+//@[6:15) [no-unused-params (Warning)] Parameter is declared but never used.\nSee https://aka.ms/bicep/linter/no-unused-params |wrongType|
+//@[16:27) [BCP031 (Error)] The parameter type is not valid. Please specify one of the following types: "array", "bool", "int", "object", "string". |fluffyBunny|
+//@[41:44) [BCP004 (Error)] The string at this location is not terminated due to an unexpected new line character. |'up|
+//@[44:44) [BCP004 (Error)] The string at this location is not terminated due to an unexpected new line character. ||
 
 // unterminated nested interpolated string
 param wrongType fluffyBunny = 'what\'s ${'up${
-//@[6:15) [BCP028 (Error)] Identifier "wrongType" is declared multiple times. Remove or rename the duplicates. (CodeDescription: none) |wrongType|
-//@[6:15) [no-unused-params (Warning)] Parameter is declared but never used. (CodeDescription: bicep core(https://aka.ms/bicep/linter/no-unused-params)) |wrongType|
-//@[16:27) [BCP031 (Error)] The parameter type is not valid. Please specify one of the following types: "array", "bool", "int", "object", "string". (CodeDescription: none) |fluffyBunny|
-//@[46:46) [BCP009 (Error)] Expected a literal value, an array, an object, a parenthesized expression, or a function call at this location. (CodeDescription: none) ||
-//@[46:46) [BCP004 (Error)] The string at this location is not terminated due to an unexpected new line character. (CodeDescription: none) ||
+//@[6:15) [BCP028 (Error)] Identifier "wrongType" is declared multiple times. Remove or rename the duplicates. |wrongType|
+//@[6:15) [no-unused-params (Warning)] Parameter is declared but never used.\nSee https://aka.ms/bicep/linter/no-unused-params |wrongType|
+//@[16:27) [BCP031 (Error)] The parameter type is not valid. Please specify one of the following types: "array", "bool", "int", "object", "string". |fluffyBunny|
+//@[46:46) [BCP009 (Error)] Expected a literal value, an array, an object, a parenthesized expression, or a function call at this location. ||
+//@[46:46) [BCP004 (Error)] The string at this location is not terminated due to an unexpected new line character. ||
 param wrongType fluffyBunny = 'what\'s ${'up${
-//@[6:15) [BCP028 (Error)] Identifier "wrongType" is declared multiple times. Remove or rename the duplicates. (CodeDescription: none) |wrongType|
-//@[6:15) [no-unused-params (Warning)] Parameter is declared but never used. (CodeDescription: bicep core(https://aka.ms/bicep/linter/no-unused-params)) |wrongType|
-//@[16:27) [BCP031 (Error)] The parameter type is not valid. Please specify one of the following types: "array", "bool", "int", "object", "string". (CodeDescription: none) |fluffyBunny|
-//@[46:46) [BCP009 (Error)] Expected a literal value, an array, an object, a parenthesized expression, or a function call at this location. (CodeDescription: none) ||
-//@[46:46) [BCP004 (Error)] The string at this location is not terminated due to an unexpected new line character. (CodeDescription: none) ||
+//@[6:15) [BCP028 (Error)] Identifier "wrongType" is declared multiple times. Remove or rename the duplicates. |wrongType|
+//@[6:15) [no-unused-params (Warning)] Parameter is declared but never used.\nSee https://aka.ms/bicep/linter/no-unused-params |wrongType|
+//@[16:27) [BCP031 (Error)] The parameter type is not valid. Please specify one of the following types: "array", "bool", "int", "object", "string". |fluffyBunny|
+//@[46:46) [BCP009 (Error)] Expected a literal value, an array, an object, a parenthesized expression, or a function call at this location. ||
+//@[46:46) [BCP004 (Error)] The string at this location is not terminated due to an unexpected new line character. ||
 param wrongType fluffyBunny = 'what\'s ${'up${doc
-//@[6:15) [BCP028 (Error)] Identifier "wrongType" is declared multiple times. Remove or rename the duplicates. (CodeDescription: none) |wrongType|
-//@[6:15) [no-unused-params (Warning)] Parameter is declared but never used. (CodeDescription: bicep core(https://aka.ms/bicep/linter/no-unused-params)) |wrongType|
-//@[16:27) [BCP031 (Error)] The parameter type is not valid. Please specify one of the following types: "array", "bool", "int", "object", "string". (CodeDescription: none) |fluffyBunny|
-//@[49:49) [BCP004 (Error)] The string at this location is not terminated due to an unexpected new line character. (CodeDescription: none) ||
+//@[6:15) [BCP028 (Error)] Identifier "wrongType" is declared multiple times. Remove or rename the duplicates. |wrongType|
+//@[6:15) [no-unused-params (Warning)] Parameter is declared but never used.\nSee https://aka.ms/bicep/linter/no-unused-params |wrongType|
+//@[16:27) [BCP031 (Error)] The parameter type is not valid. Please specify one of the following types: "array", "bool", "int", "object", "string". |fluffyBunny|
+//@[49:49) [BCP004 (Error)] The string at this location is not terminated due to an unexpected new line character. ||
 param wrongType fluffyBunny = 'what\'s ${'up${doc}
-//@[6:15) [BCP028 (Error)] Identifier "wrongType" is declared multiple times. Remove or rename the duplicates. (CodeDescription: none) |wrongType|
-//@[6:15) [no-unused-params (Warning)] Parameter is declared but never used. (CodeDescription: bicep core(https://aka.ms/bicep/linter/no-unused-params)) |wrongType|
-//@[16:27) [BCP031 (Error)] The parameter type is not valid. Please specify one of the following types: "array", "bool", "int", "object", "string". (CodeDescription: none) |fluffyBunny|
-//@[49:50) [BCP004 (Error)] The string at this location is not terminated due to an unexpected new line character. (CodeDescription: none) |}|
-//@[50:50) [BCP004 (Error)] The string at this location is not terminated due to an unexpected new line character. (CodeDescription: none) ||
+//@[6:15) [BCP028 (Error)] Identifier "wrongType" is declared multiple times. Remove or rename the duplicates. |wrongType|
+//@[6:15) [no-unused-params (Warning)] Parameter is declared but never used.\nSee https://aka.ms/bicep/linter/no-unused-params |wrongType|
+//@[16:27) [BCP031 (Error)] The parameter type is not valid. Please specify one of the following types: "array", "bool", "int", "object", "string". |fluffyBunny|
+//@[49:50) [BCP004 (Error)] The string at this location is not terminated due to an unexpected new line character. |}|
+//@[50:50) [BCP004 (Error)] The string at this location is not terminated due to an unexpected new line character. ||
 param wrongType fluffyBunny = 'what\'s ${'up${doc}'
-//@[6:15) [BCP028 (Error)] Identifier "wrongType" is declared multiple times. Remove or rename the duplicates. (CodeDescription: none) |wrongType|
-//@[6:15) [no-unused-params (Warning)] Parameter is declared but never used. (CodeDescription: bicep core(https://aka.ms/bicep/linter/no-unused-params)) |wrongType|
-//@[16:27) [BCP031 (Error)] The parameter type is not valid. Please specify one of the following types: "array", "bool", "int", "object", "string". (CodeDescription: none) |fluffyBunny|
-//@[51:51) [BCP004 (Error)] The string at this location is not terminated due to an unexpected new line character. (CodeDescription: none) ||
+//@[6:15) [BCP028 (Error)] Identifier "wrongType" is declared multiple times. Remove or rename the duplicates. |wrongType|
+//@[6:15) [no-unused-params (Warning)] Parameter is declared but never used.\nSee https://aka.ms/bicep/linter/no-unused-params |wrongType|
+//@[16:27) [BCP031 (Error)] The parameter type is not valid. Please specify one of the following types: "array", "bool", "int", "object", "string". |fluffyBunny|
+//@[51:51) [BCP004 (Error)] The string at this location is not terminated due to an unexpected new line character. ||
 param wrongType fluffyBunny = 'what\'s ${'up${doc}'}?
-//@[6:15) [BCP028 (Error)] Identifier "wrongType" is declared multiple times. Remove or rename the duplicates. (CodeDescription: none) |wrongType|
-//@[6:15) [no-unused-params (Warning)] Parameter is declared but never used. (CodeDescription: bicep core(https://aka.ms/bicep/linter/no-unused-params)) |wrongType|
-//@[16:27) [BCP031 (Error)] The parameter type is not valid. Please specify one of the following types: "array", "bool", "int", "object", "string". (CodeDescription: none) |fluffyBunny|
-//@[51:53) [BCP004 (Error)] The string at this location is not terminated due to an unexpected new line character. (CodeDescription: none) |}?|
+//@[6:15) [BCP028 (Error)] Identifier "wrongType" is declared multiple times. Remove or rename the duplicates. |wrongType|
+//@[6:15) [no-unused-params (Warning)] Parameter is declared but never used.\nSee https://aka.ms/bicep/linter/no-unused-params |wrongType|
+//@[16:27) [BCP031 (Error)] The parameter type is not valid. Please specify one of the following types: "array", "bool", "int", "object", "string". |fluffyBunny|
+//@[51:53) [BCP004 (Error)] The string at this location is not terminated due to an unexpected new line character. |}?|
 
 // object literal inside interpolated string
 param wrongType fluffyBunny = '${{this: doesnt}.work}'
-//@[6:15) [BCP028 (Error)] Identifier "wrongType" is declared multiple times. Remove or rename the duplicates. (CodeDescription: none) |wrongType|
-//@[6:15) [no-unused-params (Warning)] Parameter is declared but never used. (CodeDescription: bicep core(https://aka.ms/bicep/linter/no-unused-params)) |wrongType|
-//@[16:27) [BCP031 (Error)] The parameter type is not valid. Please specify one of the following types: "array", "bool", "int", "object", "string". (CodeDescription: none) |fluffyBunny|
-//@[33:34) [BCP087 (Error)] Array and object literals are not allowed here. (CodeDescription: none) |{|
-//@[53:54) [BCP004 (Error)] The string at this location is not terminated due to an unexpected new line character. (CodeDescription: none) |'|
-//@[54:54) [BCP004 (Error)] The string at this location is not terminated due to an unexpected new line character. (CodeDescription: none) ||
+//@[6:15) [BCP028 (Error)] Identifier "wrongType" is declared multiple times. Remove or rename the duplicates. |wrongType|
+//@[6:15) [no-unused-params (Warning)] Parameter is declared but never used.\nSee https://aka.ms/bicep/linter/no-unused-params |wrongType|
+//@[16:27) [BCP031 (Error)] The parameter type is not valid. Please specify one of the following types: "array", "bool", "int", "object", "string". |fluffyBunny|
+//@[33:34) [BCP087 (Error)] Array and object literals are not allowed here. |{|
+//@[53:54) [BCP004 (Error)] The string at this location is not terminated due to an unexpected new line character. |'|
+//@[54:54) [BCP004 (Error)] The string at this location is not terminated due to an unexpected new line character. ||
 
 // bad interpolated string format
 param badInterpolatedString string = 'hello ${}!'
-//@[6:27) [no-unused-params (Warning)] Parameter is declared but never used. (CodeDescription: bicep core(https://aka.ms/bicep/linter/no-unused-params)) |badInterpolatedString|
-//@[46:49) [BCP009 (Error)] Expected a literal value, an array, an object, a parenthesized expression, or a function call at this location. (CodeDescription: none) |}!'|
+//@[6:27) [no-unused-params (Warning)] Parameter is declared but never used.\nSee https://aka.ms/bicep/linter/no-unused-params |badInterpolatedString|
+//@[46:49) [BCP009 (Error)] Expected a literal value, an array, an object, a parenthesized expression, or a function call at this location. |}!'|
 param badInterpolatedString2 string = 'hello ${a b c}!'
-//@[6:28) [no-unused-params (Warning)] Parameter is declared but never used. (CodeDescription: bicep core(https://aka.ms/bicep/linter/no-unused-params)) |badInterpolatedString2|
-//@[49:52) [BCP064 (Error)] Found unexpected tokens in interpolated expression. (CodeDescription: none) |b c|
+//@[6:28) [no-unused-params (Warning)] Parameter is declared but never used.\nSee https://aka.ms/bicep/linter/no-unused-params |badInterpolatedString2|
+//@[49:52) [BCP064 (Error)] Found unexpected tokens in interpolated expression. |b c|
 
 param wrongType fluffyBunny = 'what\'s up doc?'
-//@[6:15) [BCP028 (Error)] Identifier "wrongType" is declared multiple times. Remove or rename the duplicates. (CodeDescription: none) |wrongType|
-//@[6:15) [no-unused-params (Warning)] Parameter is declared but never used. (CodeDescription: bicep core(https://aka.ms/bicep/linter/no-unused-params)) |wrongType|
-//@[16:27) [BCP031 (Error)] The parameter type is not valid. Please specify one of the following types: "array", "bool", "int", "object", "string". (CodeDescription: none) |fluffyBunny|
+//@[6:15) [BCP028 (Error)] Identifier "wrongType" is declared multiple times. Remove or rename the duplicates. |wrongType|
+//@[6:15) [no-unused-params (Warning)] Parameter is declared but never used.\nSee https://aka.ms/bicep/linter/no-unused-params |wrongType|
+//@[16:27) [BCP031 (Error)] The parameter type is not valid. Please specify one of the following types: "array", "bool", "int", "object", "string". |fluffyBunny|
 
 // modifier on an invalid type
-<<<<<<< HEAD
-param someArray arra {
-//@[6:15) [no-unused-params (Warning)] Parameter is declared but never used. (CodeDescription: bicep core(https://aka.ms/bicep/linter/no-unused-params)) |someArray|
-//@[16:20) [BCP031 (Error)] The parameter type is not valid. Please specify one of the following types: "array", "bool", "int", "object", "string". (CodeDescription: none) |arra|
-//@[21:55) [BCP161 (Info)] Parameter modifiers are deprecated and will be removed in a future release. Use decorators instead. (CodeDescription: bicep(https://aka.ms/BicepSpecParams)) |{\n  minLength: 3\n  maxLength: 24\n}|
-  minLength: 3
-  maxLength: 24
-}
-
-@minLength(3)
-@maxLength(24)
-param someArrayWithDecorator arra
-//@[6:28) [no-unused-params (Warning)] Parameter is declared but never used. (CodeDescription: bicep core(https://aka.ms/bicep/linter/no-unused-params)) |someArrayWithDecorator|
-//@[29:33) [BCP031 (Error)] The parameter type is not valid. Please specify one of the following types: "array", "bool", "int", "object", "string". (CodeDescription: none) |arra|
-
-// duplicate modifier property
-param duplicatedModifierProperty string {
-//@[6:32) [no-unused-params (Warning)] Parameter is declared but never used. (CodeDescription: bicep core(https://aka.ms/bicep/linter/no-unused-params)) |duplicatedModifierProperty|
-//@[40:74) [BCP161 (Info)] Parameter modifiers are deprecated and will be removed in a future release. Use decorators instead. (CodeDescription: bicep(https://aka.ms/BicepSpecParams)) |{\n  minLength: 3\n  minLength: 24\n}|
-  minLength: 3
-//@[2:11) [BCP025 (Error)] The property "minLength" is declared multiple times in this object. Remove or rename the duplicate properties. (CodeDescription: none) |minLength|
-  minLength: 24
-//@[2:11) [BCP025 (Error)] The property "minLength" is declared multiple times in this object. Remove or rename the duplicate properties. (CodeDescription: none) |minLength|
-}
-
-// non-existent modifiers
-param secureInt int {
-//@[6:15) [no-unused-params (Warning)] Parameter is declared but never used. (CodeDescription: bicep core(https://aka.ms/bicep/linter/no-unused-params)) |secureInt|
-//@[20:70) [BCP161 (Info)] Parameter modifiers are deprecated and will be removed in a future release. Use decorators instead. (CodeDescription: bicep(https://aka.ms/BicepSpecParams)) |{\n  secure: true\n  minLength: 3\n  maxLength: 123\n}|
-  secure: true
-//@[2:8) [BCP037 (Error)] The property "secure" is not allowed on objects of type "ParameterModifier<int>". Permissible properties include "allowed", "default", "maxValue", "metadata", "minValue". (CodeDescription: none) |secure|
-  minLength: 3
-//@[2:11) [BCP037 (Error)] The property "minLength" is not allowed on objects of type "ParameterModifier<int>". Permissible properties include "allowed", "default", "maxValue", "metadata", "minValue". (CodeDescription: none) |minLength|
-  maxLength: 123
-//@[2:11) [BCP037 (Error)] The property "maxLength" is not allowed on objects of type "ParameterModifier<int>". Permissible properties include "allowed", "default", "maxValue", "metadata", "minValue". (CodeDescription: none) |maxLength|
-}
-=======
 @minLength(3)
 @maxLength(24)
 param someArray arra
 //@[6:15) [no-unused-params (Warning)] Parameter is declared but never used.\nSee https://aka.ms/bicep/linter/no-unused-params |someArray|
 //@[16:20) [BCP031 (Error)] The parameter type is not valid. Please specify one of the following types: "array", "bool", "int", "object", "string". |arra|
->>>>>>> 0000f3b7
 
 @secure()
-//@[0:9) [BCP124 (Error)] The decorator "secure" can only be attached to targets of type "object | string", but the target has type "int". (CodeDescription: none) |@secure()|
+//@[0:9) [BCP124 (Error)] The decorator "secure" can only be attached to targets of type "object | string", but the target has type "int". |@secure()|
 @minLength(3)
-//@[0:13) [BCP124 (Error)] The decorator "minLength" can only be attached to targets of type "array | string", but the target has type "int". (CodeDescription: none) |@minLength(3)|
+//@[0:13) [BCP124 (Error)] The decorator "minLength" can only be attached to targets of type "array | string", but the target has type "int". |@minLength(3)|
 @maxLength(123)
-<<<<<<< HEAD
-//@[0:15) [BCP124 (Error)] The decorator "maxLength" can only be attached to targets of type "array | string", but the target has type "int". (CodeDescription: none) |@maxLength(123)|
-param secureIntWithDecorator int
-//@[6:28) [no-unused-params (Warning)] Parameter is declared but never used. (CodeDescription: bicep core(https://aka.ms/bicep/linter/no-unused-params)) |secureIntWithDecorator|
-
-// wrong modifier value types
-param wrongIntModifier int {
-//@[6:22) [no-unused-params (Warning)] Parameter is declared but never used. (CodeDescription: bicep core(https://aka.ms/bicep/linter/no-unused-params)) |wrongIntModifier|
-//@[27:139) [BCP161 (Info)] Parameter modifiers are deprecated and will be removed in a future release. Use decorators instead. (CodeDescription: bicep(https://aka.ms/BicepSpecParams)) |{\n  default: true\n  allowed: [\n    'test'\n    true\n  ]\n  minValue: {\n  }\n  maxValue: [\n  ]\n  metadata: 'wrong'\n}|
-  default: true
-//@[11:15) [BCP036 (Error)] The property "default" expected a value of type "int" but the provided value is of type "bool". (CodeDescription: none) |true|
-  allowed: [
-    'test'
-//@[4:10) [BCP034 (Error)] The enclosing array expected an item of type "int", but the provided item was of type "'test'". (CodeDescription: none) |'test'|
-    true
-//@[4:8) [BCP034 (Error)] The enclosing array expected an item of type "int", but the provided item was of type "bool". (CodeDescription: none) |true|
-  ]
-  minValue: {
-//@[12:17) [BCP036 (Error)] The property "minValue" expected a value of type "int" but the provided value is of type "object". (CodeDescription: none) |{\n  }|
-  }
-  maxValue: [
-//@[12:17) [BCP036 (Error)] The property "maxValue" expected a value of type "int" but the provided value is of type "array". (CodeDescription: none) |[\n  ]|
-  ]
-  metadata: 'wrong'
-//@[12:19) [BCP036 (Error)] The property "metadata" expected a value of type "ParameterModifierMetadata" but the provided value is of type "'wrong'". (CodeDescription: none) |'wrong'|
-}
-
-=======
 //@[0:15) [BCP124 (Error)] The decorator "maxLength" can only be attached to targets of type "array | string", but the target has type "int". |@maxLength(123)|
 param secureInt int
 //@[6:15) [no-unused-params (Warning)] Parameter is declared but never used.\nSee https://aka.ms/bicep/linter/no-unused-params |secureInt|
 
 // wrong modifier value types
->>>>>>> 0000f3b7
 @allowed([
   'test'
-//@[2:8) [BCP034 (Error)] The enclosing array expected an item of type "int", but the provided item was of type "'test'". (CodeDescription: none) |'test'|
+//@[2:8) [BCP034 (Error)] The enclosing array expected an item of type "int", but the provided item was of type "'test'". |'test'|
   true
-//@[2:6) [BCP034 (Error)] The enclosing array expected an item of type "int", but the provided item was of type "bool". (CodeDescription: none) |true|
+//@[2:6) [BCP034 (Error)] The enclosing array expected an item of type "int", but the provided item was of type "bool". |true|
 ])
 @minValue({
-//@[10:13) [BCP070 (Error)] Argument of type "object" is not assignable to parameter of type "int". (CodeDescription: none) |{\n}|
+//@[10:13) [BCP070 (Error)] Argument of type "object" is not assignable to parameter of type "int". |{\n}|
 })
 @maxValue([
-//@[10:13) [BCP070 (Error)] Argument of type "array" is not assignable to parameter of type "int". (CodeDescription: none) |[\n]|
+//@[10:13) [BCP070 (Error)] Argument of type "array" is not assignable to parameter of type "int". |[\n]|
 ])
 @metadata('wrong')
-<<<<<<< HEAD
-//@[10:17) [BCP070 (Error)] Argument of type "'wrong'" is not assignable to parameter of type "object". (CodeDescription: none) |'wrong'|
-param wrongIntModifierWithDecorator int = true
-//@[6:35) [no-unused-params (Warning)] Parameter is declared but never used. (CodeDescription: bicep core(https://aka.ms/bicep/linter/no-unused-params)) |wrongIntModifierWithDecorator|
-//@[42:46) [BCP027 (Error)] The parameter expects a default value of type "int" but provided value is of type "bool". (CodeDescription: none) |true|
-=======
 //@[10:17) [BCP070 (Error)] Argument of type "'wrong'" is not assignable to parameter of type "object". |'wrong'|
 param wrongIntModifier int = true
 //@[6:22) [no-unused-params (Warning)] Parameter is declared but never used.\nSee https://aka.ms/bicep/linter/no-unused-params |wrongIntModifier|
 //@[29:33) [BCP027 (Error)] The parameter expects a default value of type "int" but provided value is of type "bool". |true|
->>>>>>> 0000f3b7
 
 @metadata(any([]))
-//@[10:17) [BCP032 (Error)] The value must be a compile-time constant. (CodeDescription: none) |any([])|
+//@[10:17) [BCP032 (Error)] The value must be a compile-time constant. |any([])|
 @allowed(any(2))
-//@[9:15) [BCP032 (Error)] The value must be a compile-time constant. (CodeDescription: none) |any(2)|
+//@[9:15) [BCP032 (Error)] The value must be a compile-time constant. |any(2)|
 param fatalErrorInIssue1713
-//@[6:27) [no-unused-params (Warning)] Parameter is declared but never used. (CodeDescription: bicep core(https://aka.ms/bicep/linter/no-unused-params)) |fatalErrorInIssue1713|
-//@[27:27) [BCP014 (Error)] Expected a parameter type at this location. Please specify one of the following types: "array", "bool", "int", "object", "string". (CodeDescription: none) ||
+//@[6:27) [no-unused-params (Warning)] Parameter is declared but never used.\nSee https://aka.ms/bicep/linter/no-unused-params |fatalErrorInIssue1713|
+//@[27:27) [BCP014 (Error)] Expected a parameter type at this location. Please specify one of the following types: "array", "bool", "int", "object", "string". ||
 
 // wrong metadata schema
-<<<<<<< HEAD
-param wrongMetadataSchema string {
-//@[6:25) [no-unused-params (Warning)] Parameter is declared but never used. (CodeDescription: bicep core(https://aka.ms/bicep/linter/no-unused-params)) |wrongMetadataSchema|
-//@[33:76) [BCP161 (Info)] Parameter modifiers are deprecated and will be removed in a future release. Use decorators instead. (CodeDescription: bicep(https://aka.ms/BicepSpecParams)) |{\n  metadata: {\n    description: true\n  }\n}|
-  metadata: {
-    description: true
-//@[17:21) [BCP036 (Error)] The property "description" expected a value of type "string" but the provided value is of type "bool". (CodeDescription: none) |true|
-  }
-}
-
-=======
->>>>>>> 0000f3b7
 @metadata({
   description: true
-//@[15:19) [BCP036 (Error)] The property "description" expected a value of type "string" but the provided value is of type "bool". (CodeDescription: none) |true|
+//@[15:19) [BCP036 (Error)] The property "description" expected a value of type "string" but the provided value is of type "bool". |true|
 })
-<<<<<<< HEAD
-param wrongMetadataSchemaWithDecorator string
-//@[6:38) [no-unused-params (Warning)] Parameter is declared but never used. (CodeDescription: bicep core(https://aka.ms/bicep/linter/no-unused-params)) |wrongMetadataSchemaWithDecorator|
-
-// expression in modifier
-param expressionInModifier string {
-//@[6:26) [no-unused-params (Warning)] Parameter is declared but never used. (CodeDescription: bicep core(https://aka.ms/bicep/linter/no-unused-params)) |expressionInModifier|
-//@[34:176) [BCP161 (Info)] Parameter modifiers are deprecated and will be removed in a future release. Use decorators instead. (CodeDescription: bicep(https://aka.ms/BicepSpecParams)) |{\n  // #completionTest(10) -> symbolsPlusParamDefaultFunctions\n  default: 2 + 3\n  maxLength: a + 2\n  minLength: foo()\n  allowed: [\n    i\n  ]\n}|
-  // #completionTest(10) -> symbolsPlusParamDefaultFunctions
-  default: 2 + 3
-  maxLength: a + 2
-//@[13:14) [BCP057 (Error)] The name "a" does not exist in the current context. (CodeDescription: none) |a|
-  minLength: foo()
-//@[13:16) [BCP057 (Error)] The name "foo" does not exist in the current context. (CodeDescription: none) |foo|
-  allowed: [
-    i
-//@[4:5) [BCP057 (Error)] The name "i" does not exist in the current context. (CodeDescription: none) |i|
-  ]
-}
-
-=======
 param wrongMetadataSchema string
 //@[6:25) [no-unused-params (Warning)] Parameter is declared but never used.\nSee https://aka.ms/bicep/linter/no-unused-params |wrongMetadataSchema|
 
 // expression in modifier
->>>>>>> 0000f3b7
 @maxLength(a + 2)
-//@[11:12) [BCP057 (Error)] The name "a" does not exist in the current context. (CodeDescription: none) |a|
+//@[11:12) [BCP057 (Error)] The name "a" does not exist in the current context. |a|
 @minLength(foo())
-//@[11:14) [BCP057 (Error)] The name "foo" does not exist in the current context. (CodeDescription: none) |foo|
+//@[11:14) [BCP057 (Error)] The name "foo" does not exist in the current context. |foo|
 @allowed([
   i
-//@[2:3) [BCP057 (Error)] The name "i" does not exist in the current context. (CodeDescription: none) |i|
-])
-<<<<<<< HEAD
-param expressionInModifierWithDecorator string = 2 + 3
-//@[6:39) [no-unused-params (Warning)] Parameter is declared but never used. (CodeDescription: bicep core(https://aka.ms/bicep/linter/no-unused-params)) |expressionInModifierWithDecorator|
-//@[49:54) [BCP027 (Error)] The parameter expects a default value of type "string" but provided value is of type "int". (CodeDescription: none) |2 + 3|
-
-param nonCompileTimeConstant string {
-//@[6:28) [no-unused-params (Warning)] Parameter is declared but never used. (CodeDescription: bicep core(https://aka.ms/bicep/linter/no-unused-params)) |nonCompileTimeConstant|
-//@[36:122) [BCP161 (Info)] Parameter modifiers are deprecated and will be removed in a future release. Use decorators instead. (CodeDescription: bicep(https://aka.ms/BicepSpecParams)) |{\n  maxLength: 2 + 3\n  minLength: length([])\n  allowed: [\n    resourceGroup().id\n  ]\n}|
-  maxLength: 2 + 3
-//@[13:18) [BCP032 (Error)] The value must be a compile-time constant. (CodeDescription: none) |2 + 3|
-  minLength: length([])
-//@[13:23) [BCP032 (Error)] The value must be a compile-time constant. (CodeDescription: none) |length([])|
-  allowed: [
-    resourceGroup().id
-//@[4:22) [BCP032 (Error)] The value must be a compile-time constant. (CodeDescription: none) |resourceGroup().id|
-  ]
-}
-=======
+//@[2:3) [BCP057 (Error)] The name "i" does not exist in the current context. |i|
+])
 param expressionInModifier string = 2 + 3
 //@[6:26) [no-unused-params (Warning)] Parameter is declared but never used.\nSee https://aka.ms/bicep/linter/no-unused-params |expressionInModifier|
 //@[36:41) [BCP027 (Error)] The parameter expects a default value of type "string" but provided value is of type "int". |2 + 3|
->>>>>>> 0000f3b7
 
 @maxLength(2 + 3)
-//@[11:16) [BCP032 (Error)] The value must be a compile-time constant. (CodeDescription: none) |2 + 3|
+//@[11:16) [BCP032 (Error)] The value must be a compile-time constant. |2 + 3|
 @minLength(length([]))
-//@[11:21) [BCP032 (Error)] The value must be a compile-time constant. (CodeDescription: none) |length([])|
+//@[11:21) [BCP032 (Error)] The value must be a compile-time constant. |length([])|
 @allowed([
   resourceGroup().id
-//@[2:20) [BCP032 (Error)] The value must be a compile-time constant. (CodeDescription: none) |resourceGroup().id|
-])
-<<<<<<< HEAD
-param nonCompileTimeConstantWithDecorator string
-//@[6:41) [no-unused-params (Warning)] Parameter is declared but never used. (CodeDescription: bicep core(https://aka.ms/bicep/linter/no-unused-params)) |nonCompileTimeConstantWithDecorator|
-
-
-param emptyAllowedString string {
-//@[6:24) [no-unused-params (Warning)] Parameter is declared but never used. (CodeDescription: bicep core(https://aka.ms/bicep/linter/no-unused-params)) |emptyAllowedString|
-//@[32:49) [BCP161 (Info)] Parameter modifiers are deprecated and will be removed in a future release. Use decorators instead. (CodeDescription: bicep(https://aka.ms/BicepSpecParams)) |{\n  allowed: []\n}|
-  allowed: []
-//@[11:13) [BCP099 (Error)] The "allowed" array must contain one or more items. (CodeDescription: none) |[]|
-}
-
-@allowed([])
-//@[9:11) [BCP099 (Error)] The "allowed" array must contain one or more items. (CodeDescription: none) |[]|
-param emptyAllowedStringWithDecorator string
-//@[6:37) [no-unused-params (Warning)] Parameter is declared but never used. (CodeDescription: bicep core(https://aka.ms/bicep/linter/no-unused-params)) |emptyAllowedStringWithDecorator|
-
-param emptyAllowedInt int {
-//@[6:21) [no-unused-params (Warning)] Parameter is declared but never used. (CodeDescription: bicep core(https://aka.ms/bicep/linter/no-unused-params)) |emptyAllowedInt|
-//@[26:43) [BCP161 (Info)] Parameter modifiers are deprecated and will be removed in a future release. Use decorators instead. (CodeDescription: bicep(https://aka.ms/BicepSpecParams)) |{\n  allowed: []\n}|
-  allowed: []
-//@[11:13) [BCP099 (Error)] The "allowed" array must contain one or more items. (CodeDescription: none) |[]|
-}
-
-@allowed([])
-//@[9:11) [BCP099 (Error)] The "allowed" array must contain one or more items. (CodeDescription: none) |[]|
-param emptyAllowedIntWithDecorator int
-//@[6:34) [no-unused-params (Warning)] Parameter is declared but never used. (CodeDescription: bicep core(https://aka.ms/bicep/linter/no-unused-params)) |emptyAllowedIntWithDecorator|
-=======
+//@[2:20) [BCP032 (Error)] The value must be a compile-time constant. |resourceGroup().id|
+])
 param nonCompileTimeConstant string
 //@[6:28) [no-unused-params (Warning)] Parameter is declared but never used.\nSee https://aka.ms/bicep/linter/no-unused-params |nonCompileTimeConstant|
 
@@ -477,135 +300,32 @@
 //@[9:11) [BCP099 (Error)] The "allowed" array must contain one or more items. |[]|
 param emptyAllowedInt int
 //@[6:21) [no-unused-params (Warning)] Parameter is declared but never used.\nSee https://aka.ms/bicep/linter/no-unused-params |emptyAllowedInt|
->>>>>>> 0000f3b7
 
 // 1-cycle in params
 param paramDefaultOneCycle string = paramDefaultOneCycle
-//@[36:56) [BCP079 (Error)] This expression is referencing its own declaration, which is not allowed. (CodeDescription: none) |paramDefaultOneCycle|
+//@[36:56) [BCP079 (Error)] This expression is referencing its own declaration, which is not allowed. |paramDefaultOneCycle|
 
 // 2-cycle in params
 param paramDefaultTwoCycle1 string = paramDefaultTwoCycle2
-//@[37:58) [BCP080 (Error)] The expression is involved in a cycle ("paramDefaultTwoCycle2" -> "paramDefaultTwoCycle1"). (CodeDescription: none) |paramDefaultTwoCycle2|
+//@[37:58) [BCP080 (Error)] The expression is involved in a cycle ("paramDefaultTwoCycle2" -> "paramDefaultTwoCycle1"). |paramDefaultTwoCycle2|
 param paramDefaultTwoCycle2 string = paramDefaultTwoCycle1
-//@[37:58) [BCP080 (Error)] The expression is involved in a cycle ("paramDefaultTwoCycle1" -> "paramDefaultTwoCycle2"). (CodeDescription: none) |paramDefaultTwoCycle1|
-
-<<<<<<< HEAD
-// 1-cycle in modifier params
-param paramModifierOneCycle string {
-//@[35:71) [BCP161 (Info)] Parameter modifiers are deprecated and will be removed in a future release. Use decorators instead. (CodeDescription: bicep(https://aka.ms/BicepSpecParams)) |{\n  default: paramModifierOneCycle\n}|
-  default: paramModifierOneCycle
-//@[11:32) [BCP079 (Error)] This expression is referencing its own declaration, which is not allowed. (CodeDescription: none) |paramModifierOneCycle|
-}
-
-// 1-cycle in modifier with non-default property
-param paramModifierSelfCycle string {
-//@[36:83) [BCP161 (Info)] Parameter modifiers are deprecated and will be removed in a future release. Use decorators instead. (CodeDescription: bicep(https://aka.ms/BicepSpecParams)) |{\n  allowed: [\n    paramModifierSelfCycle\n  ]\n}|
-  allowed: [
-    paramModifierSelfCycle
-//@[4:26) [BCP079 (Error)] This expression is referencing its own declaration, which is not allowed. (CodeDescription: none) |paramModifierSelfCycle|
-  ]
-}
-
-@allowed([
-  paramModifierSelfCycleWithDecorator
-//@[2:37) [BCP079 (Error)] This expression is referencing its own declaration, which is not allowed. (CodeDescription: none) |paramModifierSelfCycleWithDecorator|
-])
-param paramModifierSelfCycleWithDecorator string
-
-// 2-cycle in modifier params
-param paramModifierTwoCycle1 string {
-//@[36:73) [BCP161 (Info)] Parameter modifiers are deprecated and will be removed in a future release. Use decorators instead. (CodeDescription: bicep(https://aka.ms/BicepSpecParams)) |{\n  default: paramModifierTwoCycle2\n}|
-  default: paramModifierTwoCycle2
-//@[11:33) [BCP080 (Error)] The expression is involved in a cycle ("paramModifierTwoCycle2" -> "paramModifierTwoCycle1"). (CodeDescription: none) |paramModifierTwoCycle2|
-}
-param paramModifierTwoCycle2 string {
-//@[36:73) [BCP161 (Info)] Parameter modifiers are deprecated and will be removed in a future release. Use decorators instead. (CodeDescription: bicep(https://aka.ms/BicepSpecParams)) |{\n  default: paramModifierTwoCycle1\n}|
-  default: paramModifierTwoCycle1
-//@[11:33) [BCP080 (Error)] The expression is involved in a cycle ("paramModifierTwoCycle1" -> "paramModifierTwoCycle2"). (CodeDescription: none) |paramModifierTwoCycle1|
-}
-
-// 2-cycle mixed param syntaxes
-param paramMixedTwoCycle1 string = paramMixedTwoCycle2
-//@[35:54) [BCP080 (Error)] The expression is involved in a cycle ("paramMixedTwoCycle2" -> "paramMixedTwoCycle1"). (CodeDescription: none) |paramMixedTwoCycle2|
-param paramMixedTwoCycle2 string {
-//@[33:67) [BCP161 (Info)] Parameter modifiers are deprecated and will be removed in a future release. Use decorators instead. (CodeDescription: bicep(https://aka.ms/BicepSpecParams)) |{\n  default: paramMixedTwoCycle1\n}|
-  default: paramMixedTwoCycle1
-//@[11:30) [BCP080 (Error)] The expression is involved in a cycle ("paramMixedTwoCycle1" -> "paramMixedTwoCycle2"). (CodeDescription: none) |paramMixedTwoCycle1|
-}
-=======
+//@[37:58) [BCP080 (Error)] The expression is involved in a cycle ("paramDefaultTwoCycle1" -> "paramDefaultTwoCycle2"). |paramDefaultTwoCycle1|
+
 @allowed([
   paramModifierSelfCycle
 //@[2:24) [BCP079 (Error)] This expression is referencing its own declaration, which is not allowed. |paramModifierSelfCycle|
 ])
 param paramModifierSelfCycle string
->>>>>>> 0000f3b7
 
 // wrong types of "variable"/identifier access
 var sampleVar = 'sample'
 resource sampleResource 'Microsoft.Foo/foos@2020-02-02' = {
-//@[24:55) [BCP081 (Warning)] Resource type "Microsoft.Foo/foos@2020-02-02" does not have types available. (CodeDescription: none) |'Microsoft.Foo/foos@2020-02-02'|
+//@[24:55) [BCP081 (Warning)] Resource type "Microsoft.Foo/foos@2020-02-02" does not have types available. |'Microsoft.Foo/foos@2020-02-02'|
   name: 'foo'
 }
 output sampleOutput string = 'hello'
 
 param paramAccessingVar string = concat(sampleVar, 's')
-<<<<<<< HEAD
-//@[33:55) [prefer-interpolation (Warning)] Use string interpolation instead of the concat function. (CodeDescription: bicep core(https://aka.ms/bicep/linter/prefer-interpolation)) |concat(sampleVar, 's')|
-//@[40:49) [BCP072 (Error)] This symbol cannot be referenced here. Only other parameters can be referenced in parameter default values. (CodeDescription: none) |sampleVar|
-param paramAccessingVar2 string {
-//@[6:24) [no-unused-params (Warning)] Parameter is declared but never used. (CodeDescription: bicep core(https://aka.ms/bicep/linter/no-unused-params)) |paramAccessingVar2|
-//@[32:69) [BCP161 (Info)] Parameter modifiers are deprecated and will be removed in a future release. Use decorators instead. (CodeDescription: bicep(https://aka.ms/BicepSpecParams)) |{\n  default: 'foo ${sampleVar} foo'\n}|
-  default: 'foo ${sampleVar} foo'
-//@[18:27) [BCP072 (Error)] This symbol cannot be referenced here. Only other parameters can be referenced in parameter default values. (CodeDescription: none) |sampleVar|
-}
-
-param paramAccessingResource string = sampleResource
-//@[6:28) [no-unused-params (Warning)] Parameter is declared but never used. (CodeDescription: bicep core(https://aka.ms/bicep/linter/no-unused-params)) |paramAccessingResource|
-//@[38:52) [BCP027 (Error)] The parameter expects a default value of type "string" but provided value is of type "Microsoft.Foo/foos@2020-02-02". (CodeDescription: none) |sampleResource|
-//@[38:52) [BCP072 (Error)] This symbol cannot be referenced here. Only other parameters can be referenced in parameter default values. (CodeDescription: none) |sampleResource|
-param paramAccessingResource2 string {
-//@[6:29) [no-unused-params (Warning)] Parameter is declared but never used. (CodeDescription: bicep core(https://aka.ms/bicep/linter/no-unused-params)) |paramAccessingResource2|
-//@[37:89) [BCP161 (Info)] Parameter modifiers are deprecated and will be removed in a future release. Use decorators instead. (CodeDescription: bicep(https://aka.ms/BicepSpecParams)) |{\n  default: base64(sampleResource.properties.foo)\n}|
-  default: base64(sampleResource.properties.foo)
-//@[18:32) [BCP072 (Error)] This symbol cannot be referenced here. Only other parameters can be referenced in parameter default values. (CodeDescription: none) |sampleResource|
-}
-
-param paramAccessingOutput string = sampleOutput
-//@[6:26) [no-unused-params (Warning)] Parameter is declared but never used. (CodeDescription: bicep core(https://aka.ms/bicep/linter/no-unused-params)) |paramAccessingOutput|
-//@[36:48) [BCP058 (Error)] The name "sampleOutput" is an output. Outputs cannot be referenced in expressions. (CodeDescription: none) |sampleOutput|
-param paramAccessingOutput2 string {
-//@[6:27) [no-unused-params (Warning)] Parameter is declared but never used. (CodeDescription: bicep core(https://aka.ms/bicep/linter/no-unused-params)) |paramAccessingOutput2|
-//@[35:62) [BCP161 (Info)] Parameter modifiers are deprecated and will be removed in a future release. Use decorators instead. (CodeDescription: bicep(https://aka.ms/BicepSpecParams)) |{\n  default: sampleOutput\n}|
-  default: sampleOutput
-//@[11:23) [BCP058 (Error)] The name "sampleOutput" is an output. Outputs cannot be referenced in expressions. (CodeDescription: none) |sampleOutput|
-}
-
-param stringLiteral string {
-//@[27:57) [BCP161 (Info)] Parameter modifiers are deprecated and will be removed in a future release. Use decorators instead. (CodeDescription: bicep(https://aka.ms/BicepSpecParams)) |{\n  allowed: [\n    'def'\n  ]\n}|
-  allowed: [
-    'def'
-  ]
-}
-
-param stringLiteral2 string {
-//@[28:93) [BCP161 (Info)] Parameter modifiers are deprecated and will be removed in a future release. Use decorators instead. (CodeDescription: bicep(https://aka.ms/BicepSpecParams)) |{\n  allowed: [\n    'abc'\n    'def'\n  ]\n  default: stringLiteral\n}|
-  allowed: [
-    'abc'
-    'def'
-  ]
-  default: stringLiteral
-}
-
-param stringLiteral3 string {
-//@[6:20) [no-unused-params (Warning)] Parameter is declared but never used. (CodeDescription: bicep core(https://aka.ms/bicep/linter/no-unused-params)) |stringLiteral3|
-//@[28:84) [BCP161 (Info)] Parameter modifiers are deprecated and will be removed in a future release. Use decorators instead. (CodeDescription: bicep(https://aka.ms/BicepSpecParams)) |{\n  allowed: [\n    'abc'\n  ]\n  default: stringLiteral2\n}|
-  allowed: [
-    'abc'
-  ]
-  default: stringLiteral2
-//@[11:25) [BCP036 (Error)] The property "default" expected a value of type "'abc'" but the provided value is of type "'abc' | 'def'". (CodeDescription: none) |stringLiteral2|
-}
-=======
 //@[33:55) [prefer-interpolation (Warning)] Use string interpolation instead of the concat function.\nSee https://aka.ms/bicep/linter/prefer-interpolation |concat(sampleVar, 's')|
 //@[40:49) [BCP072 (Error)] This symbol cannot be referenced here. Only other parameters can be referenced in parameter default values. |sampleVar|
 
@@ -617,256 +337,131 @@
 param paramAccessingOutput string = sampleOutput
 //@[6:26) [no-unused-params (Warning)] Parameter is declared but never used.\nSee https://aka.ms/bicep/linter/no-unused-params |paramAccessingOutput|
 //@[36:48) [BCP058 (Error)] The name "sampleOutput" is an output. Outputs cannot be referenced in expressions. |sampleOutput|
->>>>>>> 0000f3b7
 
 // #completionTest(6) -> empty
 param 
-//@[6:6) [BCP013 (Error)] Expected a parameter identifier at this location. (CodeDescription: none) ||
-//@[6:6) [no-unused-params (Warning)] Parameter is declared but never used. (CodeDescription: bicep core(https://aka.ms/bicep/linter/no-unused-params)) ||
-
-<<<<<<< HEAD
-param stringModifierCompletions string {
-//@[6:31) [no-unused-params (Warning)] Parameter is declared but never used. (CodeDescription: bicep core(https://aka.ms/bicep/linter/no-unused-params)) |stringModifierCompletions|
-//@[39:101) [BCP161 (Info)] Parameter modifiers are deprecated and will be removed in a future release. Use decorators instead. (CodeDescription: bicep(https://aka.ms/BicepSpecParams)) |{\n  // #completionTest(0,1,2) -> stringModifierProperties\n  \n}|
-  // #completionTest(0,1,2) -> stringModifierProperties
-  
-}
-
-param intModifierCompletions int {
-//@[6:28) [no-unused-params (Warning)] Parameter is declared but never used. (CodeDescription: bicep core(https://aka.ms/bicep/linter/no-unused-params)) |intModifierCompletions|
-//@[33:92) [BCP161 (Info)] Parameter modifiers are deprecated and will be removed in a future release. Use decorators instead. (CodeDescription: bicep(https://aka.ms/BicepSpecParams)) |{\n  // #completionTest(0,1,2) -> intModifierProperties\n  \n}|
-  // #completionTest(0,1,2) -> intModifierProperties
-  
-}
-
-=======
->>>>>>> 0000f3b7
+//@[6:6) [BCP013 (Error)] Expected a parameter identifier at this location. ||
+//@[6:6) [no-unused-params (Warning)] Parameter is declared but never used.\nSee https://aka.ms/bicep/linter/no-unused-params ||
+
 // #completionTest(46,47) -> justSymbols
 param defaultValueOneLinerCompletions string = 
-//@[6:37) [no-unused-params (Warning)] Parameter is declared but never used. (CodeDescription: bicep core(https://aka.ms/bicep/linter/no-unused-params)) |defaultValueOneLinerCompletions|
-//@[47:47) [BCP009 (Error)] Expected a literal value, an array, an object, a parenthesized expression, or a function call at this location. (CodeDescription: none) ||
-
-<<<<<<< HEAD
-param defaultValueCompletions string {
-//@[6:29) [no-unused-params (Warning)] Parameter is declared but never used. (CodeDescription: bicep core(https://aka.ms/bicep/linter/no-unused-params)) |defaultValueCompletions|
-//@[37:396) [BCP161 (Info)] Parameter modifiers are deprecated and will be removed in a future release. Use decorators instead. (CodeDescription: bicep(https://aka.ms/BicepSpecParams)) |{\n  allowed: [\n    'one'\n    'two'\n    'three'\n    // #completionTest(0,1,2,3,4) -> oneTwoThree\n    \n  ]\n  // #completionTest(10,11) -> oneTwoThreePlusSymbols\n  default: \n  \n  // #completionTest(9,10) -> booleanValues\n  secure: \n\n  metadata: {\n    // #completionTest(0,1,2,3) -> description\n    \n  }\n  // #completionTest(0,1,2) -> stringLengthConstraints\n  \n}|
-  allowed: [
-    'one'
-    'two'
-    'three'
-    // #completionTest(0,1,2,3,4) -> oneTwoThree
-    
-  ]
-  // #completionTest(10,11) -> oneTwoThreePlusSymbols
-  default: 
-//@[11:11) [BCP009 (Error)] Expected a literal value, an array, an object, a parenthesized expression, or a function call at this location. (CodeDescription: none) ||
-  
-  // #completionTest(9,10) -> booleanValues
-  secure: 
-//@[10:10) [BCP009 (Error)] Expected a literal value, an array, an object, a parenthesized expression, or a function call at this location. (CodeDescription: none) ||
-
-  metadata: {
-    // #completionTest(0,1,2,3) -> description
-    
-  }
-  // #completionTest(0,1,2) -> stringLengthConstraints
-  
-}
+//@[6:37) [no-unused-params (Warning)] Parameter is declared but never used.\nSee https://aka.ms/bicep/linter/no-unused-params |defaultValueOneLinerCompletions|
+//@[47:47) [BCP009 (Error)] Expected a literal value, an array, an object, a parenthesized expression, or a function call at this location. ||
 
 // invalid comma separator (array)
-param commaOne string {
-//@[6:14) [no-unused-params (Warning)] Parameter is declared but never used. (CodeDescription: bicep core(https://aka.ms/bicep/linter/no-unused-params)) |commaOne|
-//@[22:174) [BCP161 (Info)] Parameter modifiers are deprecated and will be removed in a future release. Use decorators instead. (CodeDescription: bicep(https://aka.ms/BicepSpecParams)) |{\n    metadata: {\n      description: 'Name of Virtual Machine'\n    }\n    secure: true\n    allowed: [\n      'abc',\n      'def'\n    ]\n    default: 'abc'\n}|
-    metadata: {
-      description: 'Name of Virtual Machine'
-    }
-    secure: true
-    allowed: [
-      'abc',
-//@[11:12) [BCP106 (Error)] Expected a new line character at this location. Commas are not used as separator delimiters. (CodeDescription: none) |,|
-      'def'
-    ]
-    default: 'abc'
-}
-
-=======
-// invalid comma separator (array)
->>>>>>> 0000f3b7
 @metadata({
   description: 'Name of Virtual Machine'
 })
 @allowed([
   'abc',
-//@[7:8) [BCP106 (Error)] Expected a new line character at this location. Commas are not used as separator delimiters. (CodeDescription: none) |,|
+//@[7:8) [BCP106 (Error)] Expected a new line character at this location. Commas are not used as separator delimiters. |,|
   'def'
 ])
-<<<<<<< HEAD
-param commaOneWithDecorator string
-//@[6:27) [no-unused-params (Warning)] Parameter is declared but never used. (CodeDescription: bicep core(https://aka.ms/bicep/linter/no-unused-params)) |commaOneWithDecorator|
-
-// invalid comma separator (object)
-param commaTwo string {
-//@[6:14) [no-unused-params (Warning)] Parameter is declared but never used. (CodeDescription: bicep core(https://aka.ms/bicep/linter/no-unused-params)) |commaTwo|
-//@[22:174) [BCP161 (Info)] Parameter modifiers are deprecated and will be removed in a future release. Use decorators instead. (CodeDescription: bicep(https://aka.ms/BicepSpecParams)) |{\n    metadata: {\n      description: 'Name of Virtual Machine'\n    },\n    secure: true\n    allowed: [\n      'abc'\n      'def'\n    ]\n    default: 'abc'\n}|
-    metadata: {
-      description: 'Name of Virtual Machine'
-    },
-//@[5:6) [BCP106 (Error)] Expected a new line character at this location. Commas are not used as separator delimiters. (CodeDescription: none) |,|
-    secure: true
-    allowed: [
-      'abc'
-      'def'
-    ]
-    default: 'abc'
-}
-=======
 param commaOne string
 //@[6:14) [no-unused-params (Warning)] Parameter is declared but never used.\nSee https://aka.ms/bicep/linter/no-unused-params |commaOne|
->>>>>>> 0000f3b7
 
 @secure
-//@[1:7) [BCP063 (Error)] The name "secure" is not a parameter, variable, resource or module. (CodeDescription: none) |secure|
+//@[1:7) [BCP063 (Error)] The name "secure" is not a parameter, variable, resource or module. |secure|
 @
-//@[1:1) [BCP123 (Error)] Expected a namespace or decorator name at this location. (CodeDescription: none) ||
+//@[1:1) [BCP123 (Error)] Expected a namespace or decorator name at this location. ||
 @&& xxx
-//@[1:3) [BCP123 (Error)] Expected a namespace or decorator name at this location. (CodeDescription: none) |&&|
+//@[1:3) [BCP123 (Error)] Expected a namespace or decorator name at this location. |&&|
 @sys
-//@[1:4) [BCP141 (Error)] The expression cannot be used as a decorator as it is not callable. (CodeDescription: none) |sys|
+//@[1:4) [BCP141 (Error)] The expression cannot be used as a decorator as it is not callable. |sys|
 @paramAccessingVar
-//@[1:18) [BCP141 (Error)] The expression cannot be used as a decorator as it is not callable. (CodeDescription: none) |paramAccessingVar|
+//@[1:18) [BCP141 (Error)] The expression cannot be used as a decorator as it is not callable. |paramAccessingVar|
 param incompleteDecorators string
-//@[6:26) [no-unused-params (Warning)] Parameter is declared but never used. (CodeDescription: bicep core(https://aka.ms/bicep/linter/no-unused-params)) |incompleteDecorators|
+//@[6:26) [no-unused-params (Warning)] Parameter is declared but never used.\nSee https://aka.ms/bicep/linter/no-unused-params |incompleteDecorators|
 
 @concat(1, 2)
-<<<<<<< HEAD
-//@[1:7) [BCP152 (Error)] Function "concat" cannot be used as a decorator. (CodeDescription: none) |concat|
-//@[1:13) [prefer-interpolation (Warning)] Use string interpolation instead of the concat function. (CodeDescription: bicep core(https://aka.ms/bicep/linter/prefer-interpolation)) |concat(1, 2)|
-=======
 //@[1:7) [BCP152 (Error)] Function "concat" cannot be used as a decorator. |concat|
->>>>>>> 0000f3b7
 @sys.concat('a', 'b')
-//@[5:11) [BCP152 (Error)] Function "concat" cannot be used as a decorator. (CodeDescription: none) |concat|
+//@[5:11) [BCP152 (Error)] Function "concat" cannot be used as a decorator. |concat|
 @secure()
 // wrong target type
 @minValue(20)
-<<<<<<< HEAD
-//@[0:13) [BCP124 (Error)] The decorator "minValue" can only be attached to targets of type "int", but the target has type "string". (CodeDescription: none) |@minValue(20)|
-param someString string {
-//@[6:16) [no-unused-params (Warning)] Parameter is declared but never used. (CodeDescription: bicep core(https://aka.ms/bicep/linter/no-unused-params)) |someString|
-//@[24:25) [BCP131 (Error)] Parameter modifiers and decorators cannot be used together. Please use decorators only. (CodeDescription: none) |{|
-	// using decorators and modifier at the same time
-    secure: true
-}
-=======
 //@[0:13) [BCP124 (Error)] The decorator "minValue" can only be attached to targets of type "int", but the target has type "string". |@minValue(20)|
 param someString string
 //@[6:16) [no-unused-params (Warning)] Parameter is declared but never used.\nSee https://aka.ms/bicep/linter/no-unused-params |someString|
->>>>>>> 0000f3b7
 
 @allowed([
     true
-//@[4:8) [BCP034 (Error)] The enclosing array expected an item of type "int", but the provided item was of type "bool". (CodeDescription: none) |true|
+//@[4:8) [BCP034 (Error)] The enclosing array expected an item of type "int", but the provided item was of type "bool". |true|
     10
     'foo'
-//@[4:9) [BCP034 (Error)] The enclosing array expected an item of type "int", but the provided item was of type "'foo'". (CodeDescription: none) |'foo'|
+//@[4:9) [BCP034 (Error)] The enclosing array expected an item of type "int", but the provided item was of type "'foo'". |'foo'|
 ])
 @secure()
-//@[0:9) [BCP124 (Error)] The decorator "secure" can only be attached to targets of type "object | string", but the target has type "int". (CodeDescription: none) |@secure()|
+//@[0:9) [BCP124 (Error)] The decorator "secure" can only be attached to targets of type "object | string", but the target has type "int". |@secure()|
 // #completionTest(1, 2, 3) -> intParameterDecoratorsPlusNamespace
 @  
-//@[3:3) [BCP123 (Error)] Expected a namespace or decorator name at this location. (CodeDescription: none) ||
+//@[3:3) [BCP123 (Error)] Expected a namespace or decorator name at this location. ||
 // #completionTest(5, 6) -> intParameterDecorators
 @sys.   
-//@[8:8) [BCP020 (Error)] Expected a function or property name at this location. (CodeDescription: none) ||
+//@[8:8) [BCP020 (Error)] Expected a function or property name at this location. ||
 param someInteger int = 20
-//@[6:17) [no-unused-params (Warning)] Parameter is declared but never used. (CodeDescription: bicep core(https://aka.ms/bicep/linter/no-unused-params)) |someInteger|
-//@[22:26) [secure-parameter-default (Warning)] Secure parameters should not have hardcoded defaults (except for empty or newGuid()). (CodeDescription: bicep core(https://aka.ms/bicep/linter/secure-parameter-default)) |= 20|
+//@[6:17) [no-unused-params (Warning)] Parameter is declared but never used.\nSee https://aka.ms/bicep/linter/no-unused-params |someInteger|
+//@[22:26) [secure-parameter-default (Warning)] Secure parameters should not have hardcoded defaults (except for empty or newGuid()).\nSee https://aka.ms/bicep/linter/secure-parameter-default |= 20|
 
 @allowed([], [], 2)
-//@[8:19) [BCP071 (Error)] Expected 1 argument, but got 3. (CodeDescription: none) |([], [], 2)|
+//@[8:19) [BCP071 (Error)] Expected 1 argument, but got 3. |([], [], 2)|
 // #completionTest(4) -> empty
 @az.
-//@[4:4) [BCP020 (Error)] Expected a function or property name at this location. (CodeDescription: none) ||
+//@[4:4) [BCP020 (Error)] Expected a function or property name at this location. ||
 param tooManyArguments1 int = 20
-//@[6:23) [no-unused-params (Warning)] Parameter is declared but never used. (CodeDescription: bicep core(https://aka.ms/bicep/linter/no-unused-params)) |tooManyArguments1|
+//@[6:23) [no-unused-params (Warning)] Parameter is declared but never used.\nSee https://aka.ms/bicep/linter/no-unused-params |tooManyArguments1|
 
 @metadata({}, {}, true)
-//@[9:23) [BCP071 (Error)] Expected 1 argument, but got 3. (CodeDescription: none) |({}, {}, true)|
+//@[9:23) [BCP071 (Error)] Expected 1 argument, but got 3. |({}, {}, true)|
 // #completionTest(2) -> stringParameterDecoratorsPlusNamespace
 @m
-//@[1:2) [BCP057 (Error)] The name "m" does not exist in the current context. (CodeDescription: none) |m|
+//@[1:2) [BCP057 (Error)] The name "m" does not exist in the current context. |m|
 // #completionTest(1, 2, 3) -> stringParameterDecoratorsPlusNamespace
 @   
-//@[4:4) [BCP123 (Error)] Expected a namespace or decorator name at this location. (CodeDescription: none) ||
+//@[4:4) [BCP123 (Error)] Expected a namespace or decorator name at this location. ||
 // #completionTest(5) -> stringParameterDecorators
 @sys.
-//@[5:5) [BCP020 (Error)] Expected a function or property name at this location. (CodeDescription: none) ||
+//@[5:5) [BCP020 (Error)] Expected a function or property name at this location. ||
 param tooManyArguments2 string
-//@[6:23) [no-unused-params (Warning)] Parameter is declared but never used. (CodeDescription: bicep core(https://aka.ms/bicep/linter/no-unused-params)) |tooManyArguments2|
+//@[6:23) [no-unused-params (Warning)] Parameter is declared but never used.\nSee https://aka.ms/bicep/linter/no-unused-params |tooManyArguments2|
 
 @description(sys.concat(2))
-//@[13:26) [BCP032 (Error)] The value must be a compile-time constant. (CodeDescription: none) |sys.concat(2)|
+//@[13:26) [BCP032 (Error)] The value must be a compile-time constant. |sys.concat(2)|
 @allowed([for thing in []: 's'])
-//@[9:31) [BCP032 (Error)] The value must be a compile-time constant. (CodeDescription: none) |[for thing in []: 's']|
-//@[10:13) [BCP138 (Error)] For-expressions are not supported in this context. For-expressions may be used as values of resource, module, variable, and output declarations, or values of resource and module properties. (CodeDescription: none) |for|
+//@[9:31) [BCP032 (Error)] The value must be a compile-time constant. |[for thing in []: 's']|
+//@[10:13) [BCP138 (Error)] For-expressions are not supported in this context. For-expressions may be used as values of resource, module, variable, and output declarations, or values of resource and module properties. |for|
 param nonConstantInDecorator string
-//@[6:28) [no-unused-params (Warning)] Parameter is declared but never used. (CodeDescription: bicep core(https://aka.ms/bicep/linter/no-unused-params)) |nonConstantInDecorator|
+//@[6:28) [no-unused-params (Warning)] Parameter is declared but never used.\nSee https://aka.ms/bicep/linter/no-unused-params |nonConstantInDecorator|
 
 @minValue(-length('s'))
-//@[11:22) [BCP032 (Error)] The value must be a compile-time constant. (CodeDescription: none) |length('s')|
+//@[11:22) [BCP032 (Error)] The value must be a compile-time constant. |length('s')|
 @metadata({
   bool: !true
-//@[8:13) [BCP032 (Error)] The value must be a compile-time constant. (CodeDescription: none) |!true|
-//@[8:13) [BCP032 (Error)] The value must be a compile-time constant. (CodeDescription: none) |!true|
+//@[8:13) [BCP032 (Error)] The value must be a compile-time constant. |!true|
+//@[8:13) [BCP032 (Error)] The value must be a compile-time constant. |!true|
 })
 param unaryMinusOnFunction int
-//@[6:26) [no-unused-params (Warning)] Parameter is declared but never used. (CodeDescription: bicep core(https://aka.ms/bicep/linter/no-unused-params)) |unaryMinusOnFunction|
+//@[6:26) [no-unused-params (Warning)] Parameter is declared but never used.\nSee https://aka.ms/bicep/linter/no-unused-params |unaryMinusOnFunction|
 
 @minLength(1)
-//@[0:13) [BCP166 (Error)] Duplicate "minLength" decorator. (CodeDescription: none) |@minLength(1)|
+//@[0:13) [BCP166 (Error)] Duplicate "minLength" decorator. |@minLength(1)|
 @minLength(2)
-//@[0:13) [BCP166 (Error)] Duplicate "minLength" decorator. (CodeDescription: none) |@minLength(2)|
+//@[0:13) [BCP166 (Error)] Duplicate "minLength" decorator. |@minLength(2)|
 @secure()
 @maxLength(3)
-//@[0:13) [BCP166 (Error)] Duplicate "maxLength" decorator. (CodeDescription: none) |@maxLength(3)|
+//@[0:13) [BCP166 (Error)] Duplicate "maxLength" decorator. |@maxLength(3)|
 @maxLength(4)
-//@[0:13) [BCP166 (Error)] Duplicate "maxLength" decorator. (CodeDescription: none) |@maxLength(4)|
+//@[0:13) [BCP166 (Error)] Duplicate "maxLength" decorator. |@maxLength(4)|
 param duplicateDecorators string
-//@[6:25) [no-unused-params (Warning)] Parameter is declared but never used. (CodeDescription: bicep core(https://aka.ms/bicep/linter/no-unused-params)) |duplicateDecorators|
+//@[6:25) [no-unused-params (Warning)] Parameter is declared but never used.\nSee https://aka.ms/bicep/linter/no-unused-params |duplicateDecorators|
 
 @minLength(-1)
-//@[11:13) [BCP168 (Error)] Length must not be a negative value. (CodeDescription: none) |-1|
+//@[11:13) [BCP168 (Error)] Length must not be a negative value. |-1|
 @maxLength(-100)
-//@[11:15) [BCP168 (Error)] Length must not be a negative value. (CodeDescription: none) |-100|
+//@[11:15) [BCP168 (Error)] Length must not be a negative value. |-100|
 param invalidLength string
-//@[6:19) [no-unused-params (Warning)] Parameter is declared but never used. (CodeDescription: bicep core(https://aka.ms/bicep/linter/no-unused-params)) |invalidLength|
-
-<<<<<<< HEAD
-
-param invalidPermutation array {
-//@[6:24) [no-unused-params (Warning)] Parameter is declared but never used. (CodeDescription: bicep core(https://aka.ms/bicep/linter/no-unused-params)) |invalidPermutation|
-//@[31:402) [BCP161 (Info)] Parameter modifiers are deprecated and will be removed in a future release. Use decorators instead. (CodeDescription: bicep(https://aka.ms/BicepSpecParams)) |{\n    default: [\n\t\t'foobar'\n\t\ttrue\n        100\n\t]\n    allowed: [\n\t\t'Microsoft.AnalysisServices/servers'\n\t\t'Microsoft.ApiManagement/service'\n\t\t'Microsoft.Network/applicationGateways'\n\t\t'Microsoft.Automation/automationAccounts'\n\t\t'Microsoft.ContainerInstance/containerGroups'\n\t\t'Microsoft.ContainerRegistry/registries'\n\t\t'Microsoft.ContainerService/managedClusters'\n    ]\n}|
-    default: [
-		'foobar'
-//@[2:10) [BCP034 (Error)] The enclosing array expected an item of type "'Microsoft.AnalysisServices/servers' | 'Microsoft.ApiManagement/service' | 'Microsoft.Automation/automationAccounts' | 'Microsoft.ContainerInstance/containerGroups' | 'Microsoft.ContainerRegistry/registries' | 'Microsoft.ContainerService/managedClusters' | 'Microsoft.Network/applicationGateways'", but the provided item was of type "'foobar'". (CodeDescription: none) |'foobar'|
-		true
-//@[2:6) [BCP034 (Error)] The enclosing array expected an item of type "'Microsoft.AnalysisServices/servers' | 'Microsoft.ApiManagement/service' | 'Microsoft.Automation/automationAccounts' | 'Microsoft.ContainerInstance/containerGroups' | 'Microsoft.ContainerRegistry/registries' | 'Microsoft.ContainerService/managedClusters' | 'Microsoft.Network/applicationGateways'", but the provided item was of type "bool". (CodeDescription: none) |true|
-        100
-//@[8:11) [BCP034 (Error)] The enclosing array expected an item of type "'Microsoft.AnalysisServices/servers' | 'Microsoft.ApiManagement/service' | 'Microsoft.Automation/automationAccounts' | 'Microsoft.ContainerInstance/containerGroups' | 'Microsoft.ContainerRegistry/registries' | 'Microsoft.ContainerService/managedClusters' | 'Microsoft.Network/applicationGateways'", but the provided item was of type "int". (CodeDescription: none) |100|
-	]
-    allowed: [
-		'Microsoft.AnalysisServices/servers'
-		'Microsoft.ApiManagement/service'
-		'Microsoft.Network/applicationGateways'
-		'Microsoft.Automation/automationAccounts'
-		'Microsoft.ContainerInstance/containerGroups'
-		'Microsoft.ContainerRegistry/registries'
-		'Microsoft.ContainerService/managedClusters'
-    ]
-}
-
-=======
->>>>>>> 0000f3b7
+//@[6:19) [no-unused-params (Warning)] Parameter is declared but never used.\nSee https://aka.ms/bicep/linter/no-unused-params |invalidLength|
+
 @allowed([
 	'Microsoft.AnalysisServices/servers'
 	'Microsoft.ApiManagement/service'
@@ -876,42 +471,16 @@
 	'Microsoft.ContainerRegistry/registries'
 	'Microsoft.ContainerService/managedClusters'
 ])
-<<<<<<< HEAD
-param invalidPermutationWithDecorator array = [
-//@[6:37) [no-unused-params (Warning)] Parameter is declared but never used. (CodeDescription: bicep core(https://aka.ms/bicep/linter/no-unused-params)) |invalidPermutationWithDecorator|
-=======
 param invalidPermutation array = [
 //@[6:24) [no-unused-params (Warning)] Parameter is declared but never used.\nSee https://aka.ms/bicep/linter/no-unused-params |invalidPermutation|
->>>>>>> 0000f3b7
 	'foobar'
-//@[1:9) [BCP034 (Error)] The enclosing array expected an item of type "'Microsoft.AnalysisServices/servers' | 'Microsoft.ApiManagement/service' | 'Microsoft.Automation/automationAccounts' | 'Microsoft.ContainerInstance/containerGroups' | 'Microsoft.ContainerRegistry/registries' | 'Microsoft.ContainerService/managedClusters' | 'Microsoft.Network/applicationGateways'", but the provided item was of type "'foobar'". (CodeDescription: none) |'foobar'|
+//@[1:9) [BCP034 (Error)] The enclosing array expected an item of type "'Microsoft.AnalysisServices/servers' | 'Microsoft.ApiManagement/service' | 'Microsoft.Automation/automationAccounts' | 'Microsoft.ContainerInstance/containerGroups' | 'Microsoft.ContainerRegistry/registries' | 'Microsoft.ContainerService/managedClusters' | 'Microsoft.Network/applicationGateways'", but the provided item was of type "'foobar'". |'foobar'|
 	true
-//@[1:5) [BCP034 (Error)] The enclosing array expected an item of type "'Microsoft.AnalysisServices/servers' | 'Microsoft.ApiManagement/service' | 'Microsoft.Automation/automationAccounts' | 'Microsoft.ContainerInstance/containerGroups' | 'Microsoft.ContainerRegistry/registries' | 'Microsoft.ContainerService/managedClusters' | 'Microsoft.Network/applicationGateways'", but the provided item was of type "bool". (CodeDescription: none) |true|
+//@[1:5) [BCP034 (Error)] The enclosing array expected an item of type "'Microsoft.AnalysisServices/servers' | 'Microsoft.ApiManagement/service' | 'Microsoft.Automation/automationAccounts' | 'Microsoft.ContainerInstance/containerGroups' | 'Microsoft.ContainerRegistry/registries' | 'Microsoft.ContainerService/managedClusters' | 'Microsoft.Network/applicationGateways'", but the provided item was of type "bool". |true|
     100
-//@[4:7) [BCP034 (Error)] The enclosing array expected an item of type "'Microsoft.AnalysisServices/servers' | 'Microsoft.ApiManagement/service' | 'Microsoft.Automation/automationAccounts' | 'Microsoft.ContainerInstance/containerGroups' | 'Microsoft.ContainerRegistry/registries' | 'Microsoft.ContainerService/managedClusters' | 'Microsoft.Network/applicationGateways'", but the provided item was of type "int". (CodeDescription: none) |100|
+//@[4:7) [BCP034 (Error)] The enclosing array expected an item of type "'Microsoft.AnalysisServices/servers' | 'Microsoft.ApiManagement/service' | 'Microsoft.Automation/automationAccounts' | 'Microsoft.ContainerInstance/containerGroups' | 'Microsoft.ContainerRegistry/registries' | 'Microsoft.ContainerService/managedClusters' | 'Microsoft.Network/applicationGateways'", but the provided item was of type "int". |100|
 ]
 
-<<<<<<< HEAD
-param invalidDefaultWithAllowedArray array {
-//@[6:36) [no-unused-params (Warning)] Parameter is declared but never used. (CodeDescription: bicep core(https://aka.ms/bicep/linter/no-unused-params)) |invalidDefaultWithAllowedArray|
-//@[43:266) [BCP161 (Info)] Parameter modifiers are deprecated and will be removed in a future release. Use decorators instead. (CodeDescription: bicep(https://aka.ms/BicepSpecParams)) |{\n    default: true\n    allowed: [\n\t\t[\n\t\t\t'Microsoft.AnalysisServices/servers'\n\t\t\t'Microsoft.ApiManagement/service'\n\t\t]\n\t\t[\n\t\t\t'Microsoft.Network/applicationGateways'\n\t\t\t'Microsoft.Automation/automationAccounts'\n\t\t]\n    ]\n}|
-    default: true
-//@[13:17) [BCP036 (Error)] The property "default" expected a value of type "array" but the provided value is of type "bool". (CodeDescription: none) |true|
-    allowed: [
-		[
-			'Microsoft.AnalysisServices/servers'
-			'Microsoft.ApiManagement/service'
-		]
-		[
-			'Microsoft.Network/applicationGateways'
-			'Microsoft.Automation/automationAccounts'
-		]
-    ]
-}
-
-
-=======
->>>>>>> 0000f3b7
 @allowed([
 	[
 		'Microsoft.AnalysisServices/servers'
@@ -923,9 +492,9 @@
 	]
 ])
 param invalidDefaultWithAllowedArrayDecorator array = true
-//@[6:45) [no-unused-params (Warning)] Parameter is declared but never used. (CodeDescription: bicep core(https://aka.ms/bicep/linter/no-unused-params)) |invalidDefaultWithAllowedArrayDecorator|
-//@[54:58) [BCP027 (Error)] The parameter expects a default value of type "array" but provided value is of type "bool". (CodeDescription: none) |true|
+//@[6:45) [no-unused-params (Warning)] Parameter is declared but never used.\nSee https://aka.ms/bicep/linter/no-unused-params |invalidDefaultWithAllowedArrayDecorator|
+//@[54:58) [BCP027 (Error)] The parameter expects a default value of type "array" but provided value is of type "bool". |true|
 
 // unterminated multi-line comment
 /*    
-//@[0:7) [BCP002 (Error)] The multi-line comment at this location is not terminated. Terminate it with the */ character sequence. (CodeDescription: none) |/*    \n|
+//@[0:7) [BCP002 (Error)] The multi-line comment at this location is not terminated. Terminate it with the */ character sequence. |/*    \n|
