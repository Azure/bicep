--- conflicted
+++ resolved
@@ -10,33 +10,16 @@
 param myInt int
 //@[06:011) [no-unused-params (Warning)] Parameter "myInt" is declared but never used. (CodeDescription: bicep core(https://aka.ms/bicep/linter/no-unused-params)) |myInt|
 param
-<<<<<<< HEAD
-//@[5:5) [BCP013 (Error)] Expected a parameter identifier at this location. (CodeDescription: none) ||
+//@[5:005) [BCP013 (Error)] Expected a parameter identifier at this location. (CodeDescription: none) ||
 
 param 3
-//@[6:7) [BCP013 (Error)] Expected a parameter identifier at this location. (CodeDescription: none) |3|
-//@[7:7) [BCP014 (Error)] Expected a parameter type at this location. Please specify one of the following types: "array", "bool", "int", "object", "string". (CodeDescription: none) ||
+//@[6:007) [BCP013 (Error)] Expected a parameter identifier at this location. (CodeDescription: none) |3|
+//@[7:007) [BCP014 (Error)] Expected a parameter type at this location. Please specify one of the following types: "array", "bool", "int", "object", "string". (CodeDescription: none) ||
 param % string
-//@[6:7) [BCP013 (Error)] Expected a parameter identifier at this location. (CodeDescription: none) |%|
+//@[6:007) [BCP013 (Error)] Expected a parameter identifier at this location. (CodeDescription: none) |%|
 param % string 3 = 's'
-//@[6:7) [BCP013 (Error)] Expected a parameter identifier at this location. (CodeDescription: none) |%|
-//@[15:16) [BCP008 (Error)] Expected the "=" token, or a newline at this location. (CodeDescription: none) |3|
-=======
-//@[05:005) [BCP013 (Error)] Expected a parameter identifier at this location. (CodeDescription: none) ||
-//@[05:005) [no-unused-params (Warning)] Parameter "<missing>" is declared but never used. (CodeDescription: bicep core(https://aka.ms/bicep/linter/no-unused-params)) ||
-
-param 3
-//@[06:007) [BCP013 (Error)] Expected a parameter identifier at this location. (CodeDescription: none) |3|
-//@[06:007) [no-unused-params (Warning)] Parameter "<error>" is declared but never used. (CodeDescription: bicep core(https://aka.ms/bicep/linter/no-unused-params)) |3|
-//@[07:007) [BCP014 (Error)] Expected a parameter type at this location. Please specify one of the following types: "array", "bool", "int", "object", "string". (CodeDescription: none) ||
-param % string
-//@[06:007) [BCP013 (Error)] Expected a parameter identifier at this location. (CodeDescription: none) |%|
-//@[06:007) [no-unused-params (Warning)] Parameter "<error>" is declared but never used. (CodeDescription: bicep core(https://aka.ms/bicep/linter/no-unused-params)) |%|
-param % string 3 = 's'
-//@[06:007) [BCP013 (Error)] Expected a parameter identifier at this location. (CodeDescription: none) |%|
-//@[06:007) [no-unused-params (Warning)] Parameter "<error>" is declared but never used. (CodeDescription: bicep core(https://aka.ms/bicep/linter/no-unused-params)) |%|
+//@[6:007) [BCP013 (Error)] Expected a parameter identifier at this location. (CodeDescription: none) |%|
 //@[15:016) [BCP008 (Error)] Expected the "=" token, or a newline at this location. (CodeDescription: none) |3|
->>>>>>> 8004f3a1
 
 param myBool bool
 //@[06:012) [no-unused-params (Warning)] Parameter "myBool" is declared but never used. (CodeDescription: bicep core(https://aka.ms/bicep/linter/no-unused-params)) |myBool|
@@ -353,12 +336,7 @@
 
 // #completionTest(6) -> empty
 param 
-<<<<<<< HEAD
-//@[6:6) [BCP013 (Error)] Expected a parameter identifier at this location. (CodeDescription: none) ||
-=======
-//@[06:006) [BCP013 (Error)] Expected a parameter identifier at this location. (CodeDescription: none) ||
-//@[06:006) [no-unused-params (Warning)] Parameter "<missing>" is declared but never used. (CodeDescription: bicep core(https://aka.ms/bicep/linter/no-unused-params)) ||
->>>>>>> 8004f3a1
+//@[6:006) [BCP013 (Error)] Expected a parameter identifier at this location. (CodeDescription: none) ||
 
 // #completionTest(46,47) -> justSymbols
 param defaultValueOneLinerCompletions string = 
