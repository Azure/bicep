--- conflicted
+++ resolved
@@ -1,3855 +1,2040 @@
-<<<<<<< HEAD
-[
-  {
-    "label": "'one'",
-    "kind": "enumMember",
-    "detail": "'one'",
-    "deprecated": false,
-    "preselect": true,
-    "sortText": "2_'one'",
-    "insertTextFormat": "plainText",
-    "insertTextMode": "asIs",
-    "textEdit": {
-      "range": {},
-      "newText": "'one'"
-    }
-  },
-  {
-    "label": "'three'",
-    "kind": "enumMember",
-    "detail": "'three'",
-    "deprecated": false,
-    "preselect": true,
-    "sortText": "2_'three'",
-    "insertTextFormat": "plainText",
-    "insertTextMode": "asIs",
-    "textEdit": {
-      "range": {},
-      "newText": "'three'"
-    }
-  },
-  {
-    "label": "'two'",
-    "kind": "enumMember",
-    "detail": "'two'",
-    "deprecated": false,
-    "preselect": true,
-    "sortText": "2_'two'",
-    "insertTextFormat": "plainText",
-    "insertTextMode": "asIs",
-    "textEdit": {
-      "range": {},
-      "newText": "'two'"
-    }
-  },
-  {
-    "label": "WhySoLongWhySoLongWhySoLongWhySoLongWhySoLongWhySoLongWhySoLongWhySoLongWhySoLongWhySoLongWhySoLongWhySoLongWhySoLongWhySoLongWhySoLongWhySoLongWhySoLongWhySoLongWhySoLongWhySoLongWhySoLongWhySoLongWhySoLongWhySoLongWhySoLongWhySoLongWhySoLongWhySoLongWhySoLong",
-    "kind": "field",
-    "detail": "WhySoLongWhySoLongWhySoLongWhySoLongWhySoLongWhySoLongWhySoLongWhySoLongWhySoLongWhySoLongWhySoLongWhySoLongWhySoLongWhySoLongWhySoLongWhySoLongWhySoLongWhySoLongWhySoLongWhySoLongWhySoLongWhySoLongWhySoLongWhySoLongWhySoLongWhySoLongWhySoLongWhySoLongWhySoLong",
-    "deprecated": false,
-    "preselect": false,
-    "sortText": "2_WhySoLongWhySoLongWhySoLongWhySoLongWhySoLongWhySoLongWhySoLongWhySoLongWhySoLongWhySoLongWhySoLongWhySoLongWhySoLongWhySoLongWhySoLongWhySoLongWhySoLongWhySoLongWhySoLongWhySoLongWhySoLongWhySoLongWhySoLongWhySoLongWhySoLongWhySoLongWhySoLongWhySoLongWhySoLong",
-    "insertTextFormat": "plainText",
-    "insertTextMode": "asIs",
-    "textEdit": {
-      "range": {},
-      "newText": "WhySoLongWhySoLongWhySoLongWhySoLongWhySoLongWhySoLongWhySoLongWhySoLongWhySoLongWhySoLongWhySoLongWhySoLongWhySoLongWhySoLongWhySoLongWhySoLongWhySoLongWhySoLongWhySoLongWhySoLongWhySoLongWhySoLongWhySoLongWhySoLongWhySoLongWhySoLongWhySoLongWhySoLongWhySoLong"
-    }
-  },
-  {
-    "label": "any",
-    "kind": "function",
-    "detail": "any()",
-    "deprecated": false,
-    "preselect": false,
-    "sortText": "3_any",
-    "insertTextFormat": "snippet",
-    "insertTextMode": "asIs",
-    "textEdit": {
-      "range": {},
-      "newText": "any($0)"
-    },
-    "command": {
-      "command": "editor.action.triggerParameterHints"
-    }
-  },
-  {
-    "label": "array",
-    "kind": "function",
-    "detail": "array()",
-    "deprecated": false,
-    "preselect": false,
-    "sortText": "3_array",
-    "insertTextFormat": "snippet",
-    "insertTextMode": "asIs",
-    "textEdit": {
-      "range": {},
-      "newText": "array($0)"
-    },
-    "command": {
-      "command": "editor.action.triggerParameterHints"
-    }
-  },
-  {
-    "label": "az",
-    "kind": "folder",
-    "detail": "az",
-    "deprecated": false,
-    "preselect": false,
-    "sortText": "3_az",
-    "insertTextFormat": "plainText",
-    "insertTextMode": "asIs",
-    "textEdit": {
-      "range": {},
-      "newText": "az"
-    }
-  },
-  {
-    "label": "badInterpolatedString",
-    "kind": "field",
-    "detail": "badInterpolatedString",
-    "deprecated": false,
-    "preselect": false,
-    "sortText": "2_badInterpolatedString",
-    "insertTextFormat": "plainText",
-    "insertTextMode": "asIs",
-    "textEdit": {
-      "range": {},
-      "newText": "badInterpolatedString"
-    }
-  },
-  {
-    "label": "badInterpolatedString2",
-    "kind": "field",
-    "detail": "badInterpolatedString2",
-    "deprecated": false,
-    "preselect": false,
-    "sortText": "2_badInterpolatedString2",
-    "insertTextFormat": "plainText",
-    "insertTextMode": "asIs",
-    "textEdit": {
-      "range": {},
-      "newText": "badInterpolatedString2"
-    }
-  },
-  {
-    "label": "base64",
-    "kind": "function",
-    "detail": "base64()",
-    "deprecated": false,
-    "preselect": false,
-    "sortText": "3_base64",
-    "insertTextFormat": "snippet",
-    "insertTextMode": "asIs",
-    "textEdit": {
-      "range": {},
-      "newText": "base64($0)"
-    },
-    "command": {
-      "command": "editor.action.triggerParameterHints"
-    }
-  },
-  {
-    "label": "base64ToJson",
-    "kind": "function",
-    "detail": "base64ToJson()",
-    "deprecated": false,
-    "preselect": false,
-    "sortText": "3_base64ToJson",
-    "insertTextFormat": "snippet",
-    "insertTextMode": "asIs",
-    "textEdit": {
-      "range": {},
-      "newText": "base64ToJson($0)"
-    },
-    "command": {
-      "command": "editor.action.triggerParameterHints"
-    }
-  },
-  {
-    "label": "base64ToString",
-    "kind": "function",
-    "detail": "base64ToString()",
-    "deprecated": false,
-    "preselect": false,
-    "sortText": "3_base64ToString",
-    "insertTextFormat": "snippet",
-    "insertTextMode": "asIs",
-    "textEdit": {
-      "range": {},
-      "newText": "base64ToString($0)"
-    },
-    "command": {
-      "command": "editor.action.triggerParameterHints"
-    }
-  },
-  {
-    "label": "bool",
-    "kind": "function",
-    "detail": "bool()",
-    "deprecated": false,
-    "preselect": false,
-    "sortText": "3_bool",
-    "insertTextFormat": "snippet",
-    "insertTextMode": "asIs",
-    "textEdit": {
-      "range": {},
-      "newText": "bool($0)"
-    },
-    "command": {
-      "command": "editor.action.triggerParameterHints"
-    }
-  },
-  {
-    "label": "coalesce",
-    "kind": "function",
-    "detail": "coalesce()",
-    "deprecated": false,
-    "preselect": false,
-    "sortText": "3_coalesce",
-    "insertTextFormat": "snippet",
-    "insertTextMode": "asIs",
-    "textEdit": {
-      "range": {},
-      "newText": "coalesce($0)"
-    },
-    "command": {
-      "command": "editor.action.triggerParameterHints"
-    }
-  },
-  {
-    "label": "commaOne",
-    "kind": "field",
-    "detail": "commaOne",
-    "deprecated": false,
-    "preselect": false,
-    "sortText": "2_commaOne",
-    "insertTextFormat": "plainText",
-    "insertTextMode": "asIs",
-    "textEdit": {
-      "range": {},
-      "newText": "commaOne"
-    }
-  },
-  {
-    "label": "commaTwo",
-    "kind": "field",
-    "detail": "commaTwo",
-    "deprecated": false,
-    "preselect": false,
-    "sortText": "2_commaTwo",
-    "insertTextFormat": "plainText",
-    "insertTextMode": "asIs",
-    "textEdit": {
-      "range": {},
-      "newText": "commaTwo"
-    }
-  },
-  {
-    "label": "concat",
-    "kind": "function",
-    "detail": "concat()",
-    "deprecated": false,
-    "preselect": false,
-    "sortText": "3_concat",
-    "insertTextFormat": "snippet",
-    "insertTextMode": "asIs",
-    "textEdit": {
-      "range": {},
-      "newText": "concat($0)"
-    },
-    "command": {
-      "command": "editor.action.triggerParameterHints"
-    }
-  },
-  {
-    "label": "contains",
-    "kind": "function",
-    "detail": "contains()",
-    "deprecated": false,
-    "preselect": false,
-    "sortText": "3_contains",
-    "insertTextFormat": "snippet",
-    "insertTextMode": "asIs",
-    "textEdit": {
-      "range": {},
-      "newText": "contains($0)"
-    },
-    "command": {
-      "command": "editor.action.triggerParameterHints"
-    }
-  },
-  {
-    "label": "dataUri",
-    "kind": "function",
-    "detail": "dataUri()",
-    "deprecated": false,
-    "preselect": false,
-    "sortText": "3_dataUri",
-    "insertTextFormat": "snippet",
-    "insertTextMode": "asIs",
-    "textEdit": {
-      "range": {},
-      "newText": "dataUri($0)"
-    },
-    "command": {
-      "command": "editor.action.triggerParameterHints"
-    }
-  },
-  {
-    "label": "dataUriToString",
-    "kind": "function",
-    "detail": "dataUriToString()",
-    "deprecated": false,
-    "preselect": false,
-    "sortText": "3_dataUriToString",
-    "insertTextFormat": "snippet",
-    "insertTextMode": "asIs",
-    "textEdit": {
-      "range": {},
-      "newText": "dataUriToString($0)"
-    },
-    "command": {
-      "command": "editor.action.triggerParameterHints"
-    }
-  },
-  {
-    "label": "dateTimeAdd",
-    "kind": "function",
-    "detail": "dateTimeAdd()",
-    "deprecated": false,
-    "preselect": false,
-    "sortText": "3_dateTimeAdd",
-    "insertTextFormat": "snippet",
-    "insertTextMode": "asIs",
-    "textEdit": {
-      "range": {},
-      "newText": "dateTimeAdd($0)"
-    },
-    "command": {
-      "command": "editor.action.triggerParameterHints"
-    }
-  },
-  {
-    "label": "defaultValueOneLinerCompletions",
-    "kind": "field",
-    "detail": "defaultValueOneLinerCompletions",
-    "deprecated": false,
-    "preselect": false,
-    "sortText": "2_defaultValueOneLinerCompletions",
-    "insertTextFormat": "plainText",
-    "insertTextMode": "asIs",
-    "textEdit": {
-      "range": {},
-      "newText": "defaultValueOneLinerCompletions"
-    }
-  },
-  {
-    "label": "deployment",
-    "kind": "function",
-    "detail": "deployment()",
-    "deprecated": false,
-    "preselect": false,
-    "sortText": "3_deployment",
-    "insertTextFormat": "snippet",
-    "insertTextMode": "asIs",
-    "textEdit": {
-      "range": {},
-      "newText": "deployment()$0"
-    }
-  },
-  {
-    "label": "duplicatedModifierProperty",
-    "kind": "field",
-    "detail": "duplicatedModifierProperty",
-    "deprecated": false,
-    "preselect": false,
-    "sortText": "2_duplicatedModifierProperty",
-    "insertTextFormat": "plainText",
-    "insertTextMode": "asIs",
-    "textEdit": {
-      "range": {},
-      "newText": "duplicatedModifierProperty"
-    }
-  },
-  {
-    "label": "empty",
-    "kind": "function",
-    "detail": "empty()",
-    "deprecated": false,
-    "preselect": false,
-    "sortText": "3_empty",
-    "insertTextFormat": "snippet",
-    "insertTextMode": "asIs",
-    "textEdit": {
-      "range": {},
-      "newText": "empty($0)"
-    },
-    "command": {
-      "command": "editor.action.triggerParameterHints"
-    }
-  },
-  {
-    "label": "emptyAllowedInt",
-    "kind": "field",
-    "detail": "emptyAllowedInt",
-    "deprecated": false,
-    "preselect": false,
-    "sortText": "2_emptyAllowedInt",
-    "insertTextFormat": "plainText",
-    "insertTextMode": "asIs",
-    "textEdit": {
-      "range": {},
-      "newText": "emptyAllowedInt"
-    }
-  },
-  {
-    "label": "emptyAllowedString",
-    "kind": "field",
-    "detail": "emptyAllowedString",
-    "deprecated": false,
-    "preselect": false,
-    "sortText": "2_emptyAllowedString",
-    "insertTextFormat": "plainText",
-    "insertTextMode": "asIs",
-    "textEdit": {
-      "range": {},
-      "newText": "emptyAllowedString"
-    }
-  },
-  {
-    "label": "endsWith",
-    "kind": "function",
-    "detail": "endsWith()",
-    "deprecated": false,
-    "preselect": false,
-    "sortText": "3_endsWith",
-    "insertTextFormat": "snippet",
-    "insertTextMode": "asIs",
-    "textEdit": {
-      "range": {},
-      "newText": "endsWith($0)"
-    },
-    "command": {
-      "command": "editor.action.triggerParameterHints"
-    }
-  },
-  {
-    "label": "environment",
-    "kind": "function",
-    "detail": "environment()",
-    "deprecated": false,
-    "preselect": false,
-    "sortText": "3_environment",
-    "insertTextFormat": "snippet",
-    "insertTextMode": "asIs",
-    "textEdit": {
-      "range": {},
-      "newText": "environment()$0"
-    }
-  },
-  {
-    "label": "expressionInModifier",
-    "kind": "field",
-    "detail": "expressionInModifier",
-    "deprecated": false,
-    "preselect": false,
-    "sortText": "2_expressionInModifier",
-    "insertTextFormat": "plainText",
-    "insertTextMode": "asIs",
-    "textEdit": {
-      "range": {},
-      "newText": "expressionInModifier"
-    }
-  },
-  {
-    "label": "extensionResourceId",
-    "kind": "function",
-    "detail": "extensionResourceId()",
-    "deprecated": false,
-    "preselect": false,
-    "sortText": "3_extensionResourceId",
-    "insertTextFormat": "snippet",
-    "insertTextMode": "asIs",
-    "textEdit": {
-      "range": {},
-      "newText": "extensionResourceId($0)"
-    },
-    "command": {
-      "command": "editor.action.triggerParameterHints"
-    }
-  },
-  {
-    "label": "first",
-    "kind": "function",
-    "detail": "first()",
-    "deprecated": false,
-    "preselect": false,
-    "sortText": "3_first",
-    "insertTextFormat": "snippet",
-    "insertTextMode": "asIs",
-    "textEdit": {
-      "range": {},
-      "newText": "first($0)"
-    },
-    "command": {
-      "command": "editor.action.triggerParameterHints"
-    }
-  },
-  {
-    "label": "format",
-    "kind": "function",
-    "detail": "format()",
-    "deprecated": false,
-    "preselect": false,
-    "sortText": "3_format",
-    "insertTextFormat": "snippet",
-    "insertTextMode": "asIs",
-    "textEdit": {
-      "range": {},
-      "newText": "format($0)"
-    },
-    "command": {
-      "command": "editor.action.triggerParameterHints"
-    }
-  },
-  {
-    "label": "guid",
-    "kind": "function",
-    "detail": "guid()",
-    "deprecated": false,
-    "preselect": false,
-    "sortText": "3_guid",
-    "insertTextFormat": "snippet",
-    "insertTextMode": "asIs",
-    "textEdit": {
-      "range": {},
-      "newText": "guid($0)"
-    },
-    "command": {
-      "command": "editor.action.triggerParameterHints"
-    }
-  },
-  {
-    "label": "indexOf",
-    "kind": "function",
-    "detail": "indexOf()",
-    "deprecated": false,
-    "preselect": false,
-    "sortText": "3_indexOf",
-    "insertTextFormat": "snippet",
-    "insertTextMode": "asIs",
-    "textEdit": {
-      "range": {},
-      "newText": "indexOf($0)"
-    },
-    "command": {
-      "command": "editor.action.triggerParameterHints"
-    }
-  },
-  {
-    "label": "int",
-    "kind": "function",
-    "detail": "int()",
-    "deprecated": false,
-    "preselect": false,
-    "sortText": "3_int",
-    "insertTextFormat": "snippet",
-    "insertTextMode": "asIs",
-    "textEdit": {
-      "range": {},
-      "newText": "int($0)"
-    },
-    "command": {
-      "command": "editor.action.triggerParameterHints"
-    }
-  },
-  {
-    "label": "intModifierCompletions",
-    "kind": "field",
-    "detail": "intModifierCompletions",
-    "deprecated": false,
-    "preselect": false,
-    "sortText": "2_intModifierCompletions",
-    "insertTextFormat": "plainText",
-    "insertTextMode": "asIs",
-    "textEdit": {
-      "range": {},
-      "newText": "intModifierCompletions"
-    }
-  },
-  {
-    "label": "intersection",
-    "kind": "function",
-    "detail": "intersection()",
-    "deprecated": false,
-    "preselect": false,
-    "sortText": "3_intersection",
-    "insertTextFormat": "snippet",
-    "insertTextMode": "asIs",
-    "textEdit": {
-      "range": {},
-      "newText": "intersection($0)"
-    },
-    "command": {
-      "command": "editor.action.triggerParameterHints"
-    }
-  },
-  {
-    "label": "json",
-    "kind": "function",
-    "detail": "json()",
-    "deprecated": false,
-    "preselect": false,
-    "sortText": "3_json",
-    "insertTextFormat": "snippet",
-    "insertTextMode": "asIs",
-    "textEdit": {
-      "range": {},
-      "newText": "json($0)"
-    },
-    "command": {
-      "command": "editor.action.triggerParameterHints"
-    }
-  },
-  {
-    "label": "last",
-    "kind": "function",
-    "detail": "last()",
-    "deprecated": false,
-    "preselect": false,
-    "sortText": "3_last",
-    "insertTextFormat": "snippet",
-    "insertTextMode": "asIs",
-    "textEdit": {
-      "range": {},
-      "newText": "last($0)"
-    },
-    "command": {
-      "command": "editor.action.triggerParameterHints"
-    }
-  },
-  {
-    "label": "lastIndexOf",
-    "kind": "function",
-    "detail": "lastIndexOf()",
-    "deprecated": false,
-    "preselect": false,
-    "sortText": "3_lastIndexOf",
-    "insertTextFormat": "snippet",
-    "insertTextMode": "asIs",
-    "textEdit": {
-      "range": {},
-      "newText": "lastIndexOf($0)"
-    },
-    "command": {
-      "command": "editor.action.triggerParameterHints"
-    }
-  },
-  {
-    "label": "length",
-    "kind": "function",
-    "detail": "length()",
-    "deprecated": false,
-    "preselect": false,
-    "sortText": "3_length",
-    "insertTextFormat": "snippet",
-    "insertTextMode": "asIs",
-    "textEdit": {
-      "range": {},
-      "newText": "length($0)"
-    },
-    "command": {
-      "command": "editor.action.triggerParameterHints"
-    }
-  },
-  {
-    "label": "malformedModifier",
-    "kind": "field",
-    "detail": "malformedModifier",
-    "deprecated": false,
-    "preselect": false,
-    "sortText": "2_malformedModifier",
-    "insertTextFormat": "plainText",
-    "insertTextMode": "asIs",
-    "textEdit": {
-      "range": {},
-      "newText": "malformedModifier"
-    }
-  },
-  {
-    "label": "malformedType",
-    "kind": "field",
-    "detail": "malformedType",
-    "deprecated": false,
-    "preselect": false,
-    "sortText": "2_malformedType",
-    "insertTextFormat": "plainText",
-    "insertTextMode": "asIs",
-    "textEdit": {
-      "range": {},
-      "newText": "malformedType"
-    }
-  },
-  {
-    "label": "malformedType2",
-    "kind": "field",
-    "detail": "malformedType2",
-    "deprecated": false,
-    "preselect": false,
-    "sortText": "2_malformedType2",
-    "insertTextFormat": "plainText",
-    "insertTextMode": "asIs",
-    "textEdit": {
-      "range": {},
-      "newText": "malformedType2"
-    }
-  },
-  {
-    "label": "managementGroup",
-    "kind": "function",
-    "detail": "managementGroup()",
-    "deprecated": false,
-    "preselect": false,
-    "sortText": "3_managementGroup",
-    "insertTextFormat": "snippet",
-    "insertTextMode": "asIs",
-    "textEdit": {
-      "range": {},
-      "newText": "managementGroup($0)"
-    },
-    "command": {
-      "command": "editor.action.triggerParameterHints"
-    }
-  },
-  {
-    "label": "max",
-    "kind": "function",
-    "detail": "max()",
-    "deprecated": false,
-    "preselect": false,
-    "sortText": "3_max",
-    "insertTextFormat": "snippet",
-    "insertTextMode": "asIs",
-    "textEdit": {
-      "range": {},
-      "newText": "max($0)"
-    },
-    "command": {
-      "command": "editor.action.triggerParameterHints"
-    }
-  },
-  {
-    "label": "min",
-    "kind": "function",
-    "detail": "min()",
-    "deprecated": false,
-    "preselect": false,
-    "sortText": "3_min",
-    "insertTextFormat": "snippet",
-    "insertTextMode": "asIs",
-    "textEdit": {
-      "range": {},
-      "newText": "min($0)"
-    },
-    "command": {
-      "command": "editor.action.triggerParameterHints"
-    }
-  },
-  {
-    "label": "missingType",
-    "kind": "field",
-    "detail": "missingType",
-    "deprecated": false,
-    "preselect": false,
-    "sortText": "2_missingType",
-    "insertTextFormat": "plainText",
-    "insertTextMode": "asIs",
-    "textEdit": {
-      "range": {},
-      "newText": "missingType"
-    }
-  },
-  {
-    "label": "missingTypeWithSpaceAfter",
-    "kind": "field",
-    "detail": "missingTypeWithSpaceAfter",
-    "deprecated": false,
-    "preselect": false,
-    "sortText": "2_missingTypeWithSpaceAfter",
-    "insertTextFormat": "plainText",
-    "insertTextMode": "asIs",
-    "textEdit": {
-      "range": {},
-      "newText": "missingTypeWithSpaceAfter"
-    }
-  },
-  {
-    "label": "missingTypeWithTabAfter",
-    "kind": "field",
-    "detail": "missingTypeWithTabAfter",
-    "deprecated": false,
-    "preselect": false,
-    "sortText": "2_missingTypeWithTabAfter",
-    "insertTextFormat": "plainText",
-    "insertTextMode": "asIs",
-    "textEdit": {
-      "range": {},
-      "newText": "missingTypeWithTabAfter"
-    }
-  },
-  {
-    "label": "myBool",
-    "kind": "field",
-    "detail": "myBool",
-    "deprecated": false,
-    "preselect": false,
-    "sortText": "2_myBool",
-    "insertTextFormat": "plainText",
-    "insertTextMode": "asIs",
-    "textEdit": {
-      "range": {},
-      "newText": "myBool"
-    }
-  },
-  {
-    "label": "myFalsehood",
-    "kind": "field",
-    "detail": "myFalsehood",
-    "deprecated": false,
-    "preselect": false,
-    "sortText": "2_myFalsehood",
-    "insertTextFormat": "plainText",
-    "insertTextMode": "asIs",
-    "textEdit": {
-      "range": {},
-      "newText": "myFalsehood"
-    }
-  },
-  {
-    "label": "myInt",
-    "kind": "field",
-    "detail": "myInt",
-    "deprecated": false,
-    "preselect": false,
-    "sortText": "2_myInt",
-    "insertTextFormat": "plainText",
-    "insertTextMode": "asIs",
-    "textEdit": {
-      "range": {},
-      "newText": "myInt"
-    }
-  },
-  {
-    "label": "myInt2",
-    "kind": "field",
-    "detail": "myInt2",
-    "deprecated": false,
-    "preselect": false,
-    "sortText": "2_myInt2",
-    "insertTextFormat": "plainText",
-    "insertTextMode": "asIs",
-    "textEdit": {
-      "range": {},
-      "newText": "myInt2"
-    }
-  },
-  {
-    "label": "myString",
-    "kind": "field",
-    "detail": "myString",
-    "deprecated": false,
-    "preselect": false,
-    "sortText": "2_myString",
-    "insertTextFormat": "plainText",
-    "insertTextMode": "asIs",
-    "textEdit": {
-      "range": {},
-      "newText": "myString"
-    }
-  },
-  {
-    "label": "myString2",
-    "kind": "field",
-    "detail": "myString2",
-    "deprecated": false,
-    "preselect": false,
-    "sortText": "2_myString2",
-    "insertTextFormat": "plainText",
-    "insertTextMode": "asIs",
-    "textEdit": {
-      "range": {},
-      "newText": "myString2"
-    }
-  },
-  {
-    "label": "myTruth",
-    "kind": "field",
-    "detail": "myTruth",
-    "deprecated": false,
-    "preselect": false,
-    "sortText": "2_myTruth",
-    "insertTextFormat": "plainText",
-    "insertTextMode": "asIs",
-    "textEdit": {
-      "range": {},
-      "newText": "myTruth"
-    }
-  },
-  {
-    "label": "newGuid",
-    "kind": "function",
-    "detail": "newGuid()",
-    "deprecated": false,
-    "preselect": false,
-    "sortText": "3_newGuid",
-    "insertTextFormat": "snippet",
-    "insertTextMode": "asIs",
-    "textEdit": {
-      "range": {},
-      "newText": "newGuid()$0"
-    }
-  },
-  {
-    "label": "noValueAfterColon",
-    "kind": "field",
-    "detail": "noValueAfterColon",
-    "deprecated": false,
-    "preselect": false,
-    "sortText": "2_noValueAfterColon",
-    "insertTextFormat": "plainText",
-    "insertTextMode": "asIs",
-    "textEdit": {
-      "range": {},
-      "newText": "noValueAfterColon"
-    }
-  },
-  {
-    "label": "nonCompileTimeConstant",
-    "kind": "field",
-    "detail": "nonCompileTimeConstant",
-    "deprecated": false,
-    "preselect": false,
-    "sortText": "2_nonCompileTimeConstant",
-    "insertTextFormat": "plainText",
-    "insertTextMode": "asIs",
-    "textEdit": {
-      "range": {},
-      "newText": "nonCompileTimeConstant"
-    }
-  },
-  {
-    "label": "padLeft",
-    "kind": "function",
-    "detail": "padLeft()",
-    "deprecated": false,
-    "preselect": false,
-    "sortText": "3_padLeft",
-    "insertTextFormat": "snippet",
-    "insertTextMode": "asIs",
-    "textEdit": {
-      "range": {},
-      "newText": "padLeft($0)"
-    },
-    "command": {
-      "command": "editor.action.triggerParameterHints"
-    }
-  },
-  {
-    "label": "paramAccessingOutput",
-    "kind": "field",
-    "detail": "paramAccessingOutput",
-    "deprecated": false,
-    "preselect": false,
-    "sortText": "2_paramAccessingOutput",
-    "insertTextFormat": "plainText",
-    "insertTextMode": "asIs",
-    "textEdit": {
-      "range": {},
-      "newText": "paramAccessingOutput"
-    }
-  },
-  {
-    "label": "paramAccessingOutput2",
-    "kind": "field",
-    "detail": "paramAccessingOutput2",
-    "deprecated": false,
-    "preselect": false,
-    "sortText": "2_paramAccessingOutput2",
-    "insertTextFormat": "plainText",
-    "insertTextMode": "asIs",
-    "textEdit": {
-      "range": {},
-      "newText": "paramAccessingOutput2"
-    }
-  },
-  {
-    "label": "paramAccessingResource",
-    "kind": "field",
-    "detail": "paramAccessingResource",
-    "deprecated": false,
-    "preselect": false,
-    "sortText": "2_paramAccessingResource",
-    "insertTextFormat": "plainText",
-    "insertTextMode": "asIs",
-    "textEdit": {
-      "range": {},
-      "newText": "paramAccessingResource"
-    }
-  },
-  {
-    "label": "paramAccessingResource2",
-    "kind": "field",
-    "detail": "paramAccessingResource2",
-    "deprecated": false,
-    "preselect": false,
-    "sortText": "2_paramAccessingResource2",
-    "insertTextFormat": "plainText",
-    "insertTextMode": "asIs",
-    "textEdit": {
-      "range": {},
-      "newText": "paramAccessingResource2"
-    }
-  },
-  {
-    "label": "paramAccessingVar",
-    "kind": "field",
-    "detail": "paramAccessingVar",
-    "deprecated": false,
-    "preselect": false,
-    "sortText": "2_paramAccessingVar",
-    "insertTextFormat": "plainText",
-    "insertTextMode": "asIs",
-    "textEdit": {
-      "range": {},
-      "newText": "paramAccessingVar"
-    }
-  },
-  {
-    "label": "paramAccessingVar2",
-    "kind": "field",
-    "detail": "paramAccessingVar2",
-    "deprecated": false,
-    "preselect": false,
-    "sortText": "2_paramAccessingVar2",
-    "insertTextFormat": "plainText",
-    "insertTextMode": "asIs",
-    "textEdit": {
-      "range": {},
-      "newText": "paramAccessingVar2"
-    }
-  },
-  {
-    "label": "paramDefaultOneCycle",
-    "kind": "field",
-    "detail": "paramDefaultOneCycle",
-    "deprecated": false,
-    "preselect": false,
-    "sortText": "2_paramDefaultOneCycle",
-    "insertTextFormat": "plainText",
-    "insertTextMode": "asIs",
-    "textEdit": {
-      "range": {},
-      "newText": "paramDefaultOneCycle"
-    }
-  },
-  {
-    "label": "paramDefaultTwoCycle1",
-    "kind": "field",
-    "detail": "paramDefaultTwoCycle1",
-    "deprecated": false,
-    "preselect": false,
-    "sortText": "2_paramDefaultTwoCycle1",
-    "insertTextFormat": "plainText",
-    "insertTextMode": "asIs",
-    "textEdit": {
-      "range": {},
-      "newText": "paramDefaultTwoCycle1"
-    }
-  },
-  {
-    "label": "paramDefaultTwoCycle2",
-    "kind": "field",
-    "detail": "paramDefaultTwoCycle2",
-    "deprecated": false,
-    "preselect": false,
-    "sortText": "2_paramDefaultTwoCycle2",
-    "insertTextFormat": "plainText",
-    "insertTextMode": "asIs",
-    "textEdit": {
-      "range": {},
-      "newText": "paramDefaultTwoCycle2"
-    }
-  },
-  {
-    "label": "paramMixedTwoCycle1",
-    "kind": "field",
-    "detail": "paramMixedTwoCycle1",
-    "deprecated": false,
-    "preselect": false,
-    "sortText": "2_paramMixedTwoCycle1",
-    "insertTextFormat": "plainText",
-    "insertTextMode": "asIs",
-    "textEdit": {
-      "range": {},
-      "newText": "paramMixedTwoCycle1"
-    }
-  },
-  {
-    "label": "paramMixedTwoCycle2",
-    "kind": "field",
-    "detail": "paramMixedTwoCycle2",
-    "deprecated": false,
-    "preselect": false,
-    "sortText": "2_paramMixedTwoCycle2",
-    "insertTextFormat": "plainText",
-    "insertTextMode": "asIs",
-    "textEdit": {
-      "range": {},
-      "newText": "paramMixedTwoCycle2"
-    }
-  },
-  {
-    "label": "paramModifierOneCycle",
-    "kind": "field",
-    "detail": "paramModifierOneCycle",
-    "deprecated": false,
-    "preselect": false,
-    "sortText": "2_paramModifierOneCycle",
-    "insertTextFormat": "plainText",
-    "insertTextMode": "asIs",
-    "textEdit": {
-      "range": {},
-      "newText": "paramModifierOneCycle"
-    }
-  },
-  {
-    "label": "paramModifierSelfCycle",
-    "kind": "field",
-    "detail": "paramModifierSelfCycle",
-    "deprecated": false,
-    "preselect": false,
-    "sortText": "2_paramModifierSelfCycle",
-    "insertTextFormat": "plainText",
-    "insertTextMode": "asIs",
-    "textEdit": {
-      "range": {},
-      "newText": "paramModifierSelfCycle"
-    }
-  },
-  {
-    "label": "paramModifierTwoCycle1",
-    "kind": "field",
-    "detail": "paramModifierTwoCycle1",
-    "deprecated": false,
-    "preselect": false,
-    "sortText": "2_paramModifierTwoCycle1",
-    "insertTextFormat": "plainText",
-    "insertTextMode": "asIs",
-    "textEdit": {
-      "range": {},
-      "newText": "paramModifierTwoCycle1"
-    }
-  },
-  {
-    "label": "paramModifierTwoCycle2",
-    "kind": "field",
-    "detail": "paramModifierTwoCycle2",
-    "deprecated": false,
-    "preselect": false,
-    "sortText": "2_paramModifierTwoCycle2",
-    "insertTextFormat": "plainText",
-    "insertTextMode": "asIs",
-    "textEdit": {
-      "range": {},
-      "newText": "paramModifierTwoCycle2"
-    }
-  },
-  {
-    "label": "partialType",
-    "kind": "field",
-    "detail": "partialType",
-    "deprecated": false,
-    "preselect": false,
-    "sortText": "2_partialType",
-    "insertTextFormat": "plainText",
-    "insertTextMode": "asIs",
-    "textEdit": {
-      "range": {},
-      "newText": "partialType"
-    }
-  },
-  {
-    "label": "pickZones",
-    "kind": "function",
-    "detail": "pickZones()",
-    "deprecated": false,
-    "preselect": false,
-    "sortText": "3_pickZones",
-    "insertTextFormat": "snippet",
-    "insertTextMode": "asIs",
-    "textEdit": {
-      "range": {},
-      "newText": "pickZones($0)"
-    },
-    "command": {
-      "command": "editor.action.triggerParameterHints"
-    }
-  },
-  {
-    "label": "providers",
-    "kind": "function",
-    "detail": "providers()",
-    "deprecated": false,
-    "preselect": false,
-    "sortText": "3_providers",
-    "insertTextFormat": "snippet",
-    "insertTextMode": "asIs",
-    "textEdit": {
-      "range": {},
-      "newText": "providers($0)"
-    },
-    "command": {
-      "command": "editor.action.triggerParameterHints"
-    }
-  },
-  {
-    "label": "range",
-    "kind": "function",
-    "detail": "range()",
-    "deprecated": false,
-    "preselect": false,
-    "sortText": "3_range",
-    "insertTextFormat": "snippet",
-    "insertTextMode": "asIs",
-    "textEdit": {
-      "range": {},
-      "newText": "range($0)"
-    },
-    "command": {
-      "command": "editor.action.triggerParameterHints"
-    }
-  },
-  {
-    "label": "reference",
-    "kind": "function",
-    "detail": "reference()",
-    "deprecated": false,
-    "preselect": false,
-    "sortText": "3_reference",
-    "insertTextFormat": "snippet",
-    "insertTextMode": "asIs",
-    "textEdit": {
-      "range": {},
-      "newText": "reference($0)"
-    },
-    "command": {
-      "command": "editor.action.triggerParameterHints"
-    }
-  },
-  {
-    "label": "replace",
-    "kind": "function",
-    "detail": "replace()",
-    "deprecated": false,
-    "preselect": false,
-    "sortText": "3_replace",
-    "insertTextFormat": "snippet",
-    "insertTextMode": "asIs",
-    "textEdit": {
-      "range": {},
-      "newText": "replace($0)"
-    },
-    "command": {
-      "command": "editor.action.triggerParameterHints"
-    }
-  },
-  {
-    "label": "resourceGroup",
-    "kind": "function",
-    "detail": "resourceGroup()",
-    "deprecated": false,
-    "preselect": false,
-    "sortText": "3_resourceGroup",
-    "insertTextFormat": "snippet",
-    "insertTextMode": "asIs",
-    "textEdit": {
-      "range": {},
-      "newText": "resourceGroup($0)"
-    },
-    "command": {
-      "command": "editor.action.triggerParameterHints"
-    }
-  },
-  {
-    "label": "resourceId",
-    "kind": "function",
-    "detail": "resourceId()",
-    "deprecated": false,
-    "preselect": false,
-    "sortText": "3_resourceId",
-    "insertTextFormat": "snippet",
-    "insertTextMode": "asIs",
-    "textEdit": {
-      "range": {},
-      "newText": "resourceId($0)"
-    },
-    "command": {
-      "command": "editor.action.triggerParameterHints"
-    }
-  },
-  {
-    "label": "sampleResource",
-    "kind": "interface",
-    "detail": "sampleResource",
-    "deprecated": false,
-    "preselect": false,
-    "sortText": "2_sampleResource",
-    "insertTextFormat": "plainText",
-    "insertTextMode": "asIs",
-    "textEdit": {
-      "range": {},
-      "newText": "sampleResource"
-    }
-  },
-  {
-    "label": "sampleVar",
-    "kind": "variable",
-    "detail": "sampleVar",
-    "deprecated": false,
-    "preselect": false,
-    "sortText": "2_sampleVar",
-    "insertTextFormat": "plainText",
-    "insertTextMode": "asIs",
-    "textEdit": {
-      "range": {},
-      "newText": "sampleVar"
-    }
-  },
-  {
-    "label": "secureInt",
-    "kind": "field",
-    "detail": "secureInt",
-    "deprecated": false,
-    "preselect": false,
-    "sortText": "2_secureInt",
-    "insertTextFormat": "plainText",
-    "insertTextMode": "asIs",
-    "textEdit": {
-      "range": {},
-      "newText": "secureInt"
-    }
-  },
-  {
-    "label": "skip",
-    "kind": "function",
-    "detail": "skip()",
-    "deprecated": false,
-    "preselect": false,
-    "sortText": "3_skip",
-    "insertTextFormat": "snippet",
-    "insertTextMode": "asIs",
-    "textEdit": {
-      "range": {},
-      "newText": "skip($0)"
-    },
-    "command": {
-      "command": "editor.action.triggerParameterHints"
-    }
-  },
-  {
-    "label": "someArray",
-    "kind": "field",
-    "detail": "someArray",
-    "deprecated": false,
-    "preselect": false,
-    "sortText": "2_someArray",
-    "insertTextFormat": "plainText",
-    "insertTextMode": "asIs",
-    "textEdit": {
-      "range": {},
-      "newText": "someArray"
-    }
-  },
-  {
-    "label": "split",
-    "kind": "function",
-    "detail": "split()",
-    "deprecated": false,
-    "preselect": false,
-    "sortText": "3_split",
-    "insertTextFormat": "snippet",
-    "insertTextMode": "asIs",
-    "textEdit": {
-      "range": {},
-      "newText": "split($0)"
-    },
-    "command": {
-      "command": "editor.action.triggerParameterHints"
-    }
-  },
-  {
-    "label": "startsWith",
-    "kind": "function",
-    "detail": "startsWith()",
-    "deprecated": false,
-    "preselect": false,
-    "sortText": "3_startsWith",
-    "insertTextFormat": "snippet",
-    "insertTextMode": "asIs",
-    "textEdit": {
-      "range": {},
-      "newText": "startsWith($0)"
-    },
-    "command": {
-      "command": "editor.action.triggerParameterHints"
-    }
-  },
-  {
-    "label": "string",
-    "kind": "function",
-    "detail": "string()",
-    "deprecated": false,
-    "preselect": false,
-    "sortText": "3_string",
-    "insertTextFormat": "snippet",
-    "insertTextMode": "asIs",
-    "textEdit": {
-      "range": {},
-      "newText": "string($0)"
-    },
-    "command": {
-      "command": "editor.action.triggerParameterHints"
-    }
-  },
-  {
-    "label": "stringLiteral",
-    "kind": "field",
-    "detail": "stringLiteral",
-    "deprecated": false,
-    "preselect": false,
-    "sortText": "2_stringLiteral",
-    "insertTextFormat": "plainText",
-    "insertTextMode": "asIs",
-    "textEdit": {
-      "range": {},
-      "newText": "stringLiteral"
-    }
-  },
-  {
-    "label": "stringLiteral2",
-    "kind": "field",
-    "detail": "stringLiteral2",
-    "deprecated": false,
-    "preselect": false,
-    "sortText": "2_stringLiteral2",
-    "insertTextFormat": "plainText",
-    "insertTextMode": "asIs",
-    "textEdit": {
-      "range": {},
-      "newText": "stringLiteral2"
-    }
-  },
-  {
-    "label": "stringLiteral3",
-    "kind": "field",
-    "detail": "stringLiteral3",
-    "deprecated": false,
-    "preselect": false,
-    "sortText": "2_stringLiteral3",
-    "insertTextFormat": "plainText",
-    "insertTextMode": "asIs",
-    "textEdit": {
-      "range": {},
-      "newText": "stringLiteral3"
-    }
-  },
-  {
-    "label": "stringModifierCompletions",
-    "kind": "field",
-    "detail": "stringModifierCompletions",
-    "deprecated": false,
-    "preselect": false,
-    "sortText": "2_stringModifierCompletions",
-    "insertTextFormat": "plainText",
-    "insertTextMode": "asIs",
-    "textEdit": {
-      "range": {},
-      "newText": "stringModifierCompletions"
-    }
-  },
-  {
-    "label": "subscription",
-    "kind": "function",
-    "detail": "subscription()",
-    "deprecated": false,
-    "preselect": false,
-    "sortText": "3_subscription",
-    "insertTextFormat": "snippet",
-    "insertTextMode": "asIs",
-    "textEdit": {
-      "range": {},
-      "newText": "subscription($0)"
-    },
-    "command": {
-      "command": "editor.action.triggerParameterHints"
-    }
-  },
-  {
-    "label": "subscriptionResourceId",
-    "kind": "function",
-    "detail": "subscriptionResourceId()",
-    "deprecated": false,
-    "preselect": false,
-    "sortText": "3_subscriptionResourceId",
-    "insertTextFormat": "snippet",
-    "insertTextMode": "asIs",
-    "textEdit": {
-      "range": {},
-      "newText": "subscriptionResourceId($0)"
-    },
-    "command": {
-      "command": "editor.action.triggerParameterHints"
-    }
-  },
-  {
-    "label": "substring",
-    "kind": "function",
-    "detail": "substring()",
-    "deprecated": false,
-    "preselect": false,
-    "sortText": "3_substring",
-    "insertTextFormat": "snippet",
-    "insertTextMode": "asIs",
-    "textEdit": {
-      "range": {},
-      "newText": "substring($0)"
-    },
-    "command": {
-      "command": "editor.action.triggerParameterHints"
-    }
-  },
-  {
-    "label": "sys",
-    "kind": "folder",
-    "detail": "sys",
-    "deprecated": false,
-    "preselect": false,
-    "sortText": "3_sys",
-    "insertTextFormat": "plainText",
-    "insertTextMode": "asIs",
-    "textEdit": {
-      "range": {},
-      "newText": "sys"
-    }
-  },
-  {
-    "label": "take",
-    "kind": "function",
-    "detail": "take()",
-    "deprecated": false,
-    "preselect": false,
-    "sortText": "3_take",
-    "insertTextFormat": "snippet",
-    "insertTextMode": "asIs",
-    "textEdit": {
-      "range": {},
-      "newText": "take($0)"
-    },
-    "command": {
-      "command": "editor.action.triggerParameterHints"
-    }
-  },
-  {
-    "label": "tenant",
-    "kind": "function",
-    "detail": "tenant()",
-    "deprecated": false,
-    "preselect": false,
-    "sortText": "3_tenant",
-    "insertTextFormat": "snippet",
-    "insertTextMode": "asIs",
-    "textEdit": {
-      "range": {},
-      "newText": "tenant()$0"
-    }
-  },
-  {
-    "label": "tenantResourceId",
-    "kind": "function",
-    "detail": "tenantResourceId()",
-    "deprecated": false,
-    "preselect": false,
-    "sortText": "3_tenantResourceId",
-    "insertTextFormat": "snippet",
-    "insertTextMode": "asIs",
-    "textEdit": {
-      "range": {},
-      "newText": "tenantResourceId($0)"
-    },
-    "command": {
-      "command": "editor.action.triggerParameterHints"
-    }
-  },
-  {
-    "label": "toLower",
-    "kind": "function",
-    "detail": "toLower()",
-    "deprecated": false,
-    "preselect": false,
-    "sortText": "3_toLower",
-    "insertTextFormat": "snippet",
-    "insertTextMode": "asIs",
-    "textEdit": {
-      "range": {},
-      "newText": "toLower($0)"
-    },
-    "command": {
-      "command": "editor.action.triggerParameterHints"
-    }
-  },
-  {
-    "label": "toUpper",
-    "kind": "function",
-    "detail": "toUpper()",
-    "deprecated": false,
-    "preselect": false,
-    "sortText": "3_toUpper",
-    "insertTextFormat": "snippet",
-    "insertTextMode": "asIs",
-    "textEdit": {
-      "range": {},
-      "newText": "toUpper($0)"
-    },
-    "command": {
-      "command": "editor.action.triggerParameterHints"
-    }
-  },
-  {
-    "label": "trailingSpace",
-    "kind": "field",
-    "detail": "trailingSpace",
-    "deprecated": false,
-    "preselect": false,
-    "sortText": "2_trailingSpace",
-    "insertTextFormat": "plainText",
-    "insertTextMode": "asIs",
-    "textEdit": {
-      "range": {},
-      "newText": "trailingSpace"
-    }
-  },
-  {
-    "label": "trim",
-    "kind": "function",
-    "detail": "trim()",
-    "deprecated": false,
-    "preselect": false,
-    "sortText": "3_trim",
-    "insertTextFormat": "snippet",
-    "insertTextMode": "asIs",
-    "textEdit": {
-      "range": {},
-      "newText": "trim($0)"
-    },
-    "command": {
-      "command": "editor.action.triggerParameterHints"
-    }
-  },
-  {
-    "label": "union",
-    "kind": "function",
-    "detail": "union()",
-    "deprecated": false,
-    "preselect": false,
-    "sortText": "3_union",
-    "insertTextFormat": "snippet",
-    "insertTextMode": "asIs",
-    "textEdit": {
-      "range": {},
-      "newText": "union($0)"
-    },
-    "command": {
-      "command": "editor.action.triggerParameterHints"
-    }
-  },
-  {
-    "label": "uniqueString",
-    "kind": "function",
-    "detail": "uniqueString()",
-    "deprecated": false,
-    "preselect": false,
-    "sortText": "3_uniqueString",
-    "insertTextFormat": "snippet",
-    "insertTextMode": "asIs",
-    "textEdit": {
-      "range": {},
-      "newText": "uniqueString($0)"
-    },
-    "command": {
-      "command": "editor.action.triggerParameterHints"
-    }
-  },
-  {
-    "label": "uri",
-    "kind": "function",
-    "detail": "uri()",
-    "deprecated": false,
-    "preselect": false,
-    "sortText": "3_uri",
-    "insertTextFormat": "snippet",
-    "insertTextMode": "asIs",
-    "textEdit": {
-      "range": {},
-      "newText": "uri($0)"
-    },
-    "command": {
-      "command": "editor.action.triggerParameterHints"
-    }
-  },
-  {
-    "label": "uriComponent",
-    "kind": "function",
-    "detail": "uriComponent()",
-    "deprecated": false,
-    "preselect": false,
-    "sortText": "3_uriComponent",
-    "insertTextFormat": "snippet",
-    "insertTextMode": "asIs",
-    "textEdit": {
-      "range": {},
-      "newText": "uriComponent($0)"
-    },
-    "command": {
-      "command": "editor.action.triggerParameterHints"
-    }
-  },
-  {
-    "label": "uriComponentToString",
-    "kind": "function",
-    "detail": "uriComponentToString()",
-    "deprecated": false,
-    "preselect": false,
-    "sortText": "3_uriComponentToString",
-    "insertTextFormat": "snippet",
-    "insertTextMode": "asIs",
-    "textEdit": {
-      "range": {},
-      "newText": "uriComponentToString($0)"
-    },
-    "command": {
-      "command": "editor.action.triggerParameterHints"
-    }
-  },
-  {
-    "label": "utcNow",
-    "kind": "function",
-    "detail": "utcNow()",
-    "deprecated": false,
-    "preselect": false,
-    "sortText": "3_utcNow",
-    "insertTextFormat": "snippet",
-    "insertTextMode": "asIs",
-    "textEdit": {
-      "range": {},
-      "newText": "utcNow($0)"
-    },
-    "command": {
-      "command": "editor.action.triggerParameterHints"
-    }
-  },
-  {
-    "label": "wrongAssignmentToken",
-    "kind": "field",
-    "detail": "wrongAssignmentToken",
-    "deprecated": false,
-    "preselect": false,
-    "sortText": "2_wrongAssignmentToken",
-    "insertTextFormat": "plainText",
-    "insertTextMode": "asIs",
-    "textEdit": {
-      "range": {},
-      "newText": "wrongAssignmentToken"
-    }
-  },
-  {
-    "label": "wrongDefaultValue",
-    "kind": "field",
-    "detail": "wrongDefaultValue",
-    "deprecated": false,
-    "preselect": false,
-    "sortText": "2_wrongDefaultValue",
-    "insertTextFormat": "plainText",
-    "insertTextMode": "asIs",
-    "textEdit": {
-      "range": {},
-      "newText": "wrongDefaultValue"
-    }
-  },
-  {
-    "label": "wrongIntModifier",
-    "kind": "field",
-    "detail": "wrongIntModifier",
-    "deprecated": false,
-    "preselect": false,
-    "sortText": "2_wrongIntModifier",
-    "insertTextFormat": "plainText",
-    "insertTextMode": "asIs",
-    "textEdit": {
-      "range": {},
-      "newText": "wrongIntModifier"
-    }
-  },
-  {
-    "label": "wrongMetadataSchema",
-    "kind": "field",
-    "detail": "wrongMetadataSchema",
-    "deprecated": false,
-    "preselect": false,
-    "sortText": "2_wrongMetadataSchema",
-    "insertTextFormat": "plainText",
-    "insertTextMode": "asIs",
-    "textEdit": {
-      "range": {},
-      "newText": "wrongMetadataSchema"
-    }
-  },
-  {
-    "label": "wrongType",
-    "kind": "field",
-    "detail": "wrongType",
-    "deprecated": false,
-    "preselect": false,
-    "sortText": "2_wrongType",
-    "insertTextFormat": "plainText",
-    "insertTextMode": "asIs",
-    "textEdit": {
-      "range": {},
-      "newText": "wrongType"
-    }
-  }
-=======
-[
-  {
-    "label": "'one'",
-    "kind": "enumMember",
-    "detail": "'one'",
-    "deprecated": false,
-    "preselect": true,
-    "sortText": "2_'one'",
-    "insertTextFormat": "plainText",
-    "insertTextMode": "asIs",
-    "textEdit": {
-      "range": {},
-      "newText": "'one'"
-    }
-  },
-  {
-    "label": "'three'",
-    "kind": "enumMember",
-    "detail": "'three'",
-    "deprecated": false,
-    "preselect": true,
-    "sortText": "2_'three'",
-    "insertTextFormat": "plainText",
-    "insertTextMode": "asIs",
-    "textEdit": {
-      "range": {},
-      "newText": "'three'"
-    }
-  },
-  {
-    "label": "'two'",
-    "kind": "enumMember",
-    "detail": "'two'",
-    "deprecated": false,
-    "preselect": true,
-    "sortText": "2_'two'",
-    "insertTextFormat": "plainText",
-    "insertTextMode": "asIs",
-    "textEdit": {
-      "range": {},
-      "newText": "'two'"
-    }
-  },
-  {
-    "label": "WhySoLongWhySoLongWhySoLongWhySoLongWhySoLongWhySoLongWhySoLongWhySoLongWhySoLongWhySoLongWhySoLongWhySoLongWhySoLongWhySoLongWhySoLongWhySoLongWhySoLongWhySoLongWhySoLongWhySoLongWhySoLongWhySoLongWhySoLongWhySoLongWhySoLongWhySoLongWhySoLongWhySoLongWhySoLong",
-    "kind": "field",
-    "detail": "WhySoLongWhySoLongWhySoLongWhySoLongWhySoLongWhySoLongWhySoLongWhySoLongWhySoLongWhySoLongWhySoLongWhySoLongWhySoLongWhySoLongWhySoLongWhySoLongWhySoLongWhySoLongWhySoLongWhySoLongWhySoLongWhySoLongWhySoLongWhySoLongWhySoLongWhySoLongWhySoLongWhySoLongWhySoLong",
-    "deprecated": false,
-    "preselect": false,
-    "sortText": "2_WhySoLongWhySoLongWhySoLongWhySoLongWhySoLongWhySoLongWhySoLongWhySoLongWhySoLongWhySoLongWhySoLongWhySoLongWhySoLongWhySoLongWhySoLongWhySoLongWhySoLongWhySoLongWhySoLongWhySoLongWhySoLongWhySoLongWhySoLongWhySoLongWhySoLongWhySoLongWhySoLongWhySoLongWhySoLong",
-    "insertTextFormat": "plainText",
-    "insertTextMode": "asIs",
-    "textEdit": {
-      "range": {},
-      "newText": "WhySoLongWhySoLongWhySoLongWhySoLongWhySoLongWhySoLongWhySoLongWhySoLongWhySoLongWhySoLongWhySoLongWhySoLongWhySoLongWhySoLongWhySoLongWhySoLongWhySoLongWhySoLongWhySoLongWhySoLongWhySoLongWhySoLongWhySoLongWhySoLongWhySoLongWhySoLongWhySoLongWhySoLongWhySoLong"
-    }
-  },
-  {
-    "label": "any",
-    "kind": "function",
-    "detail": "any()",
-    "deprecated": false,
-    "preselect": false,
-    "sortText": "3_any",
-    "insertTextFormat": "snippet",
-    "insertTextMode": "asIs",
-    "textEdit": {
-      "range": {},
-      "newText": "any($0)"
-    },
-    "command": {
-      "command": "editor.action.triggerParameterHints"
-    }
-  },
-  {
-    "label": "array",
-    "kind": "function",
-    "detail": "array()",
-    "deprecated": false,
-    "preselect": false,
-    "sortText": "3_array",
-    "insertTextFormat": "snippet",
-    "insertTextMode": "asIs",
-    "textEdit": {
-      "range": {},
-      "newText": "array($0)"
-    },
-    "command": {
-      "command": "editor.action.triggerParameterHints"
-    }
-  },
-  {
-    "label": "az",
-    "kind": "folder",
-    "detail": "az",
-    "deprecated": false,
-    "preselect": false,
-    "sortText": "3_az",
-    "insertTextFormat": "plainText",
-    "insertTextMode": "asIs",
-    "textEdit": {
-      "range": {},
-      "newText": "az"
-    }
-  },
-  {
-    "label": "badInterpolatedString",
-    "kind": "field",
-    "detail": "badInterpolatedString",
-    "deprecated": false,
-    "preselect": false,
-    "sortText": "2_badInterpolatedString",
-    "insertTextFormat": "plainText",
-    "insertTextMode": "asIs",
-    "textEdit": {
-      "range": {},
-      "newText": "badInterpolatedString"
-    }
-  },
-  {
-    "label": "badInterpolatedString2",
-    "kind": "field",
-    "detail": "badInterpolatedString2",
-    "deprecated": false,
-    "preselect": false,
-    "sortText": "2_badInterpolatedString2",
-    "insertTextFormat": "plainText",
-    "insertTextMode": "asIs",
-    "textEdit": {
-      "range": {},
-      "newText": "badInterpolatedString2"
-    }
-  },
-  {
-    "label": "base64",
-    "kind": "function",
-    "detail": "base64()",
-    "deprecated": false,
-    "preselect": false,
-    "sortText": "3_base64",
-    "insertTextFormat": "snippet",
-    "insertTextMode": "asIs",
-    "textEdit": {
-      "range": {},
-      "newText": "base64($0)"
-    },
-    "command": {
-      "command": "editor.action.triggerParameterHints"
-    }
-  },
-  {
-    "label": "base64ToJson",
-    "kind": "function",
-    "detail": "base64ToJson()",
-    "deprecated": false,
-    "preselect": false,
-    "sortText": "3_base64ToJson",
-    "insertTextFormat": "snippet",
-    "insertTextMode": "asIs",
-    "textEdit": {
-      "range": {},
-      "newText": "base64ToJson($0)"
-    },
-    "command": {
-      "command": "editor.action.triggerParameterHints"
-    }
-  },
-  {
-    "label": "base64ToString",
-    "kind": "function",
-    "detail": "base64ToString()",
-    "deprecated": false,
-    "preselect": false,
-    "sortText": "3_base64ToString",
-    "insertTextFormat": "snippet",
-    "insertTextMode": "asIs",
-    "textEdit": {
-      "range": {},
-      "newText": "base64ToString($0)"
-    },
-    "command": {
-      "command": "editor.action.triggerParameterHints"
-    }
-  },
-  {
-    "label": "bool",
-    "kind": "function",
-    "detail": "bool()",
-    "deprecated": false,
-    "preselect": false,
-    "sortText": "3_bool",
-    "insertTextFormat": "snippet",
-    "insertTextMode": "asIs",
-    "textEdit": {
-      "range": {},
-      "newText": "bool($0)"
-    },
-    "command": {
-      "command": "editor.action.triggerParameterHints"
-    }
-  },
-  {
-    "label": "coalesce",
-    "kind": "function",
-    "detail": "coalesce()",
-    "deprecated": false,
-    "preselect": false,
-    "sortText": "3_coalesce",
-    "insertTextFormat": "snippet",
-    "insertTextMode": "asIs",
-    "textEdit": {
-      "range": {},
-      "newText": "coalesce($0)"
-    },
-    "command": {
-      "command": "editor.action.triggerParameterHints"
-    }
-  },
-  {
-    "label": "commaOne",
-    "kind": "field",
-    "detail": "commaOne",
-    "deprecated": false,
-    "preselect": false,
-    "sortText": "2_commaOne",
-    "insertTextFormat": "plainText",
-    "insertTextMode": "asIs",
-    "textEdit": {
-      "range": {},
-      "newText": "commaOne"
-    }
-  },
-  {
-    "label": "commaOneWithDecorator",
-    "kind": "field",
-    "detail": "commaOneWithDecorator",
-    "deprecated": false,
-    "preselect": false,
-    "sortText": "2_commaOneWithDecorator",
-    "insertTextFormat": "plainText",
-    "insertTextMode": "asIs",
-    "textEdit": {
-      "range": {},
-      "newText": "commaOneWithDecorator"
-    }
-  },
-  {
-    "label": "commaTwo",
-    "kind": "field",
-    "detail": "commaTwo",
-    "deprecated": false,
-    "preselect": false,
-    "sortText": "2_commaTwo",
-    "insertTextFormat": "plainText",
-    "insertTextMode": "asIs",
-    "textEdit": {
-      "range": {},
-      "newText": "commaTwo"
-    }
-  },
-  {
-    "label": "concat",
-    "kind": "function",
-    "detail": "concat()",
-    "deprecated": false,
-    "preselect": false,
-    "sortText": "3_concat",
-    "insertTextFormat": "snippet",
-    "insertTextMode": "asIs",
-    "textEdit": {
-      "range": {},
-      "newText": "concat($0)"
-    },
-    "command": {
-      "command": "editor.action.triggerParameterHints"
-    }
-  },
-  {
-    "label": "contains",
-    "kind": "function",
-    "detail": "contains()",
-    "deprecated": false,
-    "preselect": false,
-    "sortText": "3_contains",
-    "insertTextFormat": "snippet",
-    "insertTextMode": "asIs",
-    "textEdit": {
-      "range": {},
-      "newText": "contains($0)"
-    },
-    "command": {
-      "command": "editor.action.triggerParameterHints"
-    }
-  },
-  {
-    "label": "dataUri",
-    "kind": "function",
-    "detail": "dataUri()",
-    "deprecated": false,
-    "preselect": false,
-    "sortText": "3_dataUri",
-    "insertTextFormat": "snippet",
-    "insertTextMode": "asIs",
-    "textEdit": {
-      "range": {},
-      "newText": "dataUri($0)"
-    },
-    "command": {
-      "command": "editor.action.triggerParameterHints"
-    }
-  },
-  {
-    "label": "dataUriToString",
-    "kind": "function",
-    "detail": "dataUriToString()",
-    "deprecated": false,
-    "preselect": false,
-    "sortText": "3_dataUriToString",
-    "insertTextFormat": "snippet",
-    "insertTextMode": "asIs",
-    "textEdit": {
-      "range": {},
-      "newText": "dataUriToString($0)"
-    },
-    "command": {
-      "command": "editor.action.triggerParameterHints"
-    }
-  },
-  {
-    "label": "dateTimeAdd",
-    "kind": "function",
-    "detail": "dateTimeAdd()",
-    "deprecated": false,
-    "preselect": false,
-    "sortText": "3_dateTimeAdd",
-    "insertTextFormat": "snippet",
-    "insertTextMode": "asIs",
-    "textEdit": {
-      "range": {},
-      "newText": "dateTimeAdd($0)"
-    },
-    "command": {
-      "command": "editor.action.triggerParameterHints"
-    }
-  },
-  {
-    "label": "defaultValueOneLinerCompletions",
-    "kind": "field",
-    "detail": "defaultValueOneLinerCompletions",
-    "deprecated": false,
-    "preselect": false,
-    "sortText": "2_defaultValueOneLinerCompletions",
-    "insertTextFormat": "plainText",
-    "insertTextMode": "asIs",
-    "textEdit": {
-      "range": {},
-      "newText": "defaultValueOneLinerCompletions"
-    }
-  },
-  {
-    "label": "deployment",
-    "kind": "function",
-    "detail": "deployment()",
-    "deprecated": false,
-    "preselect": false,
-    "sortText": "3_deployment",
-    "insertTextFormat": "snippet",
-    "insertTextMode": "asIs",
-    "textEdit": {
-      "range": {},
-      "newText": "deployment()$0"
-    }
-  },
-  {
-    "label": "duplicatedModifierProperty",
-    "kind": "field",
-    "detail": "duplicatedModifierProperty",
-    "deprecated": false,
-    "preselect": false,
-    "sortText": "2_duplicatedModifierProperty",
-    "insertTextFormat": "plainText",
-    "insertTextMode": "asIs",
-    "textEdit": {
-      "range": {},
-      "newText": "duplicatedModifierProperty"
-    }
-  },
-  {
-    "label": "empty",
-    "kind": "function",
-    "detail": "empty()",
-    "deprecated": false,
-    "preselect": false,
-    "sortText": "3_empty",
-    "insertTextFormat": "snippet",
-    "insertTextMode": "asIs",
-    "textEdit": {
-      "range": {},
-      "newText": "empty($0)"
-    },
-    "command": {
-      "command": "editor.action.triggerParameterHints"
-    }
-  },
-  {
-    "label": "emptyAllowedInt",
-    "kind": "field",
-    "detail": "emptyAllowedInt",
-    "deprecated": false,
-    "preselect": false,
-    "sortText": "2_emptyAllowedInt",
-    "insertTextFormat": "plainText",
-    "insertTextMode": "asIs",
-    "textEdit": {
-      "range": {},
-      "newText": "emptyAllowedInt"
-    }
-  },
-  {
-    "label": "emptyAllowedIntWithDecorator",
-    "kind": "field",
-    "detail": "emptyAllowedIntWithDecorator",
-    "deprecated": false,
-    "preselect": false,
-    "sortText": "2_emptyAllowedIntWithDecorator",
-    "insertTextFormat": "plainText",
-    "insertTextMode": "asIs",
-    "textEdit": {
-      "range": {},
-      "newText": "emptyAllowedIntWithDecorator"
-    }
-  },
-  {
-    "label": "emptyAllowedString",
-    "kind": "field",
-    "detail": "emptyAllowedString",
-    "deprecated": false,
-    "preselect": false,
-    "sortText": "2_emptyAllowedString",
-    "insertTextFormat": "plainText",
-    "insertTextMode": "asIs",
-    "textEdit": {
-      "range": {},
-      "newText": "emptyAllowedString"
-    }
-  },
-  {
-    "label": "emptyAllowedStringWithDecorator",
-    "kind": "field",
-    "detail": "emptyAllowedStringWithDecorator",
-    "deprecated": false,
-    "preselect": false,
-    "sortText": "2_emptyAllowedStringWithDecorator",
-    "insertTextFormat": "plainText",
-    "insertTextMode": "asIs",
-    "textEdit": {
-      "range": {},
-      "newText": "emptyAllowedStringWithDecorator"
-    }
-  },
-  {
-    "label": "endsWith",
-    "kind": "function",
-    "detail": "endsWith()",
-    "deprecated": false,
-    "preselect": false,
-    "sortText": "3_endsWith",
-    "insertTextFormat": "snippet",
-    "insertTextMode": "asIs",
-    "textEdit": {
-      "range": {},
-      "newText": "endsWith($0)"
-    },
-    "command": {
-      "command": "editor.action.triggerParameterHints"
-    }
-  },
-  {
-    "label": "environment",
-    "kind": "function",
-    "detail": "environment()",
-    "deprecated": false,
-    "preselect": false,
-    "sortText": "3_environment",
-    "insertTextFormat": "snippet",
-    "insertTextMode": "asIs",
-    "textEdit": {
-      "range": {},
-      "newText": "environment()$0"
-    }
-  },
-  {
-    "label": "expressionInModifier",
-    "kind": "field",
-    "detail": "expressionInModifier",
-    "deprecated": false,
-    "preselect": false,
-    "sortText": "2_expressionInModifier",
-    "insertTextFormat": "plainText",
-    "insertTextMode": "asIs",
-    "textEdit": {
-      "range": {},
-      "newText": "expressionInModifier"
-    }
-  },
-  {
-    "label": "expressionInModifierWithDecorator",
-    "kind": "field",
-    "detail": "expressionInModifierWithDecorator",
-    "deprecated": false,
-    "preselect": false,
-    "sortText": "2_expressionInModifierWithDecorator",
-    "insertTextFormat": "plainText",
-    "insertTextMode": "asIs",
-    "textEdit": {
-      "range": {},
-      "newText": "expressionInModifierWithDecorator"
-    }
-  },
-  {
-    "label": "extensionResourceId",
-    "kind": "function",
-    "detail": "extensionResourceId()",
-    "deprecated": false,
-    "preselect": false,
-    "sortText": "3_extensionResourceId",
-    "insertTextFormat": "snippet",
-    "insertTextMode": "asIs",
-    "textEdit": {
-      "range": {},
-      "newText": "extensionResourceId($0)"
-    },
-    "command": {
-      "command": "editor.action.triggerParameterHints"
-    }
-  },
-  {
-    "label": "first",
-    "kind": "function",
-    "detail": "first()",
-    "deprecated": false,
-    "preselect": false,
-    "sortText": "3_first",
-    "insertTextFormat": "snippet",
-    "insertTextMode": "asIs",
-    "textEdit": {
-      "range": {},
-      "newText": "first($0)"
-    },
-    "command": {
-      "command": "editor.action.triggerParameterHints"
-    }
-  },
-  {
-    "label": "format",
-    "kind": "function",
-    "detail": "format()",
-    "deprecated": false,
-    "preselect": false,
-    "sortText": "3_format",
-    "insertTextFormat": "snippet",
-    "insertTextMode": "asIs",
-    "textEdit": {
-      "range": {},
-      "newText": "format($0)"
-    },
-    "command": {
-      "command": "editor.action.triggerParameterHints"
-    }
-  },
-  {
-    "label": "guid",
-    "kind": "function",
-    "detail": "guid()",
-    "deprecated": false,
-    "preselect": false,
-    "sortText": "3_guid",
-    "insertTextFormat": "snippet",
-    "insertTextMode": "asIs",
-    "textEdit": {
-      "range": {},
-      "newText": "guid($0)"
-    },
-    "command": {
-      "command": "editor.action.triggerParameterHints"
-    }
-  },
-  {
-    "label": "incompleteDecorators",
-    "kind": "field",
-    "detail": "incompleteDecorators",
-    "deprecated": false,
-    "preselect": false,
-    "sortText": "2_incompleteDecorators",
-    "insertTextFormat": "plainText",
-    "insertTextMode": "asIs",
-    "textEdit": {
-      "range": {},
-      "newText": "incompleteDecorators"
-    }
-  },
-  {
-    "label": "indexOf",
-    "kind": "function",
-    "detail": "indexOf()",
-    "deprecated": false,
-    "preselect": false,
-    "sortText": "3_indexOf",
-    "insertTextFormat": "snippet",
-    "insertTextMode": "asIs",
-    "textEdit": {
-      "range": {},
-      "newText": "indexOf($0)"
-    },
-    "command": {
-      "command": "editor.action.triggerParameterHints"
-    }
-  },
-  {
-    "label": "int",
-    "kind": "function",
-    "detail": "int()",
-    "deprecated": false,
-    "preselect": false,
-    "sortText": "3_int",
-    "insertTextFormat": "snippet",
-    "insertTextMode": "asIs",
-    "textEdit": {
-      "range": {},
-      "newText": "int($0)"
-    },
-    "command": {
-      "command": "editor.action.triggerParameterHints"
-    }
-  },
-  {
-    "label": "intModifierCompletions",
-    "kind": "field",
-    "detail": "intModifierCompletions",
-    "deprecated": false,
-    "preselect": false,
-    "sortText": "2_intModifierCompletions",
-    "insertTextFormat": "plainText",
-    "insertTextMode": "asIs",
-    "textEdit": {
-      "range": {},
-      "newText": "intModifierCompletions"
-    }
-  },
-  {
-    "label": "intersection",
-    "kind": "function",
-    "detail": "intersection()",
-    "deprecated": false,
-    "preselect": false,
-    "sortText": "3_intersection",
-    "insertTextFormat": "snippet",
-    "insertTextMode": "asIs",
-    "textEdit": {
-      "range": {},
-      "newText": "intersection($0)"
-    },
-    "command": {
-      "command": "editor.action.triggerParameterHints"
-    }
-  },
-  {
-    "label": "json",
-    "kind": "function",
-    "detail": "json()",
-    "deprecated": false,
-    "preselect": false,
-    "sortText": "3_json",
-    "insertTextFormat": "snippet",
-    "insertTextMode": "asIs",
-    "textEdit": {
-      "range": {},
-      "newText": "json($0)"
-    },
-    "command": {
-      "command": "editor.action.triggerParameterHints"
-    }
-  },
-  {
-    "label": "last",
-    "kind": "function",
-    "detail": "last()",
-    "deprecated": false,
-    "preselect": false,
-    "sortText": "3_last",
-    "insertTextFormat": "snippet",
-    "insertTextMode": "asIs",
-    "textEdit": {
-      "range": {},
-      "newText": "last($0)"
-    },
-    "command": {
-      "command": "editor.action.triggerParameterHints"
-    }
-  },
-  {
-    "label": "lastIndexOf",
-    "kind": "function",
-    "detail": "lastIndexOf()",
-    "deprecated": false,
-    "preselect": false,
-    "sortText": "3_lastIndexOf",
-    "insertTextFormat": "snippet",
-    "insertTextMode": "asIs",
-    "textEdit": {
-      "range": {},
-      "newText": "lastIndexOf($0)"
-    },
-    "command": {
-      "command": "editor.action.triggerParameterHints"
-    }
-  },
-  {
-    "label": "length",
-    "kind": "function",
-    "detail": "length()",
-    "deprecated": false,
-    "preselect": false,
-    "sortText": "3_length",
-    "insertTextFormat": "snippet",
-    "insertTextMode": "asIs",
-    "textEdit": {
-      "range": {},
-      "newText": "length($0)"
-    },
-    "command": {
-      "command": "editor.action.triggerParameterHints"
-    }
-  },
-  {
-    "label": "malformedModifier",
-    "kind": "field",
-    "detail": "malformedModifier",
-    "deprecated": false,
-    "preselect": false,
-    "sortText": "2_malformedModifier",
-    "insertTextFormat": "plainText",
-    "insertTextMode": "asIs",
-    "textEdit": {
-      "range": {},
-      "newText": "malformedModifier"
-    }
-  },
-  {
-    "label": "malformedType",
-    "kind": "field",
-    "detail": "malformedType",
-    "deprecated": false,
-    "preselect": false,
-    "sortText": "2_malformedType",
-    "insertTextFormat": "plainText",
-    "insertTextMode": "asIs",
-    "textEdit": {
-      "range": {},
-      "newText": "malformedType"
-    }
-  },
-  {
-    "label": "malformedType2",
-    "kind": "field",
-    "detail": "malformedType2",
-    "deprecated": false,
-    "preselect": false,
-    "sortText": "2_malformedType2",
-    "insertTextFormat": "plainText",
-    "insertTextMode": "asIs",
-    "textEdit": {
-      "range": {},
-      "newText": "malformedType2"
-    }
-  },
-  {
-    "label": "max",
-    "kind": "function",
-    "detail": "max()",
-    "deprecated": false,
-    "preselect": false,
-    "sortText": "3_max",
-    "insertTextFormat": "snippet",
-    "insertTextMode": "asIs",
-    "textEdit": {
-      "range": {},
-      "newText": "max($0)"
-    },
-    "command": {
-      "command": "editor.action.triggerParameterHints"
-    }
-  },
-  {
-    "label": "min",
-    "kind": "function",
-    "detail": "min()",
-    "deprecated": false,
-    "preselect": false,
-    "sortText": "3_min",
-    "insertTextFormat": "snippet",
-    "insertTextMode": "asIs",
-    "textEdit": {
-      "range": {},
-      "newText": "min($0)"
-    },
-    "command": {
-      "command": "editor.action.triggerParameterHints"
-    }
-  },
-  {
-    "label": "missingType",
-    "kind": "field",
-    "detail": "missingType",
-    "deprecated": false,
-    "preselect": false,
-    "sortText": "2_missingType",
-    "insertTextFormat": "plainText",
-    "insertTextMode": "asIs",
-    "textEdit": {
-      "range": {},
-      "newText": "missingType"
-    }
-  },
-  {
-    "label": "missingTypeWithSpaceAfter",
-    "kind": "field",
-    "detail": "missingTypeWithSpaceAfter",
-    "deprecated": false,
-    "preselect": false,
-    "sortText": "2_missingTypeWithSpaceAfter",
-    "insertTextFormat": "plainText",
-    "insertTextMode": "asIs",
-    "textEdit": {
-      "range": {},
-      "newText": "missingTypeWithSpaceAfter"
-    }
-  },
-  {
-    "label": "missingTypeWithTabAfter",
-    "kind": "field",
-    "detail": "missingTypeWithTabAfter",
-    "deprecated": false,
-    "preselect": false,
-    "sortText": "2_missingTypeWithTabAfter",
-    "insertTextFormat": "plainText",
-    "insertTextMode": "asIs",
-    "textEdit": {
-      "range": {},
-      "newText": "missingTypeWithTabAfter"
-    }
-  },
-  {
-    "label": "myBool",
-    "kind": "field",
-    "detail": "myBool",
-    "deprecated": false,
-    "preselect": false,
-    "sortText": "2_myBool",
-    "insertTextFormat": "plainText",
-    "insertTextMode": "asIs",
-    "textEdit": {
-      "range": {},
-      "newText": "myBool"
-    }
-  },
-  {
-    "label": "myFalsehood",
-    "kind": "field",
-    "detail": "myFalsehood",
-    "deprecated": false,
-    "preselect": false,
-    "sortText": "2_myFalsehood",
-    "insertTextFormat": "plainText",
-    "insertTextMode": "asIs",
-    "textEdit": {
-      "range": {},
-      "newText": "myFalsehood"
-    }
-  },
-  {
-    "label": "myInt",
-    "kind": "field",
-    "detail": "myInt",
-    "deprecated": false,
-    "preselect": false,
-    "sortText": "2_myInt",
-    "insertTextFormat": "plainText",
-    "insertTextMode": "asIs",
-    "textEdit": {
-      "range": {},
-      "newText": "myInt"
-    }
-  },
-  {
-    "label": "myInt2",
-    "kind": "field",
-    "detail": "myInt2",
-    "deprecated": false,
-    "preselect": false,
-    "sortText": "2_myInt2",
-    "insertTextFormat": "plainText",
-    "insertTextMode": "asIs",
-    "textEdit": {
-      "range": {},
-      "newText": "myInt2"
-    }
-  },
-  {
-    "label": "myString",
-    "kind": "field",
-    "detail": "myString",
-    "deprecated": false,
-    "preselect": false,
-    "sortText": "2_myString",
-    "insertTextFormat": "plainText",
-    "insertTextMode": "asIs",
-    "textEdit": {
-      "range": {},
-      "newText": "myString"
-    }
-  },
-  {
-    "label": "myString2",
-    "kind": "field",
-    "detail": "myString2",
-    "deprecated": false,
-    "preselect": false,
-    "sortText": "2_myString2",
-    "insertTextFormat": "plainText",
-    "insertTextMode": "asIs",
-    "textEdit": {
-      "range": {},
-      "newText": "myString2"
-    }
-  },
-  {
-    "label": "myTruth",
-    "kind": "field",
-    "detail": "myTruth",
-    "deprecated": false,
-    "preselect": false,
-    "sortText": "2_myTruth",
-    "insertTextFormat": "plainText",
-    "insertTextMode": "asIs",
-    "textEdit": {
-      "range": {},
-      "newText": "myTruth"
-    }
-  },
-  {
-    "label": "newGuid",
-    "kind": "function",
-    "detail": "newGuid()",
-    "deprecated": false,
-    "preselect": false,
-    "sortText": "3_newGuid",
-    "insertTextFormat": "snippet",
-    "insertTextMode": "asIs",
-    "textEdit": {
-      "range": {},
-      "newText": "newGuid()$0"
-    }
-  },
-  {
-    "label": "noValueAfterColon",
-    "kind": "field",
-    "detail": "noValueAfterColon",
-    "deprecated": false,
-    "preselect": false,
-    "sortText": "2_noValueAfterColon",
-    "insertTextFormat": "plainText",
-    "insertTextMode": "asIs",
-    "textEdit": {
-      "range": {},
-      "newText": "noValueAfterColon"
-    }
-  },
-  {
-    "label": "nonCompileTimeConstant",
-    "kind": "field",
-    "detail": "nonCompileTimeConstant",
-    "deprecated": false,
-    "preselect": false,
-    "sortText": "2_nonCompileTimeConstant",
-    "insertTextFormat": "plainText",
-    "insertTextMode": "asIs",
-    "textEdit": {
-      "range": {},
-      "newText": "nonCompileTimeConstant"
-    }
-  },
-  {
-    "label": "nonCompileTimeConstantWithDecorator",
-    "kind": "field",
-    "detail": "nonCompileTimeConstantWithDecorator",
-    "deprecated": false,
-    "preselect": false,
-    "sortText": "2_nonCompileTimeConstantWithDecorator",
-    "insertTextFormat": "plainText",
-    "insertTextMode": "asIs",
-    "textEdit": {
-      "range": {},
-      "newText": "nonCompileTimeConstantWithDecorator"
-    }
-  },
-  {
-    "label": "padLeft",
-    "kind": "function",
-    "detail": "padLeft()",
-    "deprecated": false,
-    "preselect": false,
-    "sortText": "3_padLeft",
-    "insertTextFormat": "snippet",
-    "insertTextMode": "asIs",
-    "textEdit": {
-      "range": {},
-      "newText": "padLeft($0)"
-    },
-    "command": {
-      "command": "editor.action.triggerParameterHints"
-    }
-  },
-  {
-    "label": "paramAccessingOutput",
-    "kind": "field",
-    "detail": "paramAccessingOutput",
-    "deprecated": false,
-    "preselect": false,
-    "sortText": "2_paramAccessingOutput",
-    "insertTextFormat": "plainText",
-    "insertTextMode": "asIs",
-    "textEdit": {
-      "range": {},
-      "newText": "paramAccessingOutput"
-    }
-  },
-  {
-    "label": "paramAccessingOutput2",
-    "kind": "field",
-    "detail": "paramAccessingOutput2",
-    "deprecated": false,
-    "preselect": false,
-    "sortText": "2_paramAccessingOutput2",
-    "insertTextFormat": "plainText",
-    "insertTextMode": "asIs",
-    "textEdit": {
-      "range": {},
-      "newText": "paramAccessingOutput2"
-    }
-  },
-  {
-    "label": "paramAccessingResource",
-    "kind": "field",
-    "detail": "paramAccessingResource",
-    "deprecated": false,
-    "preselect": false,
-    "sortText": "2_paramAccessingResource",
-    "insertTextFormat": "plainText",
-    "insertTextMode": "asIs",
-    "textEdit": {
-      "range": {},
-      "newText": "paramAccessingResource"
-    }
-  },
-  {
-    "label": "paramAccessingResource2",
-    "kind": "field",
-    "detail": "paramAccessingResource2",
-    "deprecated": false,
-    "preselect": false,
-    "sortText": "2_paramAccessingResource2",
-    "insertTextFormat": "plainText",
-    "insertTextMode": "asIs",
-    "textEdit": {
-      "range": {},
-      "newText": "paramAccessingResource2"
-    }
-  },
-  {
-    "label": "paramAccessingVar",
-    "kind": "field",
-    "detail": "paramAccessingVar",
-    "deprecated": false,
-    "preselect": false,
-    "sortText": "2_paramAccessingVar",
-    "insertTextFormat": "plainText",
-    "insertTextMode": "asIs",
-    "textEdit": {
-      "range": {},
-      "newText": "paramAccessingVar"
-    }
-  },
-  {
-    "label": "paramAccessingVar2",
-    "kind": "field",
-    "detail": "paramAccessingVar2",
-    "deprecated": false,
-    "preselect": false,
-    "sortText": "2_paramAccessingVar2",
-    "insertTextFormat": "plainText",
-    "insertTextMode": "asIs",
-    "textEdit": {
-      "range": {},
-      "newText": "paramAccessingVar2"
-    }
-  },
-  {
-    "label": "paramDefaultOneCycle",
-    "kind": "field",
-    "detail": "paramDefaultOneCycle",
-    "deprecated": false,
-    "preselect": false,
-    "sortText": "2_paramDefaultOneCycle",
-    "insertTextFormat": "plainText",
-    "insertTextMode": "asIs",
-    "textEdit": {
-      "range": {},
-      "newText": "paramDefaultOneCycle"
-    }
-  },
-  {
-    "label": "paramDefaultTwoCycle1",
-    "kind": "field",
-    "detail": "paramDefaultTwoCycle1",
-    "deprecated": false,
-    "preselect": false,
-    "sortText": "2_paramDefaultTwoCycle1",
-    "insertTextFormat": "plainText",
-    "insertTextMode": "asIs",
-    "textEdit": {
-      "range": {},
-      "newText": "paramDefaultTwoCycle1"
-    }
-  },
-  {
-    "label": "paramDefaultTwoCycle2",
-    "kind": "field",
-    "detail": "paramDefaultTwoCycle2",
-    "deprecated": false,
-    "preselect": false,
-    "sortText": "2_paramDefaultTwoCycle2",
-    "insertTextFormat": "plainText",
-    "insertTextMode": "asIs",
-    "textEdit": {
-      "range": {},
-      "newText": "paramDefaultTwoCycle2"
-    }
-  },
-  {
-    "label": "paramMixedTwoCycle1",
-    "kind": "field",
-    "detail": "paramMixedTwoCycle1",
-    "deprecated": false,
-    "preselect": false,
-    "sortText": "2_paramMixedTwoCycle1",
-    "insertTextFormat": "plainText",
-    "insertTextMode": "asIs",
-    "textEdit": {
-      "range": {},
-      "newText": "paramMixedTwoCycle1"
-    }
-  },
-  {
-    "label": "paramMixedTwoCycle2",
-    "kind": "field",
-    "detail": "paramMixedTwoCycle2",
-    "deprecated": false,
-    "preselect": false,
-    "sortText": "2_paramMixedTwoCycle2",
-    "insertTextFormat": "plainText",
-    "insertTextMode": "asIs",
-    "textEdit": {
-      "range": {},
-      "newText": "paramMixedTwoCycle2"
-    }
-  },
-  {
-    "label": "paramModifierOneCycle",
-    "kind": "field",
-    "detail": "paramModifierOneCycle",
-    "deprecated": false,
-    "preselect": false,
-    "sortText": "2_paramModifierOneCycle",
-    "insertTextFormat": "plainText",
-    "insertTextMode": "asIs",
-    "textEdit": {
-      "range": {},
-      "newText": "paramModifierOneCycle"
-    }
-  },
-  {
-    "label": "paramModifierSelfCycle",
-    "kind": "field",
-    "detail": "paramModifierSelfCycle",
-    "deprecated": false,
-    "preselect": false,
-    "sortText": "2_paramModifierSelfCycle",
-    "insertTextFormat": "plainText",
-    "insertTextMode": "asIs",
-    "textEdit": {
-      "range": {},
-      "newText": "paramModifierSelfCycle"
-    }
-  },
-  {
-    "label": "paramModifierSelfCycleWithDecorator",
-    "kind": "field",
-    "detail": "paramModifierSelfCycleWithDecorator",
-    "deprecated": false,
-    "preselect": false,
-    "sortText": "2_paramModifierSelfCycleWithDecorator",
-    "insertTextFormat": "plainText",
-    "insertTextMode": "asIs",
-    "textEdit": {
-      "range": {},
-      "newText": "paramModifierSelfCycleWithDecorator"
-    }
-  },
-  {
-    "label": "paramModifierTwoCycle1",
-    "kind": "field",
-    "detail": "paramModifierTwoCycle1",
-    "deprecated": false,
-    "preselect": false,
-    "sortText": "2_paramModifierTwoCycle1",
-    "insertTextFormat": "plainText",
-    "insertTextMode": "asIs",
-    "textEdit": {
-      "range": {},
-      "newText": "paramModifierTwoCycle1"
-    }
-  },
-  {
-    "label": "paramModifierTwoCycle2",
-    "kind": "field",
-    "detail": "paramModifierTwoCycle2",
-    "deprecated": false,
-    "preselect": false,
-    "sortText": "2_paramModifierTwoCycle2",
-    "insertTextFormat": "plainText",
-    "insertTextMode": "asIs",
-    "textEdit": {
-      "range": {},
-      "newText": "paramModifierTwoCycle2"
-    }
-  },
-  {
-    "label": "partialType",
-    "kind": "field",
-    "detail": "partialType",
-    "deprecated": false,
-    "preselect": false,
-    "sortText": "2_partialType",
-    "insertTextFormat": "plainText",
-    "insertTextMode": "asIs",
-    "textEdit": {
-      "range": {},
-      "newText": "partialType"
-    }
-  },
-  {
-    "label": "pickZones",
-    "kind": "function",
-    "detail": "pickZones()",
-    "deprecated": false,
-    "preselect": false,
-    "sortText": "3_pickZones",
-    "insertTextFormat": "snippet",
-    "insertTextMode": "asIs",
-    "textEdit": {
-      "range": {},
-      "newText": "pickZones($0)"
-    },
-    "command": {
-      "command": "editor.action.triggerParameterHints"
-    }
-  },
-  {
-    "label": "providers",
-    "kind": "function",
-    "detail": "providers()",
-    "deprecated": false,
-    "preselect": false,
-    "sortText": "3_providers",
-    "insertTextFormat": "snippet",
-    "insertTextMode": "asIs",
-    "textEdit": {
-      "range": {},
-      "newText": "providers($0)"
-    },
-    "command": {
-      "command": "editor.action.triggerParameterHints"
-    }
-  },
-  {
-    "label": "range",
-    "kind": "function",
-    "detail": "range()",
-    "deprecated": false,
-    "preselect": false,
-    "sortText": "3_range",
-    "insertTextFormat": "snippet",
-    "insertTextMode": "asIs",
-    "textEdit": {
-      "range": {},
-      "newText": "range($0)"
-    },
-    "command": {
-      "command": "editor.action.triggerParameterHints"
-    }
-  },
-  {
-    "label": "reference",
-    "kind": "function",
-    "detail": "reference()",
-    "deprecated": false,
-    "preselect": false,
-    "sortText": "3_reference",
-    "insertTextFormat": "snippet",
-    "insertTextMode": "asIs",
-    "textEdit": {
-      "range": {},
-      "newText": "reference($0)"
-    },
-    "command": {
-      "command": "editor.action.triggerParameterHints"
-    }
-  },
-  {
-    "label": "replace",
-    "kind": "function",
-    "detail": "replace()",
-    "deprecated": false,
-    "preselect": false,
-    "sortText": "3_replace",
-    "insertTextFormat": "snippet",
-    "insertTextMode": "asIs",
-    "textEdit": {
-      "range": {},
-      "newText": "replace($0)"
-    },
-    "command": {
-      "command": "editor.action.triggerParameterHints"
-    }
-  },
-  {
-    "label": "resourceGroup",
-    "kind": "function",
-    "detail": "resourceGroup()",
-    "deprecated": false,
-    "preselect": false,
-    "sortText": "3_resourceGroup",
-    "insertTextFormat": "snippet",
-    "insertTextMode": "asIs",
-    "textEdit": {
-      "range": {},
-      "newText": "resourceGroup($0)"
-    },
-    "command": {
-      "command": "editor.action.triggerParameterHints"
-    }
-  },
-  {
-    "label": "resourceId",
-    "kind": "function",
-    "detail": "resourceId()",
-    "deprecated": false,
-    "preselect": false,
-    "sortText": "3_resourceId",
-    "insertTextFormat": "snippet",
-    "insertTextMode": "asIs",
-    "textEdit": {
-      "range": {},
-      "newText": "resourceId($0)"
-    },
-    "command": {
-      "command": "editor.action.triggerParameterHints"
-    }
-  },
-  {
-    "label": "sampleResource",
-    "kind": "interface",
-    "detail": "sampleResource",
-    "deprecated": false,
-    "preselect": false,
-    "sortText": "2_sampleResource",
-    "insertTextFormat": "plainText",
-    "insertTextMode": "asIs",
-    "textEdit": {
-      "range": {},
-      "newText": "sampleResource"
-    }
-  },
-  {
-    "label": "sampleVar",
-    "kind": "variable",
-    "detail": "sampleVar",
-    "deprecated": false,
-    "preselect": false,
-    "sortText": "2_sampleVar",
-    "insertTextFormat": "plainText",
-    "insertTextMode": "asIs",
-    "textEdit": {
-      "range": {},
-      "newText": "sampleVar"
-    }
-  },
-  {
-    "label": "secureInt",
-    "kind": "field",
-    "detail": "secureInt",
-    "deprecated": false,
-    "preselect": false,
-    "sortText": "2_secureInt",
-    "insertTextFormat": "plainText",
-    "insertTextMode": "asIs",
-    "textEdit": {
-      "range": {},
-      "newText": "secureInt"
-    }
-  },
-  {
-    "label": "secureIntWithDecorator",
-    "kind": "field",
-    "detail": "secureIntWithDecorator",
-    "deprecated": false,
-    "preselect": false,
-    "sortText": "2_secureIntWithDecorator",
-    "insertTextFormat": "plainText",
-    "insertTextMode": "asIs",
-    "textEdit": {
-      "range": {},
-      "newText": "secureIntWithDecorator"
-    }
-  },
-  {
-    "label": "skip",
-    "kind": "function",
-    "detail": "skip()",
-    "deprecated": false,
-    "preselect": false,
-    "sortText": "3_skip",
-    "insertTextFormat": "snippet",
-    "insertTextMode": "asIs",
-    "textEdit": {
-      "range": {},
-      "newText": "skip($0)"
-    },
-    "command": {
-      "command": "editor.action.triggerParameterHints"
-    }
-  },
-  {
-    "label": "someArray",
-    "kind": "field",
-    "detail": "someArray",
-    "deprecated": false,
-    "preselect": false,
-    "sortText": "2_someArray",
-    "insertTextFormat": "plainText",
-    "insertTextMode": "asIs",
-    "textEdit": {
-      "range": {},
-      "newText": "someArray"
-    }
-  },
-  {
-    "label": "someArrayWithDecorator",
-    "kind": "field",
-    "detail": "someArrayWithDecorator",
-    "deprecated": false,
-    "preselect": false,
-    "sortText": "2_someArrayWithDecorator",
-    "insertTextFormat": "plainText",
-    "insertTextMode": "asIs",
-    "textEdit": {
-      "range": {},
-      "newText": "someArrayWithDecorator"
-    }
-  },
-  {
-    "label": "someInteger",
-    "kind": "field",
-    "detail": "someInteger",
-    "deprecated": false,
-    "preselect": false,
-    "sortText": "2_someInteger",
-    "insertTextFormat": "plainText",
-    "insertTextMode": "asIs",
-    "textEdit": {
-      "range": {},
-      "newText": "someInteger"
-    }
-  },
-  {
-    "label": "someString",
-    "kind": "field",
-    "detail": "someString",
-    "deprecated": false,
-    "preselect": false,
-    "sortText": "2_someString",
-    "insertTextFormat": "plainText",
-    "insertTextMode": "asIs",
-    "textEdit": {
-      "range": {},
-      "newText": "someString"
-    }
-  },
-  {
-    "label": "split",
-    "kind": "function",
-    "detail": "split()",
-    "deprecated": false,
-    "preselect": false,
-    "sortText": "3_split",
-    "insertTextFormat": "snippet",
-    "insertTextMode": "asIs",
-    "textEdit": {
-      "range": {},
-      "newText": "split($0)"
-    },
-    "command": {
-      "command": "editor.action.triggerParameterHints"
-    }
-  },
-  {
-    "label": "startsWith",
-    "kind": "function",
-    "detail": "startsWith()",
-    "deprecated": false,
-    "preselect": false,
-    "sortText": "3_startsWith",
-    "insertTextFormat": "snippet",
-    "insertTextMode": "asIs",
-    "textEdit": {
-      "range": {},
-      "newText": "startsWith($0)"
-    },
-    "command": {
-      "command": "editor.action.triggerParameterHints"
-    }
-  },
-  {
-    "label": "string",
-    "kind": "function",
-    "detail": "string()",
-    "deprecated": false,
-    "preselect": false,
-    "sortText": "3_string",
-    "insertTextFormat": "snippet",
-    "insertTextMode": "asIs",
-    "textEdit": {
-      "range": {},
-      "newText": "string($0)"
-    },
-    "command": {
-      "command": "editor.action.triggerParameterHints"
-    }
-  },
-  {
-    "label": "stringLiteral",
-    "kind": "field",
-    "detail": "stringLiteral",
-    "deprecated": false,
-    "preselect": false,
-    "sortText": "2_stringLiteral",
-    "insertTextFormat": "plainText",
-    "insertTextMode": "asIs",
-    "textEdit": {
-      "range": {},
-      "newText": "stringLiteral"
-    }
-  },
-  {
-    "label": "stringLiteral2",
-    "kind": "field",
-    "detail": "stringLiteral2",
-    "deprecated": false,
-    "preselect": false,
-    "sortText": "2_stringLiteral2",
-    "insertTextFormat": "plainText",
-    "insertTextMode": "asIs",
-    "textEdit": {
-      "range": {},
-      "newText": "stringLiteral2"
-    }
-  },
-  {
-    "label": "stringLiteral3",
-    "kind": "field",
-    "detail": "stringLiteral3",
-    "deprecated": false,
-    "preselect": false,
-    "sortText": "2_stringLiteral3",
-    "insertTextFormat": "plainText",
-    "insertTextMode": "asIs",
-    "textEdit": {
-      "range": {},
-      "newText": "stringLiteral3"
-    }
-  },
-  {
-    "label": "stringModifierCompletions",
-    "kind": "field",
-    "detail": "stringModifierCompletions",
-    "deprecated": false,
-    "preselect": false,
-    "sortText": "2_stringModifierCompletions",
-    "insertTextFormat": "plainText",
-    "insertTextMode": "asIs",
-    "textEdit": {
-      "range": {},
-      "newText": "stringModifierCompletions"
-    }
-  },
-  {
-    "label": "subscription",
-    "kind": "function",
-    "detail": "subscription()",
-    "deprecated": false,
-    "preselect": false,
-    "sortText": "3_subscription",
-    "insertTextFormat": "snippet",
-    "insertTextMode": "asIs",
-    "textEdit": {
-      "range": {},
-      "newText": "subscription($0)"
-    },
-    "command": {
-      "command": "editor.action.triggerParameterHints"
-    }
-  },
-  {
-    "label": "subscriptionResourceId",
-    "kind": "function",
-    "detail": "subscriptionResourceId()",
-    "deprecated": false,
-    "preselect": false,
-    "sortText": "3_subscriptionResourceId",
-    "insertTextFormat": "snippet",
-    "insertTextMode": "asIs",
-    "textEdit": {
-      "range": {},
-      "newText": "subscriptionResourceId($0)"
-    },
-    "command": {
-      "command": "editor.action.triggerParameterHints"
-    }
-  },
-  {
-    "label": "substring",
-    "kind": "function",
-    "detail": "substring()",
-    "deprecated": false,
-    "preselect": false,
-    "sortText": "3_substring",
-    "insertTextFormat": "snippet",
-    "insertTextMode": "asIs",
-    "textEdit": {
-      "range": {},
-      "newText": "substring($0)"
-    },
-    "command": {
-      "command": "editor.action.triggerParameterHints"
-    }
-  },
-  {
-    "label": "sys",
-    "kind": "folder",
-    "detail": "sys",
-    "deprecated": false,
-    "preselect": false,
-    "sortText": "3_sys",
-    "insertTextFormat": "plainText",
-    "insertTextMode": "asIs",
-    "textEdit": {
-      "range": {},
-      "newText": "sys"
-    }
-  },
-  {
-    "label": "take",
-    "kind": "function",
-    "detail": "take()",
-    "deprecated": false,
-    "preselect": false,
-    "sortText": "3_take",
-    "insertTextFormat": "snippet",
-    "insertTextMode": "asIs",
-    "textEdit": {
-      "range": {},
-      "newText": "take($0)"
-    },
-    "command": {
-      "command": "editor.action.triggerParameterHints"
-    }
-  },
-  {
-    "label": "tenant",
-    "kind": "function",
-    "detail": "tenant()",
-    "deprecated": false,
-    "preselect": false,
-    "sortText": "3_tenant",
-    "insertTextFormat": "snippet",
-    "insertTextMode": "asIs",
-    "textEdit": {
-      "range": {},
-      "newText": "tenant()$0"
-    }
-  },
-  {
-    "label": "tenantResourceId",
-    "kind": "function",
-    "detail": "tenantResourceId()",
-    "deprecated": false,
-    "preselect": false,
-    "sortText": "3_tenantResourceId",
-    "insertTextFormat": "snippet",
-    "insertTextMode": "asIs",
-    "textEdit": {
-      "range": {},
-      "newText": "tenantResourceId($0)"
-    },
-    "command": {
-      "command": "editor.action.triggerParameterHints"
-    }
-  },
-  {
-    "label": "toLower",
-    "kind": "function",
-    "detail": "toLower()",
-    "deprecated": false,
-    "preselect": false,
-    "sortText": "3_toLower",
-    "insertTextFormat": "snippet",
-    "insertTextMode": "asIs",
-    "textEdit": {
-      "range": {},
-      "newText": "toLower($0)"
-    },
-    "command": {
-      "command": "editor.action.triggerParameterHints"
-    }
-  },
-  {
-    "label": "toUpper",
-    "kind": "function",
-    "detail": "toUpper()",
-    "deprecated": false,
-    "preselect": false,
-    "sortText": "3_toUpper",
-    "insertTextFormat": "snippet",
-    "insertTextMode": "asIs",
-    "textEdit": {
-      "range": {},
-      "newText": "toUpper($0)"
-    },
-    "command": {
-      "command": "editor.action.triggerParameterHints"
-    }
-  },
-  {
-    "label": "tooManyArguments1",
-    "kind": "field",
-    "detail": "tooManyArguments1",
-    "deprecated": false,
-    "preselect": false,
-    "sortText": "2_tooManyArguments1",
-    "insertTextFormat": "plainText",
-    "insertTextMode": "asIs",
-    "textEdit": {
-      "range": {},
-      "newText": "tooManyArguments1"
-    }
-  },
-  {
-    "label": "tooManyArguments2",
-    "kind": "field",
-    "detail": "tooManyArguments2",
-    "deprecated": false,
-    "preselect": false,
-    "sortText": "2_tooManyArguments2",
-    "insertTextFormat": "plainText",
-    "insertTextMode": "asIs",
-    "textEdit": {
-      "range": {},
-      "newText": "tooManyArguments2"
-    }
-  },
-  {
-    "label": "trailingSpace",
-    "kind": "field",
-    "detail": "trailingSpace",
-    "deprecated": false,
-    "preselect": false,
-    "sortText": "2_trailingSpace",
-    "insertTextFormat": "plainText",
-    "insertTextMode": "asIs",
-    "textEdit": {
-      "range": {},
-      "newText": "trailingSpace"
-    }
-  },
-  {
-    "label": "trim",
-    "kind": "function",
-    "detail": "trim()",
-    "deprecated": false,
-    "preselect": false,
-    "sortText": "3_trim",
-    "insertTextFormat": "snippet",
-    "insertTextMode": "asIs",
-    "textEdit": {
-      "range": {},
-      "newText": "trim($0)"
-    },
-    "command": {
-      "command": "editor.action.triggerParameterHints"
-    }
-  },
-  {
-    "label": "union",
-    "kind": "function",
-    "detail": "union()",
-    "deprecated": false,
-    "preselect": false,
-    "sortText": "3_union",
-    "insertTextFormat": "snippet",
-    "insertTextMode": "asIs",
-    "textEdit": {
-      "range": {},
-      "newText": "union($0)"
-    },
-    "command": {
-      "command": "editor.action.triggerParameterHints"
-    }
-  },
-  {
-    "label": "uniqueString",
-    "kind": "function",
-    "detail": "uniqueString()",
-    "deprecated": false,
-    "preselect": false,
-    "sortText": "3_uniqueString",
-    "insertTextFormat": "snippet",
-    "insertTextMode": "asIs",
-    "textEdit": {
-      "range": {},
-      "newText": "uniqueString($0)"
-    },
-    "command": {
-      "command": "editor.action.triggerParameterHints"
-    }
-  },
-  {
-    "label": "uri",
-    "kind": "function",
-    "detail": "uri()",
-    "deprecated": false,
-    "preselect": false,
-    "sortText": "3_uri",
-    "insertTextFormat": "snippet",
-    "insertTextMode": "asIs",
-    "textEdit": {
-      "range": {},
-      "newText": "uri($0)"
-    },
-    "command": {
-      "command": "editor.action.triggerParameterHints"
-    }
-  },
-  {
-    "label": "uriComponent",
-    "kind": "function",
-    "detail": "uriComponent()",
-    "deprecated": false,
-    "preselect": false,
-    "sortText": "3_uriComponent",
-    "insertTextFormat": "snippet",
-    "insertTextMode": "asIs",
-    "textEdit": {
-      "range": {},
-      "newText": "uriComponent($0)"
-    },
-    "command": {
-      "command": "editor.action.triggerParameterHints"
-    }
-  },
-  {
-    "label": "uriComponentToString",
-    "kind": "function",
-    "detail": "uriComponentToString()",
-    "deprecated": false,
-    "preselect": false,
-    "sortText": "3_uriComponentToString",
-    "insertTextFormat": "snippet",
-    "insertTextMode": "asIs",
-    "textEdit": {
-      "range": {},
-      "newText": "uriComponentToString($0)"
-    },
-    "command": {
-      "command": "editor.action.triggerParameterHints"
-    }
-  },
-  {
-    "label": "utcNow",
-    "kind": "function",
-    "detail": "utcNow()",
-    "deprecated": false,
-    "preselect": false,
-    "sortText": "3_utcNow",
-    "insertTextFormat": "snippet",
-    "insertTextMode": "asIs",
-    "textEdit": {
-      "range": {},
-      "newText": "utcNow($0)"
-    },
-    "command": {
-      "command": "editor.action.triggerParameterHints"
-    }
-  },
-  {
-    "label": "wrongAssignmentToken",
-    "kind": "field",
-    "detail": "wrongAssignmentToken",
-    "deprecated": false,
-    "preselect": false,
-    "sortText": "2_wrongAssignmentToken",
-    "insertTextFormat": "plainText",
-    "insertTextMode": "asIs",
-    "textEdit": {
-      "range": {},
-      "newText": "wrongAssignmentToken"
-    }
-  },
-  {
-    "label": "wrongDefaultValue",
-    "kind": "field",
-    "detail": "wrongDefaultValue",
-    "deprecated": false,
-    "preselect": false,
-    "sortText": "2_wrongDefaultValue",
-    "insertTextFormat": "plainText",
-    "insertTextMode": "asIs",
-    "textEdit": {
-      "range": {},
-      "newText": "wrongDefaultValue"
-    }
-  },
-  {
-    "label": "wrongIntModifier",
-    "kind": "field",
-    "detail": "wrongIntModifier",
-    "deprecated": false,
-    "preselect": false,
-    "sortText": "2_wrongIntModifier",
-    "insertTextFormat": "plainText",
-    "insertTextMode": "asIs",
-    "textEdit": {
-      "range": {},
-      "newText": "wrongIntModifier"
-    }
-  },
-  {
-    "label": "wrongIntModifierWithDecorator",
-    "kind": "field",
-    "detail": "wrongIntModifierWithDecorator",
-    "deprecated": false,
-    "preselect": false,
-    "sortText": "2_wrongIntModifierWithDecorator",
-    "insertTextFormat": "plainText",
-    "insertTextMode": "asIs",
-    "textEdit": {
-      "range": {},
-      "newText": "wrongIntModifierWithDecorator"
-    }
-  },
-  {
-    "label": "wrongMetadataSchema",
-    "kind": "field",
-    "detail": "wrongMetadataSchema",
-    "deprecated": false,
-    "preselect": false,
-    "sortText": "2_wrongMetadataSchema",
-    "insertTextFormat": "plainText",
-    "insertTextMode": "asIs",
-    "textEdit": {
-      "range": {},
-      "newText": "wrongMetadataSchema"
-    }
-  },
-  {
-    "label": "wrongMetadataSchemaWithDecorator",
-    "kind": "field",
-    "detail": "wrongMetadataSchemaWithDecorator",
-    "deprecated": false,
-    "preselect": false,
-    "sortText": "2_wrongMetadataSchemaWithDecorator",
-    "insertTextFormat": "plainText",
-    "insertTextMode": "asIs",
-    "textEdit": {
-      "range": {},
-      "newText": "wrongMetadataSchemaWithDecorator"
-    }
-  },
-  {
-    "label": "wrongType",
-    "kind": "field",
-    "detail": "wrongType",
-    "deprecated": false,
-    "preselect": false,
-    "sortText": "2_wrongType",
-    "insertTextFormat": "plainText",
-    "insertTextMode": "asIs",
-    "textEdit": {
-      "range": {},
-      "newText": "wrongType"
-    }
-  }
->>>>>>> 3c12faa1
+[
+  {
+    "label": "'one'",
+    "kind": "enumMember",
+    "detail": "'one'",
+    "deprecated": false,
+    "preselect": true,
+    "sortText": "2_'one'",
+    "insertTextFormat": "plainText",
+    "insertTextMode": "asIs",
+    "textEdit": {
+      "range": {},
+      "newText": "'one'"
+    }
+  },
+  {
+    "label": "'three'",
+    "kind": "enumMember",
+    "detail": "'three'",
+    "deprecated": false,
+    "preselect": true,
+    "sortText": "2_'three'",
+    "insertTextFormat": "plainText",
+    "insertTextMode": "asIs",
+    "textEdit": {
+      "range": {},
+      "newText": "'three'"
+    }
+  },
+  {
+    "label": "'two'",
+    "kind": "enumMember",
+    "detail": "'two'",
+    "deprecated": false,
+    "preselect": true,
+    "sortText": "2_'two'",
+    "insertTextFormat": "plainText",
+    "insertTextMode": "asIs",
+    "textEdit": {
+      "range": {},
+      "newText": "'two'"
+    }
+  },
+  {
+    "label": "WhySoLongWhySoLongWhySoLongWhySoLongWhySoLongWhySoLongWhySoLongWhySoLongWhySoLongWhySoLongWhySoLongWhySoLongWhySoLongWhySoLongWhySoLongWhySoLongWhySoLongWhySoLongWhySoLongWhySoLongWhySoLongWhySoLongWhySoLongWhySoLongWhySoLongWhySoLongWhySoLongWhySoLongWhySoLong",
+    "kind": "field",
+    "detail": "WhySoLongWhySoLongWhySoLongWhySoLongWhySoLongWhySoLongWhySoLongWhySoLongWhySoLongWhySoLongWhySoLongWhySoLongWhySoLongWhySoLongWhySoLongWhySoLongWhySoLongWhySoLongWhySoLongWhySoLongWhySoLongWhySoLongWhySoLongWhySoLongWhySoLongWhySoLongWhySoLongWhySoLongWhySoLong",
+    "deprecated": false,
+    "preselect": false,
+    "sortText": "2_WhySoLongWhySoLongWhySoLongWhySoLongWhySoLongWhySoLongWhySoLongWhySoLongWhySoLongWhySoLongWhySoLongWhySoLongWhySoLongWhySoLongWhySoLongWhySoLongWhySoLongWhySoLongWhySoLongWhySoLongWhySoLongWhySoLongWhySoLongWhySoLongWhySoLongWhySoLongWhySoLongWhySoLongWhySoLong",
+    "insertTextFormat": "plainText",
+    "insertTextMode": "asIs",
+    "textEdit": {
+      "range": {},
+      "newText": "WhySoLongWhySoLongWhySoLongWhySoLongWhySoLongWhySoLongWhySoLongWhySoLongWhySoLongWhySoLongWhySoLongWhySoLongWhySoLongWhySoLongWhySoLongWhySoLongWhySoLongWhySoLongWhySoLongWhySoLongWhySoLongWhySoLongWhySoLongWhySoLongWhySoLongWhySoLongWhySoLongWhySoLongWhySoLong"
+    }
+  },
+  {
+    "label": "any",
+    "kind": "function",
+    "detail": "any()",
+    "deprecated": false,
+    "preselect": false,
+    "sortText": "3_any",
+    "insertTextFormat": "snippet",
+    "insertTextMode": "asIs",
+    "textEdit": {
+      "range": {},
+      "newText": "any($0)"
+    },
+    "command": {
+      "command": "editor.action.triggerParameterHints"
+    }
+  },
+  {
+    "label": "array",
+    "kind": "function",
+    "detail": "array()",
+    "deprecated": false,
+    "preselect": false,
+    "sortText": "3_array",
+    "insertTextFormat": "snippet",
+    "insertTextMode": "asIs",
+    "textEdit": {
+      "range": {},
+      "newText": "array($0)"
+    },
+    "command": {
+      "command": "editor.action.triggerParameterHints"
+    }
+  },
+  {
+    "label": "az",
+    "kind": "folder",
+    "detail": "az",
+    "deprecated": false,
+    "preselect": false,
+    "sortText": "3_az",
+    "insertTextFormat": "plainText",
+    "insertTextMode": "asIs",
+    "textEdit": {
+      "range": {},
+      "newText": "az"
+    }
+  },
+  {
+    "label": "badInterpolatedString",
+    "kind": "field",
+    "detail": "badInterpolatedString",
+    "deprecated": false,
+    "preselect": false,
+    "sortText": "2_badInterpolatedString",
+    "insertTextFormat": "plainText",
+    "insertTextMode": "asIs",
+    "textEdit": {
+      "range": {},
+      "newText": "badInterpolatedString"
+    }
+  },
+  {
+    "label": "badInterpolatedString2",
+    "kind": "field",
+    "detail": "badInterpolatedString2",
+    "deprecated": false,
+    "preselect": false,
+    "sortText": "2_badInterpolatedString2",
+    "insertTextFormat": "plainText",
+    "insertTextMode": "asIs",
+    "textEdit": {
+      "range": {},
+      "newText": "badInterpolatedString2"
+    }
+  },
+  {
+    "label": "base64",
+    "kind": "function",
+    "detail": "base64()",
+    "deprecated": false,
+    "preselect": false,
+    "sortText": "3_base64",
+    "insertTextFormat": "snippet",
+    "insertTextMode": "asIs",
+    "textEdit": {
+      "range": {},
+      "newText": "base64($0)"
+    },
+    "command": {
+      "command": "editor.action.triggerParameterHints"
+    }
+  },
+  {
+    "label": "base64ToJson",
+    "kind": "function",
+    "detail": "base64ToJson()",
+    "deprecated": false,
+    "preselect": false,
+    "sortText": "3_base64ToJson",
+    "insertTextFormat": "snippet",
+    "insertTextMode": "asIs",
+    "textEdit": {
+      "range": {},
+      "newText": "base64ToJson($0)"
+    },
+    "command": {
+      "command": "editor.action.triggerParameterHints"
+    }
+  },
+  {
+    "label": "base64ToString",
+    "kind": "function",
+    "detail": "base64ToString()",
+    "deprecated": false,
+    "preselect": false,
+    "sortText": "3_base64ToString",
+    "insertTextFormat": "snippet",
+    "insertTextMode": "asIs",
+    "textEdit": {
+      "range": {},
+      "newText": "base64ToString($0)"
+    },
+    "command": {
+      "command": "editor.action.triggerParameterHints"
+    }
+  },
+  {
+    "label": "bool",
+    "kind": "function",
+    "detail": "bool()",
+    "deprecated": false,
+    "preselect": false,
+    "sortText": "3_bool",
+    "insertTextFormat": "snippet",
+    "insertTextMode": "asIs",
+    "textEdit": {
+      "range": {},
+      "newText": "bool($0)"
+    },
+    "command": {
+      "command": "editor.action.triggerParameterHints"
+    }
+  },
+  {
+    "label": "coalesce",
+    "kind": "function",
+    "detail": "coalesce()",
+    "deprecated": false,
+    "preselect": false,
+    "sortText": "3_coalesce",
+    "insertTextFormat": "snippet",
+    "insertTextMode": "asIs",
+    "textEdit": {
+      "range": {},
+      "newText": "coalesce($0)"
+    },
+    "command": {
+      "command": "editor.action.triggerParameterHints"
+    }
+  },
+  {
+    "label": "commaOne",
+    "kind": "field",
+    "detail": "commaOne",
+    "deprecated": false,
+    "preselect": false,
+    "sortText": "2_commaOne",
+    "insertTextFormat": "plainText",
+    "insertTextMode": "asIs",
+    "textEdit": {
+      "range": {},
+      "newText": "commaOne"
+    }
+  },
+  {
+    "label": "commaOneWithDecorator",
+    "kind": "field",
+    "detail": "commaOneWithDecorator",
+    "deprecated": false,
+    "preselect": false,
+    "sortText": "2_commaOneWithDecorator",
+    "insertTextFormat": "plainText",
+    "insertTextMode": "asIs",
+    "textEdit": {
+      "range": {},
+      "newText": "commaOneWithDecorator"
+    }
+  },
+  {
+    "label": "commaTwo",
+    "kind": "field",
+    "detail": "commaTwo",
+    "deprecated": false,
+    "preselect": false,
+    "sortText": "2_commaTwo",
+    "insertTextFormat": "plainText",
+    "insertTextMode": "asIs",
+    "textEdit": {
+      "range": {},
+      "newText": "commaTwo"
+    }
+  },
+  {
+    "label": "concat",
+    "kind": "function",
+    "detail": "concat()",
+    "deprecated": false,
+    "preselect": false,
+    "sortText": "3_concat",
+    "insertTextFormat": "snippet",
+    "insertTextMode": "asIs",
+    "textEdit": {
+      "range": {},
+      "newText": "concat($0)"
+    },
+    "command": {
+      "command": "editor.action.triggerParameterHints"
+    }
+  },
+  {
+    "label": "contains",
+    "kind": "function",
+    "detail": "contains()",
+    "deprecated": false,
+    "preselect": false,
+    "sortText": "3_contains",
+    "insertTextFormat": "snippet",
+    "insertTextMode": "asIs",
+    "textEdit": {
+      "range": {},
+      "newText": "contains($0)"
+    },
+    "command": {
+      "command": "editor.action.triggerParameterHints"
+    }
+  },
+  {
+    "label": "dataUri",
+    "kind": "function",
+    "detail": "dataUri()",
+    "deprecated": false,
+    "preselect": false,
+    "sortText": "3_dataUri",
+    "insertTextFormat": "snippet",
+    "insertTextMode": "asIs",
+    "textEdit": {
+      "range": {},
+      "newText": "dataUri($0)"
+    },
+    "command": {
+      "command": "editor.action.triggerParameterHints"
+    }
+  },
+  {
+    "label": "dataUriToString",
+    "kind": "function",
+    "detail": "dataUriToString()",
+    "deprecated": false,
+    "preselect": false,
+    "sortText": "3_dataUriToString",
+    "insertTextFormat": "snippet",
+    "insertTextMode": "asIs",
+    "textEdit": {
+      "range": {},
+      "newText": "dataUriToString($0)"
+    },
+    "command": {
+      "command": "editor.action.triggerParameterHints"
+    }
+  },
+  {
+    "label": "dateTimeAdd",
+    "kind": "function",
+    "detail": "dateTimeAdd()",
+    "deprecated": false,
+    "preselect": false,
+    "sortText": "3_dateTimeAdd",
+    "insertTextFormat": "snippet",
+    "insertTextMode": "asIs",
+    "textEdit": {
+      "range": {},
+      "newText": "dateTimeAdd($0)"
+    },
+    "command": {
+      "command": "editor.action.triggerParameterHints"
+    }
+  },
+  {
+    "label": "defaultValueOneLinerCompletions",
+    "kind": "field",
+    "detail": "defaultValueOneLinerCompletions",
+    "deprecated": false,
+    "preselect": false,
+    "sortText": "2_defaultValueOneLinerCompletions",
+    "insertTextFormat": "plainText",
+    "insertTextMode": "asIs",
+    "textEdit": {
+      "range": {},
+      "newText": "defaultValueOneLinerCompletions"
+    }
+  },
+  {
+    "label": "deployment",
+    "kind": "function",
+    "detail": "deployment()",
+    "deprecated": false,
+    "preselect": false,
+    "sortText": "3_deployment",
+    "insertTextFormat": "snippet",
+    "insertTextMode": "asIs",
+    "textEdit": {
+      "range": {},
+      "newText": "deployment()$0"
+    }
+  },
+  {
+    "label": "duplicatedModifierProperty",
+    "kind": "field",
+    "detail": "duplicatedModifierProperty",
+    "deprecated": false,
+    "preselect": false,
+    "sortText": "2_duplicatedModifierProperty",
+    "insertTextFormat": "plainText",
+    "insertTextMode": "asIs",
+    "textEdit": {
+      "range": {},
+      "newText": "duplicatedModifierProperty"
+    }
+  },
+  {
+    "label": "empty",
+    "kind": "function",
+    "detail": "empty()",
+    "deprecated": false,
+    "preselect": false,
+    "sortText": "3_empty",
+    "insertTextFormat": "snippet",
+    "insertTextMode": "asIs",
+    "textEdit": {
+      "range": {},
+      "newText": "empty($0)"
+    },
+    "command": {
+      "command": "editor.action.triggerParameterHints"
+    }
+  },
+  {
+    "label": "emptyAllowedInt",
+    "kind": "field",
+    "detail": "emptyAllowedInt",
+    "deprecated": false,
+    "preselect": false,
+    "sortText": "2_emptyAllowedInt",
+    "insertTextFormat": "plainText",
+    "insertTextMode": "asIs",
+    "textEdit": {
+      "range": {},
+      "newText": "emptyAllowedInt"
+    }
+  },
+  {
+    "label": "emptyAllowedIntWithDecorator",
+    "kind": "field",
+    "detail": "emptyAllowedIntWithDecorator",
+    "deprecated": false,
+    "preselect": false,
+    "sortText": "2_emptyAllowedIntWithDecorator",
+    "insertTextFormat": "plainText",
+    "insertTextMode": "asIs",
+    "textEdit": {
+      "range": {},
+      "newText": "emptyAllowedIntWithDecorator"
+    }
+  },
+  {
+    "label": "emptyAllowedString",
+    "kind": "field",
+    "detail": "emptyAllowedString",
+    "deprecated": false,
+    "preselect": false,
+    "sortText": "2_emptyAllowedString",
+    "insertTextFormat": "plainText",
+    "insertTextMode": "asIs",
+    "textEdit": {
+      "range": {},
+      "newText": "emptyAllowedString"
+    }
+  },
+  {
+    "label": "emptyAllowedStringWithDecorator",
+    "kind": "field",
+    "detail": "emptyAllowedStringWithDecorator",
+    "deprecated": false,
+    "preselect": false,
+    "sortText": "2_emptyAllowedStringWithDecorator",
+    "insertTextFormat": "plainText",
+    "insertTextMode": "asIs",
+    "textEdit": {
+      "range": {},
+      "newText": "emptyAllowedStringWithDecorator"
+    }
+  },
+  {
+    "label": "endsWith",
+    "kind": "function",
+    "detail": "endsWith()",
+    "deprecated": false,
+    "preselect": false,
+    "sortText": "3_endsWith",
+    "insertTextFormat": "snippet",
+    "insertTextMode": "asIs",
+    "textEdit": {
+      "range": {},
+      "newText": "endsWith($0)"
+    },
+    "command": {
+      "command": "editor.action.triggerParameterHints"
+    }
+  },
+  {
+    "label": "environment",
+    "kind": "function",
+    "detail": "environment()",
+    "deprecated": false,
+    "preselect": false,
+    "sortText": "3_environment",
+    "insertTextFormat": "snippet",
+    "insertTextMode": "asIs",
+    "textEdit": {
+      "range": {},
+      "newText": "environment()$0"
+    }
+  },
+  {
+    "label": "expressionInModifier",
+    "kind": "field",
+    "detail": "expressionInModifier",
+    "deprecated": false,
+    "preselect": false,
+    "sortText": "2_expressionInModifier",
+    "insertTextFormat": "plainText",
+    "insertTextMode": "asIs",
+    "textEdit": {
+      "range": {},
+      "newText": "expressionInModifier"
+    }
+  },
+  {
+    "label": "expressionInModifierWithDecorator",
+    "kind": "field",
+    "detail": "expressionInModifierWithDecorator",
+    "deprecated": false,
+    "preselect": false,
+    "sortText": "2_expressionInModifierWithDecorator",
+    "insertTextFormat": "plainText",
+    "insertTextMode": "asIs",
+    "textEdit": {
+      "range": {},
+      "newText": "expressionInModifierWithDecorator"
+    }
+  },
+  {
+    "label": "extensionResourceId",
+    "kind": "function",
+    "detail": "extensionResourceId()",
+    "deprecated": false,
+    "preselect": false,
+    "sortText": "3_extensionResourceId",
+    "insertTextFormat": "snippet",
+    "insertTextMode": "asIs",
+    "textEdit": {
+      "range": {},
+      "newText": "extensionResourceId($0)"
+    },
+    "command": {
+      "command": "editor.action.triggerParameterHints"
+    }
+  },
+  {
+    "label": "first",
+    "kind": "function",
+    "detail": "first()",
+    "deprecated": false,
+    "preselect": false,
+    "sortText": "3_first",
+    "insertTextFormat": "snippet",
+    "insertTextMode": "asIs",
+    "textEdit": {
+      "range": {},
+      "newText": "first($0)"
+    },
+    "command": {
+      "command": "editor.action.triggerParameterHints"
+    }
+  },
+  {
+    "label": "format",
+    "kind": "function",
+    "detail": "format()",
+    "deprecated": false,
+    "preselect": false,
+    "sortText": "3_format",
+    "insertTextFormat": "snippet",
+    "insertTextMode": "asIs",
+    "textEdit": {
+      "range": {},
+      "newText": "format($0)"
+    },
+    "command": {
+      "command": "editor.action.triggerParameterHints"
+    }
+  },
+  {
+    "label": "guid",
+    "kind": "function",
+    "detail": "guid()",
+    "deprecated": false,
+    "preselect": false,
+    "sortText": "3_guid",
+    "insertTextFormat": "snippet",
+    "insertTextMode": "asIs",
+    "textEdit": {
+      "range": {},
+      "newText": "guid($0)"
+    },
+    "command": {
+      "command": "editor.action.triggerParameterHints"
+    }
+  },
+  {
+    "label": "incompleteDecorators",
+    "kind": "field",
+    "detail": "incompleteDecorators",
+    "deprecated": false,
+    "preselect": false,
+    "sortText": "2_incompleteDecorators",
+    "insertTextFormat": "plainText",
+    "insertTextMode": "asIs",
+    "textEdit": {
+      "range": {},
+      "newText": "incompleteDecorators"
+    }
+  },
+  {
+    "label": "indexOf",
+    "kind": "function",
+    "detail": "indexOf()",
+    "deprecated": false,
+    "preselect": false,
+    "sortText": "3_indexOf",
+    "insertTextFormat": "snippet",
+    "insertTextMode": "asIs",
+    "textEdit": {
+      "range": {},
+      "newText": "indexOf($0)"
+    },
+    "command": {
+      "command": "editor.action.triggerParameterHints"
+    }
+  },
+  {
+    "label": "int",
+    "kind": "function",
+    "detail": "int()",
+    "deprecated": false,
+    "preselect": false,
+    "sortText": "3_int",
+    "insertTextFormat": "snippet",
+    "insertTextMode": "asIs",
+    "textEdit": {
+      "range": {},
+      "newText": "int($0)"
+    },
+    "command": {
+      "command": "editor.action.triggerParameterHints"
+    }
+  },
+  {
+    "label": "intModifierCompletions",
+    "kind": "field",
+    "detail": "intModifierCompletions",
+    "deprecated": false,
+    "preselect": false,
+    "sortText": "2_intModifierCompletions",
+    "insertTextFormat": "plainText",
+    "insertTextMode": "asIs",
+    "textEdit": {
+      "range": {},
+      "newText": "intModifierCompletions"
+    }
+  },
+  {
+    "label": "intersection",
+    "kind": "function",
+    "detail": "intersection()",
+    "deprecated": false,
+    "preselect": false,
+    "sortText": "3_intersection",
+    "insertTextFormat": "snippet",
+    "insertTextMode": "asIs",
+    "textEdit": {
+      "range": {},
+      "newText": "intersection($0)"
+    },
+    "command": {
+      "command": "editor.action.triggerParameterHints"
+    }
+  },
+  {
+    "label": "json",
+    "kind": "function",
+    "detail": "json()",
+    "deprecated": false,
+    "preselect": false,
+    "sortText": "3_json",
+    "insertTextFormat": "snippet",
+    "insertTextMode": "asIs",
+    "textEdit": {
+      "range": {},
+      "newText": "json($0)"
+    },
+    "command": {
+      "command": "editor.action.triggerParameterHints"
+    }
+  },
+  {
+    "label": "last",
+    "kind": "function",
+    "detail": "last()",
+    "deprecated": false,
+    "preselect": false,
+    "sortText": "3_last",
+    "insertTextFormat": "snippet",
+    "insertTextMode": "asIs",
+    "textEdit": {
+      "range": {},
+      "newText": "last($0)"
+    },
+    "command": {
+      "command": "editor.action.triggerParameterHints"
+    }
+  },
+  {
+    "label": "lastIndexOf",
+    "kind": "function",
+    "detail": "lastIndexOf()",
+    "deprecated": false,
+    "preselect": false,
+    "sortText": "3_lastIndexOf",
+    "insertTextFormat": "snippet",
+    "insertTextMode": "asIs",
+    "textEdit": {
+      "range": {},
+      "newText": "lastIndexOf($0)"
+    },
+    "command": {
+      "command": "editor.action.triggerParameterHints"
+    }
+  },
+  {
+    "label": "length",
+    "kind": "function",
+    "detail": "length()",
+    "deprecated": false,
+    "preselect": false,
+    "sortText": "3_length",
+    "insertTextFormat": "snippet",
+    "insertTextMode": "asIs",
+    "textEdit": {
+      "range": {},
+      "newText": "length($0)"
+    },
+    "command": {
+      "command": "editor.action.triggerParameterHints"
+    }
+  },
+  {
+    "label": "malformedModifier",
+    "kind": "field",
+    "detail": "malformedModifier",
+    "deprecated": false,
+    "preselect": false,
+    "sortText": "2_malformedModifier",
+    "insertTextFormat": "plainText",
+    "insertTextMode": "asIs",
+    "textEdit": {
+      "range": {},
+      "newText": "malformedModifier"
+    }
+  },
+  {
+    "label": "malformedType",
+    "kind": "field",
+    "detail": "malformedType",
+    "deprecated": false,
+    "preselect": false,
+    "sortText": "2_malformedType",
+    "insertTextFormat": "plainText",
+    "insertTextMode": "asIs",
+    "textEdit": {
+      "range": {},
+      "newText": "malformedType"
+    }
+  },
+  {
+    "label": "malformedType2",
+    "kind": "field",
+    "detail": "malformedType2",
+    "deprecated": false,
+    "preselect": false,
+    "sortText": "2_malformedType2",
+    "insertTextFormat": "plainText",
+    "insertTextMode": "asIs",
+    "textEdit": {
+      "range": {},
+      "newText": "malformedType2"
+    }
+  },
+  {
+    "label": "managementGroup",
+    "kind": "function",
+    "detail": "managementGroup()",
+    "deprecated": false,
+    "preselect": false,
+    "sortText": "3_managementGroup",
+    "insertTextFormat": "snippet",
+    "insertTextMode": "asIs",
+    "textEdit": {
+      "range": {},
+      "newText": "managementGroup($0)"
+    },
+    "command": {
+      "command": "editor.action.triggerParameterHints"
+    }
+  },
+  {
+    "label": "max",
+    "kind": "function",
+    "detail": "max()",
+    "deprecated": false,
+    "preselect": false,
+    "sortText": "3_max",
+    "insertTextFormat": "snippet",
+    "insertTextMode": "asIs",
+    "textEdit": {
+      "range": {},
+      "newText": "max($0)"
+    },
+    "command": {
+      "command": "editor.action.triggerParameterHints"
+    }
+  },
+  {
+    "label": "min",
+    "kind": "function",
+    "detail": "min()",
+    "deprecated": false,
+    "preselect": false,
+    "sortText": "3_min",
+    "insertTextFormat": "snippet",
+    "insertTextMode": "asIs",
+    "textEdit": {
+      "range": {},
+      "newText": "min($0)"
+    },
+    "command": {
+      "command": "editor.action.triggerParameterHints"
+    }
+  },
+  {
+    "label": "missingType",
+    "kind": "field",
+    "detail": "missingType",
+    "deprecated": false,
+    "preselect": false,
+    "sortText": "2_missingType",
+    "insertTextFormat": "plainText",
+    "insertTextMode": "asIs",
+    "textEdit": {
+      "range": {},
+      "newText": "missingType"
+    }
+  },
+  {
+    "label": "missingTypeWithSpaceAfter",
+    "kind": "field",
+    "detail": "missingTypeWithSpaceAfter",
+    "deprecated": false,
+    "preselect": false,
+    "sortText": "2_missingTypeWithSpaceAfter",
+    "insertTextFormat": "plainText",
+    "insertTextMode": "asIs",
+    "textEdit": {
+      "range": {},
+      "newText": "missingTypeWithSpaceAfter"
+    }
+  },
+  {
+    "label": "missingTypeWithTabAfter",
+    "kind": "field",
+    "detail": "missingTypeWithTabAfter",
+    "deprecated": false,
+    "preselect": false,
+    "sortText": "2_missingTypeWithTabAfter",
+    "insertTextFormat": "plainText",
+    "insertTextMode": "asIs",
+    "textEdit": {
+      "range": {},
+      "newText": "missingTypeWithTabAfter"
+    }
+  },
+  {
+    "label": "myBool",
+    "kind": "field",
+    "detail": "myBool",
+    "deprecated": false,
+    "preselect": false,
+    "sortText": "2_myBool",
+    "insertTextFormat": "plainText",
+    "insertTextMode": "asIs",
+    "textEdit": {
+      "range": {},
+      "newText": "myBool"
+    }
+  },
+  {
+    "label": "myFalsehood",
+    "kind": "field",
+    "detail": "myFalsehood",
+    "deprecated": false,
+    "preselect": false,
+    "sortText": "2_myFalsehood",
+    "insertTextFormat": "plainText",
+    "insertTextMode": "asIs",
+    "textEdit": {
+      "range": {},
+      "newText": "myFalsehood"
+    }
+  },
+  {
+    "label": "myInt",
+    "kind": "field",
+    "detail": "myInt",
+    "deprecated": false,
+    "preselect": false,
+    "sortText": "2_myInt",
+    "insertTextFormat": "plainText",
+    "insertTextMode": "asIs",
+    "textEdit": {
+      "range": {},
+      "newText": "myInt"
+    }
+  },
+  {
+    "label": "myInt2",
+    "kind": "field",
+    "detail": "myInt2",
+    "deprecated": false,
+    "preselect": false,
+    "sortText": "2_myInt2",
+    "insertTextFormat": "plainText",
+    "insertTextMode": "asIs",
+    "textEdit": {
+      "range": {},
+      "newText": "myInt2"
+    }
+  },
+  {
+    "label": "myString",
+    "kind": "field",
+    "detail": "myString",
+    "deprecated": false,
+    "preselect": false,
+    "sortText": "2_myString",
+    "insertTextFormat": "plainText",
+    "insertTextMode": "asIs",
+    "textEdit": {
+      "range": {},
+      "newText": "myString"
+    }
+  },
+  {
+    "label": "myString2",
+    "kind": "field",
+    "detail": "myString2",
+    "deprecated": false,
+    "preselect": false,
+    "sortText": "2_myString2",
+    "insertTextFormat": "plainText",
+    "insertTextMode": "asIs",
+    "textEdit": {
+      "range": {},
+      "newText": "myString2"
+    }
+  },
+  {
+    "label": "myTruth",
+    "kind": "field",
+    "detail": "myTruth",
+    "deprecated": false,
+    "preselect": false,
+    "sortText": "2_myTruth",
+    "insertTextFormat": "plainText",
+    "insertTextMode": "asIs",
+    "textEdit": {
+      "range": {},
+      "newText": "myTruth"
+    }
+  },
+  {
+    "label": "newGuid",
+    "kind": "function",
+    "detail": "newGuid()",
+    "deprecated": false,
+    "preselect": false,
+    "sortText": "3_newGuid",
+    "insertTextFormat": "snippet",
+    "insertTextMode": "asIs",
+    "textEdit": {
+      "range": {},
+      "newText": "newGuid()$0"
+    }
+  },
+  {
+    "label": "noValueAfterColon",
+    "kind": "field",
+    "detail": "noValueAfterColon",
+    "deprecated": false,
+    "preselect": false,
+    "sortText": "2_noValueAfterColon",
+    "insertTextFormat": "plainText",
+    "insertTextMode": "asIs",
+    "textEdit": {
+      "range": {},
+      "newText": "noValueAfterColon"
+    }
+  },
+  {
+    "label": "nonCompileTimeConstant",
+    "kind": "field",
+    "detail": "nonCompileTimeConstant",
+    "deprecated": false,
+    "preselect": false,
+    "sortText": "2_nonCompileTimeConstant",
+    "insertTextFormat": "plainText",
+    "insertTextMode": "asIs",
+    "textEdit": {
+      "range": {},
+      "newText": "nonCompileTimeConstant"
+    }
+  },
+  {
+    "label": "nonCompileTimeConstantWithDecorator",
+    "kind": "field",
+    "detail": "nonCompileTimeConstantWithDecorator",
+    "deprecated": false,
+    "preselect": false,
+    "sortText": "2_nonCompileTimeConstantWithDecorator",
+    "insertTextFormat": "plainText",
+    "insertTextMode": "asIs",
+    "textEdit": {
+      "range": {},
+      "newText": "nonCompileTimeConstantWithDecorator"
+    }
+  },
+  {
+    "label": "padLeft",
+    "kind": "function",
+    "detail": "padLeft()",
+    "deprecated": false,
+    "preselect": false,
+    "sortText": "3_padLeft",
+    "insertTextFormat": "snippet",
+    "insertTextMode": "asIs",
+    "textEdit": {
+      "range": {},
+      "newText": "padLeft($0)"
+    },
+    "command": {
+      "command": "editor.action.triggerParameterHints"
+    }
+  },
+  {
+    "label": "paramAccessingOutput",
+    "kind": "field",
+    "detail": "paramAccessingOutput",
+    "deprecated": false,
+    "preselect": false,
+    "sortText": "2_paramAccessingOutput",
+    "insertTextFormat": "plainText",
+    "insertTextMode": "asIs",
+    "textEdit": {
+      "range": {},
+      "newText": "paramAccessingOutput"
+    }
+  },
+  {
+    "label": "paramAccessingOutput2",
+    "kind": "field",
+    "detail": "paramAccessingOutput2",
+    "deprecated": false,
+    "preselect": false,
+    "sortText": "2_paramAccessingOutput2",
+    "insertTextFormat": "plainText",
+    "insertTextMode": "asIs",
+    "textEdit": {
+      "range": {},
+      "newText": "paramAccessingOutput2"
+    }
+  },
+  {
+    "label": "paramAccessingResource",
+    "kind": "field",
+    "detail": "paramAccessingResource",
+    "deprecated": false,
+    "preselect": false,
+    "sortText": "2_paramAccessingResource",
+    "insertTextFormat": "plainText",
+    "insertTextMode": "asIs",
+    "textEdit": {
+      "range": {},
+      "newText": "paramAccessingResource"
+    }
+  },
+  {
+    "label": "paramAccessingResource2",
+    "kind": "field",
+    "detail": "paramAccessingResource2",
+    "deprecated": false,
+    "preselect": false,
+    "sortText": "2_paramAccessingResource2",
+    "insertTextFormat": "plainText",
+    "insertTextMode": "asIs",
+    "textEdit": {
+      "range": {},
+      "newText": "paramAccessingResource2"
+    }
+  },
+  {
+    "label": "paramAccessingVar",
+    "kind": "field",
+    "detail": "paramAccessingVar",
+    "deprecated": false,
+    "preselect": false,
+    "sortText": "2_paramAccessingVar",
+    "insertTextFormat": "plainText",
+    "insertTextMode": "asIs",
+    "textEdit": {
+      "range": {},
+      "newText": "paramAccessingVar"
+    }
+  },
+  {
+    "label": "paramAccessingVar2",
+    "kind": "field",
+    "detail": "paramAccessingVar2",
+    "deprecated": false,
+    "preselect": false,
+    "sortText": "2_paramAccessingVar2",
+    "insertTextFormat": "plainText",
+    "insertTextMode": "asIs",
+    "textEdit": {
+      "range": {},
+      "newText": "paramAccessingVar2"
+    }
+  },
+  {
+    "label": "paramDefaultOneCycle",
+    "kind": "field",
+    "detail": "paramDefaultOneCycle",
+    "deprecated": false,
+    "preselect": false,
+    "sortText": "2_paramDefaultOneCycle",
+    "insertTextFormat": "plainText",
+    "insertTextMode": "asIs",
+    "textEdit": {
+      "range": {},
+      "newText": "paramDefaultOneCycle"
+    }
+  },
+  {
+    "label": "paramDefaultTwoCycle1",
+    "kind": "field",
+    "detail": "paramDefaultTwoCycle1",
+    "deprecated": false,
+    "preselect": false,
+    "sortText": "2_paramDefaultTwoCycle1",
+    "insertTextFormat": "plainText",
+    "insertTextMode": "asIs",
+    "textEdit": {
+      "range": {},
+      "newText": "paramDefaultTwoCycle1"
+    }
+  },
+  {
+    "label": "paramDefaultTwoCycle2",
+    "kind": "field",
+    "detail": "paramDefaultTwoCycle2",
+    "deprecated": false,
+    "preselect": false,
+    "sortText": "2_paramDefaultTwoCycle2",
+    "insertTextFormat": "plainText",
+    "insertTextMode": "asIs",
+    "textEdit": {
+      "range": {},
+      "newText": "paramDefaultTwoCycle2"
+    }
+  },
+  {
+    "label": "paramMixedTwoCycle1",
+    "kind": "field",
+    "detail": "paramMixedTwoCycle1",
+    "deprecated": false,
+    "preselect": false,
+    "sortText": "2_paramMixedTwoCycle1",
+    "insertTextFormat": "plainText",
+    "insertTextMode": "asIs",
+    "textEdit": {
+      "range": {},
+      "newText": "paramMixedTwoCycle1"
+    }
+  },
+  {
+    "label": "paramMixedTwoCycle2",
+    "kind": "field",
+    "detail": "paramMixedTwoCycle2",
+    "deprecated": false,
+    "preselect": false,
+    "sortText": "2_paramMixedTwoCycle2",
+    "insertTextFormat": "plainText",
+    "insertTextMode": "asIs",
+    "textEdit": {
+      "range": {},
+      "newText": "paramMixedTwoCycle2"
+    }
+  },
+  {
+    "label": "paramModifierOneCycle",
+    "kind": "field",
+    "detail": "paramModifierOneCycle",
+    "deprecated": false,
+    "preselect": false,
+    "sortText": "2_paramModifierOneCycle",
+    "insertTextFormat": "plainText",
+    "insertTextMode": "asIs",
+    "textEdit": {
+      "range": {},
+      "newText": "paramModifierOneCycle"
+    }
+  },
+  {
+    "label": "paramModifierSelfCycle",
+    "kind": "field",
+    "detail": "paramModifierSelfCycle",
+    "deprecated": false,
+    "preselect": false,
+    "sortText": "2_paramModifierSelfCycle",
+    "insertTextFormat": "plainText",
+    "insertTextMode": "asIs",
+    "textEdit": {
+      "range": {},
+      "newText": "paramModifierSelfCycle"
+    }
+  },
+  {
+    "label": "paramModifierSelfCycleWithDecorator",
+    "kind": "field",
+    "detail": "paramModifierSelfCycleWithDecorator",
+    "deprecated": false,
+    "preselect": false,
+    "sortText": "2_paramModifierSelfCycleWithDecorator",
+    "insertTextFormat": "plainText",
+    "insertTextMode": "asIs",
+    "textEdit": {
+      "range": {},
+      "newText": "paramModifierSelfCycleWithDecorator"
+    }
+  },
+  {
+    "label": "paramModifierTwoCycle1",
+    "kind": "field",
+    "detail": "paramModifierTwoCycle1",
+    "deprecated": false,
+    "preselect": false,
+    "sortText": "2_paramModifierTwoCycle1",
+    "insertTextFormat": "plainText",
+    "insertTextMode": "asIs",
+    "textEdit": {
+      "range": {},
+      "newText": "paramModifierTwoCycle1"
+    }
+  },
+  {
+    "label": "paramModifierTwoCycle2",
+    "kind": "field",
+    "detail": "paramModifierTwoCycle2",
+    "deprecated": false,
+    "preselect": false,
+    "sortText": "2_paramModifierTwoCycle2",
+    "insertTextFormat": "plainText",
+    "insertTextMode": "asIs",
+    "textEdit": {
+      "range": {},
+      "newText": "paramModifierTwoCycle2"
+    }
+  },
+  {
+    "label": "partialType",
+    "kind": "field",
+    "detail": "partialType",
+    "deprecated": false,
+    "preselect": false,
+    "sortText": "2_partialType",
+    "insertTextFormat": "plainText",
+    "insertTextMode": "asIs",
+    "textEdit": {
+      "range": {},
+      "newText": "partialType"
+    }
+  },
+  {
+    "label": "pickZones",
+    "kind": "function",
+    "detail": "pickZones()",
+    "deprecated": false,
+    "preselect": false,
+    "sortText": "3_pickZones",
+    "insertTextFormat": "snippet",
+    "insertTextMode": "asIs",
+    "textEdit": {
+      "range": {},
+      "newText": "pickZones($0)"
+    },
+    "command": {
+      "command": "editor.action.triggerParameterHints"
+    }
+  },
+  {
+    "label": "providers",
+    "kind": "function",
+    "detail": "providers()",
+    "deprecated": false,
+    "preselect": false,
+    "sortText": "3_providers",
+    "insertTextFormat": "snippet",
+    "insertTextMode": "asIs",
+    "textEdit": {
+      "range": {},
+      "newText": "providers($0)"
+    },
+    "command": {
+      "command": "editor.action.triggerParameterHints"
+    }
+  },
+  {
+    "label": "range",
+    "kind": "function",
+    "detail": "range()",
+    "deprecated": false,
+    "preselect": false,
+    "sortText": "3_range",
+    "insertTextFormat": "snippet",
+    "insertTextMode": "asIs",
+    "textEdit": {
+      "range": {},
+      "newText": "range($0)"
+    },
+    "command": {
+      "command": "editor.action.triggerParameterHints"
+    }
+  },
+  {
+    "label": "reference",
+    "kind": "function",
+    "detail": "reference()",
+    "deprecated": false,
+    "preselect": false,
+    "sortText": "3_reference",
+    "insertTextFormat": "snippet",
+    "insertTextMode": "asIs",
+    "textEdit": {
+      "range": {},
+      "newText": "reference($0)"
+    },
+    "command": {
+      "command": "editor.action.triggerParameterHints"
+    }
+  },
+  {
+    "label": "replace",
+    "kind": "function",
+    "detail": "replace()",
+    "deprecated": false,
+    "preselect": false,
+    "sortText": "3_replace",
+    "insertTextFormat": "snippet",
+    "insertTextMode": "asIs",
+    "textEdit": {
+      "range": {},
+      "newText": "replace($0)"
+    },
+    "command": {
+      "command": "editor.action.triggerParameterHints"
+    }
+  },
+  {
+    "label": "resourceGroup",
+    "kind": "function",
+    "detail": "resourceGroup()",
+    "deprecated": false,
+    "preselect": false,
+    "sortText": "3_resourceGroup",
+    "insertTextFormat": "snippet",
+    "insertTextMode": "asIs",
+    "textEdit": {
+      "range": {},
+      "newText": "resourceGroup($0)"
+    },
+    "command": {
+      "command": "editor.action.triggerParameterHints"
+    }
+  },
+  {
+    "label": "resourceId",
+    "kind": "function",
+    "detail": "resourceId()",
+    "deprecated": false,
+    "preselect": false,
+    "sortText": "3_resourceId",
+    "insertTextFormat": "snippet",
+    "insertTextMode": "asIs",
+    "textEdit": {
+      "range": {},
+      "newText": "resourceId($0)"
+    },
+    "command": {
+      "command": "editor.action.triggerParameterHints"
+    }
+  },
+  {
+    "label": "sampleResource",
+    "kind": "interface",
+    "detail": "sampleResource",
+    "deprecated": false,
+    "preselect": false,
+    "sortText": "2_sampleResource",
+    "insertTextFormat": "plainText",
+    "insertTextMode": "asIs",
+    "textEdit": {
+      "range": {},
+      "newText": "sampleResource"
+    }
+  },
+  {
+    "label": "sampleVar",
+    "kind": "variable",
+    "detail": "sampleVar",
+    "deprecated": false,
+    "preselect": false,
+    "sortText": "2_sampleVar",
+    "insertTextFormat": "plainText",
+    "insertTextMode": "asIs",
+    "textEdit": {
+      "range": {},
+      "newText": "sampleVar"
+    }
+  },
+  {
+    "label": "secureInt",
+    "kind": "field",
+    "detail": "secureInt",
+    "deprecated": false,
+    "preselect": false,
+    "sortText": "2_secureInt",
+    "insertTextFormat": "plainText",
+    "insertTextMode": "asIs",
+    "textEdit": {
+      "range": {},
+      "newText": "secureInt"
+    }
+  },
+  {
+    "label": "secureIntWithDecorator",
+    "kind": "field",
+    "detail": "secureIntWithDecorator",
+    "deprecated": false,
+    "preselect": false,
+    "sortText": "2_secureIntWithDecorator",
+    "insertTextFormat": "plainText",
+    "insertTextMode": "asIs",
+    "textEdit": {
+      "range": {},
+      "newText": "secureIntWithDecorator"
+    }
+  },
+  {
+    "label": "skip",
+    "kind": "function",
+    "detail": "skip()",
+    "deprecated": false,
+    "preselect": false,
+    "sortText": "3_skip",
+    "insertTextFormat": "snippet",
+    "insertTextMode": "asIs",
+    "textEdit": {
+      "range": {},
+      "newText": "skip($0)"
+    },
+    "command": {
+      "command": "editor.action.triggerParameterHints"
+    }
+  },
+  {
+    "label": "someArray",
+    "kind": "field",
+    "detail": "someArray",
+    "deprecated": false,
+    "preselect": false,
+    "sortText": "2_someArray",
+    "insertTextFormat": "plainText",
+    "insertTextMode": "asIs",
+    "textEdit": {
+      "range": {},
+      "newText": "someArray"
+    }
+  },
+  {
+    "label": "someArrayWithDecorator",
+    "kind": "field",
+    "detail": "someArrayWithDecorator",
+    "deprecated": false,
+    "preselect": false,
+    "sortText": "2_someArrayWithDecorator",
+    "insertTextFormat": "plainText",
+    "insertTextMode": "asIs",
+    "textEdit": {
+      "range": {},
+      "newText": "someArrayWithDecorator"
+    }
+  },
+  {
+    "label": "someInteger",
+    "kind": "field",
+    "detail": "someInteger",
+    "deprecated": false,
+    "preselect": false,
+    "sortText": "2_someInteger",
+    "insertTextFormat": "plainText",
+    "insertTextMode": "asIs",
+    "textEdit": {
+      "range": {},
+      "newText": "someInteger"
+    }
+  },
+  {
+    "label": "someString",
+    "kind": "field",
+    "detail": "someString",
+    "deprecated": false,
+    "preselect": false,
+    "sortText": "2_someString",
+    "insertTextFormat": "plainText",
+    "insertTextMode": "asIs",
+    "textEdit": {
+      "range": {},
+      "newText": "someString"
+    }
+  },
+  {
+    "label": "split",
+    "kind": "function",
+    "detail": "split()",
+    "deprecated": false,
+    "preselect": false,
+    "sortText": "3_split",
+    "insertTextFormat": "snippet",
+    "insertTextMode": "asIs",
+    "textEdit": {
+      "range": {},
+      "newText": "split($0)"
+    },
+    "command": {
+      "command": "editor.action.triggerParameterHints"
+    }
+  },
+  {
+    "label": "startsWith",
+    "kind": "function",
+    "detail": "startsWith()",
+    "deprecated": false,
+    "preselect": false,
+    "sortText": "3_startsWith",
+    "insertTextFormat": "snippet",
+    "insertTextMode": "asIs",
+    "textEdit": {
+      "range": {},
+      "newText": "startsWith($0)"
+    },
+    "command": {
+      "command": "editor.action.triggerParameterHints"
+    }
+  },
+  {
+    "label": "string",
+    "kind": "function",
+    "detail": "string()",
+    "deprecated": false,
+    "preselect": false,
+    "sortText": "3_string",
+    "insertTextFormat": "snippet",
+    "insertTextMode": "asIs",
+    "textEdit": {
+      "range": {},
+      "newText": "string($0)"
+    },
+    "command": {
+      "command": "editor.action.triggerParameterHints"
+    }
+  },
+  {
+    "label": "stringLiteral",
+    "kind": "field",
+    "detail": "stringLiteral",
+    "deprecated": false,
+    "preselect": false,
+    "sortText": "2_stringLiteral",
+    "insertTextFormat": "plainText",
+    "insertTextMode": "asIs",
+    "textEdit": {
+      "range": {},
+      "newText": "stringLiteral"
+    }
+  },
+  {
+    "label": "stringLiteral2",
+    "kind": "field",
+    "detail": "stringLiteral2",
+    "deprecated": false,
+    "preselect": false,
+    "sortText": "2_stringLiteral2",
+    "insertTextFormat": "plainText",
+    "insertTextMode": "asIs",
+    "textEdit": {
+      "range": {},
+      "newText": "stringLiteral2"
+    }
+  },
+  {
+    "label": "stringLiteral3",
+    "kind": "field",
+    "detail": "stringLiteral3",
+    "deprecated": false,
+    "preselect": false,
+    "sortText": "2_stringLiteral3",
+    "insertTextFormat": "plainText",
+    "insertTextMode": "asIs",
+    "textEdit": {
+      "range": {},
+      "newText": "stringLiteral3"
+    }
+  },
+  {
+    "label": "stringModifierCompletions",
+    "kind": "field",
+    "detail": "stringModifierCompletions",
+    "deprecated": false,
+    "preselect": false,
+    "sortText": "2_stringModifierCompletions",
+    "insertTextFormat": "plainText",
+    "insertTextMode": "asIs",
+    "textEdit": {
+      "range": {},
+      "newText": "stringModifierCompletions"
+    }
+  },
+  {
+    "label": "subscription",
+    "kind": "function",
+    "detail": "subscription()",
+    "deprecated": false,
+    "preselect": false,
+    "sortText": "3_subscription",
+    "insertTextFormat": "snippet",
+    "insertTextMode": "asIs",
+    "textEdit": {
+      "range": {},
+      "newText": "subscription($0)"
+    },
+    "command": {
+      "command": "editor.action.triggerParameterHints"
+    }
+  },
+  {
+    "label": "subscriptionResourceId",
+    "kind": "function",
+    "detail": "subscriptionResourceId()",
+    "deprecated": false,
+    "preselect": false,
+    "sortText": "3_subscriptionResourceId",
+    "insertTextFormat": "snippet",
+    "insertTextMode": "asIs",
+    "textEdit": {
+      "range": {},
+      "newText": "subscriptionResourceId($0)"
+    },
+    "command": {
+      "command": "editor.action.triggerParameterHints"
+    }
+  },
+  {
+    "label": "substring",
+    "kind": "function",
+    "detail": "substring()",
+    "deprecated": false,
+    "preselect": false,
+    "sortText": "3_substring",
+    "insertTextFormat": "snippet",
+    "insertTextMode": "asIs",
+    "textEdit": {
+      "range": {},
+      "newText": "substring($0)"
+    },
+    "command": {
+      "command": "editor.action.triggerParameterHints"
+    }
+  },
+  {
+    "label": "sys",
+    "kind": "folder",
+    "detail": "sys",
+    "deprecated": false,
+    "preselect": false,
+    "sortText": "3_sys",
+    "insertTextFormat": "plainText",
+    "insertTextMode": "asIs",
+    "textEdit": {
+      "range": {},
+      "newText": "sys"
+    }
+  },
+  {
+    "label": "take",
+    "kind": "function",
+    "detail": "take()",
+    "deprecated": false,
+    "preselect": false,
+    "sortText": "3_take",
+    "insertTextFormat": "snippet",
+    "insertTextMode": "asIs",
+    "textEdit": {
+      "range": {},
+      "newText": "take($0)"
+    },
+    "command": {
+      "command": "editor.action.triggerParameterHints"
+    }
+  },
+  {
+    "label": "tenant",
+    "kind": "function",
+    "detail": "tenant()",
+    "deprecated": false,
+    "preselect": false,
+    "sortText": "3_tenant",
+    "insertTextFormat": "snippet",
+    "insertTextMode": "asIs",
+    "textEdit": {
+      "range": {},
+      "newText": "tenant()$0"
+    }
+  },
+  {
+    "label": "tenantResourceId",
+    "kind": "function",
+    "detail": "tenantResourceId()",
+    "deprecated": false,
+    "preselect": false,
+    "sortText": "3_tenantResourceId",
+    "insertTextFormat": "snippet",
+    "insertTextMode": "asIs",
+    "textEdit": {
+      "range": {},
+      "newText": "tenantResourceId($0)"
+    },
+    "command": {
+      "command": "editor.action.triggerParameterHints"
+    }
+  },
+  {
+    "label": "toLower",
+    "kind": "function",
+    "detail": "toLower()",
+    "deprecated": false,
+    "preselect": false,
+    "sortText": "3_toLower",
+    "insertTextFormat": "snippet",
+    "insertTextMode": "asIs",
+    "textEdit": {
+      "range": {},
+      "newText": "toLower($0)"
+    },
+    "command": {
+      "command": "editor.action.triggerParameterHints"
+    }
+  },
+  {
+    "label": "toUpper",
+    "kind": "function",
+    "detail": "toUpper()",
+    "deprecated": false,
+    "preselect": false,
+    "sortText": "3_toUpper",
+    "insertTextFormat": "snippet",
+    "insertTextMode": "asIs",
+    "textEdit": {
+      "range": {},
+      "newText": "toUpper($0)"
+    },
+    "command": {
+      "command": "editor.action.triggerParameterHints"
+    }
+  },
+  {
+    "label": "tooManyArguments1",
+    "kind": "field",
+    "detail": "tooManyArguments1",
+    "deprecated": false,
+    "preselect": false,
+    "sortText": "2_tooManyArguments1",
+    "insertTextFormat": "plainText",
+    "insertTextMode": "asIs",
+    "textEdit": {
+      "range": {},
+      "newText": "tooManyArguments1"
+    }
+  },
+  {
+    "label": "tooManyArguments2",
+    "kind": "field",
+    "detail": "tooManyArguments2",
+    "deprecated": false,
+    "preselect": false,
+    "sortText": "2_tooManyArguments2",
+    "insertTextFormat": "plainText",
+    "insertTextMode": "asIs",
+    "textEdit": {
+      "range": {},
+      "newText": "tooManyArguments2"
+    }
+  },
+  {
+    "label": "trailingSpace",
+    "kind": "field",
+    "detail": "trailingSpace",
+    "deprecated": false,
+    "preselect": false,
+    "sortText": "2_trailingSpace",
+    "insertTextFormat": "plainText",
+    "insertTextMode": "asIs",
+    "textEdit": {
+      "range": {},
+      "newText": "trailingSpace"
+    }
+  },
+  {
+    "label": "trim",
+    "kind": "function",
+    "detail": "trim()",
+    "deprecated": false,
+    "preselect": false,
+    "sortText": "3_trim",
+    "insertTextFormat": "snippet",
+    "insertTextMode": "asIs",
+    "textEdit": {
+      "range": {},
+      "newText": "trim($0)"
+    },
+    "command": {
+      "command": "editor.action.triggerParameterHints"
+    }
+  },
+  {
+    "label": "union",
+    "kind": "function",
+    "detail": "union()",
+    "deprecated": false,
+    "preselect": false,
+    "sortText": "3_union",
+    "insertTextFormat": "snippet",
+    "insertTextMode": "asIs",
+    "textEdit": {
+      "range": {},
+      "newText": "union($0)"
+    },
+    "command": {
+      "command": "editor.action.triggerParameterHints"
+    }
+  },
+  {
+    "label": "uniqueString",
+    "kind": "function",
+    "detail": "uniqueString()",
+    "deprecated": false,
+    "preselect": false,
+    "sortText": "3_uniqueString",
+    "insertTextFormat": "snippet",
+    "insertTextMode": "asIs",
+    "textEdit": {
+      "range": {},
+      "newText": "uniqueString($0)"
+    },
+    "command": {
+      "command": "editor.action.triggerParameterHints"
+    }
+  },
+  {
+    "label": "uri",
+    "kind": "function",
+    "detail": "uri()",
+    "deprecated": false,
+    "preselect": false,
+    "sortText": "3_uri",
+    "insertTextFormat": "snippet",
+    "insertTextMode": "asIs",
+    "textEdit": {
+      "range": {},
+      "newText": "uri($0)"
+    },
+    "command": {
+      "command": "editor.action.triggerParameterHints"
+    }
+  },
+  {
+    "label": "uriComponent",
+    "kind": "function",
+    "detail": "uriComponent()",
+    "deprecated": false,
+    "preselect": false,
+    "sortText": "3_uriComponent",
+    "insertTextFormat": "snippet",
+    "insertTextMode": "asIs",
+    "textEdit": {
+      "range": {},
+      "newText": "uriComponent($0)"
+    },
+    "command": {
+      "command": "editor.action.triggerParameterHints"
+    }
+  },
+  {
+    "label": "uriComponentToString",
+    "kind": "function",
+    "detail": "uriComponentToString()",
+    "deprecated": false,
+    "preselect": false,
+    "sortText": "3_uriComponentToString",
+    "insertTextFormat": "snippet",
+    "insertTextMode": "asIs",
+    "textEdit": {
+      "range": {},
+      "newText": "uriComponentToString($0)"
+    },
+    "command": {
+      "command": "editor.action.triggerParameterHints"
+    }
+  },
+  {
+    "label": "utcNow",
+    "kind": "function",
+    "detail": "utcNow()",
+    "deprecated": false,
+    "preselect": false,
+    "sortText": "3_utcNow",
+    "insertTextFormat": "snippet",
+    "insertTextMode": "asIs",
+    "textEdit": {
+      "range": {},
+      "newText": "utcNow($0)"
+    },
+    "command": {
+      "command": "editor.action.triggerParameterHints"
+    }
+  },
+  {
+    "label": "wrongAssignmentToken",
+    "kind": "field",
+    "detail": "wrongAssignmentToken",
+    "deprecated": false,
+    "preselect": false,
+    "sortText": "2_wrongAssignmentToken",
+    "insertTextFormat": "plainText",
+    "insertTextMode": "asIs",
+    "textEdit": {
+      "range": {},
+      "newText": "wrongAssignmentToken"
+    }
+  },
+  {
+    "label": "wrongDefaultValue",
+    "kind": "field",
+    "detail": "wrongDefaultValue",
+    "deprecated": false,
+    "preselect": false,
+    "sortText": "2_wrongDefaultValue",
+    "insertTextFormat": "plainText",
+    "insertTextMode": "asIs",
+    "textEdit": {
+      "range": {},
+      "newText": "wrongDefaultValue"
+    }
+  },
+  {
+    "label": "wrongIntModifier",
+    "kind": "field",
+    "detail": "wrongIntModifier",
+    "deprecated": false,
+    "preselect": false,
+    "sortText": "2_wrongIntModifier",
+    "insertTextFormat": "plainText",
+    "insertTextMode": "asIs",
+    "textEdit": {
+      "range": {},
+      "newText": "wrongIntModifier"
+    }
+  },
+  {
+    "label": "wrongIntModifierWithDecorator",
+    "kind": "field",
+    "detail": "wrongIntModifierWithDecorator",
+    "deprecated": false,
+    "preselect": false,
+    "sortText": "2_wrongIntModifierWithDecorator",
+    "insertTextFormat": "plainText",
+    "insertTextMode": "asIs",
+    "textEdit": {
+      "range": {},
+      "newText": "wrongIntModifierWithDecorator"
+    }
+  },
+  {
+    "label": "wrongMetadataSchema",
+    "kind": "field",
+    "detail": "wrongMetadataSchema",
+    "deprecated": false,
+    "preselect": false,
+    "sortText": "2_wrongMetadataSchema",
+    "insertTextFormat": "plainText",
+    "insertTextMode": "asIs",
+    "textEdit": {
+      "range": {},
+      "newText": "wrongMetadataSchema"
+    }
+  },
+  {
+    "label": "wrongMetadataSchemaWithDecorator",
+    "kind": "field",
+    "detail": "wrongMetadataSchemaWithDecorator",
+    "deprecated": false,
+    "preselect": false,
+    "sortText": "2_wrongMetadataSchemaWithDecorator",
+    "insertTextFormat": "plainText",
+    "insertTextMode": "asIs",
+    "textEdit": {
+      "range": {},
+      "newText": "wrongMetadataSchemaWithDecorator"
+    }
+  },
+  {
+    "label": "wrongType",
+    "kind": "field",
+    "detail": "wrongType",
+    "deprecated": false,
+    "preselect": false,
+    "sortText": "2_wrongType",
+    "insertTextFormat": "plainText",
+    "insertTextMode": "asIs",
+    "textEdit": {
+      "range": {},
+      "newText": "wrongType"
+    }
+  }
 ]