--- conflicted
+++ resolved
@@ -66,11 +66,7 @@
             var clientsBuilder = ImmutableDictionary.CreateBuilder<(Uri registryUri, string repository), MockRegistryBlobClient>();
             var configManager = IConfigurationManager.ForConfiguration(BicepTestConstants.BuiltInConfigurationWithAllAnalyzersDisabled);
 
-<<<<<<< HEAD
-            var dispatcher = new ModuleDispatcher(new DefaultModuleRegistryProvider(BicepTestConstants.FileResolver, BicepTestConstants.ClientFactory, BicepTestConstants.TemplateSpecRepositoryFactory, BicepTestConstants.CreateFeaturesProvider(testContext, registryEnabled: dataSet.HasRegistryModules), configManager), configManager);
-=======
-            var dispatcher = new ModuleDispatcher(new DefaultModuleRegistryProvider(BicepTestConstants.FileResolver, BicepTestConstants.ClientFactory, BicepTestConstants.TemplateSpecRepositoryFactory, BicepTestConstants.CreateFeatureProvider(testContext, registryEnabled: dataSet.HasRegistryModules)));
->>>>>>> 99822978
+            var dispatcher = new ModuleDispatcher(new DefaultModuleRegistryProvider(BicepTestConstants.FileResolver, BicepTestConstants.ClientFactory, BicepTestConstants.TemplateSpecRepositoryFactory, BicepTestConstants.CreateFeatureProvider(testContext, registryEnabled: dataSet.HasRegistryModules), configManager), configManager);
 
             foreach (var (moduleName, publishInfo) in dataSet.RegistryModules)
             {
@@ -108,12 +104,8 @@
 
         public static ITemplateSpecRepositoryFactory CreateMockTemplateSpecRepositoryFactory(this DataSet dataSet, TestContext testContext)
         {
-<<<<<<< HEAD
             var configManager = IConfigurationManager.ForConfiguration(BicepTestConstants.BuiltInConfigurationWithAllAnalyzersDisabled);
-            var dispatcher = new ModuleDispatcher(new DefaultModuleRegistryProvider(BicepTestConstants.FileResolver, BicepTestConstants.ClientFactory, BicepTestConstants.TemplateSpecRepositoryFactory, BicepTestConstants.CreateFeaturesProvider(testContext, registryEnabled: dataSet.HasRegistryModules), configManager), configManager);
-=======
-            var dispatcher = new ModuleDispatcher(new DefaultModuleRegistryProvider(BicepTestConstants.FileResolver, BicepTestConstants.ClientFactory, BicepTestConstants.TemplateSpecRepositoryFactory, BicepTestConstants.CreateFeatureProvider(testContext, registryEnabled: dataSet.HasTemplateSpecs)));
->>>>>>> 99822978
+            var dispatcher = new ModuleDispatcher(new DefaultModuleRegistryProvider(BicepTestConstants.FileResolver, BicepTestConstants.ClientFactory, BicepTestConstants.TemplateSpecRepositoryFactory, BicepTestConstants.CreateFeatureProvider(testContext, registryEnabled: dataSet.HasRegistryModules), configManager), configManager);
             var repositoryMocksBySubscription = new Dictionary<string, Mock<ITemplateSpecRepository>>();
 
             foreach (var (moduleName, templateSpecInfo) in dataSet.TemplateSpecs)
@@ -142,12 +134,8 @@
 
         public static async Task PublishModulesToRegistryAsync(this DataSet dataSet, IContainerRegistryClientFactory clientFactory, TestContext testContext)
         {
-<<<<<<< HEAD
             var configManager = IConfigurationManager.ForConfiguration(BicepTestConstants.BuiltInConfigurationWithAllAnalyzersDisabled);
-            var dispatcher = new ModuleDispatcher(new DefaultModuleRegistryProvider(BicepTestConstants.FileResolver, clientFactory, BicepTestConstants.TemplateSpecRepositoryFactory, BicepTestConstants.CreateFeaturesProvider(testContext, registryEnabled: dataSet.HasRegistryModules), configManager), configManager);
-=======
-            var dispatcher = new ModuleDispatcher(new DefaultModuleRegistryProvider(BicepTestConstants.FileResolver, clientFactory, BicepTestConstants.TemplateSpecRepositoryFactory, BicepTestConstants.CreateFeatureProvider(testContext, registryEnabled: dataSet.HasRegistryModules)));
->>>>>>> 99822978
+            var dispatcher = new ModuleDispatcher(new DefaultModuleRegistryProvider(BicepTestConstants.FileResolver, clientFactory, BicepTestConstants.TemplateSpecRepositoryFactory, BicepTestConstants.CreateFeatureProvider(testContext, registryEnabled: dataSet.HasRegistryModules), configManager), configManager);
 
             foreach (var (moduleName, publishInfo) in dataSet.RegistryModules)
             {
