--- conflicted
+++ resolved
@@ -55,11 +55,7 @@
                 sourceFileGrouping = SourceFileGroupingBuilder.Rebuild(dispatcher, workspace, sourceFileGrouping);
             }
 
-<<<<<<< HEAD
-            return (new Compilation(AzResourceTypeProvider.CreateWithAzTypes(), sourceFileGrouping, BicepTestConstants.BuiltInConfiguration), outputDirectory, fileUri);
-=======
-            return (new Compilation(namespaceProvider, sourceFileGrouping, null), outputDirectory, fileUri);
->>>>>>> 13e14622
+            return (new Compilation(namespaceProvider, sourceFileGrouping, BicepTestConstants.BuiltInConfiguration), outputDirectory, fileUri);
         }
 
         public static IContainerRegistryClientFactory CreateMockRegistryClients(this DataSet dataSet, TestContext testContext, params (Uri registryUri, string repository)[] additionalClients)
