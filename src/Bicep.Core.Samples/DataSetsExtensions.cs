// Copyright (c) Microsoft Corporation.
// Licensed under the MIT License.
using System;
using System.Collections.Generic;
using System.Collections.Immutable;
using System.IO;
using System.Linq;
using System.Threading;
using System.Threading.Tasks;
using Bicep.Core.Analyzers.Linter;
using Bicep.Core.Configuration;
using Bicep.Core.Features;
using Bicep.Core.FileSystem;
using Bicep.Core.Modules;
using Bicep.Core.Registry;
using Bicep.Core.Semantics;
using Bicep.Core.Semantics.Namespaces;
using Bicep.Core.TypeSystem.Az;
using Bicep.Core.UnitTests;
using Bicep.Core.UnitTests.Mock;
using Bicep.Core.UnitTests.Registry;
using Bicep.Core.UnitTests.Utils;
using Bicep.Core.Workspaces;
using Microsoft.VisualStudio.TestTools.UnitTesting;
using Moq;
using Newtonsoft.Json;

namespace Bicep.Core.Samples
{
    public static class DataSetsExtensions
    {
        public static IEnumerable<object[]> ToDynamicTestData(this IEnumerable<DataSet> source) => source.Select(ToDynamicTestData);

        public static object[] ToDynamicTestData(this DataSet ds) => new object[] { ds };

        public static bool HasCrLfNewlines(this DataSet dataSet)
            => dataSet.Name.EndsWith("_CRLF", StringComparison.Ordinal);

        public static string SaveFilesToTestDirectory(this DataSet dataSet, TestContext testContext)
            => FileHelper.SaveEmbeddedResourcesWithPathPrefix(testContext, typeof(DataSet).Assembly, dataSet.GetStreamPrefix());

        public static async Task<(Compilation compilation, string outputDirectory, Uri fileUri)> SetupPrerequisitesAndCreateCompilation(this DataSet dataSet, TestContext testContext)
        {
            var features = BicepTestConstants.CreateFeatureProvider(testContext, registryEnabled: dataSet.HasExternalModules);
            var featuresFactory = IFeatureProviderFactory.WithStaticFeatureProvider(features);
            var outputDirectory = dataSet.SaveFilesToTestDirectory(testContext);
            var clientFactory = dataSet.CreateMockRegistryClients(testContext);
            await dataSet.PublishModulesToRegistryAsync(clientFactory, testContext);
            var templateSpecRepositoryFactory = dataSet.CreateMockTemplateSpecRepositoryFactory(testContext);
            var fileUri = PathHelper.FilePathToFileUrl(Path.Combine(outputDirectory, DataSet.TestFileMain));
            var configuration = BicepTestConstants.ConfigurationManager.GetConfiguration(fileUri).WithAnalyzersDisabled(BicepTestConstants.AnalyzerRulesToDisableInTests);
            var configManager = IConfigurationManager.WithStaticConfiguration(configuration);
            var dispatcher = new ModuleDispatcher(new DefaultModuleRegistryProvider(BicepTestConstants.FileResolver, clientFactory, templateSpecRepositoryFactory, featuresFactory, configManager), configManager);
            var workspace = new Workspace();
            var namespaceProvider = new DefaultNamespaceProvider(new AzResourceTypeLoader());
            var sourceFileGrouping = SourceFileGroupingBuilder.Build(BicepTestConstants.FileResolver, dispatcher, workspace, fileUri);
            if (await dispatcher.RestoreModules(dispatcher.GetValidModuleReferences(sourceFileGrouping.GetModulesToRestore())))
            {
                sourceFileGrouping = SourceFileGroupingBuilder.Rebuild(dispatcher, workspace, sourceFileGrouping);
            }

<<<<<<< HEAD
            return (new Compilation(featuresFactory, namespaceProvider, sourceFileGrouping, IConfigurationManager.WithStaticConfiguration(configuration), BicepTestConstants.ApiVersionProviderFactory, new LinterAnalyzer()), outputDirectory, fileUri);
=======
            return (new Compilation(features, namespaceProvider, sourceFileGrouping, IConfigurationManager.WithStaticConfiguration(configuration), BicepTestConstants.ApiVersionProvider, BicepTestConstants.LinterAnalyzer), outputDirectory, fileUri);
>>>>>>> 19b3e2cf
        }

        public static IContainerRegistryClientFactory CreateMockRegistryClients(this DataSet dataSet, TestContext testContext, params (Uri registryUri, string repository)[] additionalClients)
        {
            var clientsBuilder = ImmutableDictionary.CreateBuilder<(Uri registryUri, string repository), MockRegistryBlobClient>();
            var configManager = IConfigurationManager.WithStaticConfiguration(BicepTestConstants.BuiltInConfigurationWithAllAnalyzersDisabled);
            var featuresFactory = IFeatureProviderFactory.WithStaticFeatureProvider(BicepTestConstants.CreateFeatureProvider(testContext, registryEnabled: dataSet.HasRegistryModules));

            var dispatcher = new ModuleDispatcher(new DefaultModuleRegistryProvider(BicepTestConstants.FileResolver, BicepTestConstants.ClientFactory, BicepTestConstants.TemplateSpecRepositoryFactory, featuresFactory, configManager), configManager);

            foreach (var (moduleName, publishInfo) in dataSet.RegistryModules)
            {
                if (!dispatcher.TryGetModuleReference(publishInfo.Metadata.Target, RandomFileUri(), out var @ref, out _) || @ref is not OciArtifactModuleReference targetReference)
                {
                    throw new InvalidOperationException($"Module '{moduleName}' has an invalid target reference '{publishInfo.Metadata.Target}'. Specify a reference to an OCI artifact.");
                }

                Uri registryUri = new Uri($"https://{targetReference.Registry}");
                clientsBuilder.TryAdd((registryUri, targetReference.Repository), new MockRegistryBlobClient());
            }

            foreach (var additionalClient in additionalClients)
            {
                clientsBuilder.TryAdd((additionalClient.registryUri, additionalClient.repository), new MockRegistryBlobClient());
            }

            var repoToClient = clientsBuilder.ToImmutable();

            var clientFactory = new Mock<IContainerRegistryClientFactory>(MockBehavior.Strict);
            clientFactory
                .Setup(m => m.CreateAuthenticatedBlobClient(It.IsAny<RootConfiguration>(), It.IsAny<Uri>(), It.IsAny<string>()))
                .Returns<RootConfiguration, Uri, string>((_, registryUri, repository) =>
                {
                    if (repoToClient.TryGetValue((registryUri, repository), out var client))
                    {
                        return client;
                    }

                    throw new InvalidOperationException($"No mock client was registered for Uri '{registryUri}' and repository '{repository}'.");
                });

            return clientFactory.Object;
        }

        public static ITemplateSpecRepositoryFactory CreateMockTemplateSpecRepositoryFactory(this DataSet dataSet, TestContext testContext)
        {
            var configManager = IConfigurationManager.WithStaticConfiguration(BicepTestConstants.BuiltInConfigurationWithAllAnalyzersDisabled);
            var featuresFactory = IFeatureProviderFactory.WithStaticFeatureProvider(BicepTestConstants.CreateFeatureProvider(testContext, registryEnabled: dataSet.HasRegistryModules));
            var dispatcher = new ModuleDispatcher(new DefaultModuleRegistryProvider(BicepTestConstants.FileResolver, BicepTestConstants.ClientFactory, BicepTestConstants.TemplateSpecRepositoryFactory, featuresFactory, configManager), configManager);
            var repositoryMocksBySubscription = new Dictionary<string, Mock<ITemplateSpecRepository>>();

            foreach (var (moduleName, templateSpecInfo) in dataSet.TemplateSpecs)
            {
                if (!dispatcher.TryGetModuleReference(templateSpecInfo.Metadata.Target, RandomFileUri(), out var @ref, out _) || @ref is not TemplateSpecModuleReference reference)
                {
                    throw new InvalidOperationException($"Module '{moduleName}' has an invalid target reference '{templateSpecInfo.Metadata.Target}'. Specify a reference to a template spec.");
                }

                repositoryMocksBySubscription.TryAdd(reference.SubscriptionId, StrictMock.Of<ITemplateSpecRepository>());
                repositoryMocksBySubscription[reference.SubscriptionId]
                    .Setup(x => x.FindTemplateSpecByIdAsync(reference.TemplateSpecResourceId, It.IsAny<CancellationToken>()))
                    .ReturnsAsync(new TemplateSpecEntity(templateSpecInfo.ModuleSource));
            }

            var repositoryFactoryMock = StrictMock.Of<ITemplateSpecRepositoryFactory>();
            repositoryFactoryMock
                .Setup(x => x.CreateRepository(It.IsAny<RootConfiguration>(), It.IsAny<string>()))
                .Returns<RootConfiguration, string>((_, subscriptionId) =>
                    repositoryMocksBySubscription.TryGetValue(subscriptionId, out var repository)
                        ? repository.Object
                        : throw new InvalidOperationException($"No mock client was registered for subscription '{subscriptionId}'."));

            return repositoryFactoryMock.Object;
        }

        public static async Task PublishModulesToRegistryAsync(this DataSet dataSet, IContainerRegistryClientFactory clientFactory, TestContext testContext)
        {
            var configManager = IConfigurationManager.WithStaticConfiguration(BicepTestConstants.BuiltInConfigurationWithAllAnalyzersDisabled);
            var featuresFactory = IFeatureProviderFactory.WithStaticFeatureProvider(BicepTestConstants.CreateFeatureProvider(testContext, registryEnabled: dataSet.HasRegistryModules));
            var dispatcher = new ModuleDispatcher(new DefaultModuleRegistryProvider(BicepTestConstants.FileResolver, clientFactory, BicepTestConstants.TemplateSpecRepositoryFactory, featuresFactory, configManager), configManager);

            foreach (var (moduleName, publishInfo) in dataSet.RegistryModules)
            {
                var targetReference = dispatcher.TryGetModuleReference(publishInfo.Metadata.Target, RandomFileUri(), out var @ref, out _) ? @ref : throw new InvalidOperationException($"Module '{moduleName}' has an invalid target reference '{publishInfo.Metadata.Target}'. Specify a reference to an OCI artifact.");

                var result = CompilationHelper.Compile(publishInfo.ModuleSource);
                if (result.Template is null)
                {
                    throw new InvalidOperationException($"Module {moduleName} failed to procuce a template.");
                }

                var stream = new MemoryStream();
                using (var streamWriter = new StreamWriter(stream, leaveOpen: true))
                using (var writer = new JsonTextWriter(streamWriter))
                {
                    await result.Template.WriteToAsync(writer);
                }

                stream.Position = 0;
                await dispatcher.PublishModule(targetReference, stream);
            }
        }

        private static Uri RandomFileUri() => PathHelper.FilePathToFileUrl(Path.GetTempFileName());
    }
}<|MERGE_RESOLUTION|>--- conflicted
+++ resolved
@@ -59,11 +59,7 @@
                 sourceFileGrouping = SourceFileGroupingBuilder.Rebuild(dispatcher, workspace, sourceFileGrouping);
             }
 
-<<<<<<< HEAD
-            return (new Compilation(featuresFactory, namespaceProvider, sourceFileGrouping, IConfigurationManager.WithStaticConfiguration(configuration), BicepTestConstants.ApiVersionProviderFactory, new LinterAnalyzer()), outputDirectory, fileUri);
-=======
-            return (new Compilation(features, namespaceProvider, sourceFileGrouping, IConfigurationManager.WithStaticConfiguration(configuration), BicepTestConstants.ApiVersionProvider, BicepTestConstants.LinterAnalyzer), outputDirectory, fileUri);
->>>>>>> 19b3e2cf
+            return (new Compilation(featuresFactory, namespaceProvider, sourceFileGrouping, IConfigurationManager.WithStaticConfiguration(configuration), BicepTestConstants.ApiVersionProviderFactory, BicepTestConstants.LinterAnalyzer), outputDirectory, fileUri);
         }
 
         public static IContainerRegistryClientFactory CreateMockRegistryClients(this DataSet dataSet, TestContext testContext, params (Uri registryUri, string repository)[] additionalClients)
