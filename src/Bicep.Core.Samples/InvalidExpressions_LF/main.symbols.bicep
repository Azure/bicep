<<<<<<< HEAD
/*
  This tests the various cases of invalid expressions.
*/

// bad expressions
var bad = a+
var bad = *
var bad = /
var bad = %
var bad = 33-
var bad = --33
var bad = 3 * 4 /
var bad = 222222222222222222222222222222222222222222 * 4
var bad = (null) ?
var bad = (null) ? :
var bad = (null) ? !
var bad = (null)!
var bad = (null)[0]
//@[4:7) Variable bad. Declaration start char: 0, length: 20
var bad = ()
var bad = {}
var bad = []
var bad = 

// variables not supported
var x = a + 2
//@[4:5) Variable x. Declaration start char: 0, length: 15

// unary NOT
var not = !null
//@[4:7) Variable not. Declaration start char: 0, length: 16
var not = !4
//@[4:7) Variable not. Declaration start char: 0, length: 13
var not = !'s'
//@[4:7) Variable not. Declaration start char: 0, length: 15
var not = ![
//@[4:7) Variable not. Declaration start char: 0, length: 15
]
var not = !{
//@[4:7) Variable not. Declaration start char: 0, length: 16
}

// unary not chaining will be added in the future
var not = !!!!!!!true

// unary minus chaining will not be supported (to reserve -- in case we need it)
var minus = ------12

// unary minus
var minus = -true
//@[4:9) Variable minus. Declaration start char: 0, length: 18
var minus = -null
//@[4:9) Variable minus. Declaration start char: 0, length: 18
var minus = -'s'
//@[4:9) Variable minus. Declaration start char: 0, length: 17
var minus = -[
//@[4:9) Variable minus. Declaration start char: 0, length: 17
]
var minus = -{
//@[4:9) Variable minus. Declaration start char: 0, length: 18
}

// multiplicative
var mod = 's' % true
//@[4:7) Variable mod. Declaration start char: 0, length: 21
var mul = true * null
//@[4:7) Variable mul. Declaration start char: 0, length: 22
var div = {
//@[4:7) Variable div. Declaration start char: 0, length: 21
} / [
]

// additive
var add = null + 's'
//@[4:7) Variable add. Declaration start char: 0, length: 21
var sub = true - false
//@[4:7) Variable sub. Declaration start char: 0, length: 24

// equality (== and != can't have a type error because they work on "any" type)
var eq = true =~ null
//@[4:6) Variable eq. Declaration start char: 0, length: 22
var ne = 15 !~ [
//@[4:6) Variable ne. Declaration start char: 0, length: 20
]

// relational
var lt = 4 < 's'
//@[4:6) Variable lt. Declaration start char: 0, length: 17
var lteq = null <= 10
//@[4:8) Variable lteq. Declaration start char: 0, length: 22
var gt = false>[
//@[4:6) Variable gt. Declaration start char: 0, length: 19
]
var gteq = {
//@[4:8) Variable gteq. Declaration start char: 0, length: 25
} >= false

// logical
var and = null && 'a'
//@[4:7) Variable and. Declaration start char: 0, length: 22
var or = 10 || 4
//@[4:6) Variable or. Declaration start char: 0, length: 18

// conditional
var ternary = null ? 4 : false
//@[4:11) Variable ternary. Declaration start char: 0, length: 32

// complex expressions
var complex = test(2 + 3*4, true || false && null)
//@[4:11) Variable complex. Declaration start char: 0, length: 51
var complex = -2 && 3 && !4 && 5
//@[4:11) Variable complex. Declaration start char: 0, length: 33
var complex = null ? !4: false
//@[4:11) Variable complex. Declaration start char: 0, length: 31
var complex = true == false != null == 4 != 'a' ? -2 && 3 && !4 && 5 : true || false && null
//@[4:11) Variable complex. Declaration start char: 0, length: 94

var nestedTernary = null ? 1 : 2 ? true ? 'a': 'b' : false ? 'd' : 15
//@[4:17) Variable nestedTernary. Declaration start char: 0, length: 70
var nestedTernary = (null ? 1 : 2) ? (true ? 'a': 'b') : (false ? 'd' : 15)
//@[4:17) Variable nestedTernary. Declaration start char: 0, length: 77

// bad array access
var errorInsideArrayAccess = [
//@[4:26) Variable errorInsideArrayAccess. Declaration start char: 0, length: 45
  !null
][!0]
var integerIndexOnNonArray = (null)[0]
//@[4:26) Variable integerIndexOnNonArray. Declaration start char: 0, length: 39
var stringIndexOnNonObject = 'test'['test']
//@[4:26) Variable stringIndexOnNonObject. Declaration start char: 0, length: 44
var malformedStringIndex = {
//@[4:24) Variable malformedStringIndex. Declaration start char: 0, length: 42
}['test\e']

// bad propertyAccess
var dotAccessOnNonObject = true.foo
//@[4:24) Variable dotAccessOnNonObject. Declaration start char: 0, length: 36
var badExpressionInPropertyAccess = resourceGroup()[!'location']
//@[4:33) Variable badExpressionInPropertyAccess. Declaration start char: 0, length: 66

var propertyAccessOnVariable = x.foo
//@[4:28) Variable propertyAccessOnVariable. Declaration start char: 0, length: 38

// function used like a variable
var funcvarvar = concat + base64 || !uniqueString
//@[4:14) Variable funcvarvar. Declaration start char: 0, length: 50
param funcvarparam bool = concat
//@[6:18) Parameter funcvarparam. Declaration start char: 0, length: 33
output funcvarout array = padLeft
//@[7:17) Output funcvarout. Declaration start char: 0, length: 35

// non-existent function
var fakeFunc = red() + green() * orange()
//@[4:12) Variable fakeFunc. Declaration start char: 0, length: 42
param fakeFuncP string {
//@[6:15) Parameter fakeFuncP. Declaration start char: 0, length: 46
  default: blue()
}

// non-existent variable
var fakeVar = concat(totallyFakeVar, 's')
//@[4:11) Variable fakeVar. Declaration start char: 0, length: 43

// bad functions arguments
var concatNotEnough = concat()
//@[4:19) Variable concatNotEnough. Declaration start char: 0, length: 31
var padLeftNotEnough = padLeft('s')
//@[4:20) Variable padLeftNotEnough. Declaration start char: 0, length: 36
var takeTooMany = take([
//@[4:15) Variable takeTooMany. Declaration start char: 0, length: 37
],1,2,'s')

// wrong argument types
var concatWrongTypes = concat({
//@[4:20) Variable concatWrongTypes. Declaration start char: 0, length: 35
})
var concatWrongTypesContradiction = concat('s', [
//@[4:33) Variable concatWrongTypesContradiction. Declaration start char: 0, length: 53
])
var indexOfWrongTypes = indexOf(1,1)
//@[4:21) Variable indexOfWrongTypes. Declaration start char: 0, length: 38

// not enough params
var test1 = listKeys('abcd')
//@[4:9) Variable test1. Declaration start char: 0, length: 30

// list spelled wrong 
var test2 = lsitKeys('abcd', '2020-01-01')
//@[4:9) Variable test2. Declaration start char: 0, length: 44

// just 'list' 
var test3 = list('abcd', '2020-01-01')
//@[4:9) Variable test3. Declaration start char: 0, length: 38
=======
/*
  This tests the various cases of invalid expressions.
*/

// bad expressions
var bad = a+
var bad = *
var bad = /
var bad = %
var bad = 33-
var bad = --33
var bad = 3 * 4 /
var bad = 222222222222222222222222222222222222222222 * 4
var bad = (null) ?
var bad = (null) ? :
var bad = (null) ? !
var bad = (null)!
var bad = (null)[0]
//@[4:7) Variable bad. Declaration start char: 0, length: 21
var bad = ()
var bad = {}
var bad = []
var bad = 

// variables not supported
var x = a + 2
//@[4:5) Variable x. Declaration start char: 0, length: 17

// unary NOT
var not = !null
//@[4:7) Variable not. Declaration start char: 0, length: 17
var not = !4
//@[4:7) Variable not. Declaration start char: 0, length: 14
var not = !'s'
//@[4:7) Variable not. Declaration start char: 0, length: 16
var not = ![
//@[4:7) Variable not. Declaration start char: 0, length: 17
]
var not = !{
//@[4:7) Variable not. Declaration start char: 0, length: 19
}

// unary not chaining will be added in the future
var not = !!!!!!!true

// unary minus chaining will not be supported (to reserve -- in case we need it)
var minus = ------12

// unary minus
var minus = -true
//@[4:9) Variable minus. Declaration start char: 0, length: 19
var minus = -null
//@[4:9) Variable minus. Declaration start char: 0, length: 19
var minus = -'s'
//@[4:9) Variable minus. Declaration start char: 0, length: 18
var minus = -[
//@[4:9) Variable minus. Declaration start char: 0, length: 19
]
var minus = -{
//@[4:9) Variable minus. Declaration start char: 0, length: 21
}

// multiplicative
var mod = 's' % true
//@[4:7) Variable mod. Declaration start char: 0, length: 22
var mul = true * null
//@[4:7) Variable mul. Declaration start char: 0, length: 23
var div = {
//@[4:7) Variable div. Declaration start char: 0, length: 25
} / [
]

// additive
var add = null + 's'
//@[4:7) Variable add. Declaration start char: 0, length: 22
var sub = true - false
//@[4:7) Variable sub. Declaration start char: 0, length: 26

// equality (== and != can't have a type error because they work on "any" type)
var eq = true =~ null
//@[4:6) Variable eq. Declaration start char: 0, length: 23
var ne = 15 !~ [
//@[4:6) Variable ne. Declaration start char: 0, length: 23
]

// relational
var lt = 4 < 's'
//@[4:6) Variable lt. Declaration start char: 0, length: 18
var lteq = null <= 10
//@[4:8) Variable lteq. Declaration start char: 0, length: 23
var gt = false>[
//@[4:6) Variable gt. Declaration start char: 0, length: 21
]
var gteq = {
//@[4:8) Variable gteq. Declaration start char: 0, length: 28
} >= false

// logical
var and = null && 'a'
//@[4:7) Variable and. Declaration start char: 0, length: 23
var or = 10 || 4
//@[4:6) Variable or. Declaration start char: 0, length: 20

// conditional
var ternary = null ? 4 : false
//@[4:11) Variable ternary. Declaration start char: 0, length: 34

// complex expressions
var complex = test(2 + 3*4, true || false && null)
//@[4:11) Variable complex. Declaration start char: 0, length: 52
var complex = -2 && 3 && !4 && 5
//@[4:11) Variable complex. Declaration start char: 0, length: 34
var complex = null ? !4: false
//@[4:11) Variable complex. Declaration start char: 0, length: 32
var complex = true == false != null == 4 != 'a' ? -2 && 3 && !4 && 5 : true || false && null
//@[4:11) Variable complex. Declaration start char: 0, length: 96

var nestedTernary = null ? 1 : 2 ? true ? 'a': 'b' : false ? 'd' : 15
//@[4:17) Variable nestedTernary. Declaration start char: 0, length: 71
var nestedTernary = (null ? 1 : 2) ? (true ? 'a': 'b') : (false ? 'd' : 15)
//@[4:17) Variable nestedTernary. Declaration start char: 0, length: 79

// bad array access
var errorInsideArrayAccess = [
//@[4:26) Variable errorInsideArrayAccess. Declaration start char: 0, length: 48
  !null
][!0]
var integerIndexOnNonArray = (null)[0]
//@[4:26) Variable integerIndexOnNonArray. Declaration start char: 0, length: 40
var stringIndexOnNonObject = 'test'['test']
//@[4:26) Variable stringIndexOnNonObject. Declaration start char: 0, length: 45
var malformedStringIndex = {
//@[4:24) Variable malformedStringIndex. Declaration start char: 0, length: 45
}['test\e']

// bad propertyAccess
var dotAccessOnNonObject = true.foo
//@[4:24) Variable dotAccessOnNonObject. Declaration start char: 0, length: 37
var badExpressionInPropertyAccess = resourceGroup()[!'location']
//@[4:33) Variable badExpressionInPropertyAccess. Declaration start char: 0, length: 68

var propertyAccessOnVariable = x.foo
//@[4:28) Variable propertyAccessOnVariable. Declaration start char: 0, length: 40

// function used like a variable
var funcvarvar = concat + base64 || !uniqueString
//@[4:14) Variable funcvarvar. Declaration start char: 0, length: 51
param funcvarparam bool = concat
//@[6:18) Parameter funcvarparam. Declaration start char: 0, length: 34
output funcvarout array = padLeft
//@[7:17) Output funcvarout. Declaration start char: 0, length: 37

// non-existent function
var fakeFunc = red() + green() * orange()
//@[4:12) Variable fakeFunc. Declaration start char: 0, length: 43
param fakeFuncP string {
//@[6:15) Parameter fakeFuncP. Declaration start char: 0, length: 50
  default: blue()
}

// non-existent variable
var fakeVar = concat(totallyFakeVar, 's')
//@[4:11) Variable fakeVar. Declaration start char: 0, length: 45

// bad functions arguments
var concatNotEnough = concat()
//@[4:19) Variable concatNotEnough. Declaration start char: 0, length: 32
var padLeftNotEnough = padLeft('s')
//@[4:20) Variable padLeftNotEnough. Declaration start char: 0, length: 37
var takeTooMany = take([
//@[4:15) Variable takeTooMany. Declaration start char: 0, length: 40
],1,2,'s')

// wrong argument types
var concatWrongTypes = concat({
//@[4:20) Variable concatWrongTypes. Declaration start char: 0, length: 37
})
var concatWrongTypesContradiction = concat('s', [
//@[4:33) Variable concatWrongTypesContradiction. Declaration start char: 0, length: 55
])
var indexOfWrongTypes = indexOf(1,1)
//@[4:21) Variable indexOfWrongTypes. Declaration start char: 0, length: 40

// not enough params
var test1 = listKeys('abcd')
//@[4:9) Variable test1. Declaration start char: 0, length: 32

// list spelled wrong 
var test2 = lsitKeys('abcd', '2020-01-01')
//@[4:9) Variable test2. Declaration start char: 0, length: 46

// just 'list' 
var test3 = list('abcd', '2020-01-01')
//@[4:9) Variable test3. Declaration start char: 0, length: 42

// cannot compile an expression like this
var emitLimit = [
//@[4:13) Variable emitLimit. Declaration start char: 0, length: 313
  concat('s')
  '${4}'
  {
    a: {
      b: base64('s')
      c: concat([
        12 + 3
      ], [
        !true
        'hello'
      ])
      d: resourceGroup().location
      e: concat([
        true
      ])
      f: concat([
        's' == 12
      ])
    }
  }
]

// cannot compile an expression like this
var emitLimit2 = {
//@[4:14) Variable emitLimit2. Declaration start char: 0, length: 124
  a: {
    b: {
      a: resourceGroup().location
    } == 2
    c: concat([

    ], true)
  }
}
>>>>>>> 2cfdf9b1
<|MERGE_RESOLUTION|>--- conflicted
+++ resolved
@@ -1,4 +1,3 @@
-<<<<<<< HEAD
 /*
   This tests the various cases of invalid expressions.
 */
@@ -192,206 +191,11 @@
 
 // just 'list' 
 var test3 = list('abcd', '2020-01-01')
-//@[4:9) Variable test3. Declaration start char: 0, length: 38
-=======
-/*
-  This tests the various cases of invalid expressions.
-*/
-
-// bad expressions
-var bad = a+
-var bad = *
-var bad = /
-var bad = %
-var bad = 33-
-var bad = --33
-var bad = 3 * 4 /
-var bad = 222222222222222222222222222222222222222222 * 4
-var bad = (null) ?
-var bad = (null) ? :
-var bad = (null) ? !
-var bad = (null)!
-var bad = (null)[0]
-//@[4:7) Variable bad. Declaration start char: 0, length: 21
-var bad = ()
-var bad = {}
-var bad = []
-var bad = 
-
-// variables not supported
-var x = a + 2
-//@[4:5) Variable x. Declaration start char: 0, length: 17
-
-// unary NOT
-var not = !null
-//@[4:7) Variable not. Declaration start char: 0, length: 17
-var not = !4
-//@[4:7) Variable not. Declaration start char: 0, length: 14
-var not = !'s'
-//@[4:7) Variable not. Declaration start char: 0, length: 16
-var not = ![
-//@[4:7) Variable not. Declaration start char: 0, length: 17
-]
-var not = !{
-//@[4:7) Variable not. Declaration start char: 0, length: 19
-}
-
-// unary not chaining will be added in the future
-var not = !!!!!!!true
-
-// unary minus chaining will not be supported (to reserve -- in case we need it)
-var minus = ------12
-
-// unary minus
-var minus = -true
-//@[4:9) Variable minus. Declaration start char: 0, length: 19
-var minus = -null
-//@[4:9) Variable minus. Declaration start char: 0, length: 19
-var minus = -'s'
-//@[4:9) Variable minus. Declaration start char: 0, length: 18
-var minus = -[
-//@[4:9) Variable minus. Declaration start char: 0, length: 19
-]
-var minus = -{
-//@[4:9) Variable minus. Declaration start char: 0, length: 21
-}
-
-// multiplicative
-var mod = 's' % true
-//@[4:7) Variable mod. Declaration start char: 0, length: 22
-var mul = true * null
-//@[4:7) Variable mul. Declaration start char: 0, length: 23
-var div = {
-//@[4:7) Variable div. Declaration start char: 0, length: 25
-} / [
-]
-
-// additive
-var add = null + 's'
-//@[4:7) Variable add. Declaration start char: 0, length: 22
-var sub = true - false
-//@[4:7) Variable sub. Declaration start char: 0, length: 26
-
-// equality (== and != can't have a type error because they work on "any" type)
-var eq = true =~ null
-//@[4:6) Variable eq. Declaration start char: 0, length: 23
-var ne = 15 !~ [
-//@[4:6) Variable ne. Declaration start char: 0, length: 23
-]
-
-// relational
-var lt = 4 < 's'
-//@[4:6) Variable lt. Declaration start char: 0, length: 18
-var lteq = null <= 10
-//@[4:8) Variable lteq. Declaration start char: 0, length: 23
-var gt = false>[
-//@[4:6) Variable gt. Declaration start char: 0, length: 21
-]
-var gteq = {
-//@[4:8) Variable gteq. Declaration start char: 0, length: 28
-} >= false
-
-// logical
-var and = null && 'a'
-//@[4:7) Variable and. Declaration start char: 0, length: 23
-var or = 10 || 4
-//@[4:6) Variable or. Declaration start char: 0, length: 20
-
-// conditional
-var ternary = null ? 4 : false
-//@[4:11) Variable ternary. Declaration start char: 0, length: 34
-
-// complex expressions
-var complex = test(2 + 3*4, true || false && null)
-//@[4:11) Variable complex. Declaration start char: 0, length: 52
-var complex = -2 && 3 && !4 && 5
-//@[4:11) Variable complex. Declaration start char: 0, length: 34
-var complex = null ? !4: false
-//@[4:11) Variable complex. Declaration start char: 0, length: 32
-var complex = true == false != null == 4 != 'a' ? -2 && 3 && !4 && 5 : true || false && null
-//@[4:11) Variable complex. Declaration start char: 0, length: 96
-
-var nestedTernary = null ? 1 : 2 ? true ? 'a': 'b' : false ? 'd' : 15
-//@[4:17) Variable nestedTernary. Declaration start char: 0, length: 71
-var nestedTernary = (null ? 1 : 2) ? (true ? 'a': 'b') : (false ? 'd' : 15)
-//@[4:17) Variable nestedTernary. Declaration start char: 0, length: 79
-
-// bad array access
-var errorInsideArrayAccess = [
-//@[4:26) Variable errorInsideArrayAccess. Declaration start char: 0, length: 48
-  !null
-][!0]
-var integerIndexOnNonArray = (null)[0]
-//@[4:26) Variable integerIndexOnNonArray. Declaration start char: 0, length: 40
-var stringIndexOnNonObject = 'test'['test']
-//@[4:26) Variable stringIndexOnNonObject. Declaration start char: 0, length: 45
-var malformedStringIndex = {
-//@[4:24) Variable malformedStringIndex. Declaration start char: 0, length: 45
-}['test\e']
-
-// bad propertyAccess
-var dotAccessOnNonObject = true.foo
-//@[4:24) Variable dotAccessOnNonObject. Declaration start char: 0, length: 37
-var badExpressionInPropertyAccess = resourceGroup()[!'location']
-//@[4:33) Variable badExpressionInPropertyAccess. Declaration start char: 0, length: 68
-
-var propertyAccessOnVariable = x.foo
-//@[4:28) Variable propertyAccessOnVariable. Declaration start char: 0, length: 40
-
-// function used like a variable
-var funcvarvar = concat + base64 || !uniqueString
-//@[4:14) Variable funcvarvar. Declaration start char: 0, length: 51
-param funcvarparam bool = concat
-//@[6:18) Parameter funcvarparam. Declaration start char: 0, length: 34
-output funcvarout array = padLeft
-//@[7:17) Output funcvarout. Declaration start char: 0, length: 37
-
-// non-existent function
-var fakeFunc = red() + green() * orange()
-//@[4:12) Variable fakeFunc. Declaration start char: 0, length: 43
-param fakeFuncP string {
-//@[6:15) Parameter fakeFuncP. Declaration start char: 0, length: 50
-  default: blue()
-}
-
-// non-existent variable
-var fakeVar = concat(totallyFakeVar, 's')
-//@[4:11) Variable fakeVar. Declaration start char: 0, length: 45
-
-// bad functions arguments
-var concatNotEnough = concat()
-//@[4:19) Variable concatNotEnough. Declaration start char: 0, length: 32
-var padLeftNotEnough = padLeft('s')
-//@[4:20) Variable padLeftNotEnough. Declaration start char: 0, length: 37
-var takeTooMany = take([
-//@[4:15) Variable takeTooMany. Declaration start char: 0, length: 40
-],1,2,'s')
-
-// wrong argument types
-var concatWrongTypes = concat({
-//@[4:20) Variable concatWrongTypes. Declaration start char: 0, length: 37
-})
-var concatWrongTypesContradiction = concat('s', [
-//@[4:33) Variable concatWrongTypesContradiction. Declaration start char: 0, length: 55
-])
-var indexOfWrongTypes = indexOf(1,1)
-//@[4:21) Variable indexOfWrongTypes. Declaration start char: 0, length: 40
-
-// not enough params
-var test1 = listKeys('abcd')
-//@[4:9) Variable test1. Declaration start char: 0, length: 32
-
-// list spelled wrong 
-var test2 = lsitKeys('abcd', '2020-01-01')
-//@[4:9) Variable test2. Declaration start char: 0, length: 46
-
-// just 'list' 
-var test3 = list('abcd', '2020-01-01')
-//@[4:9) Variable test3. Declaration start char: 0, length: 42
+//@[4:9) Variable test3. Declaration start char: 0, length: 40
 
 // cannot compile an expression like this
 var emitLimit = [
-//@[4:13) Variable emitLimit. Declaration start char: 0, length: 313
+//@[4:13) Variable emitLimit. Declaration start char: 0, length: 290
   concat('s')
   '${4}'
   {
@@ -416,7 +220,7 @@
 
 // cannot compile an expression like this
 var emitLimit2 = {
-//@[4:14) Variable emitLimit2. Declaration start char: 0, length: 124
+//@[4:14) Variable emitLimit2. Declaration start char: 0, length: 115
   a: {
     b: {
       a: resourceGroup().location
@@ -425,5 +229,4 @@
 
     ], true)
   }
-}
->>>>>>> 2cfdf9b1
+}