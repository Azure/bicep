--- conflicted
+++ resolved
@@ -1,4 +1,3 @@
-<<<<<<< HEAD
 /*
   This tests the various cases of invalid expressions.
 */
@@ -821,859 +820,35 @@
 //@[23:24) Comma |,|
 //@[25:37) StringComplete |'2020-01-01'|
 //@[37:38) RightParen |)|
-//@[38:38) EndOfFile ||
-=======
-/*
-  This tests the various cases of invalid expressions.
-*/
-//@[2:6) NewLine |\r\n\r\n|
-
-// bad expressions
-//@[18:20) NewLine |\r\n|
-var bad = a+
-//@[0:3) Identifier |var|
-//@[4:7) Identifier |bad|
-//@[8:9) Assignment |=|
-//@[10:11) Identifier |a|
-//@[11:12) Plus |+|
-//@[12:14) NewLine |\r\n|
-var bad = *
-//@[0:3) Identifier |var|
-//@[4:7) Identifier |bad|
-//@[8:9) Assignment |=|
-//@[10:11) Asterisk |*|
-//@[11:13) NewLine |\r\n|
-var bad = /
-//@[0:3) Identifier |var|
-//@[4:7) Identifier |bad|
-//@[8:9) Assignment |=|
-//@[10:11) Slash |/|
-//@[11:13) NewLine |\r\n|
-var bad = %
-//@[0:3) Identifier |var|
-//@[4:7) Identifier |bad|
-//@[8:9) Assignment |=|
-//@[10:11) Modulo |%|
-//@[11:13) NewLine |\r\n|
-var bad = 33-
-//@[0:3) Identifier |var|
-//@[4:7) Identifier |bad|
-//@[8:9) Assignment |=|
-//@[10:12) Number |33|
-//@[12:13) Minus |-|
-//@[13:15) NewLine |\r\n|
-var bad = --33
-//@[0:3) Identifier |var|
-//@[4:7) Identifier |bad|
-//@[8:9) Assignment |=|
-//@[10:11) Minus |-|
-//@[11:12) Minus |-|
-//@[12:14) Number |33|
-//@[14:16) NewLine |\r\n|
-var bad = 3 * 4 /
-//@[0:3) Identifier |var|
-//@[4:7) Identifier |bad|
-//@[8:9) Assignment |=|
-//@[10:11) Number |3|
-//@[12:13) Asterisk |*|
-//@[14:15) Number |4|
-//@[16:17) Slash |/|
-//@[17:19) NewLine |\r\n|
-var bad = 222222222222222222222222222222222222222222 * 4
-//@[0:3) Identifier |var|
-//@[4:7) Identifier |bad|
-//@[8:9) Assignment |=|
-//@[10:52) Number |222222222222222222222222222222222222222222|
-//@[53:54) Asterisk |*|
-//@[55:56) Number |4|
-//@[56:58) NewLine |\r\n|
-var bad = (null) ?
-//@[0:3) Identifier |var|
-//@[4:7) Identifier |bad|
-//@[8:9) Assignment |=|
-//@[10:11) LeftParen |(|
-//@[11:15) NullKeyword |null|
-//@[15:16) RightParen |)|
-//@[17:18) Question |?|
-//@[18:20) NewLine |\r\n|
-var bad = (null) ? :
-//@[0:3) Identifier |var|
-//@[4:7) Identifier |bad|
-//@[8:9) Assignment |=|
-//@[10:11) LeftParen |(|
-//@[11:15) NullKeyword |null|
-//@[15:16) RightParen |)|
-//@[17:18) Question |?|
-//@[19:20) Colon |:|
-//@[20:22) NewLine |\r\n|
-var bad = (null) ? !
-//@[0:3) Identifier |var|
-//@[4:7) Identifier |bad|
-//@[8:9) Assignment |=|
-//@[10:11) LeftParen |(|
-//@[11:15) NullKeyword |null|
-//@[15:16) RightParen |)|
-//@[17:18) Question |?|
-//@[19:20) Exclamation |!|
-//@[20:22) NewLine |\r\n|
-var bad = (null)!
-//@[0:3) Identifier |var|
-//@[4:7) Identifier |bad|
-//@[8:9) Assignment |=|
-//@[10:11) LeftParen |(|
-//@[11:15) NullKeyword |null|
-//@[15:16) RightParen |)|
-//@[16:17) Exclamation |!|
-//@[17:19) NewLine |\r\n|
-var bad = (null)[0]
-//@[0:3) Identifier |var|
-//@[4:7) Identifier |bad|
-//@[8:9) Assignment |=|
-//@[10:11) LeftParen |(|
-//@[11:15) NullKeyword |null|
-//@[15:16) RightParen |)|
-//@[16:17) LeftSquare |[|
-//@[17:18) Number |0|
-//@[18:19) RightSquare |]|
-//@[19:21) NewLine |\r\n|
-var bad = ()
-//@[0:3) Identifier |var|
-//@[4:7) Identifier |bad|
-//@[8:9) Assignment |=|
-//@[10:11) LeftParen |(|
-//@[11:12) RightParen |)|
-//@[12:14) NewLine |\r\n|
-var bad = {}
-//@[0:3) Identifier |var|
-//@[4:7) Identifier |bad|
-//@[8:9) Assignment |=|
-//@[10:11) LeftBrace |{|
-//@[11:12) RightBrace |}|
-//@[12:14) NewLine |\r\n|
-var bad = []
-//@[0:3) Identifier |var|
-//@[4:7) Identifier |bad|
-//@[8:9) Assignment |=|
-//@[10:11) LeftSquare |[|
-//@[11:12) RightSquare |]|
-//@[12:14) NewLine |\r\n|
-var bad = 
-//@[0:3) Identifier |var|
-//@[4:7) Identifier |bad|
-//@[8:9) Assignment |=|
-//@[10:14) NewLine |\r\n\r\n|
-
-// variables not supported
-//@[26:28) NewLine |\r\n|
-var x = a + 2
-//@[0:3) Identifier |var|
-//@[4:5) Identifier |x|
-//@[6:7) Assignment |=|
-//@[8:9) Identifier |a|
-//@[10:11) Plus |+|
-//@[12:13) Number |2|
-//@[13:17) NewLine |\r\n\r\n|
-
-// unary NOT
-//@[12:14) NewLine |\r\n|
-var not = !null
-//@[0:3) Identifier |var|
-//@[4:7) Identifier |not|
-//@[8:9) Assignment |=|
-//@[10:11) Exclamation |!|
-//@[11:15) NullKeyword |null|
-//@[15:17) NewLine |\r\n|
-var not = !4
-//@[0:3) Identifier |var|
-//@[4:7) Identifier |not|
-//@[8:9) Assignment |=|
-//@[10:11) Exclamation |!|
-//@[11:12) Number |4|
-//@[12:14) NewLine |\r\n|
-var not = !'s'
-//@[0:3) Identifier |var|
-//@[4:7) Identifier |not|
-//@[8:9) Assignment |=|
-//@[10:11) Exclamation |!|
-//@[11:14) StringComplete |'s'|
-//@[14:16) NewLine |\r\n|
-var not = ![
-//@[0:3) Identifier |var|
-//@[4:7) Identifier |not|
-//@[8:9) Assignment |=|
-//@[10:11) Exclamation |!|
-//@[11:12) LeftSquare |[|
-//@[12:14) NewLine |\r\n|
-]
-//@[0:1) RightSquare |]|
-//@[1:3) NewLine |\r\n|
-var not = !{
-//@[0:3) Identifier |var|
-//@[4:7) Identifier |not|
-//@[8:9) Assignment |=|
-//@[10:11) Exclamation |!|
-//@[11:12) LeftBrace |{|
-//@[12:14) NewLine |\r\n|
-}
-//@[0:1) RightBrace |}|
-//@[1:5) NewLine |\r\n\r\n|
-
-// unary not chaining will be added in the future
-//@[49:51) NewLine |\r\n|
-var not = !!!!!!!true
-//@[0:3) Identifier |var|
-//@[4:7) Identifier |not|
-//@[8:9) Assignment |=|
-//@[10:11) Exclamation |!|
-//@[11:12) Exclamation |!|
-//@[12:13) Exclamation |!|
-//@[13:14) Exclamation |!|
-//@[14:15) Exclamation |!|
-//@[15:16) Exclamation |!|
-//@[16:17) Exclamation |!|
-//@[17:21) TrueKeyword |true|
-//@[21:25) NewLine |\r\n\r\n|
-
-// unary minus chaining will not be supported (to reserve -- in case we need it)
-//@[80:82) NewLine |\r\n|
-var minus = ------12
-//@[0:3) Identifier |var|
-//@[4:9) Identifier |minus|
-//@[10:11) Assignment |=|
-//@[12:13) Minus |-|
-//@[13:14) Minus |-|
-//@[14:15) Minus |-|
-//@[15:16) Minus |-|
-//@[16:17) Minus |-|
-//@[17:18) Minus |-|
-//@[18:20) Number |12|
-//@[20:24) NewLine |\r\n\r\n|
-
-// unary minus
-//@[14:16) NewLine |\r\n|
-var minus = -true
-//@[0:3) Identifier |var|
-//@[4:9) Identifier |minus|
-//@[10:11) Assignment |=|
-//@[12:13) Minus |-|
-//@[13:17) TrueKeyword |true|
-//@[17:19) NewLine |\r\n|
-var minus = -null
-//@[0:3) Identifier |var|
-//@[4:9) Identifier |minus|
-//@[10:11) Assignment |=|
-//@[12:13) Minus |-|
-//@[13:17) NullKeyword |null|
-//@[17:19) NewLine |\r\n|
-var minus = -'s'
-//@[0:3) Identifier |var|
-//@[4:9) Identifier |minus|
-//@[10:11) Assignment |=|
-//@[12:13) Minus |-|
-//@[13:16) StringComplete |'s'|
-//@[16:18) NewLine |\r\n|
-var minus = -[
-//@[0:3) Identifier |var|
-//@[4:9) Identifier |minus|
-//@[10:11) Assignment |=|
-//@[12:13) Minus |-|
-//@[13:14) LeftSquare |[|
-//@[14:16) NewLine |\r\n|
-]
-//@[0:1) RightSquare |]|
-//@[1:3) NewLine |\r\n|
-var minus = -{
-//@[0:3) Identifier |var|
-//@[4:9) Identifier |minus|
-//@[10:11) Assignment |=|
-//@[12:13) Minus |-|
-//@[13:14) LeftBrace |{|
-//@[14:16) NewLine |\r\n|
-}
-//@[0:1) RightBrace |}|
-//@[1:5) NewLine |\r\n\r\n|
-
-// multiplicative
-//@[17:19) NewLine |\r\n|
-var mod = 's' % true
-//@[0:3) Identifier |var|
-//@[4:7) Identifier |mod|
-//@[8:9) Assignment |=|
-//@[10:13) StringComplete |'s'|
-//@[14:15) Modulo |%|
-//@[16:20) TrueKeyword |true|
-//@[20:22) NewLine |\r\n|
-var mul = true * null
-//@[0:3) Identifier |var|
-//@[4:7) Identifier |mul|
-//@[8:9) Assignment |=|
-//@[10:14) TrueKeyword |true|
-//@[15:16) Asterisk |*|
-//@[17:21) NullKeyword |null|
-//@[21:23) NewLine |\r\n|
-var div = {
-//@[0:3) Identifier |var|
-//@[4:7) Identifier |div|
-//@[8:9) Assignment |=|
-//@[10:11) LeftBrace |{|
-//@[11:13) NewLine |\r\n|
-} / [
-//@[0:1) RightBrace |}|
-//@[2:3) Slash |/|
-//@[4:5) LeftSquare |[|
-//@[5:7) NewLine |\r\n|
-]
-//@[0:1) RightSquare |]|
-//@[1:5) NewLine |\r\n\r\n|
-
-// additive
-//@[11:13) NewLine |\r\n|
-var add = null + 's'
-//@[0:3) Identifier |var|
-//@[4:7) Identifier |add|
-//@[8:9) Assignment |=|
-//@[10:14) NullKeyword |null|
-//@[15:16) Plus |+|
-//@[17:20) StringComplete |'s'|
-//@[20:22) NewLine |\r\n|
-var sub = true - false
-//@[0:3) Identifier |var|
-//@[4:7) Identifier |sub|
-//@[8:9) Assignment |=|
-//@[10:14) TrueKeyword |true|
-//@[15:16) Minus |-|
-//@[17:22) FalseKeyword |false|
-//@[22:26) NewLine |\r\n\r\n|
-
-// equality (== and != can't have a type error because they work on "any" type)
-//@[79:81) NewLine |\r\n|
-var eq = true =~ null
-//@[0:3) Identifier |var|
-//@[4:6) Identifier |eq|
-//@[7:8) Assignment |=|
-//@[9:13) TrueKeyword |true|
-//@[14:16) EqualsInsensitive |=~|
-//@[17:21) NullKeyword |null|
-//@[21:23) NewLine |\r\n|
-var ne = 15 !~ [
-//@[0:3) Identifier |var|
-//@[4:6) Identifier |ne|
-//@[7:8) Assignment |=|
-//@[9:11) Number |15|
-//@[12:14) NotEqualsInsensitive |!~|
-//@[15:16) LeftSquare |[|
-//@[16:18) NewLine |\r\n|
-]
-//@[0:1) RightSquare |]|
-//@[1:5) NewLine |\r\n\r\n|
-
-// relational
-//@[13:15) NewLine |\r\n|
-var lt = 4 < 's'
-//@[0:3) Identifier |var|
-//@[4:6) Identifier |lt|
-//@[7:8) Assignment |=|
-//@[9:10) Number |4|
-//@[11:12) LessThan |<|
-//@[13:16) StringComplete |'s'|
-//@[16:18) NewLine |\r\n|
-var lteq = null <= 10
-//@[0:3) Identifier |var|
-//@[4:8) Identifier |lteq|
-//@[9:10) Assignment |=|
-//@[11:15) NullKeyword |null|
-//@[16:18) LessThanOrEqual |<=|
-//@[19:21) Number |10|
-//@[21:23) NewLine |\r\n|
-var gt = false>[
-//@[0:3) Identifier |var|
-//@[4:6) Identifier |gt|
-//@[7:8) Assignment |=|
-//@[9:14) FalseKeyword |false|
-//@[14:15) GreaterThan |>|
-//@[15:16) LeftSquare |[|
-//@[16:18) NewLine |\r\n|
-]
-//@[0:1) RightSquare |]|
-//@[1:3) NewLine |\r\n|
-var gteq = {
-//@[0:3) Identifier |var|
-//@[4:8) Identifier |gteq|
-//@[9:10) Assignment |=|
-//@[11:12) LeftBrace |{|
-//@[12:14) NewLine |\r\n|
-} >= false
-//@[0:1) RightBrace |}|
-//@[2:4) GreaterThanOrEqual |>=|
-//@[5:10) FalseKeyword |false|
-//@[10:14) NewLine |\r\n\r\n|
-
-// logical
-//@[10:12) NewLine |\r\n|
-var and = null && 'a'
-//@[0:3) Identifier |var|
-//@[4:7) Identifier |and|
-//@[8:9) Assignment |=|
-//@[10:14) NullKeyword |null|
-//@[15:17) LogicalAnd |&&|
-//@[18:21) StringComplete |'a'|
-//@[21:23) NewLine |\r\n|
-var or = 10 || 4
-//@[0:3) Identifier |var|
-//@[4:6) Identifier |or|
-//@[7:8) Assignment |=|
-//@[9:11) Number |10|
-//@[12:14) LogicalOr ||||
-//@[15:16) Number |4|
-//@[16:20) NewLine |\r\n\r\n|
-
-// conditional
-//@[14:16) NewLine |\r\n|
-var ternary = null ? 4 : false
-//@[0:3) Identifier |var|
-//@[4:11) Identifier |ternary|
-//@[12:13) Assignment |=|
-//@[14:18) NullKeyword |null|
-//@[19:20) Question |?|
-//@[21:22) Number |4|
-//@[23:24) Colon |:|
-//@[25:30) FalseKeyword |false|
-//@[30:34) NewLine |\r\n\r\n|
-
-// complex expressions
-//@[22:24) NewLine |\r\n|
-var complex = test(2 + 3*4, true || false && null)
-//@[0:3) Identifier |var|
-//@[4:11) Identifier |complex|
-//@[12:13) Assignment |=|
-//@[14:18) Identifier |test|
-//@[18:19) LeftParen |(|
-//@[19:20) Number |2|
-//@[21:22) Plus |+|
-//@[23:24) Number |3|
-//@[24:25) Asterisk |*|
-//@[25:26) Number |4|
-//@[26:27) Comma |,|
-//@[28:32) TrueKeyword |true|
-//@[33:35) LogicalOr ||||
-//@[36:41) FalseKeyword |false|
-//@[42:44) LogicalAnd |&&|
-//@[45:49) NullKeyword |null|
-//@[49:50) RightParen |)|
-//@[50:52) NewLine |\r\n|
-var complex = -2 && 3 && !4 && 5
-//@[0:3) Identifier |var|
-//@[4:11) Identifier |complex|
-//@[12:13) Assignment |=|
-//@[14:15) Minus |-|
-//@[15:16) Number |2|
-//@[17:19) LogicalAnd |&&|
-//@[20:21) Number |3|
-//@[22:24) LogicalAnd |&&|
-//@[25:26) Exclamation |!|
-//@[26:27) Number |4|
-//@[28:30) LogicalAnd |&&|
-//@[31:32) Number |5|
-//@[32:34) NewLine |\r\n|
-var complex = null ? !4: false
-//@[0:3) Identifier |var|
-//@[4:11) Identifier |complex|
-//@[12:13) Assignment |=|
-//@[14:18) NullKeyword |null|
-//@[19:20) Question |?|
-//@[21:22) Exclamation |!|
-//@[22:23) Number |4|
-//@[23:24) Colon |:|
-//@[25:30) FalseKeyword |false|
-//@[30:32) NewLine |\r\n|
-var complex = true == false != null == 4 != 'a' ? -2 && 3 && !4 && 5 : true || false && null
-//@[0:3) Identifier |var|
-//@[4:11) Identifier |complex|
-//@[12:13) Assignment |=|
-//@[14:18) TrueKeyword |true|
-//@[19:21) Equals |==|
-//@[22:27) FalseKeyword |false|
-//@[28:30) NotEquals |!=|
-//@[31:35) NullKeyword |null|
-//@[36:38) Equals |==|
-//@[39:40) Number |4|
-//@[41:43) NotEquals |!=|
-//@[44:47) StringComplete |'a'|
-//@[48:49) Question |?|
-//@[50:51) Minus |-|
-//@[51:52) Number |2|
-//@[53:55) LogicalAnd |&&|
-//@[56:57) Number |3|
-//@[58:60) LogicalAnd |&&|
-//@[61:62) Exclamation |!|
-//@[62:63) Number |4|
-//@[64:66) LogicalAnd |&&|
-//@[67:68) Number |5|
-//@[69:70) Colon |:|
-//@[71:75) TrueKeyword |true|
-//@[76:78) LogicalOr ||||
-//@[79:84) FalseKeyword |false|
-//@[85:87) LogicalAnd |&&|
-//@[88:92) NullKeyword |null|
-//@[92:96) NewLine |\r\n\r\n|
-
-var nestedTernary = null ? 1 : 2 ? true ? 'a': 'b' : false ? 'd' : 15
-//@[0:3) Identifier |var|
-//@[4:17) Identifier |nestedTernary|
-//@[18:19) Assignment |=|
-//@[20:24) NullKeyword |null|
-//@[25:26) Question |?|
-//@[27:28) Number |1|
-//@[29:30) Colon |:|
-//@[31:32) Number |2|
-//@[33:34) Question |?|
-//@[35:39) TrueKeyword |true|
-//@[40:41) Question |?|
-//@[42:45) StringComplete |'a'|
-//@[45:46) Colon |:|
-//@[47:50) StringComplete |'b'|
-//@[51:52) Colon |:|
-//@[53:58) FalseKeyword |false|
-//@[59:60) Question |?|
-//@[61:64) StringComplete |'d'|
-//@[65:66) Colon |:|
-//@[67:69) Number |15|
-//@[69:71) NewLine |\r\n|
-var nestedTernary = (null ? 1 : 2) ? (true ? 'a': 'b') : (false ? 'd' : 15)
-//@[0:3) Identifier |var|
-//@[4:17) Identifier |nestedTernary|
-//@[18:19) Assignment |=|
-//@[20:21) LeftParen |(|
-//@[21:25) NullKeyword |null|
-//@[26:27) Question |?|
-//@[28:29) Number |1|
-//@[30:31) Colon |:|
-//@[32:33) Number |2|
-//@[33:34) RightParen |)|
-//@[35:36) Question |?|
-//@[37:38) LeftParen |(|
-//@[38:42) TrueKeyword |true|
-//@[43:44) Question |?|
-//@[45:48) StringComplete |'a'|
-//@[48:49) Colon |:|
-//@[50:53) StringComplete |'b'|
-//@[53:54) RightParen |)|
-//@[55:56) Colon |:|
-//@[57:58) LeftParen |(|
-//@[58:63) FalseKeyword |false|
-//@[64:65) Question |?|
-//@[66:69) StringComplete |'d'|
-//@[70:71) Colon |:|
-//@[72:74) Number |15|
-//@[74:75) RightParen |)|
-//@[75:79) NewLine |\r\n\r\n|
-
-// bad array access
-//@[19:21) NewLine |\r\n|
-var errorInsideArrayAccess = [
-//@[0:3) Identifier |var|
-//@[4:26) Identifier |errorInsideArrayAccess|
-//@[27:28) Assignment |=|
-//@[29:30) LeftSquare |[|
-//@[30:32) NewLine |\r\n|
-  !null
-//@[2:3) Exclamation |!|
-//@[3:7) NullKeyword |null|
-//@[7:9) NewLine |\r\n|
-][!0]
-//@[0:1) RightSquare |]|
-//@[1:2) LeftSquare |[|
-//@[2:3) Exclamation |!|
-//@[3:4) Number |0|
-//@[4:5) RightSquare |]|
-//@[5:7) NewLine |\r\n|
-var integerIndexOnNonArray = (null)[0]
-//@[0:3) Identifier |var|
-//@[4:26) Identifier |integerIndexOnNonArray|
-//@[27:28) Assignment |=|
-//@[29:30) LeftParen |(|
-//@[30:34) NullKeyword |null|
-//@[34:35) RightParen |)|
-//@[35:36) LeftSquare |[|
-//@[36:37) Number |0|
-//@[37:38) RightSquare |]|
-//@[38:40) NewLine |\r\n|
-var stringIndexOnNonObject = 'test'['test']
-//@[0:3) Identifier |var|
-//@[4:26) Identifier |stringIndexOnNonObject|
-//@[27:28) Assignment |=|
-//@[29:35) StringComplete |'test'|
-//@[35:36) LeftSquare |[|
-//@[36:42) StringComplete |'test'|
-//@[42:43) RightSquare |]|
-//@[43:45) NewLine |\r\n|
-var malformedStringIndex = {
-//@[0:3) Identifier |var|
-//@[4:24) Identifier |malformedStringIndex|
-//@[25:26) Assignment |=|
-//@[27:28) LeftBrace |{|
-//@[28:30) NewLine |\r\n|
-}['test\e']
-//@[0:1) RightBrace |}|
-//@[1:2) LeftSquare |[|
-//@[2:10) StringComplete |'test\e'|
-//@[10:11) RightSquare |]|
-//@[11:15) NewLine |\r\n\r\n|
-
-// bad propertyAccess
-//@[21:23) NewLine |\r\n|
-var dotAccessOnNonObject = true.foo
-//@[0:3) Identifier |var|
-//@[4:24) Identifier |dotAccessOnNonObject|
-//@[25:26) Assignment |=|
-//@[27:31) TrueKeyword |true|
-//@[31:32) Dot |.|
-//@[32:35) Identifier |foo|
-//@[35:37) NewLine |\r\n|
-var badExpressionInPropertyAccess = resourceGroup()[!'location']
-//@[0:3) Identifier |var|
-//@[4:33) Identifier |badExpressionInPropertyAccess|
-//@[34:35) Assignment |=|
-//@[36:49) Identifier |resourceGroup|
-//@[49:50) LeftParen |(|
-//@[50:51) RightParen |)|
-//@[51:52) LeftSquare |[|
-//@[52:53) Exclamation |!|
-//@[53:63) StringComplete |'location'|
-//@[63:64) RightSquare |]|
-//@[64:68) NewLine |\r\n\r\n|
-
-var propertyAccessOnVariable = x.foo
-//@[0:3) Identifier |var|
-//@[4:28) Identifier |propertyAccessOnVariable|
-//@[29:30) Assignment |=|
-//@[31:32) Identifier |x|
-//@[32:33) Dot |.|
-//@[33:36) Identifier |foo|
-//@[36:40) NewLine |\r\n\r\n|
-
-// function used like a variable
-//@[32:34) NewLine |\r\n|
-var funcvarvar = concat + base64 || !uniqueString
-//@[0:3) Identifier |var|
-//@[4:14) Identifier |funcvarvar|
-//@[15:16) Assignment |=|
-//@[17:23) Identifier |concat|
-//@[24:25) Plus |+|
-//@[26:32) Identifier |base64|
-//@[33:35) LogicalOr ||||
-//@[36:37) Exclamation |!|
-//@[37:49) Identifier |uniqueString|
-//@[49:51) NewLine |\r\n|
-param funcvarparam bool = concat
-//@[0:5) Identifier |param|
-//@[6:18) Identifier |funcvarparam|
-//@[19:23) Identifier |bool|
-//@[24:25) Assignment |=|
-//@[26:32) Identifier |concat|
-//@[32:34) NewLine |\r\n|
-output funcvarout array = padLeft
-//@[0:6) Identifier |output|
-//@[7:17) Identifier |funcvarout|
-//@[18:23) Identifier |array|
-//@[24:25) Assignment |=|
-//@[26:33) Identifier |padLeft|
-//@[33:37) NewLine |\r\n\r\n|
-
-// non-existent function
-//@[24:26) NewLine |\r\n|
-var fakeFunc = red() + green() * orange()
-//@[0:3) Identifier |var|
-//@[4:12) Identifier |fakeFunc|
-//@[13:14) Assignment |=|
-//@[15:18) Identifier |red|
-//@[18:19) LeftParen |(|
-//@[19:20) RightParen |)|
-//@[21:22) Plus |+|
-//@[23:28) Identifier |green|
-//@[28:29) LeftParen |(|
-//@[29:30) RightParen |)|
-//@[31:32) Asterisk |*|
-//@[33:39) Identifier |orange|
-//@[39:40) LeftParen |(|
-//@[40:41) RightParen |)|
-//@[41:43) NewLine |\r\n|
-param fakeFuncP string {
-//@[0:5) Identifier |param|
-//@[6:15) Identifier |fakeFuncP|
-//@[16:22) Identifier |string|
-//@[23:24) LeftBrace |{|
-//@[24:26) NewLine |\r\n|
-  default: blue()
-//@[2:9) Identifier |default|
-//@[9:10) Colon |:|
-//@[11:15) Identifier |blue|
-//@[15:16) LeftParen |(|
-//@[16:17) RightParen |)|
-//@[17:19) NewLine |\r\n|
-}
-//@[0:1) RightBrace |}|
-//@[1:5) NewLine |\r\n\r\n|
-
-// non-existent variable
-//@[24:26) NewLine |\r\n|
-var fakeVar = concat(totallyFakeVar, 's')
-//@[0:3) Identifier |var|
-//@[4:11) Identifier |fakeVar|
-//@[12:13) Assignment |=|
-//@[14:20) Identifier |concat|
-//@[20:21) LeftParen |(|
-//@[21:35) Identifier |totallyFakeVar|
-//@[35:36) Comma |,|
-//@[37:40) StringComplete |'s'|
-//@[40:41) RightParen |)|
-//@[41:45) NewLine |\r\n\r\n|
-
-// bad functions arguments
-//@[26:28) NewLine |\r\n|
-var concatNotEnough = concat()
-//@[0:3) Identifier |var|
-//@[4:19) Identifier |concatNotEnough|
-//@[20:21) Assignment |=|
-//@[22:28) Identifier |concat|
-//@[28:29) LeftParen |(|
-//@[29:30) RightParen |)|
-//@[30:32) NewLine |\r\n|
-var padLeftNotEnough = padLeft('s')
-//@[0:3) Identifier |var|
-//@[4:20) Identifier |padLeftNotEnough|
-//@[21:22) Assignment |=|
-//@[23:30) Identifier |padLeft|
-//@[30:31) LeftParen |(|
-//@[31:34) StringComplete |'s'|
-//@[34:35) RightParen |)|
-//@[35:37) NewLine |\r\n|
-var takeTooMany = take([
-//@[0:3) Identifier |var|
-//@[4:15) Identifier |takeTooMany|
-//@[16:17) Assignment |=|
-//@[18:22) Identifier |take|
-//@[22:23) LeftParen |(|
-//@[23:24) LeftSquare |[|
-//@[24:26) NewLine |\r\n|
-],1,2,'s')
-//@[0:1) RightSquare |]|
-//@[1:2) Comma |,|
-//@[2:3) Number |1|
-//@[3:4) Comma |,|
-//@[4:5) Number |2|
-//@[5:6) Comma |,|
-//@[6:9) StringComplete |'s'|
-//@[9:10) RightParen |)|
-//@[10:14) NewLine |\r\n\r\n|
-
-// wrong argument types
-//@[23:25) NewLine |\r\n|
-var concatWrongTypes = concat({
-//@[0:3) Identifier |var|
-//@[4:20) Identifier |concatWrongTypes|
-//@[21:22) Assignment |=|
-//@[23:29) Identifier |concat|
-//@[29:30) LeftParen |(|
-//@[30:31) LeftBrace |{|
-//@[31:33) NewLine |\r\n|
-})
-//@[0:1) RightBrace |}|
-//@[1:2) RightParen |)|
-//@[2:4) NewLine |\r\n|
-var concatWrongTypesContradiction = concat('s', [
-//@[0:3) Identifier |var|
-//@[4:33) Identifier |concatWrongTypesContradiction|
-//@[34:35) Assignment |=|
-//@[36:42) Identifier |concat|
-//@[42:43) LeftParen |(|
-//@[43:46) StringComplete |'s'|
-//@[46:47) Comma |,|
-//@[48:49) LeftSquare |[|
-//@[49:51) NewLine |\r\n|
-])
-//@[0:1) RightSquare |]|
-//@[1:2) RightParen |)|
-//@[2:4) NewLine |\r\n|
-var indexOfWrongTypes = indexOf(1,1)
-//@[0:3) Identifier |var|
-//@[4:21) Identifier |indexOfWrongTypes|
-//@[22:23) Assignment |=|
-//@[24:31) Identifier |indexOf|
-//@[31:32) LeftParen |(|
-//@[32:33) Number |1|
-//@[33:34) Comma |,|
-//@[34:35) Number |1|
-//@[35:36) RightParen |)|
-//@[36:40) NewLine |\r\n\r\n|
-
-// not enough params
-//@[20:22) NewLine |\r\n|
-var test1 = listKeys('abcd')
-//@[0:3) Identifier |var|
-//@[4:9) Identifier |test1|
-//@[10:11) Assignment |=|
-//@[12:20) Identifier |listKeys|
-//@[20:21) LeftParen |(|
-//@[21:27) StringComplete |'abcd'|
-//@[27:28) RightParen |)|
-//@[28:32) NewLine |\r\n\r\n|
-
-// list spelled wrong 
-//@[22:24) NewLine |\r\n|
-var test2 = lsitKeys('abcd', '2020-01-01')
-//@[0:3) Identifier |var|
-//@[4:9) Identifier |test2|
-//@[10:11) Assignment |=|
-//@[12:20) Identifier |lsitKeys|
-//@[20:21) LeftParen |(|
-//@[21:27) StringComplete |'abcd'|
-//@[27:28) Comma |,|
-//@[29:41) StringComplete |'2020-01-01'|
-//@[41:42) RightParen |)|
-//@[42:46) NewLine |\r\n\r\n|
-
-// just 'list' 
-//@[15:17) NewLine |\r\n|
-var test3 = list('abcd', '2020-01-01')
-//@[0:3) Identifier |var|
-//@[4:9) Identifier |test3|
-//@[10:11) Assignment |=|
-//@[12:16) Identifier |list|
-//@[16:17) LeftParen |(|
-//@[17:23) StringComplete |'abcd'|
-//@[23:24) Comma |,|
-//@[25:37) StringComplete |'2020-01-01'|
-//@[37:38) RightParen |)|
-//@[38:42) NewLine |\r\n\r\n|
+//@[38:40) NewLine |\n\n|
 
 // cannot compile an expression like this
-//@[41:43) NewLine |\r\n|
+//@[41:42) NewLine |\n|
 var emitLimit = [
 //@[0:3) Identifier |var|
 //@[4:13) Identifier |emitLimit|
 //@[14:15) Assignment |=|
 //@[16:17) LeftSquare |[|
-//@[17:19) NewLine |\r\n|
+//@[17:18) NewLine |\n|
   concat('s')
 //@[2:8) Identifier |concat|
 //@[8:9) LeftParen |(|
 //@[9:12) StringComplete |'s'|
 //@[12:13) RightParen |)|
-//@[13:15) NewLine |\r\n|
+//@[13:14) NewLine |\n|
   '${4}'
 //@[2:5) StringLeftPiece |'${|
 //@[5:6) Number |4|
 //@[6:8) StringRightPiece |}'|
-//@[8:10) NewLine |\r\n|
+//@[8:9) NewLine |\n|
   {
 //@[2:3) LeftBrace |{|
-//@[3:5) NewLine |\r\n|
+//@[3:4) NewLine |\n|
     a: {
 //@[4:5) Identifier |a|
 //@[5:6) Colon |:|
 //@[7:8) LeftBrace |{|
-//@[8:10) NewLine |\r\n|
+//@[8:9) NewLine |\n|
       b: base64('s')
 //@[6:7) Identifier |b|
 //@[7:8) Colon |:|
@@ -1681,35 +856,35 @@
 //@[15:16) LeftParen |(|
 //@[16:19) StringComplete |'s'|
 //@[19:20) RightParen |)|
-//@[20:22) NewLine |\r\n|
+//@[20:21) NewLine |\n|
       c: concat([
 //@[6:7) Identifier |c|
 //@[7:8) Colon |:|
 //@[9:15) Identifier |concat|
 //@[15:16) LeftParen |(|
 //@[16:17) LeftSquare |[|
-//@[17:19) NewLine |\r\n|
+//@[17:18) NewLine |\n|
         12 + 3
 //@[8:10) Number |12|
 //@[11:12) Plus |+|
 //@[13:14) Number |3|
-//@[14:16) NewLine |\r\n|
+//@[14:15) NewLine |\n|
       ], [
 //@[6:7) RightSquare |]|
 //@[7:8) Comma |,|
 //@[9:10) LeftSquare |[|
-//@[10:12) NewLine |\r\n|
+//@[10:11) NewLine |\n|
         !true
 //@[8:9) Exclamation |!|
 //@[9:13) TrueKeyword |true|
-//@[13:15) NewLine |\r\n|
+//@[13:14) NewLine |\n|
         'hello'
 //@[8:15) StringComplete |'hello'|
-//@[15:17) NewLine |\r\n|
+//@[15:16) NewLine |\n|
       ])
 //@[6:7) RightSquare |]|
 //@[7:8) RightParen |)|
-//@[8:10) NewLine |\r\n|
+//@[8:9) NewLine |\n|
       d: resourceGroup().location
 //@[6:7) Identifier |d|
 //@[7:8) Colon |:|
@@ -1718,65 +893,65 @@
 //@[23:24) RightParen |)|
 //@[24:25) Dot |.|
 //@[25:33) Identifier |location|
-//@[33:35) NewLine |\r\n|
+//@[33:34) NewLine |\n|
       e: concat([
 //@[6:7) Identifier |e|
 //@[7:8) Colon |:|
 //@[9:15) Identifier |concat|
 //@[15:16) LeftParen |(|
 //@[16:17) LeftSquare |[|
-//@[17:19) NewLine |\r\n|
+//@[17:18) NewLine |\n|
         true
 //@[8:12) TrueKeyword |true|
-//@[12:14) NewLine |\r\n|
+//@[12:13) NewLine |\n|
       ])
 //@[6:7) RightSquare |]|
 //@[7:8) RightParen |)|
-//@[8:10) NewLine |\r\n|
+//@[8:9) NewLine |\n|
       f: concat([
 //@[6:7) Identifier |f|
 //@[7:8) Colon |:|
 //@[9:15) Identifier |concat|
 //@[15:16) LeftParen |(|
 //@[16:17) LeftSquare |[|
-//@[17:19) NewLine |\r\n|
+//@[17:18) NewLine |\n|
         's' == 12
 //@[8:11) StringComplete |'s'|
 //@[12:14) Equals |==|
 //@[15:17) Number |12|
-//@[17:19) NewLine |\r\n|
+//@[17:18) NewLine |\n|
       ])
 //@[6:7) RightSquare |]|
 //@[7:8) RightParen |)|
-//@[8:10) NewLine |\r\n|
+//@[8:9) NewLine |\n|
     }
 //@[4:5) RightBrace |}|
-//@[5:7) NewLine |\r\n|
+//@[5:6) NewLine |\n|
   }
 //@[2:3) RightBrace |}|
-//@[3:5) NewLine |\r\n|
+//@[3:4) NewLine |\n|
 ]
 //@[0:1) RightSquare |]|
-//@[1:5) NewLine |\r\n\r\n|
+//@[1:3) NewLine |\n\n|
 
 // cannot compile an expression like this
-//@[41:43) NewLine |\r\n|
+//@[41:42) NewLine |\n|
 var emitLimit2 = {
 //@[0:3) Identifier |var|
 //@[4:14) Identifier |emitLimit2|
 //@[15:16) Assignment |=|
 //@[17:18) LeftBrace |{|
-//@[18:20) NewLine |\r\n|
+//@[18:19) NewLine |\n|
   a: {
 //@[2:3) Identifier |a|
 //@[3:4) Colon |:|
 //@[5:6) LeftBrace |{|
-//@[6:8) NewLine |\r\n|
+//@[6:7) NewLine |\n|
     b: {
 //@[4:5) Identifier |b|
 //@[5:6) Colon |:|
 //@[7:8) LeftBrace |{|
-//@[8:10) NewLine |\r\n|
+//@[8:9) NewLine |\n|
       a: resourceGroup().location
 //@[6:7) Identifier |a|
 //@[7:8) Colon |:|
@@ -1785,30 +960,29 @@
 //@[23:24) RightParen |)|
 //@[24:25) Dot |.|
 //@[25:33) Identifier |location|
-//@[33:35) NewLine |\r\n|
+//@[33:34) NewLine |\n|
     } == 2
 //@[4:5) RightBrace |}|
 //@[6:8) Equals |==|
 //@[9:10) Number |2|
-//@[10:12) NewLine |\r\n|
+//@[10:11) NewLine |\n|
     c: concat([
 //@[4:5) Identifier |c|
 //@[5:6) Colon |:|
 //@[7:13) Identifier |concat|
 //@[13:14) LeftParen |(|
 //@[14:15) LeftSquare |[|
-//@[15:19) NewLine |\r\n\r\n|
+//@[15:17) NewLine |\n\n|
 
     ], true)
 //@[4:5) RightSquare |]|
 //@[5:6) Comma |,|
 //@[7:11) TrueKeyword |true|
 //@[11:12) RightParen |)|
-//@[12:14) NewLine |\r\n|
+//@[12:13) NewLine |\n|
   }
 //@[2:3) RightBrace |}|
-//@[3:5) NewLine |\r\n|
+//@[3:4) NewLine |\n|
 }
 //@[0:1) RightBrace |}|
-//@[1:1) EndOfFile ||
->>>>>>> 2cfdf9b1
+//@[1:1) EndOfFile ||