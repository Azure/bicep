--- conflicted
+++ resolved
@@ -32,27 +32,17 @@
         private readonly IFeatureProviderFactory featureProviderFactory;
         private readonly IFileResolver fileResolver;
         private readonly IModuleRegistryProvider registryProvider;
-<<<<<<< HEAD
         private readonly IApiVersionProviderFactory apiVersionProviderFactory;
-
-        public TemplateDecompiler(IFeatureProviderFactory featureProviderFactory, INamespaceProvider namespaceProvider, IFileResolver fileResolver, IModuleRegistryProvider registryProvider, IApiVersionProviderFactory apiVersionProviderFactory)
-=======
-        private readonly IApiVersionProvider apiVersionProvider;
         private readonly IBicepAnalyzer bicepAnalyzer;
 
-        public TemplateDecompiler(IFeatureProvider features, INamespaceProvider namespaceProvider, IFileResolver fileResolver, IModuleRegistryProvider registryProvider, IBicepAnalyzer bicepAnalyzer)
->>>>>>> 19b3e2cf
+        public TemplateDecompiler(IFeatureProviderFactory featureProviderFactory, INamespaceProvider namespaceProvider, IFileResolver fileResolver, IModuleRegistryProvider registryProvider, IApiVersionProviderFactory apiVersionProviderFactory, IBicepAnalyzer bicepAnalyzer)
         {
             this.featureProviderFactory = featureProviderFactory;
             this.namespaceProvider = namespaceProvider;
             this.fileResolver = fileResolver;
             this.registryProvider = registryProvider;
-<<<<<<< HEAD
             this.apiVersionProviderFactory = apiVersionProviderFactory;
-=======
-            this.apiVersionProvider = new ApiVersionProvider(features, namespaceProvider);
             this.bicepAnalyzer = bicepAnalyzer;
->>>>>>> 19b3e2cf
         }
 
         public (Uri entrypointUri, ImmutableDictionary<Uri, string> filesToSave) DecompileFileWithModules(Uri entryJsonUri, Uri entryBicepUri)
@@ -143,11 +133,7 @@
             var configurationManager = IConfigurationManager.WithStaticConfiguration(configuration);
             var dispatcher = new ModuleDispatcher(this.registryProvider, configurationManager);
             var sourceFileGrouping = SourceFileGroupingBuilder.Build(fileResolver, dispatcher, workspace, entryUri);
-<<<<<<< HEAD
-            var compilation = new Compilation(featureProviderFactory, namespaceProvider, sourceFileGrouping, configurationManager, apiVersionProviderFactory, linterAnalyzer);
-=======
-            var compilation = new Compilation(features, namespaceProvider, sourceFileGrouping, configurationManager, apiVersionProvider, bicepAnalyzer);
->>>>>>> 19b3e2cf
+            var compilation = new Compilation(featureProviderFactory, namespaceProvider, sourceFileGrouping, configurationManager, apiVersionProviderFactory, bicepAnalyzer);
 
             // force enumeration here with .ToImmutableArray() as we're going to be modifying the sourceFileGrouping collection as we iterate
             var fileUris = sourceFileGrouping.SourceFiles.Select(x => x.FileUri).ToImmutableArray();
@@ -167,11 +153,7 @@
                     workspace.UpsertSourceFile(newFile);
 
                     sourceFileGrouping = SourceFileGroupingBuilder.Build(fileResolver, dispatcher, workspace, entryUri);
-<<<<<<< HEAD
-                    compilation = new Compilation(featureProviderFactory, namespaceProvider, sourceFileGrouping, configurationManager, apiVersionProviderFactory, linterAnalyzer);
-=======
-                    compilation = new Compilation(features, namespaceProvider, sourceFileGrouping, configurationManager, apiVersionProvider, bicepAnalyzer);
->>>>>>> 19b3e2cf
+                    compilation = new Compilation(featureProviderFactory, namespaceProvider, sourceFileGrouping, configurationManager, apiVersionProviderFactory, bicepAnalyzer);
                 }
             }
 
