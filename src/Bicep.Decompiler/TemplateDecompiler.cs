// Copyright (c) Microsoft Corporation.
// Licensed under the MIT License.

using System;
using System.Collections.Generic;
using System.Collections.Immutable;
using Bicep.Core.Configuration;
using Bicep.Core.Decompiler.Rewriters;
using Bicep.Core.Extensions;
using Bicep.Core.FileSystem;
using Bicep.Core.Modules;
using Bicep.Core.PrettyPrint;
using Bicep.Core.PrettyPrint.Options;
using Bicep.Core.Registry;
using Bicep.Core.Rewriters;
using Bicep.Core.Semantics;
using Bicep.Core.Semantics.Namespaces;
using Bicep.Core.Syntax;
using Bicep.Core.TypeSystem;
using Bicep.Core.Workspaces;

namespace Bicep.Decompiler
{
    public class TemplateDecompiler
    {
        private readonly INamespaceProvider namespaceProvider;
        private readonly IFileResolver fileResolver;
        private readonly IModuleRegistryProvider registryProvider;
        private readonly IConfigurationManager configurationManager;

<<<<<<< HEAD
        public TemplateDecompiler(IResourceTypeProvider resourceTypeProvider, IFileResolver fileResolver, IModuleRegistryProvider registryProvider, IConfigurationManager configurationManager)
=======
        public TemplateDecompiler(INamespaceProvider namespaceProvider, IFileResolver fileResolver, IModuleRegistryProvider registryProvider)
>>>>>>> 13e14622
        {
            this.namespaceProvider = namespaceProvider;
            this.fileResolver = fileResolver;
            this.registryProvider = registryProvider;
            this.configurationManager = configurationManager;
        }

        public (Uri entrypointUri, ImmutableDictionary<Uri, string> filesToSave) DecompileFileWithModules(Uri entryJsonUri, Uri entryBicepUri)
        {
            var workspace = new Workspace();
            var decompileQueue = new Queue<(Uri, Uri)>();

            decompileQueue.Enqueue((entryJsonUri, entryBicepUri));

            while (decompileQueue.Count > 0)
            {
                var (jsonUri, bicepUri) = decompileQueue.Dequeue();

                if (PathHelper.HasBicepExtension(jsonUri))
                {
                    throw new InvalidOperationException($"Cannot decompile the file with .bicep extension: {jsonUri}.");
                }

                if (workspace.TryGetSourceFile(bicepUri, out _))
                {
                    continue;
                }

                if (!fileResolver.TryRead(jsonUri, out var jsonInput, out _))
                {
                    throw new InvalidOperationException($"Failed to read {jsonUri}");
                }

                var (program, jsonTemplateUrisByModule) = TemplateConverter.DecompileTemplate(workspace, fileResolver, bicepUri, jsonInput);
                var bicepFile = new BicepFile(bicepUri, ImmutableArray<int>.Empty, program);
                workspace.UpsertSourceFile(bicepFile);

                foreach (var module in program.Children.OfType<ModuleDeclarationSyntax>())
                {
                    var moduleRelativePath = SyntaxHelper.TryGetModulePath(module, out _);
                    if (moduleRelativePath == null ||
                        !LocalModuleReference.Validate(moduleRelativePath, out _) ||
                        !Uri.TryCreate(bicepUri, moduleRelativePath, out var moduleUri))
                    {
                        // Do our best, but keep going if we fail to resolve a module file
                        continue;
                    }

                    if (!workspace.TryGetSourceFile(moduleUri, out _) && jsonTemplateUrisByModule.TryGetValue(module, out var linkedTemplateUri))
                    {
                        decompileQueue.Enqueue((linkedTemplateUri, moduleUri));
                    }
                }
            }

            RewriteSyntax(workspace, entryBicepUri, semanticModel => new ParentChildResourceNameRewriter(semanticModel));
            RewriteSyntax(workspace, entryBicepUri, semanticModel => new DependsOnRemovalRewriter(semanticModel));
            RewriteSyntax(workspace, entryBicepUri, semanticModel => new ForExpressionSimplifierRewriter(semanticModel));
            for (var i = 0; i < 5; i++)
            {
                // This is a little weird. If there are casing issues nested inside casing issues (e.g. in an object), then the inner casing issue will have no type information
                // available, as the compilation will not have associated a type with it (since there was no match on the outer object). So we need to correct the outer issue first,
                // and then move to the inner one. We need to recompute the entire compilation to do this. It feels simpler to just do this in passes over the file, rather than on demand.
                if (!RewriteSyntax(workspace, entryBicepUri, semanticModel => new TypeCasingFixerRewriter(semanticModel)))
                {
                    break;
                }
            }

            return (entryBicepUri, PrintFiles(workspace));
        }

        private static ImmutableDictionary<Uri, string> PrintFiles(Workspace workspace)
        {
            var filesToSave = new Dictionary<Uri, string>();
            foreach (var (fileUri, sourceFile) in workspace.GetActiveSourceFilesByUri())
            {
                if (sourceFile is not BicepFile bicepFile)
                {
                    continue;
                }

                filesToSave[fileUri] = PrettyPrinter.PrintProgram(bicepFile.ProgramSyntax, new PrettyPrintOptions(NewlineOption.LF, IndentKindOption.Space, 2, false));
            }

            return filesToSave.ToImmutableDictionary();
        }

        private bool RewriteSyntax(Workspace workspace, Uri entryUri, Func<SemanticModel, SyntaxRewriteVisitor> rewriteVisitorBuilder)
        {
            var hasChanges = false;
            var dispatcher = new ModuleDispatcher(this.registryProvider);
            var sourceFileGrouping = SourceFileGroupingBuilder.Build(fileResolver, dispatcher, workspace, entryUri);
<<<<<<< HEAD
            var compilation = new Compilation(resourceTypeProvider, sourceFileGrouping, configurationManager.GetBuiltInConfiguration());
=======
            var compilation = new Compilation(namespaceProvider, sourceFileGrouping, null);
>>>>>>> 13e14622

            foreach (var (fileUri, sourceFile) in workspace.GetActiveSourceFilesByUri())
            {
                if (sourceFile is not BicepFile bicepFile)
                {
                    throw new InvalidOperationException("Expected a bicep source file.");
                }

                var newProgramSyntax = rewriteVisitorBuilder(compilation.GetSemanticModel(bicepFile)).Rewrite(bicepFile.ProgramSyntax);

                if (!object.ReferenceEquals(bicepFile.ProgramSyntax, newProgramSyntax))
                {
                    hasChanges = true;
                    var newFile = new BicepFile(fileUri, ImmutableArray<int>.Empty, newProgramSyntax);
                    workspace.UpsertSourceFile(newFile);

                    sourceFileGrouping = SourceFileGroupingBuilder.Build(fileResolver, dispatcher, workspace, entryUri);
<<<<<<< HEAD
                    compilation = new Compilation(resourceTypeProvider, sourceFileGrouping, configurationManager.GetBuiltInConfiguration());
=======
                    compilation = new Compilation(namespaceProvider, sourceFileGrouping, null);
>>>>>>> 13e14622
                }
            }

            return hasChanges;
        }
    }
}<|MERGE_RESOLUTION|>--- conflicted
+++ resolved
@@ -28,11 +28,7 @@
         private readonly IModuleRegistryProvider registryProvider;
         private readonly IConfigurationManager configurationManager;
 
-<<<<<<< HEAD
-        public TemplateDecompiler(IResourceTypeProvider resourceTypeProvider, IFileResolver fileResolver, IModuleRegistryProvider registryProvider, IConfigurationManager configurationManager)
-=======
-        public TemplateDecompiler(INamespaceProvider namespaceProvider, IFileResolver fileResolver, IModuleRegistryProvider registryProvider)
->>>>>>> 13e14622
+        public TemplateDecompiler(INamespaceProvider namespaceProvider, IFileResolver fileResolver, IModuleRegistryProvider registryProvider, IConfigurationManager configurationManager)
         {
             this.namespaceProvider = namespaceProvider;
             this.fileResolver = fileResolver;
@@ -126,11 +122,7 @@
             var hasChanges = false;
             var dispatcher = new ModuleDispatcher(this.registryProvider);
             var sourceFileGrouping = SourceFileGroupingBuilder.Build(fileResolver, dispatcher, workspace, entryUri);
-<<<<<<< HEAD
-            var compilation = new Compilation(resourceTypeProvider, sourceFileGrouping, configurationManager.GetBuiltInConfiguration());
-=======
-            var compilation = new Compilation(namespaceProvider, sourceFileGrouping, null);
->>>>>>> 13e14622
+            var compilation = new Compilation(namespaceProvider, sourceFileGrouping, configurationManager.GetBuiltInConfiguration());
 
             foreach (var (fileUri, sourceFile) in workspace.GetActiveSourceFilesByUri())
             {
@@ -148,11 +140,7 @@
                     workspace.UpsertSourceFile(newFile);
 
                     sourceFileGrouping = SourceFileGroupingBuilder.Build(fileResolver, dispatcher, workspace, entryUri);
-<<<<<<< HEAD
-                    compilation = new Compilation(resourceTypeProvider, sourceFileGrouping, configurationManager.GetBuiltInConfiguration());
-=======
-                    compilation = new Compilation(namespaceProvider, sourceFileGrouping, null);
->>>>>>> 13e14622
+                    compilation = new Compilation(namespaceProvider, sourceFileGrouping, configurationManager.GetBuiltInConfiguration());
                 }
             }
 
