--- conflicted
+++ resolved
@@ -42,13 +42,10 @@
                 Constants.Command.JsonRpc => new JsonRpcArguments(args[1..]),
                 Constants.Command.LocalDeploy => new LocalDeployArguments(args[1..]),
                 Constants.Command.Snapshot => new SnapshotArguments(args[1..]),
-<<<<<<< HEAD
                 Constants.Command.Console => new ConsoleArguments(args[1..]),
-=======
                 Constants.Command.Deploy => new DeployArguments(args[1..]),
                 Constants.Command.WhatIf => new WhatIfArguments(args[1..]),
                 Constants.Command.Teardown => new TeardownArguments(args[1..]),
->>>>>>> 3c80ce66
                 _ => null,
             };
         }
