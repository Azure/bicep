--- conflicted
+++ resolved
@@ -100,7 +100,7 @@
         }
 
 
-        public async Task<ParamsSemanticModel> CompileParams(string inputPath, bool skipRestore)
+        public ParamsSemanticModel CompileParams(string inputPath, bool skipRestore)
         {
 
             var inputUri = PathHelper.FilePathToFileUrl(inputPath);
@@ -112,28 +112,11 @@
             
             var paramsFile = SourceFileFactory.CreateBicepParamFile(inputUri, fileText);
 
-<<<<<<< HEAD
 
             var model = new ParamsSemanticModel(paramsFile, (Uri uri) => {
                 Task<Compilation> task = Task.Run<Compilation>(async () => await CompileAsync(uri, skipRestore));
                 return task.Result;
             });
-=======
-            var usingDeclarations = paramsFile.ProgramSyntax.Children.OfType<UsingDeclarationSyntax>();
-
-            if(!PathHelper.TryGetUsingPath(usingDeclarations.FirstOrDefault(), out var bicepFilePath, out var failureBuilder))
-            {                
-                var message = failureBuilder(new DiagnosticBuilder.DiagnosticBuilderInternal(new TextSpan(0, 0))).Message;
-                
-                throw new BicepException(message);
-            }
-
-            Uri.TryCreate(inputUri, bicepFilePath, out var bicepFileUri);
-
-            var bicepCompilation = await CompileAsync(bicepFileUri!, skipRestore);
-            
-            var model = new ParamsSemanticModel(paramsFile, bicepCompilation);
->>>>>>> 44321385
 
             LogParamDiagnostics(model);
           
