// Copyright (c) Microsoft Corporation.
// Licensed under the MIT License.

using Bicep.Core.Emit;
using Bicep.Core.Exceptions;
using Bicep.Core.Semantics;
using Newtonsoft.Json;
using System;
using System.IO;

namespace Bicep.Cli.Services
{
    public class CompilationWriter
    {
        private readonly InvocationContext invocationContext;

        public CompilationWriter(InvocationContext invocationContext)
        {
            this.invocationContext = invocationContext;
        }

        public EmitResult ToFile(Compilation compilation, string outputPath)
        {
            var fileStream = CreateFileStream(outputPath);
            using (fileStream)
            {
                var semanticModel = compilation.GetEntrypointSemanticModel();
                return new TemplateEmitter(semanticModel, new EmitterSettings(semanticModel.Features)).Emit(fileStream);
            }
        }

        public EmitResult ToStream(Compilation compilation, Stream stream)
        {
            var semanticModel = compilation.GetEntrypointSemanticModel();
            return new TemplateEmitter(semanticModel, new EmitterSettings(semanticModel.Features)).Emit(stream);
        }

        public EmitResult ToStdout(Compilation compilation)
        {
            var semanticModel = compilation.GetEntrypointSemanticModel();
<<<<<<< HEAD
            var sourceFileToTrack = semanticModel.Features.SourceMappingEnabled ? semanticModel.SourceFile : null;
            using var writer = new SourceAwareJsonTextWriter(invocationContext.OutputWriter, sourceFileToTrack)
=======
            var sourceFileToTrack = this.invocationContext.Features.SourceMappingEnabled ? semanticModel.SourceFile : null;
            using var writer = new SourceAwareJsonTextWriter(semanticModel.FileResolver, invocationContext.OutputWriter, sourceFileToTrack)
>>>>>>> 34ba3fe9
            {
                Formatting = Formatting.Indented
            };

            var emitter = new TemplateEmitter(semanticModel, new EmitterSettings(semanticModel.Features));

            return emitter.Emit(writer);
        }

        private static FileStream CreateFileStream(string path)
        {
            try
            {
                return new FileStream(path, FileMode.Create, FileAccess.ReadWrite, FileShare.None);
            }
            catch (Exception exception)
            {
                throw new BicepException(exception.Message, exception);
            }
        }
    }
}<|MERGE_RESOLUTION|>--- conflicted
+++ resolved
@@ -38,13 +38,8 @@
         public EmitResult ToStdout(Compilation compilation)
         {
             var semanticModel = compilation.GetEntrypointSemanticModel();
-<<<<<<< HEAD
             var sourceFileToTrack = semanticModel.Features.SourceMappingEnabled ? semanticModel.SourceFile : null;
-            using var writer = new SourceAwareJsonTextWriter(invocationContext.OutputWriter, sourceFileToTrack)
-=======
-            var sourceFileToTrack = this.invocationContext.Features.SourceMappingEnabled ? semanticModel.SourceFile : null;
             using var writer = new SourceAwareJsonTextWriter(semanticModel.FileResolver, invocationContext.OutputWriter, sourceFileToTrack)
->>>>>>> 34ba3fe9
             {
                 Formatting = Formatting.Indented
             };
