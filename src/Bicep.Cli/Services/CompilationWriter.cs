--- conflicted
+++ resolved
@@ -49,11 +49,7 @@
                     return new TemplateEmitter(model).Emit(stream);
 
                 case BicepSourceFileKind.ParamsFile:
-<<<<<<< HEAD
                     return new ParametersEmitter(model).EmitParamsFile(stream);
-=======
-                    return new ParametersEmitter(compilation.GetEntrypointSemanticModel()).Emit(stream);
->>>>>>> eeeeab7a
 
                 default:
                     throw new NotImplementedException($"Unexpected file kind '{fileKind}'");
