// Copyright (c) Microsoft Corporation.
// Licensed under the MIT License.

namespace Bicep.Cli.Constants
{
    public static class Command
    {
        public const string Build = "build";
        public const string Test = "test";
        public const string BuildParams = "build-params";
        public const string Format = "format";
        public const string JsonRpc = "jsonrpc";
        public const string LocalDeploy = "local-deploy";
        public const string GenerateParamsFile = "generate-params";
        public const string Decompile = "decompile";
        public const string DecompileParams = "decompile-params";
        public const string Publish = "publish";
        public const string PublishExtension = "publish-extension";
        public const string Restore = "restore";
        public const string Lint = "lint";
        public const string Snapshot = "snapshot";
<<<<<<< HEAD
        public const string Console = "console";
=======
        public const string Deploy = "deploy";
        public const string WhatIf = "what-if";
        public const string Teardown = "teardown";
>>>>>>> 3c80ce66
        public const string Root = "";
    }

    public static class Argument
    {
        public const string VersionRegex = @"^(--version|-v)$";
        public const string HelpRegex = @"^(--help|-h)$";
        public const string LicenseRegex = @"^--license$";
        public const string ThirdPartyNoticesRegex = @"^--third-party-notices$";
    }
}<|MERGE_RESOLUTION|>--- conflicted
+++ resolved
@@ -19,13 +19,10 @@
         public const string Restore = "restore";
         public const string Lint = "lint";
         public const string Snapshot = "snapshot";
-<<<<<<< HEAD
         public const string Console = "console";
-=======
         public const string Deploy = "deploy";
         public const string WhatIf = "what-if";
         public const string Teardown = "teardown";
->>>>>>> 3c80ce66
         public const string Root = "";
     }
 
