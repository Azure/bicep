--- conflicted
+++ resolved
@@ -63,11 +63,7 @@
             .AddSingleton<SnapshotCommand>()
             .AddSingleton<DeployCommand>()
             .AddSingleton<WhatIfCommand>()
-<<<<<<< HEAD
-            .AddSingleton<DestroyCommand>()
-=======
             .AddSingleton<TeardownCommand>()
->>>>>>> e3506175
             .AddSingleton<RootCommand>();
 
     public static IServiceCollection AddBicepCore(this IServiceCollection services) => services
