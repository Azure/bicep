--- conflicted
+++ resolved
@@ -401,17 +401,12 @@
             kvp => JsonNode.Parse(kvp.Value.Value.ToJson())!);
     }
 
-<<<<<<< HEAD
-    public static bool IsTerminal(string state)
-        => state.ToLowerInvariant() is "succeeded" or "failed" or "canceled";
-=======
     private static ImmutableDictionary<string, JsonNode> GetOutputs(DeploymentContent deployment)
     {
         if (deployment.Properties.Outputs is not { } outputs)
         {
             return ImmutableDictionary<string, JsonNode>.Empty;
         }
->>>>>>> 577060f8
 
         return outputs.ToImmutableDictionary(
             kvp => kvp.Key,
