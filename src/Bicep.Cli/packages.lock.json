{
  "version": 1,
  "dependencies": {
    "net6.0": {
      "Azure.Deployments.Internal.GenerateNotice": {
        "type": "Direct",
        "requested": "[0.1.13, )",
        "resolved": "0.1.13",
        "contentHash": "l9bZLZxtzNF33jexI8o9IKUoxenIh9rqO96ApaZ0AoXhPe0OL7tJ+fwsNHIOk4f1Ysyq85+A0kbzef2wQLd9Cw=="
      },
      "Microsoft.CodeAnalysis.BannedApiAnalyzers": {
        "type": "Direct",
        "requested": "[3.3.3, )",
        "resolved": "3.3.3",
        "contentHash": "vvz3XCHVrd/Ks4xPoutLmL/T2+8JcOk/OMs3ngwQqnzokQCGEDsY+WjK/txCsDWU29sX3fGzH/FnYwNV93O1mA=="
      },
      "Microsoft.Extensions.Logging": {
        "type": "Direct",
        "requested": "[7.0.0, )",
        "resolved": "7.0.0",
        "contentHash": "Nw2muoNrOG5U5qa2ZekXwudUn2BJcD41e65zwmDHb1fQegTX66UokLWZkJRpqSSHXDOWZ5V0iqhbxOEky91atA==",
        "dependencies": {
          "Microsoft.Extensions.DependencyInjection": "7.0.0",
          "Microsoft.Extensions.DependencyInjection.Abstractions": "7.0.0",
          "Microsoft.Extensions.Logging.Abstractions": "7.0.0",
          "Microsoft.Extensions.Options": "7.0.0"
        }
      },
      "Microsoft.SourceLink.GitHub": {
        "type": "Direct",
        "requested": "[1.1.1, )",
        "resolved": "1.1.1",
        "contentHash": "IaJGnOv/M7UQjRJks7B6p7pbPnOwisYGOIzqCz5ilGFTApZ3ktOR+6zJ12ZRPInulBmdAf1SrGdDG2MU8g6XTw==",
        "dependencies": {
          "Microsoft.Build.Tasks.Git": "1.1.1",
          "Microsoft.SourceLink.Common": "1.1.1"
        }
      },
      "Nerdbank.GitVersioning": {
        "type": "Direct",
        "requested": "[3.5.119, )",
        "resolved": "3.5.119",
        "contentHash": "x8k4zV6YKZA5Rr810439lG9NngdbyPtFv0QpIYz32m1Im59kvSbEHO8gKGZoNvsfZSquayjEDUCa8acbut372g=="
      },
      "Azure.Bicep.Types": {
        "type": "Transitive",
        "resolved": "0.3.61",
        "contentHash": "R1YBWo0mkOObzfOoqgUk+RDYjtiq2+lnfIN38ckYI254rfxC8nbyzZoafq1kV2DNRScTSHaFXyOloHR9wwDR7Q==",
        "dependencies": {
          "System.Text.Json": "6.0.6"
        }
      },
      "Azure.Bicep.Types.Az": {
        "type": "Transitive",
        "resolved": "0.2.238",
        "contentHash": "6SlW+kGqncwHMeOMy3L8KRkFo2l82k0KJUF3ViBSGWU+Mx8SQWOXlnH1zy+90iS4t3SAjaiPxisya2fHvkrXSQ==",
        "dependencies": {
          "Azure.Bicep.Types": "0.3.41"
        }
      },
      "Azure.Bicep.Types.K8s": {
        "type": "Transitive",
        "resolved": "0.1.233",
        "contentHash": "ZzSd1CRVP9lvDe2Sasfv4rXIOfouXVu+JOPa3atR8Z4xlR2NvzNx73nN4PDxWFnLwfTO/ghhk/gbVxw8qfv5eA==",
        "dependencies": {
          "Azure.Bicep.Types": "0.3.41"
        }
      },
      "Azure.Containers.ContainerRegistry": {
        "type": "Transitive",
        "resolved": "1.1.0-beta.4",
        "contentHash": "GhTCm4Hh2Hs+MUQL5ocIn+dqcfPzyTkCjkIji/IuATZ/Nyr1FZHCaHm44P3Mj0uuXbBLgXejFlypDlTyKMJcsw==",
        "dependencies": {
          "Azure.Core": "1.24.0",
          "System.Text.Json": "4.7.2"
        }
      },
      "Azure.Core": {
        "type": "Transitive",
        "resolved": "1.26.0",
        "contentHash": "fKn/sxuceulRDjdzY1ug2WOrDR9PV7IrTHmP5UrWj2G/qOTCg4dSs3IVIynUJ35kYWpowsKJF4sTmh1QtHTajA==",
        "dependencies": {
          "Microsoft.Bcl.AsyncInterfaces": "1.1.1",
          "System.Diagnostics.DiagnosticSource": "4.6.0",
          "System.Memory.Data": "1.0.2",
          "System.Numerics.Vectors": "4.5.0",
          "System.Text.Encodings.Web": "4.7.2",
          "System.Text.Json": "4.7.2",
          "System.Threading.Tasks.Extensions": "4.5.4"
        }
      },
      "Azure.Deployments.Core": {
        "type": "Transitive",
        "resolved": "1.0.788",
        "contentHash": "7sK2ff4cDx9Ham/4DnbpZ2HL9cwnqEMsW8fWqM20dh9xoCTv8g2EGTw7MSMTHSJvqjJVSce+mEr6ldJfpfsDMA==",
        "dependencies": {
          "Microsoft.PowerPlatform.ResourceStack": "6.0.0.1423",
          "Newtonsoft.Json": "13.0.1",
          "System.Collections.Immutable": "5.0.0",
          "System.Reflection.Emit.Lightweight": "4.7.0"
        }
      },
      "Azure.Deployments.Expression": {
        "type": "Transitive",
        "resolved": "1.0.788",
        "contentHash": "NWQygy/uUMYQB8JXP1CnorMs9J/zkszEk+nk3dAjAHDFjBbj8potaDyv1vq9E+KiUSvR5NFXHc1YVOvTBdLZ/Q==",
        "dependencies": {
          "Azure.Deployments.Core": "1.0.788",
          "Newtonsoft.Json": "13.0.1"
        }
      },
      "Azure.Deployments.Templates": {
        "type": "Transitive",
        "resolved": "1.0.788",
        "contentHash": "PuTc4Sq67xIi4Apu/v0CsIpzLBr43B+V231aLPlurCHJStir/BZGPPYDh+sXvpY/+zcMWn1j6A74Rv2Isrtr5A==",
        "dependencies": {
          "Azure.Deployments.Core": "1.0.788",
          "Azure.Deployments.Expression": "1.0.788",
          "Newtonsoft.Json": "13.0.1"
        }
      },
      "Azure.Identity": {
        "type": "Transitive",
        "resolved": "1.7.0",
        "contentHash": "eHEiCO/8+MfNc9nH5dVew/+FvxdaGrkRL4OMNwIz0W79+wtJyEoeRlXJ3SrXhoy9XR58geBYKmzMR83VO7bcAw==",
        "dependencies": {
          "Azure.Core": "1.25.0",
          "Microsoft.Identity.Client": "4.39.0",
          "Microsoft.Identity.Client.Extensions.Msal": "2.19.3",
          "System.Memory": "4.5.4",
          "System.Security.Cryptography.ProtectedData": "4.7.0",
          "System.Text.Json": "4.7.2",
          "System.Threading.Tasks.Extensions": "4.5.4"
        }
      },
      "Azure.ResourceManager": {
        "type": "Transitive",
        "resolved": "1.3.2",
        "contentHash": "Vyo1oLRWPjlZm1mYXK+iwbKMRQpGAgaFwiR8iSAfVsngXuFGlgm91U6yJIDU4xqyhve3nG7vrR4G3DXDHXABPQ==",
        "dependencies": {
          "Azure.Core": "1.26.0",
          "System.Text.Json": "4.7.2"
        }
      },
      "Azure.ResourceManager.Resources": {
        "type": "Transitive",
        "resolved": "1.3.1",
        "contentHash": "tF7Ybkz3nz17R9G9rJzoS8yr1D00pODaNV0AGdfJU4TWERzw18vY7TLrh9qTn1P1SXuSd0tkYvzrhw8lJS1Ljg==",
        "dependencies": {
          "Azure.Core": "1.26.0",
          "Azure.ResourceManager": "1.3.2",
          "System.Text.Json": "4.7.2"
        }
      },
      "Json.More.Net": {
        "type": "Transitive",
        "resolved": "1.6.0",
        "contentHash": "bn/agVu1jQ5V0UyMUYD11ZNMkGry5vmfYBGuRPs9SUkcGWTLf6UiVEEeEm8UQiyMQWdJmTEGBRE4DpqPI+4mzQ==",
        "dependencies": {
          "System.Text.Json": "6.0.2"
        }
      },
      "JsonPatch.Net": {
        "type": "Transitive",
        "resolved": "2.0.4",
        "contentHash": "Pr0lHxEYOpa2r6cEJaji9HTamKrp3pIey8Cxg0sV7EovGFf/e24TemwLPHjJD/zZ2q2YDFf/53VQCbPoDh3kPw==",
        "dependencies": {
          "JsonPointer.Net": "2.2.1"
        }
      },
      "JsonPath.Net": {
        "type": "Transitive",
        "resolved": "0.2.1",
        "contentHash": "jZTc0XzedUWFHlg8GyqPdCfwh87nvGoirOQK677qrh6IxakZ5cgYxdU+4Slo1UpZN9UtfyI2WmsGWFMmvOS5ag==",
        "dependencies": {
          "JsonPointer.Net": "2.2.0"
        }
      },
      "JsonPointer.Net": {
        "type": "Transitive",
        "resolved": "2.2.1",
        "contentHash": "yiofs6GG1rwwMecQeuzaY9SCXsCStAXZgU7Ek2IA5TFTUfNbzYKClmfaSl1ZB9PKyTjEj/mcp9fNHzP2ZkdQTA==",
        "dependencies": {
          "Json.More.Net": "1.6.0"
        }
      },
      "Microsoft.Bcl.AsyncInterfaces": {
        "type": "Transitive",
        "resolved": "5.0.0",
        "contentHash": "W8DPQjkMScOMTtJbPwmPyj9c3zYSFGawDW3jwlBOOsnY+EzZFLgNQ/UMkK35JmkNOVPdCyPr2Tw7Vv9N+KA3ZQ=="
      },
      "Microsoft.Build.Tasks.Git": {
        "type": "Transitive",
        "resolved": "1.1.1",
        "contentHash": "AT3HlgTjsqHnWpBHSNeR0KxbLZD7bztlZVj7I8vgeYG9SYqbeFGh0TM/KVtC6fg53nrWHl3VfZFvb5BiQFcY6Q=="
      },
      "Microsoft.Extensions.Configuration": {
        "type": "Transitive",
        "resolved": "6.0.1",
        "contentHash": "BUyFU9t+HzlSE7ri4B+AQN2BgTgHv/uM82s5ZkgU1BApyzWzIl48nDsG5wR1t0pniNuuyTBzG3qCW8152/NtSw==",
        "dependencies": {
          "Microsoft.Extensions.Configuration.Abstractions": "6.0.0",
          "Microsoft.Extensions.Primitives": "6.0.0"
        }
      },
      "Microsoft.Extensions.Configuration.Abstractions": {
        "type": "Transitive",
        "resolved": "6.0.0",
        "contentHash": "qWzV9o+ZRWq+pGm+1dF+R7qTgTYoXvbyowRoBxQJGfqTpqDun2eteerjRQhq5PQ/14S+lqto3Ft4gYaRyl4rdQ==",
        "dependencies": {
          "Microsoft.Extensions.Primitives": "6.0.0"
        }
      },
      "Microsoft.Extensions.Configuration.Binder": {
        "type": "Transitive",
        "resolved": "6.0.0",
        "contentHash": "b3ErKzND8LIC7o08QAVlKfaEIYEvLJbtmVbFZVBRXeu9YkKfSSzLZfR1SUfQPBIy9mKLhEtJgGYImkcMNaKE0A==",
        "dependencies": {
          "Microsoft.Extensions.Configuration.Abstractions": "6.0.0"
        }
      },
      "Microsoft.Extensions.Configuration.FileExtensions": {
        "type": "Transitive",
        "resolved": "6.0.0",
        "contentHash": "V4Dth2cYMZpw3HhGw9XUDIijpI6gN+22LDt0AhufIgOppCUfpWX4483OmN+dFXRJkJLc8Tv0Q8QK+1ingT2+KQ==",
        "dependencies": {
          "Microsoft.Extensions.Configuration": "6.0.0",
          "Microsoft.Extensions.Configuration.Abstractions": "6.0.0",
          "Microsoft.Extensions.FileProviders.Abstractions": "6.0.0",
          "Microsoft.Extensions.FileProviders.Physical": "6.0.0",
          "Microsoft.Extensions.Primitives": "6.0.0"
        }
      },
      "Microsoft.Extensions.Configuration.Json": {
        "type": "Transitive",
        "resolved": "6.0.0",
        "contentHash": "GJGery6QytCzS/BxJ96klgG9in3uH26KcUBbiVG/coNDXCRq6LGVVlUT4vXq34KPuM+R2av+LeYdX9h4IZOCUg==",
        "dependencies": {
          "Microsoft.Extensions.Configuration": "6.0.0",
          "Microsoft.Extensions.Configuration.Abstractions": "6.0.0",
          "Microsoft.Extensions.Configuration.FileExtensions": "6.0.0",
          "Microsoft.Extensions.FileProviders.Abstractions": "6.0.0",
          "System.Text.Json": "6.0.0"
        }
      },
      "Microsoft.Extensions.DependencyInjection": {
        "type": "Transitive",
        "resolved": "7.0.0",
        "contentHash": "elNeOmkeX3eDVG6pYVeV82p29hr+UKDaBhrZyWvWLw/EVZSYEkZlQdkp0V39k/Xehs2Qa0mvoCvkVj3eQxNQ1Q==",
        "dependencies": {
          "Microsoft.Extensions.DependencyInjection.Abstractions": "7.0.0"
        }
      },
      "Microsoft.Extensions.DependencyInjection.Abstractions": {
        "type": "Transitive",
        "resolved": "7.0.0",
        "contentHash": "h3j/QfmFN4S0w4C2A6X7arXij/M/OVw3uQHSOFxnND4DyAzO1F9eMX7Eti7lU/OkSthEE0WzRsfT/Dmx86jzCw=="
      },
      "Microsoft.Extensions.FileProviders.Abstractions": {
        "type": "Transitive",
        "resolved": "6.0.0",
        "contentHash": "0pd4/fho0gC12rQswaGQxbU34jOS1TPS8lZPpkFCH68ppQjHNHYle9iRuHeev1LhrJ94YPvzcRd8UmIuFk23Qw==",
        "dependencies": {
          "Microsoft.Extensions.Primitives": "6.0.0"
        }
      },
      "Microsoft.Extensions.FileProviders.Physical": {
        "type": "Transitive",
        "resolved": "6.0.0",
        "contentHash": "QvkL7l0nM8udt3gfyu0Vw8bbCXblxaKOl7c2oBfgGy4LCURRaL9XWZX1FWJrQc43oMokVneVxH38iz+bY1sbhg==",
        "dependencies": {
          "Microsoft.Extensions.FileProviders.Abstractions": "6.0.0",
          "Microsoft.Extensions.FileSystemGlobbing": "6.0.0",
          "Microsoft.Extensions.Primitives": "6.0.0"
        }
      },
      "Microsoft.Extensions.FileSystemGlobbing": {
        "type": "Transitive",
        "resolved": "6.0.0",
        "contentHash": "ip8jnL1aPiaPeKINCqaTEbvBFDmVx9dXQEBZ2HOBRXPD1eabGNqP/bKlsIcp7U2lGxiXd5xIhoFcmY8nM4Hdiw=="
      },
<<<<<<< HEAD
      "Microsoft.Extensions.Logging.Abstractions": {
        "type": "Transitive",
        "resolved": "7.0.0",
        "contentHash": "kmn78+LPVMOWeITUjIlfxUPDsI0R6G0RkeAMBmQxAJ7vBJn4q2dTva7pWi65ceN5vPGjJ9q/Uae2WKgvfktJAw=="
=======
      "Microsoft.Extensions.ObjectPool": {
        "type": "Transitive",
        "resolved": "5.0.10",
        "contentHash": "pp9tbGqIhdEXL6Q1yJl+zevAJSq4BsxqhS1GXzBvEsEz9DDNu9GLNzgUy2xyFc4YjB4m4Ff2YEWTnvQvVYdkvQ=="
>>>>>>> 267d1047
      },
      "Microsoft.Extensions.Options": {
        "type": "Transitive",
        "resolved": "7.0.0",
        "contentHash": "lP1yBnTTU42cKpMozuafbvNtQ7QcBjr/CcK3bYOGEMH55Fjt+iecXjT6chR7vbgCMqy3PG3aNQSZgo/EuY/9qQ==",
        "dependencies": {
          "Microsoft.Extensions.DependencyInjection.Abstractions": "7.0.0",
          "Microsoft.Extensions.Primitives": "7.0.0"
        }
      },
      "Microsoft.Extensions.Primitives": {
        "type": "Transitive",
        "resolved": "7.0.0",
        "contentHash": "um1KU5kxcRp3CNuI8o/GrZtD4AIOXDk+RLsytjZ9QPok3ttLUelLKpilVPuaFT3TFjOhSibUAso0odbOaCDj3Q==",
        "dependencies": {
          "System.Runtime.CompilerServices.Unsafe": "6.0.0"
        }
      },
      "Microsoft.Identity.Client": {
        "type": "Transitive",
        "resolved": "4.39.0",
        "contentHash": "+/y4ELXYqnAbiqhEgFAl3riBbkMeCw8+6+Y8r367bUf6zWhlNUjhm360VsTMBgqbPyfJld5X+cJkDhDCrudezA=="
      },
      "Microsoft.Identity.Client.Extensions.Msal": {
        "type": "Transitive",
        "resolved": "2.19.3",
        "contentHash": "zVVZjn8aW7W79rC1crioDgdOwaFTQorsSO6RgVlDDjc7MvbEGz071wSNrjVhzR0CdQn6Sefx7Abf1o7vasmrLg==",
        "dependencies": {
          "Microsoft.Identity.Client": "4.38.0",
          "System.Security.Cryptography.ProtectedData": "4.5.0"
        }
      },
      "Microsoft.NETCore.Platforms": {
        "type": "Transitive",
        "resolved": "1.1.0",
        "contentHash": "kz0PEW2lhqygehI/d6XsPCQzD7ff7gUJaVGPVETX611eadGsA3A877GdSlU0LRVMCTH/+P3o2iDTak+S08V2+A=="
      },
      "Microsoft.NETCore.Targets": {
        "type": "Transitive",
        "resolved": "1.1.0",
        "contentHash": "aOZA3BWfz9RXjpzt0sRJJMjAscAUm3Hoa4UWAfceV9UTYxgwZ1lZt5nO2myFf+/jetYQo4uTP7zS8sJY67BBxg=="
      },
      "Microsoft.PowerPlatform.ResourceStack": {
        "type": "Transitive",
        "resolved": "6.0.0.1423",
        "contentHash": "wQouO/ezjl0gWhbqlgS6JvHU3EgepuUKYLka86lds0hzTXOjShWytahw+fUph1SDUvrZXydnaE7JSXNzuY5jlw==",
        "dependencies": {
          "Microsoft.Windows.Compatibility": "6.0.1",
          "Newtonsoft.Json": "13.0.1",
          "WindowsAzure.Storage": "9.3.3"
        }
      },
      "Microsoft.SourceLink.Common": {
        "type": "Transitive",
        "resolved": "1.1.1",
        "contentHash": "WMcGpWKrmJmzrNeuaEb23bEMnbtR/vLmvZtkAP5qWu7vQsY59GqfRJd65sFpBszbd2k/bQ8cs8eWawQKAabkVg=="
      },
      "Microsoft.Win32.Primitives": {
        "type": "Transitive",
        "resolved": "4.3.0",
        "contentHash": "9ZQKCWxH7Ijp9BfahvL2Zyf1cJIk8XYLF6Yjzr2yi0b2cOut/HQ31qf1ThHAgCc3WiZMdnWcfJCgN82/0UunxA==",
        "dependencies": {
          "Microsoft.NETCore.Platforms": "1.1.0",
          "Microsoft.NETCore.Targets": "1.1.0",
          "System.Runtime": "4.3.0"
        }
      },
      "Microsoft.Win32.Registry": {
        "type": "Transitive",
        "resolved": "4.7.0",
        "contentHash": "KSrRMb5vNi0CWSGG1++id2ZOs/1QhRqROt+qgbEAdQuGjGrFcl4AOl4/exGPUYz2wUnU42nvJqon1T3U0kPXLA==",
        "dependencies": {
          "System.Security.AccessControl": "4.7.0",
          "System.Security.Principal.Windows": "4.7.0"
        }
      },
      "Microsoft.Win32.Registry.AccessControl": {
        "type": "Transitive",
        "resolved": "6.0.0",
        "contentHash": "UoE+eeuBKL+GFHxHV3FjHlY5K8Wr/IR7Ee/a2oDNqFodF1iMqyt5hIs0U9Z217AbWrHrNle4750kD03hv1IMZw==",
        "dependencies": {
          "System.Security.AccessControl": "6.0.0"
        }
      },
      "Microsoft.Win32.SystemEvents": {
        "type": "Transitive",
        "resolved": "6.0.1",
        "contentHash": "AlsaDWyQHLFB7O2nfbny0x0oziB34WWzGnf/4Q5R8KjXhu8MnCsxE2MIePr192lIIaxarfTLI9bQg+qtmM+9ag=="
      },
      "Microsoft.Windows.Compatibility": {
        "type": "Transitive",
        "resolved": "6.0.1",
        "contentHash": "6FBKAjtGSCh4F5914CyfaYnYkKqeb8SqbgbG12Mofd1Ykp8CCRMiZanZxqDRPGJbiPhCNvGMPIQnYAnADGcVcQ==",
        "dependencies": {
          "Microsoft.Win32.Registry.AccessControl": "6.0.0",
          "Microsoft.Win32.SystemEvents": "6.0.1",
          "System.CodeDom": "6.0.0",
          "System.ComponentModel.Composition": "6.0.0",
          "System.ComponentModel.Composition.Registration": "6.0.0",
          "System.Configuration.ConfigurationManager": "6.0.1",
          "System.Data.Odbc": "6.0.1",
          "System.Data.OleDb": "6.0.0",
          "System.Data.SqlClient": "4.8.4",
          "System.Diagnostics.EventLog": "6.0.0",
          "System.Diagnostics.PerformanceCounter": "6.0.1",
          "System.DirectoryServices": "6.0.0",
          "System.DirectoryServices.AccountManagement": "6.0.0",
          "System.DirectoryServices.Protocols": "6.0.1",
          "System.Drawing.Common": "6.0.0",
          "System.IO.Packaging": "6.0.0",
          "System.IO.Ports": "6.0.0",
          "System.Management": "6.0.0",
          "System.Reflection.Context": "6.0.0",
          "System.Runtime.Caching": "6.0.0",
          "System.Security.AccessControl": "6.0.0",
          "System.Security.Cryptography.Pkcs": "6.0.1",
          "System.Security.Cryptography.ProtectedData": "6.0.0",
          "System.Security.Cryptography.Xml": "6.0.1",
          "System.Security.Permissions": "6.0.0",
          "System.ServiceModel.Duplex": "4.9.0",
          "System.ServiceModel.Http": "4.9.0",
          "System.ServiceModel.NetTcp": "4.9.0",
          "System.ServiceModel.Primitives": "4.9.0",
          "System.ServiceModel.Security": "4.9.0",
          "System.ServiceModel.Syndication": "6.0.0",
          "System.ServiceProcess.ServiceController": "6.0.0",
          "System.Speech": "6.0.0",
          "System.Text.Encoding.CodePages": "6.0.0",
          "System.Threading.AccessControl": "6.0.0",
          "System.Web.Services.Description": "4.9.0"
        }
      },
      "NETStandard.Library": {
        "type": "Transitive",
        "resolved": "1.6.1",
        "contentHash": "WcSp3+vP+yHNgS8EV5J7pZ9IRpeDuARBPN28by8zqff1wJQXm26PVU8L3/fYLBJVU7BtDyqNVWq2KlCVvSSR4A==",
        "dependencies": {
          "Microsoft.NETCore.Platforms": "1.1.0",
          "Microsoft.Win32.Primitives": "4.3.0",
          "System.AppContext": "4.3.0",
          "System.Collections": "4.3.0",
          "System.Collections.Concurrent": "4.3.0",
          "System.Console": "4.3.0",
          "System.Diagnostics.Debug": "4.3.0",
          "System.Diagnostics.Tools": "4.3.0",
          "System.Diagnostics.Tracing": "4.3.0",
          "System.Globalization": "4.3.0",
          "System.Globalization.Calendars": "4.3.0",
          "System.IO": "4.3.0",
          "System.IO.Compression": "4.3.0",
          "System.IO.Compression.ZipFile": "4.3.0",
          "System.IO.FileSystem": "4.3.0",
          "System.IO.FileSystem.Primitives": "4.3.0",
          "System.Linq": "4.3.0",
          "System.Linq.Expressions": "4.3.0",
          "System.Net.Http": "4.3.0",
          "System.Net.Primitives": "4.3.0",
          "System.Net.Sockets": "4.3.0",
          "System.ObjectModel": "4.3.0",
          "System.Reflection": "4.3.0",
          "System.Reflection.Extensions": "4.3.0",
          "System.Reflection.Primitives": "4.3.0",
          "System.Resources.ResourceManager": "4.3.0",
          "System.Runtime": "4.3.0",
          "System.Runtime.Extensions": "4.3.0",
          "System.Runtime.Handles": "4.3.0",
          "System.Runtime.InteropServices": "4.3.0",
          "System.Runtime.InteropServices.RuntimeInformation": "4.3.0",
          "System.Runtime.Numerics": "4.3.0",
          "System.Security.Cryptography.Algorithms": "4.3.0",
          "System.Security.Cryptography.Encoding": "4.3.0",
          "System.Security.Cryptography.Primitives": "4.3.0",
          "System.Security.Cryptography.X509Certificates": "4.3.0",
          "System.Text.Encoding": "4.3.0",
          "System.Text.Encoding.Extensions": "4.3.0",
          "System.Text.RegularExpressions": "4.3.0",
          "System.Threading": "4.3.0",
          "System.Threading.Tasks": "4.3.0",
          "System.Threading.Timer": "4.3.0",
          "System.Xml.ReaderWriter": "4.3.0",
          "System.Xml.XDocument": "4.3.0"
        }
      },
      "Newtonsoft.Json": {
        "type": "Transitive",
        "resolved": "13.0.2",
        "contentHash": "R2pZ3B0UjeyHShm9vG+Tu0EBb2lC8b0dFzV9gVn50ofHXh9Smjk6kTn7A/FdAsC8B5cKib1OnGYOXxRBz5XQDg=="
      },
      "runtime.debian.8-x64.runtime.native.System.Security.Cryptography.OpenSsl": {
        "type": "Transitive",
        "resolved": "4.3.0",
        "contentHash": "HdSSp5MnJSsg08KMfZThpuLPJpPwE5hBXvHwoKWosyHHfe8Mh5WKT0ylEOf6yNzX6Ngjxe4Whkafh5q7Ymac4Q=="
      },
      "runtime.fedora.23-x64.runtime.native.System.Security.Cryptography.OpenSsl": {
        "type": "Transitive",
        "resolved": "4.3.0",
        "contentHash": "+yH1a49wJMy8Zt4yx5RhJrxO/DBDByAiCzNwiETI+1S4mPdCu0OY4djdciC7Vssk0l22wQaDLrXxXkp+3+7bVA=="
      },
      "runtime.fedora.24-x64.runtime.native.System.Security.Cryptography.OpenSsl": {
        "type": "Transitive",
        "resolved": "4.3.0",
        "contentHash": "c3YNH1GQJbfIPJeCnr4avseugSqPrxwIqzthYyZDN6EuOyNOzq+y2KSUfRcXauya1sF4foESTgwM5e1A8arAKw=="
      },
      "runtime.linux-arm.runtime.native.System.IO.Ports": {
        "type": "Transitive",
        "resolved": "6.0.0",
        "contentHash": "75q52H7CSpgIoIDwXb9o833EvBZIXJ0mdPhz1E6jSisEXUBlSCPalC29cj3EXsjpuDwr0dj1LRXZepIQH/oL4Q=="
      },
      "runtime.linux-arm64.runtime.native.System.IO.Ports": {
        "type": "Transitive",
        "resolved": "6.0.0",
        "contentHash": "xn2bMThmXr3CsvOYmS8ex2Yz1xo+kcnhVg2iVhS9PlmqjZPAkrEo/I40wjrBZH/tU4kvH0s1AE8opAvQ3KIS8g=="
      },
      "runtime.linux-x64.runtime.native.System.IO.Ports": {
        "type": "Transitive",
        "resolved": "6.0.0",
        "contentHash": "16nbNXwv0sC+gLGIuecri0skjuh6R1maIJggsaNP7MQBcbVcEfWFUOkEnsnvoLEjy0XerfibuRptfQ8AmdIcWA=="
      },
      "runtime.native.System": {
        "type": "Transitive",
        "resolved": "4.3.0",
        "contentHash": "c/qWt2LieNZIj1jGnVNsE2Kl23Ya2aSTBuXMD6V7k9KWr6l16Tqdwq+hJScEpWER9753NWC8h96PaVNY5Ld7Jw==",
        "dependencies": {
          "Microsoft.NETCore.Platforms": "1.1.0",
          "Microsoft.NETCore.Targets": "1.1.0"
        }
      },
      "runtime.native.System.Data.SqlClient.sni": {
        "type": "Transitive",
        "resolved": "4.7.0",
        "contentHash": "9kyFSIdN3T0qjDQ2R0HRXYIhS3l5psBzQi6qqhdLz+SzFyEy4sVxNOke+yyYv8Cu8rPER12c3RDjLT8wF3WBYQ==",
        "dependencies": {
          "runtime.win-arm64.runtime.native.System.Data.SqlClient.sni": "4.4.0",
          "runtime.win-x64.runtime.native.System.Data.SqlClient.sni": "4.4.0",
          "runtime.win-x86.runtime.native.System.Data.SqlClient.sni": "4.4.0"
        }
      },
      "runtime.native.System.IO.Compression": {
        "type": "Transitive",
        "resolved": "4.3.0",
        "contentHash": "INBPonS5QPEgn7naufQFXJEp3zX6L4bwHgJ/ZH78aBTpeNfQMtf7C6VrAFhlq2xxWBveIOWyFzQjJ8XzHMhdOQ==",
        "dependencies": {
          "Microsoft.NETCore.Platforms": "1.1.0",
          "Microsoft.NETCore.Targets": "1.1.0"
        }
      },
      "runtime.native.System.IO.Ports": {
        "type": "Transitive",
        "resolved": "6.0.0",
        "contentHash": "KaaXlpOcuZjMdmyF5wzzx3b+PRKIzt6A5Ax9dKenPDQbVJAFpev+casD0BIig1pBcbs3zx7CqWemzUJKAeHdSQ==",
        "dependencies": {
          "runtime.linux-arm.runtime.native.System.IO.Ports": "6.0.0",
          "runtime.linux-arm64.runtime.native.System.IO.Ports": "6.0.0",
          "runtime.linux-x64.runtime.native.System.IO.Ports": "6.0.0",
          "runtime.osx-arm64.runtime.native.System.IO.Ports": "6.0.0",
          "runtime.osx-x64.runtime.native.System.IO.Ports": "6.0.0"
        }
      },
      "runtime.native.System.Net.Http": {
        "type": "Transitive",
        "resolved": "4.3.0",
        "contentHash": "ZVuZJqnnegJhd2k/PtAbbIcZ3aZeITq3sj06oKfMBSfphW3HDmk/t4ObvbOk/JA/swGR0LNqMksAh/f7gpTROg==",
        "dependencies": {
          "Microsoft.NETCore.Platforms": "1.1.0",
          "Microsoft.NETCore.Targets": "1.1.0"
        }
      },
      "runtime.native.System.Security.Cryptography.Apple": {
        "type": "Transitive",
        "resolved": "4.3.0",
        "contentHash": "DloMk88juo0OuOWr56QG7MNchmafTLYWvABy36izkrLI5VledI0rq28KGs1i9wbpeT9NPQrx/wTf8U2vazqQ3Q==",
        "dependencies": {
          "runtime.osx.10.10-x64.runtime.native.System.Security.Cryptography.Apple": "4.3.0"
        }
      },
      "runtime.native.System.Security.Cryptography.OpenSsl": {
        "type": "Transitive",
        "resolved": "4.3.0",
        "contentHash": "NS1U+700m4KFRHR5o4vo9DSlTmlCKu/u7dtE5sUHVIPB+xpXxYQvgBgA6wEIeCz6Yfn0Z52/72WYsToCEPJnrw==",
        "dependencies": {
          "runtime.debian.8-x64.runtime.native.System.Security.Cryptography.OpenSsl": "4.3.0",
          "runtime.fedora.23-x64.runtime.native.System.Security.Cryptography.OpenSsl": "4.3.0",
          "runtime.fedora.24-x64.runtime.native.System.Security.Cryptography.OpenSsl": "4.3.0",
          "runtime.opensuse.13.2-x64.runtime.native.System.Security.Cryptography.OpenSsl": "4.3.0",
          "runtime.opensuse.42.1-x64.runtime.native.System.Security.Cryptography.OpenSsl": "4.3.0",
          "runtime.osx.10.10-x64.runtime.native.System.Security.Cryptography.OpenSsl": "4.3.0",
          "runtime.rhel.7-x64.runtime.native.System.Security.Cryptography.OpenSsl": "4.3.0",
          "runtime.ubuntu.14.04-x64.runtime.native.System.Security.Cryptography.OpenSsl": "4.3.0",
          "runtime.ubuntu.16.04-x64.runtime.native.System.Security.Cryptography.OpenSsl": "4.3.0",
          "runtime.ubuntu.16.10-x64.runtime.native.System.Security.Cryptography.OpenSsl": "4.3.0"
        }
      },
      "runtime.opensuse.13.2-x64.runtime.native.System.Security.Cryptography.OpenSsl": {
        "type": "Transitive",
        "resolved": "4.3.0",
        "contentHash": "b3pthNgxxFcD+Pc0WSEoC0+md3MyhRS6aCEeenvNE3Fdw1HyJ18ZhRFVJJzIeR/O/jpxPboB805Ho0T3Ul7w8A=="
      },
      "runtime.opensuse.42.1-x64.runtime.native.System.Security.Cryptography.OpenSsl": {
        "type": "Transitive",
        "resolved": "4.3.0",
        "contentHash": "KeLz4HClKf+nFS7p/6Fi/CqyLXh81FpiGzcmuS8DGi9lUqSnZ6Es23/gv2O+1XVGfrbNmviF7CckBpavkBoIFQ=="
      },
      "runtime.osx-arm64.runtime.native.System.IO.Ports": {
        "type": "Transitive",
        "resolved": "6.0.0",
        "contentHash": "fXG12NodG1QrCdoaeSQ1gVnk/koi4WYY4jZtarMkZeQMyReBm1nZlSRoPnUjLr2ZR36TiMjpcGnQfxymieUe7w=="
      },
      "runtime.osx-x64.runtime.native.System.IO.Ports": {
        "type": "Transitive",
        "resolved": "6.0.0",
        "contentHash": "/As+zPY49+dSUXkh+fTUbyPhqrdGN//evLxo4Vue88pfh1BHZgF7q4kMblTkxYvwR6Vi03zSYxysSFktO8/SDQ=="
      },
      "runtime.osx.10.10-x64.runtime.native.System.Security.Cryptography.Apple": {
        "type": "Transitive",
        "resolved": "4.3.0",
        "contentHash": "kVXCuMTrTlxq4XOOMAysuNwsXWpYeboGddNGpIgNSZmv1b6r/s/DPk0fYMB7Q5Qo4bY68o48jt4T4y5BVecbCQ=="
      },
      "runtime.osx.10.10-x64.runtime.native.System.Security.Cryptography.OpenSsl": {
        "type": "Transitive",
        "resolved": "4.3.0",
        "contentHash": "X7IdhILzr4ROXd8mI1BUCQMSHSQwelUlBjF1JyTKCjXaOGn2fB4EKBxQbCK2VjO3WaWIdlXZL3W6TiIVnrhX4g=="
      },
      "runtime.rhel.7-x64.runtime.native.System.Security.Cryptography.OpenSsl": {
        "type": "Transitive",
        "resolved": "4.3.0",
        "contentHash": "nyFNiCk/r+VOiIqreLix8yN+q3Wga9+SE8BCgkf+2BwEKiNx6DyvFjCgkfV743/grxv8jHJ8gUK4XEQw7yzRYg=="
      },
      "runtime.ubuntu.14.04-x64.runtime.native.System.Security.Cryptography.OpenSsl": {
        "type": "Transitive",
        "resolved": "4.3.0",
        "contentHash": "ytoewC6wGorL7KoCAvRfsgoJPJbNq+64k2SqW6JcOAebWsFUvCCYgfzQMrnpvPiEl4OrblUlhF2ji+Q1+SVLrQ=="
      },
      "runtime.ubuntu.16.04-x64.runtime.native.System.Security.Cryptography.OpenSsl": {
        "type": "Transitive",
        "resolved": "4.3.0",
        "contentHash": "I8bKw2I8k58Wx7fMKQJn2R8lamboCAiHfHeV/pS65ScKWMMI0+wJkLYlEKvgW1D/XvSl/221clBoR2q9QNNM7A=="
      },
      "runtime.ubuntu.16.10-x64.runtime.native.System.Security.Cryptography.OpenSsl": {
        "type": "Transitive",
        "resolved": "4.3.0",
        "contentHash": "VB5cn/7OzUfzdnC8tqAIMQciVLiq2epm2NrAm1E9OjNRyG4lVhfR61SMcLizejzQP8R8Uf/0l5qOIbUEi+RdEg=="
      },
      "runtime.win-arm64.runtime.native.System.Data.SqlClient.sni": {
        "type": "Transitive",
        "resolved": "4.4.0",
        "contentHash": "LbrynESTp3bm5O/+jGL8v0Qg5SJlTV08lpIpFesXjF6uGNMWqFnUQbYBJwZTeua6E/Y7FIM1C54Ey1btLWupdg=="
      },
      "runtime.win-x64.runtime.native.System.Data.SqlClient.sni": {
        "type": "Transitive",
        "resolved": "4.4.0",
        "contentHash": "38ugOfkYJqJoX9g6EYRlZB5U2ZJH51UP8ptxZgdpS07FgOEToV+lS11ouNK2PM12Pr6X/PpT5jK82G3DwH/SxQ=="
      },
      "runtime.win-x86.runtime.native.System.Data.SqlClient.sni": {
        "type": "Transitive",
        "resolved": "4.4.0",
        "contentHash": "YhEdSQUsTx+C8m8Bw7ar5/VesXvCFMItyZF7G1AUY+OM0VPZUOeAVpJ4Wl6fydBGUYZxojTDR3I6Bj/+BPkJNA=="
      },
      "System.AppContext": {
        "type": "Transitive",
        "resolved": "4.3.0",
        "contentHash": "fKC+rmaLfeIzUhagxY17Q9siv/sPrjjKcfNg1Ic8IlQkZLipo8ljcaZQu4VtI4Jqbzjc2VTjzGLF6WmsRXAEgA==",
        "dependencies": {
          "System.Runtime": "4.3.0"
        }
      },
      "System.Buffers": {
        "type": "Transitive",
        "resolved": "4.3.0",
        "contentHash": "ratu44uTIHgeBeI0dE8DWvmXVBSo4u7ozRZZHOMmK/JPpYyo0dAfgSiHlpiObMQ5lEtEyIXA40sKRYg5J6A8uQ==",
        "dependencies": {
          "System.Diagnostics.Debug": "4.3.0",
          "System.Diagnostics.Tracing": "4.3.0",
          "System.Resources.ResourceManager": "4.3.0",
          "System.Runtime": "4.3.0",
          "System.Threading": "4.3.0"
        }
      },
      "System.CodeDom": {
        "type": "Transitive",
        "resolved": "6.0.0",
        "contentHash": "CPc6tWO1LAer3IzfZufDBRL+UZQcj5uS207NHALQzP84Vp/z6wF0Aa0YZImOQY8iStY0A2zI/e3ihKNPfUm8XA=="
      },
      "System.Collections": {
        "type": "Transitive",
        "resolved": "4.3.0",
        "contentHash": "3Dcj85/TBdVpL5Zr+gEEBUuFe2icOnLalmEh9hfck1PTYbbyWuZgh4fmm2ysCLTrqLQw6t3TgTyJ+VLp+Qb+Lw==",
        "dependencies": {
          "Microsoft.NETCore.Platforms": "1.1.0",
          "Microsoft.NETCore.Targets": "1.1.0",
          "System.Runtime": "4.3.0"
        }
      },
      "System.Collections.Concurrent": {
        "type": "Transitive",
        "resolved": "4.3.0",
        "contentHash": "ztl69Xp0Y/UXCL+3v3tEU+lIy+bvjKNUmopn1wep/a291pVPK7dxBd6T7WnlQqRog+d1a/hSsgRsmFnIBKTPLQ==",
        "dependencies": {
          "System.Collections": "4.3.0",
          "System.Diagnostics.Debug": "4.3.0",
          "System.Diagnostics.Tracing": "4.3.0",
          "System.Globalization": "4.3.0",
          "System.Reflection": "4.3.0",
          "System.Resources.ResourceManager": "4.3.0",
          "System.Runtime": "4.3.0",
          "System.Runtime.Extensions": "4.3.0",
          "System.Threading": "4.3.0",
          "System.Threading.Tasks": "4.3.0"
        }
      },
      "System.Collections.Immutable": {
        "type": "Transitive",
        "resolved": "6.0.0",
        "contentHash": "l4zZJ1WU2hqpQQHXz1rvC3etVZN+2DLmQMO79FhOTZHMn8tDRr+WU287sbomD0BETlmKDn0ygUgVy9k5xkkJdA==",
        "dependencies": {
          "System.Runtime.CompilerServices.Unsafe": "6.0.0"
        }
      },
      "System.ComponentModel.Composition": {
        "type": "Transitive",
        "resolved": "6.0.0",
        "contentHash": "60Qv+F7oxomOjJeTDA5Z4iCyFbQ0B/2Mi5HT+13pxxq0lVnu2ipbWMzFB+RWKr3wWKA8BSncXr9PH/fECwMX5Q=="
      },
      "System.ComponentModel.Composition.Registration": {
        "type": "Transitive",
        "resolved": "6.0.0",
        "contentHash": "+i3RLlOgTsf15VeADBPpzPyRiXq71aLSuzdHeNtmq9f6BwpF3OWhB76p0WDUNCa3Z+SLD4dJbBM9yAep7kQCGA==",
        "dependencies": {
          "System.ComponentModel.Composition": "6.0.0",
          "System.Reflection.Context": "6.0.0"
        }
      },
      "System.Configuration.ConfigurationManager": {
        "type": "Transitive",
        "resolved": "6.0.1",
        "contentHash": "jXw9MlUu/kRfEU0WyTptAVueupqIeE3/rl0EZDMlf8pcvJnitQ8HeVEp69rZdaStXwTV72boi/Bhw8lOeO+U2w==",
        "dependencies": {
          "System.Security.Cryptography.ProtectedData": "6.0.0",
          "System.Security.Permissions": "6.0.0"
        }
      },
      "System.Console": {
        "type": "Transitive",
        "resolved": "4.3.0",
        "contentHash": "DHDrIxiqk1h03m6khKWV2X8p/uvN79rgSqpilL6uzpmSfxfU5ng8VcPtW4qsDsQDHiTv6IPV9TmD5M/vElPNLg==",
        "dependencies": {
          "Microsoft.NETCore.Platforms": "1.1.0",
          "Microsoft.NETCore.Targets": "1.1.0",
          "System.IO": "4.3.0",
          "System.Runtime": "4.3.0",
          "System.Text.Encoding": "4.3.0"
        }
      },
      "System.Data.Odbc": {
        "type": "Transitive",
        "resolved": "6.0.1",
        "contentHash": "4vl7z0b8gcwc2NotcpEkqaLVQAw/wo46zV1uVSoIx2UfJdqlxWKD3ViUicCNJGo41th4kaGcY9kyVe2q9EuB4w==",
        "dependencies": {
          "System.Text.Encoding.CodePages": "6.0.0"
        }
      },
      "System.Data.OleDb": {
        "type": "Transitive",
        "resolved": "6.0.0",
        "contentHash": "LQ8PjTIF1LtrrlGiyiTVjAkQtTWKm9GSNnygIlWjhN9y88s7xhy6DUNDDkmQQ9f6ex7mA4k0Tl97lz/CklaiLg==",
        "dependencies": {
          "System.Configuration.ConfigurationManager": "6.0.0",
          "System.Diagnostics.PerformanceCounter": "6.0.0"
        }
      },
      "System.Data.SqlClient": {
        "type": "Transitive",
        "resolved": "4.8.4",
        "contentHash": "45YflfcVXAu+Tnf0WnZzQIp9iGm+XvSvh8OosYHqax/nW3gV28NBSRvHFZ/IsuwV4JIypYCKBEOVzW+RB5+zgQ==",
        "dependencies": {
          "Microsoft.Win32.Registry": "4.7.0",
          "System.Security.Principal.Windows": "4.7.0",
          "runtime.native.System.Data.SqlClient.sni": "4.7.0"
        }
      },
      "System.Diagnostics.Debug": {
        "type": "Transitive",
        "resolved": "4.3.0",
        "contentHash": "ZUhUOdqmaG5Jk3Xdb8xi5kIyQYAA4PnTNlHx1mu9ZY3qv4ELIdKbnL/akbGaKi2RnNUWaZsAs31rvzFdewTj2g==",
        "dependencies": {
          "Microsoft.NETCore.Platforms": "1.1.0",
          "Microsoft.NETCore.Targets": "1.1.0",
          "System.Runtime": "4.3.0"
        }
      },
      "System.Diagnostics.DiagnosticSource": {
        "type": "Transitive",
        "resolved": "4.6.0",
        "contentHash": "mbBgoR0rRfl2uimsZ2avZY8g7Xnh1Mza0rJZLPcxqiMWlkGukjmRkuMJ/er+AhQuiRIh80CR/Hpeztr80seV5g=="
      },
      "System.Diagnostics.EventLog": {
        "type": "Transitive",
        "resolved": "6.0.0",
        "contentHash": "lcyUiXTsETK2ALsZrX+nWuHSIQeazhqPphLfaRxzdGaG93+0kELqpgEHtwWOlQe7+jSFnKwaCAgL4kjeZCQJnw=="
      },
      "System.Diagnostics.PerformanceCounter": {
        "type": "Transitive",
        "resolved": "6.0.1",
        "contentHash": "dDl7Gx3bmSrM2k2ZIm+ucEJnLloZRyvfQF1DvfvATcGF3jtaUBiPvChma+6ZcZzxWMirN3kCywkW7PILphXyMQ==",
        "dependencies": {
          "System.Configuration.ConfigurationManager": "6.0.0"
        }
      },
      "System.Diagnostics.Tools": {
        "type": "Transitive",
        "resolved": "4.3.0",
        "contentHash": "UUvkJfSYJMM6x527dJg2VyWPSRqIVB0Z7dbjHst1zmwTXz5CcXSYJFWRpuigfbO1Lf7yfZiIaEUesfnl/g5EyA==",
        "dependencies": {
          "Microsoft.NETCore.Platforms": "1.1.0",
          "Microsoft.NETCore.Targets": "1.1.0",
          "System.Runtime": "4.3.0"
        }
      },
      "System.Diagnostics.Tracing": {
        "type": "Transitive",
        "resolved": "4.3.0",
        "contentHash": "rswfv0f/Cqkh78rA5S8eN8Neocz234+emGCtTF3lxPY96F+mmmUen6tbn0glN6PMvlKQb9bPAY5e9u7fgPTkKw==",
        "dependencies": {
          "Microsoft.NETCore.Platforms": "1.1.0",
          "Microsoft.NETCore.Targets": "1.1.0",
          "System.Runtime": "4.3.0"
        }
      },
      "System.DirectoryServices": {
        "type": "Transitive",
        "resolved": "6.0.0",
        "contentHash": "kp/Op0nxDVGlElDKh8TsXO0GKXftQgAB6sJk0wUetZK1Rr0Pbd86Tn7AllLLlROFZa4BTl/LVHakljtGELFzCg==",
        "dependencies": {
          "System.Security.AccessControl": "6.0.0",
          "System.Security.Permissions": "6.0.0"
        }
      },
      "System.DirectoryServices.AccountManagement": {
        "type": "Transitive",
        "resolved": "6.0.0",
        "contentHash": "2iKkY6VC4WX6H13N8WhH2SRUfWCwg2KZR5w9JIS9cw9N8cZhT7VXxHX0L6OX6Po419aSu2LWrJE9tu6b+cUnPA==",
        "dependencies": {
          "System.Configuration.ConfigurationManager": "6.0.0",
          "System.DirectoryServices": "6.0.0",
          "System.DirectoryServices.Protocols": "6.0.0",
          "System.Security.AccessControl": "6.0.0"
        }
      },
      "System.DirectoryServices.Protocols": {
        "type": "Transitive",
        "resolved": "6.0.1",
        "contentHash": "ndUZlEkAMc1XzM0xGN++SsJrNhRkIHaKI8+te325vrUgoLT1ufWNI6KB8FFrL7NpRMHPrdxP99aF3fHbAPxW0A=="
      },
      "System.Drawing.Common": {
        "type": "Transitive",
        "resolved": "6.0.0",
        "contentHash": "NfuoKUiP2nUWwKZN6twGqXioIe1zVD0RIj2t976A+czLHr2nY454RwwXs6JU9Htc6mwqL6Dn/nEL3dpVf2jOhg==",
        "dependencies": {
          "Microsoft.Win32.SystemEvents": "6.0.0"
        }
      },
      "System.Formats.Asn1": {
        "type": "Transitive",
        "resolved": "6.0.0",
        "contentHash": "T6fD00dQ3NTbPDy31m4eQUwKW84s03z0N2C8HpOklyeaDgaJPa/TexP4/SkORMSOwc7WhKifnA6Ya33AkzmafA=="
      },
      "System.Globalization": {
        "type": "Transitive",
        "resolved": "4.3.0",
        "contentHash": "kYdVd2f2PAdFGblzFswE4hkNANJBKRmsfa2X5LG2AcWE1c7/4t0pYae1L8vfZ5xvE2nK/R9JprtToA61OSHWIg==",
        "dependencies": {
          "Microsoft.NETCore.Platforms": "1.1.0",
          "Microsoft.NETCore.Targets": "1.1.0",
          "System.Runtime": "4.3.0"
        }
      },
      "System.Globalization.Calendars": {
        "type": "Transitive",
        "resolved": "4.3.0",
        "contentHash": "GUlBtdOWT4LTV3I+9/PJW+56AnnChTaOqqTLFtdmype/L500M2LIyXgmtd9X2P2VOkmJd5c67H5SaC2QcL1bFA==",
        "dependencies": {
          "Microsoft.NETCore.Platforms": "1.1.0",
          "Microsoft.NETCore.Targets": "1.1.0",
          "System.Globalization": "4.3.0",
          "System.Runtime": "4.3.0"
        }
      },
      "System.Globalization.Extensions": {
        "type": "Transitive",
        "resolved": "4.3.0",
        "contentHash": "FhKmdR6MPG+pxow6wGtNAWdZh7noIOpdD5TwQ3CprzgIE1bBBoim0vbR1+AWsWjQmU7zXHgQo4TWSP6lCeiWcQ==",
        "dependencies": {
          "Microsoft.NETCore.Platforms": "1.1.0",
          "System.Globalization": "4.3.0",
          "System.Resources.ResourceManager": "4.3.0",
          "System.Runtime": "4.3.0",
          "System.Runtime.Extensions": "4.3.0",
          "System.Runtime.InteropServices": "4.3.0"
        }
      },
      "System.IO": {
        "type": "Transitive",
        "resolved": "4.3.0",
        "contentHash": "3qjaHvxQPDpSOYICjUoTsmoq5u6QJAFRUITgeT/4gqkF1bajbSmb1kwSxEA8AHlofqgcKJcM8udgieRNhaJ5Cg==",
        "dependencies": {
          "Microsoft.NETCore.Platforms": "1.1.0",
          "Microsoft.NETCore.Targets": "1.1.0",
          "System.Runtime": "4.3.0",
          "System.Text.Encoding": "4.3.0",
          "System.Threading.Tasks": "4.3.0"
        }
      },
      "System.IO.Abstractions": {
        "type": "Transitive",
        "resolved": "17.2.3",
        "contentHash": "VcozGeE4SxIo0cnXrDHhbrh/Gb8KQnZ3BvMelvh+iw0PrIKtuuA46U2Xm4e4pgnaWFgT4RdZfTpWl/WPRdw0WQ=="
      },
      "System.IO.Compression": {
        "type": "Transitive",
        "resolved": "4.3.0",
        "contentHash": "YHndyoiV90iu4iKG115ibkhrG+S3jBm8Ap9OwoUAzO5oPDAWcr0SFwQFm0HjM8WkEZWo0zvLTyLmbvTkW1bXgg==",
        "dependencies": {
          "Microsoft.NETCore.Platforms": "1.1.0",
          "System.Buffers": "4.3.0",
          "System.Collections": "4.3.0",
          "System.Diagnostics.Debug": "4.3.0",
          "System.IO": "4.3.0",
          "System.Resources.ResourceManager": "4.3.0",
          "System.Runtime": "4.3.0",
          "System.Runtime.Extensions": "4.3.0",
          "System.Runtime.Handles": "4.3.0",
          "System.Runtime.InteropServices": "4.3.0",
          "System.Text.Encoding": "4.3.0",
          "System.Threading": "4.3.0",
          "System.Threading.Tasks": "4.3.0",
          "runtime.native.System": "4.3.0",
          "runtime.native.System.IO.Compression": "4.3.0"
        }
      },
      "System.IO.Compression.ZipFile": {
        "type": "Transitive",
        "resolved": "4.3.0",
        "contentHash": "G4HwjEsgIwy3JFBduZ9quBkAu+eUwjIdJleuNSgmUojbH6O3mlvEIme+GHx/cLlTAPcrnnL7GqvB9pTlWRfhOg==",
        "dependencies": {
          "System.Buffers": "4.3.0",
          "System.IO": "4.3.0",
          "System.IO.Compression": "4.3.0",
          "System.IO.FileSystem": "4.3.0",
          "System.IO.FileSystem.Primitives": "4.3.0",
          "System.Resources.ResourceManager": "4.3.0",
          "System.Runtime": "4.3.0",
          "System.Runtime.Extensions": "4.3.0",
          "System.Text.Encoding": "4.3.0"
        }
      },
      "System.IO.FileSystem": {
        "type": "Transitive",
        "resolved": "4.3.0",
        "contentHash": "3wEMARTnuio+ulnvi+hkRNROYwa1kylvYahhcLk4HSoVdl+xxTFVeVlYOfLwrDPImGls0mDqbMhrza8qnWPTdA==",
        "dependencies": {
          "Microsoft.NETCore.Platforms": "1.1.0",
          "Microsoft.NETCore.Targets": "1.1.0",
          "System.IO": "4.3.0",
          "System.IO.FileSystem.Primitives": "4.3.0",
          "System.Runtime": "4.3.0",
          "System.Runtime.Handles": "4.3.0",
          "System.Text.Encoding": "4.3.0",
          "System.Threading.Tasks": "4.3.0"
        }
      },
      "System.IO.FileSystem.Primitives": {
        "type": "Transitive",
        "resolved": "4.3.0",
        "contentHash": "6QOb2XFLch7bEc4lIcJH49nJN2HV+OC3fHDgsLVsBVBk3Y4hFAnOBGzJ2lUu7CyDDFo9IBWkSsnbkT6IBwwiMw==",
        "dependencies": {
          "System.Runtime": "4.3.0"
        }
      },
      "System.IO.Packaging": {
        "type": "Transitive",
        "resolved": "6.0.0",
        "contentHash": "C7OkTRIjqIjAKu6ef/fuj8ynCZTPcTYZnvHaq48bniACgXXJogmEoIc56YCDNTc14xhsbLmgpS3KP+evbsUa2g=="
      },
      "System.IO.Ports": {
        "type": "Transitive",
        "resolved": "6.0.0",
        "contentHash": "dRyGI7fUESar5ZLIpiBOaaNLW7YyOBGftjj5Of+xcduC/Rjl7RjhEnWDvvNBmHuF3d0tdXoqdVI/yrVA8f00XA==",
        "dependencies": {
          "runtime.native.System.IO.Ports": "6.0.0"
        }
      },
      "System.Linq": {
        "type": "Transitive",
        "resolved": "4.3.0",
        "contentHash": "5DbqIUpsDp0dFftytzuMmc0oeMdQwjcP/EWxsksIz/w1TcFRkZ3yKKz0PqiYFMmEwPSWw+qNVqD7PJ889JzHbw==",
        "dependencies": {
          "System.Collections": "4.3.0",
          "System.Diagnostics.Debug": "4.3.0",
          "System.Resources.ResourceManager": "4.3.0",
          "System.Runtime": "4.3.0",
          "System.Runtime.Extensions": "4.3.0"
        }
      },
      "System.Linq.Expressions": {
        "type": "Transitive",
        "resolved": "4.3.0",
        "contentHash": "PGKkrd2khG4CnlyJwxwwaWWiSiWFNBGlgXvJpeO0xCXrZ89ODrQ6tjEWS/kOqZ8GwEOUATtKtzp1eRgmYNfclg==",
        "dependencies": {
          "System.Collections": "4.3.0",
          "System.Diagnostics.Debug": "4.3.0",
          "System.Globalization": "4.3.0",
          "System.IO": "4.3.0",
          "System.Linq": "4.3.0",
          "System.ObjectModel": "4.3.0",
          "System.Reflection": "4.3.0",
          "System.Reflection.Emit": "4.3.0",
          "System.Reflection.Emit.ILGeneration": "4.3.0",
          "System.Reflection.Emit.Lightweight": "4.3.0",
          "System.Reflection.Extensions": "4.3.0",
          "System.Reflection.Primitives": "4.3.0",
          "System.Reflection.TypeExtensions": "4.3.0",
          "System.Resources.ResourceManager": "4.3.0",
          "System.Runtime": "4.3.0",
          "System.Runtime.Extensions": "4.3.0",
          "System.Threading": "4.3.0"
        }
      },
      "System.Management": {
        "type": "Transitive",
        "resolved": "6.0.0",
        "contentHash": "sHsESYMmPDhQuOC66h6AEOs/XowzKsbT9srMbX71TCXP58hkpn1BqBjdmKj1+DCA/WlBETX1K5WjQHwmV0Txrg==",
        "dependencies": {
          "System.CodeDom": "6.0.0"
        }
      },
      "System.Memory": {
        "type": "Transitive",
        "resolved": "4.5.4",
        "contentHash": "1MbJTHS1lZ4bS4FmsJjnuGJOu88ZzTT2rLvrhW7Ygic+pC0NWA+3hgAen0HRdsocuQXCkUTdFn9yHJJhsijDXw=="
      },
      "System.Memory.Data": {
        "type": "Transitive",
        "resolved": "1.0.2",
        "contentHash": "JGkzeqgBsiZwKJZ1IxPNsDFZDhUvuEdX8L8BDC8N3KOj+6zMcNU28CNN59TpZE/VJYy9cP+5M+sbxtWJx3/xtw==",
        "dependencies": {
          "System.Text.Encodings.Web": "4.7.2",
          "System.Text.Json": "4.6.0"
        }
      },
      "System.Net.Http": {
        "type": "Transitive",
        "resolved": "4.3.0",
        "contentHash": "sYg+FtILtRQuYWSIAuNOELwVuVsxVyJGWQyOnlAzhV4xvhyFnON1bAzYYC+jjRW8JREM45R0R5Dgi8MTC5sEwA==",
        "dependencies": {
          "Microsoft.NETCore.Platforms": "1.1.0",
          "System.Collections": "4.3.0",
          "System.Diagnostics.Debug": "4.3.0",
          "System.Diagnostics.DiagnosticSource": "4.3.0",
          "System.Diagnostics.Tracing": "4.3.0",
          "System.Globalization": "4.3.0",
          "System.Globalization.Extensions": "4.3.0",
          "System.IO": "4.3.0",
          "System.IO.FileSystem": "4.3.0",
          "System.Net.Primitives": "4.3.0",
          "System.Resources.ResourceManager": "4.3.0",
          "System.Runtime": "4.3.0",
          "System.Runtime.Extensions": "4.3.0",
          "System.Runtime.Handles": "4.3.0",
          "System.Runtime.InteropServices": "4.3.0",
          "System.Security.Cryptography.Algorithms": "4.3.0",
          "System.Security.Cryptography.Encoding": "4.3.0",
          "System.Security.Cryptography.OpenSsl": "4.3.0",
          "System.Security.Cryptography.Primitives": "4.3.0",
          "System.Security.Cryptography.X509Certificates": "4.3.0",
          "System.Text.Encoding": "4.3.0",
          "System.Threading": "4.3.0",
          "System.Threading.Tasks": "4.3.0",
          "runtime.native.System": "4.3.0",
          "runtime.native.System.Net.Http": "4.3.0",
          "runtime.native.System.Security.Cryptography.OpenSsl": "4.3.0"
        }
      },
      "System.Net.Primitives": {
        "type": "Transitive",
        "resolved": "4.3.0",
        "contentHash": "qOu+hDwFwoZPbzPvwut2qATe3ygjeQBDQj91xlsaqGFQUI5i4ZnZb8yyQuLGpDGivEPIt8EJkd1BVzVoP31FXA==",
        "dependencies": {
          "Microsoft.NETCore.Platforms": "1.1.0",
          "Microsoft.NETCore.Targets": "1.1.0",
          "System.Runtime": "4.3.0",
          "System.Runtime.Handles": "4.3.0"
        }
      },
      "System.Net.Sockets": {
        "type": "Transitive",
        "resolved": "4.3.0",
        "contentHash": "m6icV6TqQOAdgt5N/9I5KNpjom/5NFtkmGseEH+AK/hny8XrytLH3+b5M8zL/Ycg3fhIocFpUMyl/wpFnVRvdw==",
        "dependencies": {
          "Microsoft.NETCore.Platforms": "1.1.0",
          "Microsoft.NETCore.Targets": "1.1.0",
          "System.IO": "4.3.0",
          "System.Net.Primitives": "4.3.0",
          "System.Runtime": "4.3.0",
          "System.Threading.Tasks": "4.3.0"
        }
      },
      "System.Numerics.Vectors": {
        "type": "Transitive",
        "resolved": "4.5.0",
        "contentHash": "QQTlPTl06J/iiDbJCiepZ4H//BVraReU4O4EoRw1U02H5TLUIT7xn3GnDp9AXPSlJUDyFs4uWjWafNX6WrAojQ=="
      },
      "System.ObjectModel": {
        "type": "Transitive",
        "resolved": "4.3.0",
        "contentHash": "bdX+80eKv9bN6K4N+d77OankKHGn6CH711a6fcOpMQu2Fckp/Ft4L/kW9WznHpyR0NRAvJutzOMHNNlBGvxQzQ==",
        "dependencies": {
          "System.Collections": "4.3.0",
          "System.Diagnostics.Debug": "4.3.0",
          "System.Resources.ResourceManager": "4.3.0",
          "System.Runtime": "4.3.0",
          "System.Threading": "4.3.0"
        }
      },
      "System.Private.ServiceModel": {
        "type": "Transitive",
        "resolved": "4.9.0",
        "contentHash": "d3RjkrtpjUQ63PzFmm/SZ4aOXeJNP+8YW5QeP0lCJy8iX4xlHdlNLWTF9sRn9SmrFTK757kQXT9Op/R4l858uw==",
        "dependencies": {
          "Microsoft.Bcl.AsyncInterfaces": "5.0.0",
          "Microsoft.Extensions.ObjectPool": "5.0.10",
          "System.Numerics.Vectors": "4.5.0",
          "System.Reflection.DispatchProxy": "4.7.1",
          "System.Security.Cryptography.Xml": "5.0.0",
          "System.Security.Principal.Windows": "5.0.0"
        }
      },
      "System.Reflection": {
        "type": "Transitive",
        "resolved": "4.3.0",
        "contentHash": "KMiAFoW7MfJGa9nDFNcfu+FpEdiHpWgTcS2HdMpDvt9saK3y/G4GwprPyzqjFH9NTaGPQeWNHU+iDlDILj96aQ==",
        "dependencies": {
          "Microsoft.NETCore.Platforms": "1.1.0",
          "Microsoft.NETCore.Targets": "1.1.0",
          "System.IO": "4.3.0",
          "System.Reflection.Primitives": "4.3.0",
          "System.Runtime": "4.3.0"
        }
      },
      "System.Reflection.Context": {
        "type": "Transitive",
        "resolved": "6.0.0",
        "contentHash": "Vi+Gb41oyOYie7uLSsjRmfRg3bryUg5DssJvj3gDUl0D8z6ipSm6/yi/XNx2rcS5iVMvHcwRUHjcx7ixv0K3/w=="
      },
      "System.Reflection.DispatchProxy": {
        "type": "Transitive",
        "resolved": "4.7.1",
        "contentHash": "C1sMLwIG6ILQ2bmOT4gh62V6oJlyF4BlHcVMrOoor49p0Ji2tA8QAoqyMcIhAdH6OHKJ8m7BU+r4LK2CUEOKqw=="
      },
      "System.Reflection.Emit": {
        "type": "Transitive",
        "resolved": "4.3.0",
        "contentHash": "228FG0jLcIwTVJyz8CLFKueVqQK36ANazUManGaJHkO0icjiIypKW7YLWLIWahyIkdh5M7mV2dJepllLyA1SKg==",
        "dependencies": {
          "System.IO": "4.3.0",
          "System.Reflection": "4.3.0",
          "System.Reflection.Emit.ILGeneration": "4.3.0",
          "System.Reflection.Primitives": "4.3.0",
          "System.Runtime": "4.3.0"
        }
      },
      "System.Reflection.Emit.ILGeneration": {
        "type": "Transitive",
        "resolved": "4.3.0",
        "contentHash": "59tBslAk9733NXLrUJrwNZEzbMAcu8k344OYo+wfSVygcgZ9lgBdGIzH/nrg3LYhXceynyvTc8t5/GD4Ri0/ng==",
        "dependencies": {
          "System.Reflection": "4.3.0",
          "System.Reflection.Primitives": "4.3.0",
          "System.Runtime": "4.3.0"
        }
      },
      "System.Reflection.Emit.Lightweight": {
        "type": "Transitive",
        "resolved": "4.7.0",
        "contentHash": "a4OLB4IITxAXJeV74MDx49Oq2+PsF6Sml54XAFv+2RyWwtDBcabzoxiiJRhdhx+gaohLh4hEGCLQyBozXoQPqA=="
      },
      "System.Reflection.Extensions": {
        "type": "Transitive",
        "resolved": "4.3.0",
        "contentHash": "rJkrJD3kBI5B712aRu4DpSIiHRtr6QlfZSQsb0hYHrDCZORXCFjQfoipo2LaMUHoT9i1B7j7MnfaEKWDFmFQNQ==",
        "dependencies": {
          "Microsoft.NETCore.Platforms": "1.1.0",
          "Microsoft.NETCore.Targets": "1.1.0",
          "System.Reflection": "4.3.0",
          "System.Runtime": "4.3.0"
        }
      },
      "System.Reflection.Primitives": {
        "type": "Transitive",
        "resolved": "4.3.0",
        "contentHash": "5RXItQz5As4xN2/YUDxdpsEkMhvw3e6aNveFXUn4Hl/udNTCNhnKp8lT9fnc3MhvGKh1baak5CovpuQUXHAlIA==",
        "dependencies": {
          "Microsoft.NETCore.Platforms": "1.1.0",
          "Microsoft.NETCore.Targets": "1.1.0",
          "System.Runtime": "4.3.0"
        }
      },
      "System.Reflection.TypeExtensions": {
        "type": "Transitive",
        "resolved": "4.3.0",
        "contentHash": "7u6ulLcZbyxB5Gq0nMkQttcdBTx57ibzw+4IOXEfR+sXYQoHvjW5LTLyNr8O22UIMrqYbchJQJnos4eooYzYJA==",
        "dependencies": {
          "System.Reflection": "4.3.0",
          "System.Runtime": "4.3.0"
        }
      },
      "System.Resources.ResourceManager": {
        "type": "Transitive",
        "resolved": "4.3.0",
        "contentHash": "/zrcPkkWdZmI4F92gL/TPumP98AVDu/Wxr3CSJGQQ+XN6wbRZcyfSKVoPo17ilb3iOr0cCRqJInGwNMolqhS8A==",
        "dependencies": {
          "Microsoft.NETCore.Platforms": "1.1.0",
          "Microsoft.NETCore.Targets": "1.1.0",
          "System.Globalization": "4.3.0",
          "System.Reflection": "4.3.0",
          "System.Runtime": "4.3.0"
        }
      },
      "System.Runtime": {
        "type": "Transitive",
        "resolved": "4.3.0",
        "contentHash": "JufQi0vPQ0xGnAczR13AUFglDyVYt4Kqnz1AZaiKZ5+GICq0/1MH/mO/eAJHt/mHW1zjKBJd7kV26SrxddAhiw==",
        "dependencies": {
          "Microsoft.NETCore.Platforms": "1.1.0",
          "Microsoft.NETCore.Targets": "1.1.0"
        }
      },
      "System.Runtime.Caching": {
        "type": "Transitive",
        "resolved": "6.0.0",
        "contentHash": "E0e03kUp5X2k+UAoVl6efmI7uU7JRBWi5EIdlQ7cr0NpBGjHG4fWII35PgsBY9T4fJQ8E4QPsL0rKksU9gcL5A==",
        "dependencies": {
          "System.Configuration.ConfigurationManager": "6.0.0"
        }
      },
      "System.Runtime.CompilerServices.Unsafe": {
        "type": "Transitive",
        "resolved": "6.0.0",
        "contentHash": "/iUeP3tq1S0XdNNoMz5C9twLSrM/TH+qElHkXWaPvuNOt+99G75NrV0OS2EqHx5wMN7popYjpc8oTjC1y16DLg=="
      },
      "System.Runtime.Extensions": {
        "type": "Transitive",
        "resolved": "4.3.0",
        "contentHash": "guW0uK0fn5fcJJ1tJVXYd7/1h5F+pea1r7FLSOz/f8vPEqbR2ZAknuRDvTQ8PzAilDveOxNjSfr0CHfIQfFk8g==",
        "dependencies": {
          "Microsoft.NETCore.Platforms": "1.1.0",
          "Microsoft.NETCore.Targets": "1.1.0",
          "System.Runtime": "4.3.0"
        }
      },
      "System.Runtime.Handles": {
        "type": "Transitive",
        "resolved": "4.3.0",
        "contentHash": "OKiSUN7DmTWeYb3l51A7EYaeNMnvxwE249YtZz7yooT4gOZhmTjIn48KgSsw2k2lYdLgTKNJw/ZIfSElwDRVgg==",
        "dependencies": {
          "Microsoft.NETCore.Platforms": "1.1.0",
          "Microsoft.NETCore.Targets": "1.1.0",
          "System.Runtime": "4.3.0"
        }
      },
      "System.Runtime.InteropServices": {
        "type": "Transitive",
        "resolved": "4.3.0",
        "contentHash": "uv1ynXqiMK8mp1GM3jDqPCFN66eJ5w5XNomaK2XD+TuCroNTLFGeZ+WCmBMcBDyTFKou3P6cR6J/QsaqDp7fGQ==",
        "dependencies": {
          "Microsoft.NETCore.Platforms": "1.1.0",
          "Microsoft.NETCore.Targets": "1.1.0",
          "System.Reflection": "4.3.0",
          "System.Reflection.Primitives": "4.3.0",
          "System.Runtime": "4.3.0",
          "System.Runtime.Handles": "4.3.0"
        }
      },
      "System.Runtime.InteropServices.RuntimeInformation": {
        "type": "Transitive",
        "resolved": "4.3.0",
        "contentHash": "cbz4YJMqRDR7oLeMRbdYv7mYzc++17lNhScCX0goO2XpGWdvAt60CGN+FHdePUEHCe/Jy9jUlvNAiNdM+7jsOw==",
        "dependencies": {
          "System.Reflection": "4.3.0",
          "System.Reflection.Extensions": "4.3.0",
          "System.Resources.ResourceManager": "4.3.0",
          "System.Runtime": "4.3.0",
          "System.Runtime.InteropServices": "4.3.0",
          "System.Threading": "4.3.0",
          "runtime.native.System": "4.3.0"
        }
      },
      "System.Runtime.Numerics": {
        "type": "Transitive",
        "resolved": "4.3.0",
        "contentHash": "yMH+MfdzHjy17l2KESnPiF2dwq7T+xLnSJar7slyimAkUh/gTrS9/UQOtv7xarskJ2/XDSNvfLGOBQPjL7PaHQ==",
        "dependencies": {
          "System.Globalization": "4.3.0",
          "System.Resources.ResourceManager": "4.3.0",
          "System.Runtime": "4.3.0",
          "System.Runtime.Extensions": "4.3.0"
        }
      },
      "System.Security.AccessControl": {
        "type": "Transitive",
        "resolved": "6.0.0",
        "contentHash": "AUADIc0LIEQe7MzC+I0cl0rAT8RrTAKFHl53yHjEUzNVIaUlhFY11vc2ebiVJzVBuOzun6F7FBA+8KAbGTTedQ=="
      },
      "System.Security.Cryptography.Algorithms": {
        "type": "Transitive",
        "resolved": "4.3.0",
        "contentHash": "W1kd2Y8mYSCgc3ULTAZ0hOP2dSdG5YauTb1089T0/kRcN2MpSAW1izOFROrJgxSlMn3ArsgHXagigyi+ibhevg==",
        "dependencies": {
          "Microsoft.NETCore.Platforms": "1.1.0",
          "System.Collections": "4.3.0",
          "System.IO": "4.3.0",
          "System.Resources.ResourceManager": "4.3.0",
          "System.Runtime": "4.3.0",
          "System.Runtime.Extensions": "4.3.0",
          "System.Runtime.Handles": "4.3.0",
          "System.Runtime.InteropServices": "4.3.0",
          "System.Runtime.Numerics": "4.3.0",
          "System.Security.Cryptography.Encoding": "4.3.0",
          "System.Security.Cryptography.Primitives": "4.3.0",
          "System.Text.Encoding": "4.3.0",
          "runtime.native.System.Security.Cryptography.Apple": "4.3.0",
          "runtime.native.System.Security.Cryptography.OpenSsl": "4.3.0"
        }
      },
      "System.Security.Cryptography.Cng": {
        "type": "Transitive",
        "resolved": "4.3.0",
        "contentHash": "03idZOqFlsKRL4W+LuCpJ6dBYDUWReug6lZjBa3uJWnk5sPCUXckocevTaUA8iT/MFSrY/2HXkOt753xQ/cf8g==",
        "dependencies": {
          "Microsoft.NETCore.Platforms": "1.1.0",
          "System.IO": "4.3.0",
          "System.Resources.ResourceManager": "4.3.0",
          "System.Runtime": "4.3.0",
          "System.Runtime.Extensions": "4.3.0",
          "System.Runtime.Handles": "4.3.0",
          "System.Runtime.InteropServices": "4.3.0",
          "System.Security.Cryptography.Algorithms": "4.3.0",
          "System.Security.Cryptography.Encoding": "4.3.0",
          "System.Security.Cryptography.Primitives": "4.3.0",
          "System.Text.Encoding": "4.3.0"
        }
      },
      "System.Security.Cryptography.Csp": {
        "type": "Transitive",
        "resolved": "4.3.0",
        "contentHash": "X4s/FCkEUnRGnwR3aSfVIkldBmtURMhmexALNTwpjklzxWU7yjMk7GHLKOZTNkgnWnE0q7+BCf9N2LVRWxewaA==",
        "dependencies": {
          "Microsoft.NETCore.Platforms": "1.1.0",
          "System.IO": "4.3.0",
          "System.Reflection": "4.3.0",
          "System.Resources.ResourceManager": "4.3.0",
          "System.Runtime": "4.3.0",
          "System.Runtime.Extensions": "4.3.0",
          "System.Runtime.Handles": "4.3.0",
          "System.Runtime.InteropServices": "4.3.0",
          "System.Security.Cryptography.Algorithms": "4.3.0",
          "System.Security.Cryptography.Encoding": "4.3.0",
          "System.Security.Cryptography.Primitives": "4.3.0",
          "System.Text.Encoding": "4.3.0",
          "System.Threading": "4.3.0"
        }
      },
      "System.Security.Cryptography.Encoding": {
        "type": "Transitive",
        "resolved": "4.3.0",
        "contentHash": "1DEWjZZly9ae9C79vFwqaO5kaOlI5q+3/55ohmq/7dpDyDfc8lYe7YVxJUZ5MF/NtbkRjwFRo14yM4OEo9EmDw==",
        "dependencies": {
          "Microsoft.NETCore.Platforms": "1.1.0",
          "System.Collections": "4.3.0",
          "System.Collections.Concurrent": "4.3.0",
          "System.Linq": "4.3.0",
          "System.Resources.ResourceManager": "4.3.0",
          "System.Runtime": "4.3.0",
          "System.Runtime.Extensions": "4.3.0",
          "System.Runtime.Handles": "4.3.0",
          "System.Runtime.InteropServices": "4.3.0",
          "System.Security.Cryptography.Primitives": "4.3.0",
          "System.Text.Encoding": "4.3.0",
          "runtime.native.System.Security.Cryptography.OpenSsl": "4.3.0"
        }
      },
      "System.Security.Cryptography.OpenSsl": {
        "type": "Transitive",
        "resolved": "4.3.0",
        "contentHash": "h4CEgOgv5PKVF/HwaHzJRiVboL2THYCou97zpmhjghx5frc7fIvlkY1jL+lnIQyChrJDMNEXS6r7byGif8Cy4w==",
        "dependencies": {
          "System.Collections": "4.3.0",
          "System.IO": "4.3.0",
          "System.Resources.ResourceManager": "4.3.0",
          "System.Runtime": "4.3.0",
          "System.Runtime.Extensions": "4.3.0",
          "System.Runtime.Handles": "4.3.0",
          "System.Runtime.InteropServices": "4.3.0",
          "System.Runtime.Numerics": "4.3.0",
          "System.Security.Cryptography.Algorithms": "4.3.0",
          "System.Security.Cryptography.Encoding": "4.3.0",
          "System.Security.Cryptography.Primitives": "4.3.0",
          "System.Text.Encoding": "4.3.0",
          "runtime.native.System.Security.Cryptography.OpenSsl": "4.3.0"
        }
      },
      "System.Security.Cryptography.Pkcs": {
        "type": "Transitive",
        "resolved": "6.0.1",
        "contentHash": "ynmbW2GjIGg9K1wXmVIRs4IlyDolf0JXNpzFQ8JCVgwM+myUC2JeUggl2PwQig2PNVMegKmN1aAx7WPQ8tI3vA==",
        "dependencies": {
          "System.Formats.Asn1": "6.0.0"
        }
      },
      "System.Security.Cryptography.Primitives": {
        "type": "Transitive",
        "resolved": "4.3.0",
        "contentHash": "7bDIyVFNL/xKeFHjhobUAQqSpJq9YTOpbEs6mR233Et01STBMXNAc/V+BM6dwYGc95gVh/Zf+iVXWzj3mE8DWg==",
        "dependencies": {
          "System.Diagnostics.Debug": "4.3.0",
          "System.Globalization": "4.3.0",
          "System.IO": "4.3.0",
          "System.Resources.ResourceManager": "4.3.0",
          "System.Runtime": "4.3.0",
          "System.Threading": "4.3.0",
          "System.Threading.Tasks": "4.3.0"
        }
      },
      "System.Security.Cryptography.ProtectedData": {
        "type": "Transitive",
        "resolved": "6.0.0",
        "contentHash": "rp1gMNEZpvx9vP0JW0oHLxlf8oSiQgtno77Y4PLUBjSiDYoD77Y8uXHr1Ea5XG4/pIKhqAdxZ8v8OTUtqo9PeQ=="
      },
      "System.Security.Cryptography.X509Certificates": {
        "type": "Transitive",
        "resolved": "4.3.0",
        "contentHash": "t2Tmu6Y2NtJ2um0RtcuhP7ZdNNxXEgUm2JeoA/0NvlMjAhKCnM1NX07TDl3244mVp3QU6LPEhT3HTtH1uF7IYw==",
        "dependencies": {
          "Microsoft.NETCore.Platforms": "1.1.0",
          "System.Collections": "4.3.0",
          "System.Diagnostics.Debug": "4.3.0",
          "System.Globalization": "4.3.0",
          "System.Globalization.Calendars": "4.3.0",
          "System.IO": "4.3.0",
          "System.IO.FileSystem": "4.3.0",
          "System.IO.FileSystem.Primitives": "4.3.0",
          "System.Resources.ResourceManager": "4.3.0",
          "System.Runtime": "4.3.0",
          "System.Runtime.Extensions": "4.3.0",
          "System.Runtime.Handles": "4.3.0",
          "System.Runtime.InteropServices": "4.3.0",
          "System.Runtime.Numerics": "4.3.0",
          "System.Security.Cryptography.Algorithms": "4.3.0",
          "System.Security.Cryptography.Cng": "4.3.0",
          "System.Security.Cryptography.Csp": "4.3.0",
          "System.Security.Cryptography.Encoding": "4.3.0",
          "System.Security.Cryptography.OpenSsl": "4.3.0",
          "System.Security.Cryptography.Primitives": "4.3.0",
          "System.Text.Encoding": "4.3.0",
          "System.Threading": "4.3.0",
          "runtime.native.System": "4.3.0",
          "runtime.native.System.Net.Http": "4.3.0",
          "runtime.native.System.Security.Cryptography.OpenSsl": "4.3.0"
        }
      },
      "System.Security.Cryptography.Xml": {
        "type": "Transitive",
        "resolved": "6.0.1",
        "contentHash": "5e5bI28T0x73AwTsbuFP4qSRzthmU2C0Gqgg3AZ3KTxmSyA+Uhk31puA3srdaeWaacVnHhLdJywCzqOiEpbO/w==",
        "dependencies": {
          "System.Security.AccessControl": "6.0.0",
          "System.Security.Cryptography.Pkcs": "6.0.1"
        }
      },
      "System.Security.Permissions": {
        "type": "Transitive",
        "resolved": "6.0.0",
        "contentHash": "T/uuc7AklkDoxmcJ7LGkyX1CcSviZuLCa4jg3PekfJ7SU0niF0IVTXwUiNVP9DSpzou2PpxJ+eNY2IfDM90ZCg==",
        "dependencies": {
          "System.Security.AccessControl": "6.0.0",
          "System.Windows.Extensions": "6.0.0"
        }
      },
      "System.Security.Principal.Windows": {
        "type": "Transitive",
        "resolved": "5.0.0",
        "contentHash": "t0MGLukB5WAVU9bO3MGzvlGnyJPgUlcwerXn1kzBRjwLKixT96XV0Uza41W49gVd8zEMFu9vQEFlv0IOrytICA=="
      },
      "System.ServiceModel.Duplex": {
        "type": "Transitive",
        "resolved": "4.9.0",
        "contentHash": "Yb8MFiJxBBtm2JnfS/5SxYzm2HqkEmHu5xeaVIHXy83sNpty9wc30JifH2xgda821D6nr1UctbwbdZqN4LBUKQ==",
        "dependencies": {
          "System.Private.ServiceModel": "4.9.0",
          "System.ServiceModel.Primitives": "4.9.0"
        }
      },
      "System.ServiceModel.Http": {
        "type": "Transitive",
        "resolved": "4.9.0",
        "contentHash": "Z+s3RkLNzJ31fDXAjqXdXp67FqsNG4V3Md3r7FOrzMkHmg61gY8faEfTFPBLxU9tax1HPWt6IHVAquXBKySJaw==",
        "dependencies": {
          "System.Private.ServiceModel": "4.9.0",
          "System.ServiceModel.Primitives": "4.9.0"
        }
      },
      "System.ServiceModel.NetTcp": {
        "type": "Transitive",
        "resolved": "4.9.0",
        "contentHash": "nXgnnkrZERUF/KwmoLwZPkc7fqgiq94DXkmUZBvDNh/LdZquDvjy2NbhJLElpApOa5x8zEoQoBZyJ2PqNC39qg==",
        "dependencies": {
          "System.Private.ServiceModel": "4.9.0",
          "System.ServiceModel.Primitives": "4.9.0"
        }
      },
      "System.ServiceModel.Primitives": {
        "type": "Transitive",
        "resolved": "4.9.0",
        "contentHash": "LTFPVdS8Nf76xg/wRZkDa+2Q+GnjTOmwkTlwuoetwX37mAfYnGkf7p8ydhpDwVmomNljpUOhUUGxfjQyd5YcOg==",
        "dependencies": {
          "System.Private.ServiceModel": "4.9.0"
        }
      },
      "System.ServiceModel.Security": {
        "type": "Transitive",
        "resolved": "4.9.0",
        "contentHash": "iurpbSmPgotHps94VQ6acvL6hU2gjiuBmQI7PwLLN76jsbSpUcahT0PglccKIAwoMujATk/LWtAapBHpwCFn2g==",
        "dependencies": {
          "System.Private.ServiceModel": "4.9.0",
          "System.ServiceModel.Primitives": "4.9.0"
        }
      },
      "System.ServiceModel.Syndication": {
        "type": "Transitive",
        "resolved": "6.0.0",
        "contentHash": "cp1mMNG87iJtE0oHXFtfWT6cfski2JNo5iU0siTPi/uN2k1CIJI6FE4jr4v3got2dzt7wBq17fSy44btun9GiA=="
      },
      "System.ServiceProcess.ServiceController": {
        "type": "Transitive",
        "resolved": "6.0.0",
        "contentHash": "qMBvG8ZFbkXoe0Z5/D7FAAadfPkH2v7vSuh2xsLf3U6jNoejpIdeV18A0htiASsLK1CCAc/p59kaLXlt2yB1gw==",
        "dependencies": {
          "System.Diagnostics.EventLog": "6.0.0"
        }
      },
      "System.Speech": {
        "type": "Transitive",
        "resolved": "6.0.0",
        "contentHash": "GQovERMrNP0Vbtgk8LzH4PlFS6lqHgsL9WkUmv8Kkxa0m0vNakitytpHZlfJ9WR7n9WKLXh68nn2kyL9mflnLg=="
      },
      "System.Text.Encoding": {
        "type": "Transitive",
        "resolved": "4.3.0",
        "contentHash": "BiIg+KWaSDOITze6jGQynxg64naAPtqGHBwDrLaCtixsa5bKiR8dpPOHA7ge3C0JJQizJE+sfkz1wV+BAKAYZw==",
        "dependencies": {
          "Microsoft.NETCore.Platforms": "1.1.0",
          "Microsoft.NETCore.Targets": "1.1.0",
          "System.Runtime": "4.3.0"
        }
      },
      "System.Text.Encoding.CodePages": {
        "type": "Transitive",
        "resolved": "6.0.0",
        "contentHash": "ZFCILZuOvtKPauZ/j/swhvw68ZRi9ATCfvGbk1QfydmcXBkIWecWKn/250UH7rahZ5OoDBaiAudJtPvLwzw85A==",
        "dependencies": {
          "System.Runtime.CompilerServices.Unsafe": "6.0.0"
        }
      },
      "System.Text.Encoding.Extensions": {
        "type": "Transitive",
        "resolved": "4.3.0",
        "contentHash": "YVMK0Bt/A43RmwizJoZ22ei2nmrhobgeiYwFzC4YAN+nue8RF6djXDMog0UCn+brerQoYVyaS+ghy9P/MUVcmw==",
        "dependencies": {
          "Microsoft.NETCore.Platforms": "1.1.0",
          "Microsoft.NETCore.Targets": "1.1.0",
          "System.Runtime": "4.3.0",
          "System.Text.Encoding": "4.3.0"
        }
      },
      "System.Text.Encodings.Web": {
        "type": "Transitive",
        "resolved": "6.0.0",
        "contentHash": "Vg8eB5Tawm1IFqj4TVK1czJX89rhFxJo9ELqc/Eiq0eXy13RK00eubyU6TJE6y+GQXjyV5gSfiewDUZjQgSE0w==",
        "dependencies": {
          "System.Runtime.CompilerServices.Unsafe": "6.0.0"
        }
      },
      "System.Text.Json": {
        "type": "Transitive",
        "resolved": "6.0.6",
        "contentHash": "GZ+62pLOr544jwSvyXv5ezSfzlFBTjLuPhgOS2dnKuknAA8dPNUGXLKTHf9XdsudU9JpbtweXnE4oEiKEB2T1Q==",
        "dependencies": {
          "System.Runtime.CompilerServices.Unsafe": "6.0.0",
          "System.Text.Encodings.Web": "6.0.0"
        }
      },
      "System.Text.RegularExpressions": {
        "type": "Transitive",
        "resolved": "4.3.0",
        "contentHash": "RpT2DA+L660cBt1FssIE9CAGpLFdFPuheB7pLpKpn6ZXNby7jDERe8Ua/Ne2xGiwLVG2JOqziiaVCGDon5sKFA==",
        "dependencies": {
          "System.Runtime": "4.3.0"
        }
      },
      "System.Threading": {
        "type": "Transitive",
        "resolved": "4.3.0",
        "contentHash": "VkUS0kOBcUf3Wwm0TSbrevDDZ6BlM+b/HRiapRFWjM5O0NS0LviG0glKmFK+hhPDd1XFeSdU1GmlLhb2CoVpIw==",
        "dependencies": {
          "System.Runtime": "4.3.0",
          "System.Threading.Tasks": "4.3.0"
        }
      },
      "System.Threading.AccessControl": {
        "type": "Transitive",
        "resolved": "6.0.0",
        "contentHash": "2258mqWesMch/xCpcnjJBgJP33yhpZLGLbEOm01qwq0efG4b+NG8c9sxYOWNxmDQ82swXrnQRl1Yp2wC1NrfZA==",
        "dependencies": {
          "System.Security.AccessControl": "6.0.0"
        }
      },
      "System.Threading.Tasks": {
        "type": "Transitive",
        "resolved": "4.3.0",
        "contentHash": "LbSxKEdOUhVe8BezB/9uOGGppt+nZf6e1VFyw6v3DN6lqitm0OSn2uXMOdtP0M3W4iMcqcivm2J6UgqiwwnXiA==",
        "dependencies": {
          "Microsoft.NETCore.Platforms": "1.1.0",
          "Microsoft.NETCore.Targets": "1.1.0",
          "System.Runtime": "4.3.0"
        }
      },
      "System.Threading.Tasks.Extensions": {
        "type": "Transitive",
        "resolved": "4.5.4",
        "contentHash": "zteT+G8xuGu6mS+mzDzYXbzS7rd3K6Fjb9RiZlYlJPam2/hU7JCBZBVEcywNuR+oZ1ncTvc/cq0faRr3P01OVg=="
      },
      "System.Threading.Timer": {
        "type": "Transitive",
        "resolved": "4.3.0",
        "contentHash": "Z6YfyYTCg7lOZjJzBjONJTFKGN9/NIYKSxhU5GRd+DTwHSZyvWp1xuI5aR+dLg+ayyC5Xv57KiY4oJ0tMO89fQ==",
        "dependencies": {
          "Microsoft.NETCore.Platforms": "1.1.0",
          "Microsoft.NETCore.Targets": "1.1.0",
          "System.Runtime": "4.3.0"
        }
      },
      "System.Web.Services.Description": {
        "type": "Transitive",
        "resolved": "4.9.0",
        "contentHash": "d20B3upsWddwSG5xF3eQLs0cAV3tXDsBNqP4kh02ylfgZwqfpf4f/9KiZVIGIoxULt2cKqxWs+U4AdNAJ7L8cQ=="
      },
      "System.Windows.Extensions": {
        "type": "Transitive",
        "resolved": "6.0.0",
        "contentHash": "IXoJOXIqc39AIe+CIR7koBtRGMiCt/LPM3lI+PELtDIy9XdyeSrwXFdWV9dzJ2Awl0paLWUaknLxFQ5HpHZUog==",
        "dependencies": {
          "System.Drawing.Common": "6.0.0"
        }
      },
      "System.Xml.ReaderWriter": {
        "type": "Transitive",
        "resolved": "4.3.0",
        "contentHash": "GrprA+Z0RUXaR4N7/eW71j1rgMnEnEVlgii49GZyAjTH7uliMnrOU3HNFBr6fEDBCJCIdlVNq9hHbaDR621XBA==",
        "dependencies": {
          "System.Collections": "4.3.0",
          "System.Diagnostics.Debug": "4.3.0",
          "System.Globalization": "4.3.0",
          "System.IO": "4.3.0",
          "System.IO.FileSystem": "4.3.0",
          "System.IO.FileSystem.Primitives": "4.3.0",
          "System.Resources.ResourceManager": "4.3.0",
          "System.Runtime": "4.3.0",
          "System.Runtime.Extensions": "4.3.0",
          "System.Runtime.InteropServices": "4.3.0",
          "System.Text.Encoding": "4.3.0",
          "System.Text.Encoding.Extensions": "4.3.0",
          "System.Text.RegularExpressions": "4.3.0",
          "System.Threading.Tasks": "4.3.0",
          "System.Threading.Tasks.Extensions": "4.3.0"
        }
      },
      "System.Xml.XDocument": {
        "type": "Transitive",
        "resolved": "4.3.0",
        "contentHash": "5zJ0XDxAIg8iy+t4aMnQAu0MqVbqyvfoUVl1yDV61xdo3Vth45oA2FoY4pPkxYAH5f8ixpmTqXeEIya95x0aCQ==",
        "dependencies": {
          "System.Collections": "4.3.0",
          "System.Diagnostics.Debug": "4.3.0",
          "System.Diagnostics.Tools": "4.3.0",
          "System.Globalization": "4.3.0",
          "System.IO": "4.3.0",
          "System.Reflection": "4.3.0",
          "System.Resources.ResourceManager": "4.3.0",
          "System.Runtime": "4.3.0",
          "System.Runtime.Extensions": "4.3.0",
          "System.Text.Encoding": "4.3.0",
          "System.Threading": "4.3.0",
          "System.Xml.ReaderWriter": "4.3.0"
        }
      },
      "WindowsAzure.Storage": {
        "type": "Transitive",
        "resolved": "9.3.3",
        "contentHash": "VUV8j6dzkU/7vDgk5k+ob5g7nnch2fNByr0p9aOxMGFGk+tAnTehrZ4qnClF04CVozP1GNN2zrnbsxCmr+iZBg==",
        "dependencies": {
          "NETStandard.Library": "1.6.1",
          "Newtonsoft.Json": "10.0.2"
        }
      },
      "Azure.Bicep.Core": {
        "type": "Project",
        "dependencies": {
          "Azure.Bicep.Types": "[0.3.61, )",
          "Azure.Bicep.Types.Az": "[0.2.238, )",
          "Azure.Bicep.Types.K8s": "[0.1.233, )",
          "Azure.Containers.ContainerRegistry": "[1.1.0-beta.4, )",
          "Azure.Deployments.Core": "[1.0.788, )",
          "Azure.Deployments.Expression": "[1.0.788, )",
          "Azure.Deployments.Templates": "[1.0.788, )",
          "Azure.Identity": "[1.7.0, )",
          "Azure.ResourceManager.Resources": "[1.3.1, )",
          "JsonPatch.Net": "[2.0.4, )",
          "JsonPath.Net": "[0.2.1, )",
          "Microsoft.Extensions.Configuration": "[6.0.1, )",
          "Microsoft.Extensions.Configuration.Binder": "[6.0.0, )",
          "Microsoft.Extensions.Configuration.Json": "[6.0.0, )",
          "Newtonsoft.Json": "[13.0.2, )",
          "System.Collections.Immutable": "[6.0.0, )",
          "System.IO.Abstractions": "[17.2.3, )"
        }
      },
      "Azure.Bicep.Decompiler": {
        "type": "Project",
        "dependencies": {
          "Azure.Bicep.Core": "[1.0.0, )"
        }
      }
    },
    "net6.0/linux-arm64": {
      "Microsoft.Win32.Primitives": {
        "type": "Transitive",
        "resolved": "4.3.0",
        "contentHash": "9ZQKCWxH7Ijp9BfahvL2Zyf1cJIk8XYLF6Yjzr2yi0b2cOut/HQ31qf1ThHAgCc3WiZMdnWcfJCgN82/0UunxA==",
        "dependencies": {
          "Microsoft.NETCore.Platforms": "1.1.0",
          "Microsoft.NETCore.Targets": "1.1.0",
          "System.Runtime": "4.3.0",
          "runtime.unix.Microsoft.Win32.Primitives": "4.3.0"
        }
      },
      "Microsoft.Win32.Registry": {
        "type": "Transitive",
        "resolved": "4.7.0",
        "contentHash": "KSrRMb5vNi0CWSGG1++id2ZOs/1QhRqROt+qgbEAdQuGjGrFcl4AOl4/exGPUYz2wUnU42nvJqon1T3U0kPXLA==",
        "dependencies": {
          "System.Security.AccessControl": "4.7.0",
          "System.Security.Principal.Windows": "4.7.0"
        }
      },
      "Microsoft.Win32.Registry.AccessControl": {
        "type": "Transitive",
        "resolved": "6.0.0",
        "contentHash": "UoE+eeuBKL+GFHxHV3FjHlY5K8Wr/IR7Ee/a2oDNqFodF1iMqyt5hIs0U9Z217AbWrHrNle4750kD03hv1IMZw==",
        "dependencies": {
          "System.Security.AccessControl": "6.0.0"
        }
      },
      "Microsoft.Win32.SystemEvents": {
        "type": "Transitive",
        "resolved": "6.0.1",
        "contentHash": "AlsaDWyQHLFB7O2nfbny0x0oziB34WWzGnf/4Q5R8KjXhu8MnCsxE2MIePr192lIIaxarfTLI9bQg+qtmM+9ag=="
      },
      "runtime.any.System.Collections": {
        "type": "Transitive",
        "resolved": "4.3.0",
        "contentHash": "23g6rqftKmovn2cLeGsuHUYm0FD7pdutb0uQMJpZ3qTvq+zHkgmt6J65VtRry4WDGYlmkMa4xDACtaQ94alNag==",
        "dependencies": {
          "System.Runtime": "4.3.0"
        }
      },
      "runtime.any.System.Diagnostics.Tools": {
        "type": "Transitive",
        "resolved": "4.3.0",
        "contentHash": "S/GPBmfPBB48ZghLxdDR7kDAJVAqgAuThyDJho3OLP5OS4tWD2ydyL8LKm8lhiBxce10OKe9X2zZ6DUjAqEbPg=="
      },
      "runtime.any.System.Diagnostics.Tracing": {
        "type": "Transitive",
        "resolved": "4.3.0",
        "contentHash": "1lpifymjGDzoYIaam6/Hyqf8GhBI3xXYLK2TgEvTtuZMorG3Kb9QnMTIKhLjJYXIiu1JvxjngHvtVFQQlpQ3HQ=="
      },
      "runtime.any.System.Globalization": {
        "type": "Transitive",
        "resolved": "4.3.0",
        "contentHash": "sMDBnad4rp4t7GY442Jux0MCUuKL4otn5BK6Ni0ARTXTSpRNBzZ7hpMfKSvnVSED5kYJm96YOWsqV0JH0d2uuw=="
      },
      "runtime.any.System.Globalization.Calendars": {
        "type": "Transitive",
        "resolved": "4.3.0",
        "contentHash": "M1r+760j1CNA6M/ZaW6KX8gOS8nxPRqloqDcJYVidRG566Ykwcs29AweZs2JF+nMOCgWDiMfPSTMfvwOI9F77w=="
      },
      "runtime.any.System.IO": {
        "type": "Transitive",
        "resolved": "4.3.0",
        "contentHash": "SDZ5AD1DtyRoxYtEcqQ3HDlcrorMYXZeCt7ZhG9US9I5Vva+gpIWDGMkcwa5XiKL0ceQKRZIX2x0XEjLX7PDzQ=="
      },
      "runtime.any.System.Reflection": {
        "type": "Transitive",
        "resolved": "4.3.0",
        "contentHash": "hLC3A3rI8jipR5d9k7+f0MgRCW6texsAp0MWkN/ci18FMtQ9KH7E2vDn/DH2LkxsszlpJpOn9qy6Z6/69rH6eQ=="
      },
      "runtime.any.System.Reflection.Extensions": {
        "type": "Transitive",
        "resolved": "4.3.0",
        "contentHash": "cPhT+Vqu52+cQQrDai/V91gubXUnDKNRvlBnH+hOgtGyHdC17aQIU64EaehwAQymd7kJA5rSrVRNfDYrbhnzyA=="
      },
      "runtime.any.System.Reflection.Primitives": {
        "type": "Transitive",
        "resolved": "4.3.0",
        "contentHash": "Nrm1p3armp6TTf2xuvaa+jGTTmncALWFq22CpmwRvhDf6dE9ZmH40EbOswD4GnFLrMRS0Ki6Kx5aUPmKK/hZBg=="
      },
      "runtime.any.System.Resources.ResourceManager": {
        "type": "Transitive",
        "resolved": "4.3.0",
        "contentHash": "Lxb89SMvf8w9p9+keBLyL6H6x/TEmc6QVsIIA0T36IuyOY3kNvIdyGddA2qt35cRamzxF8K5p0Opq4G4HjNbhQ=="
      },
      "runtime.any.System.Runtime": {
        "type": "Transitive",
        "resolved": "4.3.0",
        "contentHash": "fRS7zJgaG9NkifaAxGGclDDoRn9HC7hXACl52Or06a/fxdzDajWb5wov3c6a+gVSlekRoexfjwQSK9sh5um5LQ==",
        "dependencies": {
          "System.Private.Uri": "4.3.0"
        }
      },
      "runtime.any.System.Runtime.Handles": {
        "type": "Transitive",
        "resolved": "4.3.0",
        "contentHash": "GG84X6vufoEzqx8PbeBKheE4srOhimv+yLtGb/JkR3Y2FmoqmueLNFU4Xx8Y67plFpltQSdK74x0qlEhIpv/CQ=="
      },
      "runtime.any.System.Runtime.InteropServices": {
        "type": "Transitive",
        "resolved": "4.3.0",
        "contentHash": "lBoFeQfxe/4eqjPi46E0LU/YaCMdNkQ8B4MZu/mkzdIAZh8RQ1NYZSj0egrQKdgdvlPFtP4STtob40r4o2DBAw=="
      },
      "runtime.any.System.Text.Encoding": {
        "type": "Transitive",
        "resolved": "4.3.0",
        "contentHash": "+ihI5VaXFCMVPJNstG4O4eo1CfbrByLxRrQQTqOTp1ttK0kUKDqOdBSTaCB2IBk/QtjDrs6+x4xuezyMXdm0HQ=="
      },
      "runtime.any.System.Text.Encoding.Extensions": {
        "type": "Transitive",
        "resolved": "4.3.0",
        "contentHash": "NLrxmLsfRrOuVqPWG+2lrQZnE53MLVeo+w9c54EV+TUo4c8rILpsDXfY8pPiOy9kHpUHHP07ugKmtsU3vVW5Jg=="
      },
      "runtime.any.System.Threading.Tasks": {
        "type": "Transitive",
        "resolved": "4.3.0",
        "contentHash": "OhBAVBQG5kFj1S+hCEQ3TUHBAEtZ3fbEMgZMRNdN8A0Pj4x+5nTELEqL59DU0TjKVE6II3dqKw4Dklb3szT65w=="
      },
      "runtime.any.System.Threading.Timer": {
        "type": "Transitive",
        "resolved": "4.3.0",
        "contentHash": "w4ehZJ+AwXYmGwYu+rMvym6RvMaRiUEQR1u6dwcyuKHxz8Heu/mO9AG1MquEgTyucnhv3M43X0iKpDOoN17C0w=="
      },
      "runtime.debian.8-x64.runtime.native.System.Security.Cryptography.OpenSsl": {
        "type": "Transitive",
        "resolved": "4.3.0",
        "contentHash": "HdSSp5MnJSsg08KMfZThpuLPJpPwE5hBXvHwoKWosyHHfe8Mh5WKT0ylEOf6yNzX6Ngjxe4Whkafh5q7Ymac4Q=="
      },
      "runtime.fedora.23-x64.runtime.native.System.Security.Cryptography.OpenSsl": {
        "type": "Transitive",
        "resolved": "4.3.0",
        "contentHash": "+yH1a49wJMy8Zt4yx5RhJrxO/DBDByAiCzNwiETI+1S4mPdCu0OY4djdciC7Vssk0l22wQaDLrXxXkp+3+7bVA=="
      },
      "runtime.fedora.24-x64.runtime.native.System.Security.Cryptography.OpenSsl": {
        "type": "Transitive",
        "resolved": "4.3.0",
        "contentHash": "c3YNH1GQJbfIPJeCnr4avseugSqPrxwIqzthYyZDN6EuOyNOzq+y2KSUfRcXauya1sF4foESTgwM5e1A8arAKw=="
      },
      "runtime.linux-arm.runtime.native.System.IO.Ports": {
        "type": "Transitive",
        "resolved": "6.0.0",
        "contentHash": "75q52H7CSpgIoIDwXb9o833EvBZIXJ0mdPhz1E6jSisEXUBlSCPalC29cj3EXsjpuDwr0dj1LRXZepIQH/oL4Q=="
      },
      "runtime.linux-arm64.runtime.native.System.IO.Ports": {
        "type": "Transitive",
        "resolved": "6.0.0",
        "contentHash": "xn2bMThmXr3CsvOYmS8ex2Yz1xo+kcnhVg2iVhS9PlmqjZPAkrEo/I40wjrBZH/tU4kvH0s1AE8opAvQ3KIS8g=="
      },
      "runtime.linux-x64.runtime.native.System.IO.Ports": {
        "type": "Transitive",
        "resolved": "6.0.0",
        "contentHash": "16nbNXwv0sC+gLGIuecri0skjuh6R1maIJggsaNP7MQBcbVcEfWFUOkEnsnvoLEjy0XerfibuRptfQ8AmdIcWA=="
      },
      "runtime.opensuse.13.2-x64.runtime.native.System.Security.Cryptography.OpenSsl": {
        "type": "Transitive",
        "resolved": "4.3.0",
        "contentHash": "b3pthNgxxFcD+Pc0WSEoC0+md3MyhRS6aCEeenvNE3Fdw1HyJ18ZhRFVJJzIeR/O/jpxPboB805Ho0T3Ul7w8A=="
      },
      "runtime.opensuse.42.1-x64.runtime.native.System.Security.Cryptography.OpenSsl": {
        "type": "Transitive",
        "resolved": "4.3.0",
        "contentHash": "KeLz4HClKf+nFS7p/6Fi/CqyLXh81FpiGzcmuS8DGi9lUqSnZ6Es23/gv2O+1XVGfrbNmviF7CckBpavkBoIFQ=="
      },
      "runtime.osx-arm64.runtime.native.System.IO.Ports": {
        "type": "Transitive",
        "resolved": "6.0.0",
        "contentHash": "fXG12NodG1QrCdoaeSQ1gVnk/koi4WYY4jZtarMkZeQMyReBm1nZlSRoPnUjLr2ZR36TiMjpcGnQfxymieUe7w=="
      },
      "runtime.osx-x64.runtime.native.System.IO.Ports": {
        "type": "Transitive",
        "resolved": "6.0.0",
        "contentHash": "/As+zPY49+dSUXkh+fTUbyPhqrdGN//evLxo4Vue88pfh1BHZgF7q4kMblTkxYvwR6Vi03zSYxysSFktO8/SDQ=="
      },
      "runtime.osx.10.10-x64.runtime.native.System.Security.Cryptography.Apple": {
        "type": "Transitive",
        "resolved": "4.3.0",
        "contentHash": "kVXCuMTrTlxq4XOOMAysuNwsXWpYeboGddNGpIgNSZmv1b6r/s/DPk0fYMB7Q5Qo4bY68o48jt4T4y5BVecbCQ=="
      },
      "runtime.osx.10.10-x64.runtime.native.System.Security.Cryptography.OpenSsl": {
        "type": "Transitive",
        "resolved": "4.3.0",
        "contentHash": "X7IdhILzr4ROXd8mI1BUCQMSHSQwelUlBjF1JyTKCjXaOGn2fB4EKBxQbCK2VjO3WaWIdlXZL3W6TiIVnrhX4g=="
      },
      "runtime.rhel.7-x64.runtime.native.System.Security.Cryptography.OpenSsl": {
        "type": "Transitive",
        "resolved": "4.3.0",
        "contentHash": "nyFNiCk/r+VOiIqreLix8yN+q3Wga9+SE8BCgkf+2BwEKiNx6DyvFjCgkfV743/grxv8jHJ8gUK4XEQw7yzRYg=="
      },
      "runtime.ubuntu.14.04-x64.runtime.native.System.Security.Cryptography.OpenSsl": {
        "type": "Transitive",
        "resolved": "4.3.0",
        "contentHash": "ytoewC6wGorL7KoCAvRfsgoJPJbNq+64k2SqW6JcOAebWsFUvCCYgfzQMrnpvPiEl4OrblUlhF2ji+Q1+SVLrQ=="
      },
      "runtime.ubuntu.16.04-x64.runtime.native.System.Security.Cryptography.OpenSsl": {
        "type": "Transitive",
        "resolved": "4.3.0",
        "contentHash": "I8bKw2I8k58Wx7fMKQJn2R8lamboCAiHfHeV/pS65ScKWMMI0+wJkLYlEKvgW1D/XvSl/221clBoR2q9QNNM7A=="
      },
      "runtime.ubuntu.16.10-x64.runtime.native.System.Security.Cryptography.OpenSsl": {
        "type": "Transitive",
        "resolved": "4.3.0",
        "contentHash": "VB5cn/7OzUfzdnC8tqAIMQciVLiq2epm2NrAm1E9OjNRyG4lVhfR61SMcLizejzQP8R8Uf/0l5qOIbUEi+RdEg=="
      },
      "runtime.unix.Microsoft.Win32.Primitives": {
        "type": "Transitive",
        "resolved": "4.3.0",
        "contentHash": "2mI2Mfq+CVatgr4RWGvAWBjoCfUafy6VNFU7G9OA52DjO8x/okfIbsEq2UPgeGfdpO7X5gmPXKT8slx0tn0Mhw==",
        "dependencies": {
          "System.Runtime": "4.3.0",
          "System.Runtime.InteropServices": "4.3.0",
          "runtime.native.System": "4.3.0"
        }
      },
      "runtime.unix.System.Console": {
        "type": "Transitive",
        "resolved": "4.3.0",
        "contentHash": "JSEiU9EvE2vJTHUuHnSg9le8XDbvZmjZ/3PhLviICzY1TTDE7c/uNYVtE9qTA9PAOZsqccy5lxvfaZOeBhT3tA==",
        "dependencies": {
          "System.Collections": "4.3.0",
          "System.IO": "4.3.0",
          "System.IO.FileSystem.Primitives": "4.3.0",
          "System.Resources.ResourceManager": "4.3.0",
          "System.Runtime": "4.3.0",
          "System.Runtime.Extensions": "4.3.0",
          "System.Runtime.Handles": "4.3.0",
          "System.Runtime.InteropServices": "4.3.0",
          "System.Text.Encoding": "4.3.0",
          "System.Text.Encoding.Extensions": "4.3.0",
          "System.Threading": "4.3.0",
          "System.Threading.Tasks": "4.3.0",
          "runtime.native.System": "4.3.0"
        }
      },
      "runtime.unix.System.Diagnostics.Debug": {
        "type": "Transitive",
        "resolved": "4.3.0",
        "contentHash": "WV8KLRHWVUVUDduFnvGMHt0FsEt2wK6xPl1EgDKlaMx2KnZ43A/O0GzP8wIuvAC7mq4T9V1mm90r+PXkL9FPdQ==",
        "dependencies": {
          "runtime.native.System": "4.3.0"
        }
      },
      "runtime.unix.System.IO.FileSystem": {
        "type": "Transitive",
        "resolved": "4.3.0",
        "contentHash": "ajmTcjrqc3vgV1TH54DRioshbEniaFbOAJ0kReGuNsp9uIcqYle0RmUo6+Qlwqe3JIs4TDxgnqs3UzX3gRJ1rA==",
        "dependencies": {
          "System.Buffers": "4.3.0",
          "System.Collections": "4.3.0",
          "System.Diagnostics.Debug": "4.3.0",
          "System.IO": "4.3.0",
          "System.IO.FileSystem.Primitives": "4.3.0",
          "System.Resources.ResourceManager": "4.3.0",
          "System.Runtime": "4.3.0",
          "System.Runtime.Extensions": "4.3.0",
          "System.Runtime.Handles": "4.3.0",
          "System.Runtime.InteropServices": "4.3.0",
          "System.Text.Encoding": "4.3.0",
          "System.Text.Encoding.Extensions": "4.3.0",
          "System.Threading": "4.3.0",
          "System.Threading.Tasks": "4.3.0",
          "runtime.native.System": "4.3.0"
        }
      },
      "runtime.unix.System.Net.Primitives": {
        "type": "Transitive",
        "resolved": "4.3.0",
        "contentHash": "AZcRXhH7Gamr+bckUfX3iHefPIrujJTt9XWQWo0elNiP1SNasX0KBWINZkDKY0GsOrsyJ7cB4MgIRTZzLlsTKg==",
        "dependencies": {
          "Microsoft.Win32.Primitives": "4.3.0",
          "System.Collections": "4.3.0",
          "System.Diagnostics.Tracing": "4.3.0",
          "System.Globalization": "4.3.0",
          "System.Resources.ResourceManager": "4.3.0",
          "System.Runtime": "4.3.0",
          "System.Runtime.Extensions": "4.3.0",
          "System.Runtime.Handles": "4.3.0",
          "System.Runtime.InteropServices": "4.3.0",
          "System.Threading": "4.3.0",
          "runtime.native.System": "4.3.0"
        }
      },
      "runtime.unix.System.Net.Sockets": {
        "type": "Transitive",
        "resolved": "4.3.0",
        "contentHash": "4NcLbqajFaD3PvhOdmbieeBlKY4d8/kBfgJ5g28n6k1jWEICabvLM62gvmUS/CvyfvcZxVanKPl+E9LhPzfXZw==",
        "dependencies": {
          "System.Collections": "4.3.0",
          "System.Diagnostics.Debug": "4.3.0",
          "System.Diagnostics.Tracing": "4.3.0",
          "System.Globalization": "4.3.0",
          "System.IO": "4.3.0",
          "System.IO.FileSystem": "4.3.0",
          "System.Net.NameResolution": "4.3.0",
          "System.Net.Primitives": "4.3.0",
          "System.Resources.ResourceManager": "4.3.0",
          "System.Runtime": "4.3.0",
          "System.Runtime.Extensions": "4.3.0",
          "System.Runtime.Handles": "4.3.0",
          "System.Runtime.InteropServices": "4.3.0",
          "System.Threading": "4.3.0",
          "System.Threading.Tasks": "4.3.0",
          "System.Threading.ThreadPool": "4.3.0",
          "runtime.native.System": "4.3.0"
        }
      },
      "runtime.unix.System.Private.Uri": {
        "type": "Transitive",
        "resolved": "4.3.0",
        "contentHash": "ooWzobr5RAq34r9uan1r/WPXJYG1XWy9KanrxNvEnBzbFdQbMG7Y3bVi4QxR7xZMNLOxLLTAyXvnSkfj5boZSg==",
        "dependencies": {
          "runtime.native.System": "4.3.0"
        }
      },
      "runtime.unix.System.Runtime.Extensions": {
        "type": "Transitive",
        "resolved": "4.3.0",
        "contentHash": "zQiTBVpiLftTQZW8GFsV0gjYikB1WMkEPIxF5O6RkUrSV/OgvRRTYgeFQha/0keBpuS0HYweraGRwhfhJ7dj7w==",
        "dependencies": {
          "System.Private.Uri": "4.3.0",
          "runtime.native.System": "4.3.0",
          "runtime.native.System.Security.Cryptography.OpenSsl": "4.3.0"
        }
      },
      "runtime.win-arm64.runtime.native.System.Data.SqlClient.sni": {
        "type": "Transitive",
        "resolved": "4.4.0",
        "contentHash": "LbrynESTp3bm5O/+jGL8v0Qg5SJlTV08lpIpFesXjF6uGNMWqFnUQbYBJwZTeua6E/Y7FIM1C54Ey1btLWupdg=="
      },
      "runtime.win-x64.runtime.native.System.Data.SqlClient.sni": {
        "type": "Transitive",
        "resolved": "4.4.0",
        "contentHash": "38ugOfkYJqJoX9g6EYRlZB5U2ZJH51UP8ptxZgdpS07FgOEToV+lS11ouNK2PM12Pr6X/PpT5jK82G3DwH/SxQ=="
      },
      "runtime.win-x86.runtime.native.System.Data.SqlClient.sni": {
        "type": "Transitive",
        "resolved": "4.4.0",
        "contentHash": "YhEdSQUsTx+C8m8Bw7ar5/VesXvCFMItyZF7G1AUY+OM0VPZUOeAVpJ4Wl6fydBGUYZxojTDR3I6Bj/+BPkJNA=="
      },
      "System.Buffers": {
        "type": "Transitive",
        "resolved": "4.3.0",
        "contentHash": "ratu44uTIHgeBeI0dE8DWvmXVBSo4u7ozRZZHOMmK/JPpYyo0dAfgSiHlpiObMQ5lEtEyIXA40sKRYg5J6A8uQ==",
        "dependencies": {
          "System.Diagnostics.Debug": "4.3.0",
          "System.Diagnostics.Tracing": "4.3.0",
          "System.Resources.ResourceManager": "4.3.0",
          "System.Runtime": "4.3.0",
          "System.Threading": "4.3.0"
        }
      },
      "System.Collections": {
        "type": "Transitive",
        "resolved": "4.3.0",
        "contentHash": "3Dcj85/TBdVpL5Zr+gEEBUuFe2icOnLalmEh9hfck1PTYbbyWuZgh4fmm2ysCLTrqLQw6t3TgTyJ+VLp+Qb+Lw==",
        "dependencies": {
          "Microsoft.NETCore.Platforms": "1.1.0",
          "Microsoft.NETCore.Targets": "1.1.0",
          "System.Runtime": "4.3.0",
          "runtime.any.System.Collections": "4.3.0"
        }
      },
      "System.Console": {
        "type": "Transitive",
        "resolved": "4.3.0",
        "contentHash": "DHDrIxiqk1h03m6khKWV2X8p/uvN79rgSqpilL6uzpmSfxfU5ng8VcPtW4qsDsQDHiTv6IPV9TmD5M/vElPNLg==",
        "dependencies": {
          "Microsoft.NETCore.Platforms": "1.1.0",
          "Microsoft.NETCore.Targets": "1.1.0",
          "System.IO": "4.3.0",
          "System.Runtime": "4.3.0",
          "System.Text.Encoding": "4.3.0",
          "runtime.unix.System.Console": "4.3.0"
        }
      },
      "System.Data.Odbc": {
        "type": "Transitive",
        "resolved": "6.0.1",
        "contentHash": "4vl7z0b8gcwc2NotcpEkqaLVQAw/wo46zV1uVSoIx2UfJdqlxWKD3ViUicCNJGo41th4kaGcY9kyVe2q9EuB4w==",
        "dependencies": {
          "System.Text.Encoding.CodePages": "6.0.0"
        }
      },
      "System.Data.OleDb": {
        "type": "Transitive",
        "resolved": "6.0.0",
        "contentHash": "LQ8PjTIF1LtrrlGiyiTVjAkQtTWKm9GSNnygIlWjhN9y88s7xhy6DUNDDkmQQ9f6ex7mA4k0Tl97lz/CklaiLg==",
        "dependencies": {
          "System.Configuration.ConfigurationManager": "6.0.0",
          "System.Diagnostics.PerformanceCounter": "6.0.0"
        }
      },
      "System.Data.SqlClient": {
        "type": "Transitive",
        "resolved": "4.8.4",
        "contentHash": "45YflfcVXAu+Tnf0WnZzQIp9iGm+XvSvh8OosYHqax/nW3gV28NBSRvHFZ/IsuwV4JIypYCKBEOVzW+RB5+zgQ==",
        "dependencies": {
          "Microsoft.Win32.Registry": "4.7.0",
          "System.Security.Principal.Windows": "4.7.0",
          "runtime.native.System.Data.SqlClient.sni": "4.7.0"
        }
      },
      "System.Diagnostics.Debug": {
        "type": "Transitive",
        "resolved": "4.3.0",
        "contentHash": "ZUhUOdqmaG5Jk3Xdb8xi5kIyQYAA4PnTNlHx1mu9ZY3qv4ELIdKbnL/akbGaKi2RnNUWaZsAs31rvzFdewTj2g==",
        "dependencies": {
          "Microsoft.NETCore.Platforms": "1.1.0",
          "Microsoft.NETCore.Targets": "1.1.0",
          "System.Runtime": "4.3.0",
          "runtime.unix.System.Diagnostics.Debug": "4.3.0"
        }
      },
      "System.Diagnostics.EventLog": {
        "type": "Transitive",
        "resolved": "6.0.0",
        "contentHash": "lcyUiXTsETK2ALsZrX+nWuHSIQeazhqPphLfaRxzdGaG93+0kELqpgEHtwWOlQe7+jSFnKwaCAgL4kjeZCQJnw=="
      },
      "System.Diagnostics.PerformanceCounter": {
        "type": "Transitive",
        "resolved": "6.0.1",
        "contentHash": "dDl7Gx3bmSrM2k2ZIm+ucEJnLloZRyvfQF1DvfvATcGF3jtaUBiPvChma+6ZcZzxWMirN3kCywkW7PILphXyMQ==",
        "dependencies": {
          "System.Configuration.ConfigurationManager": "6.0.0"
        }
      },
      "System.Diagnostics.Tools": {
        "type": "Transitive",
        "resolved": "4.3.0",
        "contentHash": "UUvkJfSYJMM6x527dJg2VyWPSRqIVB0Z7dbjHst1zmwTXz5CcXSYJFWRpuigfbO1Lf7yfZiIaEUesfnl/g5EyA==",
        "dependencies": {
          "Microsoft.NETCore.Platforms": "1.1.0",
          "Microsoft.NETCore.Targets": "1.1.0",
          "System.Runtime": "4.3.0",
          "runtime.any.System.Diagnostics.Tools": "4.3.0"
        }
      },
      "System.Diagnostics.Tracing": {
        "type": "Transitive",
        "resolved": "4.3.0",
        "contentHash": "rswfv0f/Cqkh78rA5S8eN8Neocz234+emGCtTF3lxPY96F+mmmUen6tbn0glN6PMvlKQb9bPAY5e9u7fgPTkKw==",
        "dependencies": {
          "Microsoft.NETCore.Platforms": "1.1.0",
          "Microsoft.NETCore.Targets": "1.1.0",
          "System.Runtime": "4.3.0",
          "runtime.any.System.Diagnostics.Tracing": "4.3.0"
        }
      },
      "System.DirectoryServices": {
        "type": "Transitive",
        "resolved": "6.0.0",
        "contentHash": "kp/Op0nxDVGlElDKh8TsXO0GKXftQgAB6sJk0wUetZK1Rr0Pbd86Tn7AllLLlROFZa4BTl/LVHakljtGELFzCg==",
        "dependencies": {
          "System.Security.AccessControl": "6.0.0",
          "System.Security.Permissions": "6.0.0"
        }
      },
      "System.DirectoryServices.AccountManagement": {
        "type": "Transitive",
        "resolved": "6.0.0",
        "contentHash": "2iKkY6VC4WX6H13N8WhH2SRUfWCwg2KZR5w9JIS9cw9N8cZhT7VXxHX0L6OX6Po419aSu2LWrJE9tu6b+cUnPA==",
        "dependencies": {
          "System.Configuration.ConfigurationManager": "6.0.0",
          "System.DirectoryServices": "6.0.0",
          "System.DirectoryServices.Protocols": "6.0.0",
          "System.Security.AccessControl": "6.0.0"
        }
      },
      "System.DirectoryServices.Protocols": {
        "type": "Transitive",
        "resolved": "6.0.1",
        "contentHash": "ndUZlEkAMc1XzM0xGN++SsJrNhRkIHaKI8+te325vrUgoLT1ufWNI6KB8FFrL7NpRMHPrdxP99aF3fHbAPxW0A=="
      },
      "System.Drawing.Common": {
        "type": "Transitive",
        "resolved": "6.0.0",
        "contentHash": "NfuoKUiP2nUWwKZN6twGqXioIe1zVD0RIj2t976A+czLHr2nY454RwwXs6JU9Htc6mwqL6Dn/nEL3dpVf2jOhg==",
        "dependencies": {
          "Microsoft.Win32.SystemEvents": "6.0.0"
        }
      },
      "System.Globalization": {
        "type": "Transitive",
        "resolved": "4.3.0",
        "contentHash": "kYdVd2f2PAdFGblzFswE4hkNANJBKRmsfa2X5LG2AcWE1c7/4t0pYae1L8vfZ5xvE2nK/R9JprtToA61OSHWIg==",
        "dependencies": {
          "Microsoft.NETCore.Platforms": "1.1.0",
          "Microsoft.NETCore.Targets": "1.1.0",
          "System.Runtime": "4.3.0",
          "runtime.any.System.Globalization": "4.3.0"
        }
      },
      "System.Globalization.Calendars": {
        "type": "Transitive",
        "resolved": "4.3.0",
        "contentHash": "GUlBtdOWT4LTV3I+9/PJW+56AnnChTaOqqTLFtdmype/L500M2LIyXgmtd9X2P2VOkmJd5c67H5SaC2QcL1bFA==",
        "dependencies": {
          "Microsoft.NETCore.Platforms": "1.1.0",
          "Microsoft.NETCore.Targets": "1.1.0",
          "System.Globalization": "4.3.0",
          "System.Runtime": "4.3.0",
          "runtime.any.System.Globalization.Calendars": "4.3.0"
        }
      },
      "System.Globalization.Extensions": {
        "type": "Transitive",
        "resolved": "4.3.0",
        "contentHash": "FhKmdR6MPG+pxow6wGtNAWdZh7noIOpdD5TwQ3CprzgIE1bBBoim0vbR1+AWsWjQmU7zXHgQo4TWSP6lCeiWcQ==",
        "dependencies": {
          "Microsoft.NETCore.Platforms": "1.1.0",
          "System.Globalization": "4.3.0",
          "System.Resources.ResourceManager": "4.3.0",
          "System.Runtime": "4.3.0",
          "System.Runtime.Extensions": "4.3.0",
          "System.Runtime.InteropServices": "4.3.0"
        }
      },
      "System.IO": {
        "type": "Transitive",
        "resolved": "4.3.0",
        "contentHash": "3qjaHvxQPDpSOYICjUoTsmoq5u6QJAFRUITgeT/4gqkF1bajbSmb1kwSxEA8AHlofqgcKJcM8udgieRNhaJ5Cg==",
        "dependencies": {
          "Microsoft.NETCore.Platforms": "1.1.0",
          "Microsoft.NETCore.Targets": "1.1.0",
          "System.Runtime": "4.3.0",
          "System.Text.Encoding": "4.3.0",
          "System.Threading.Tasks": "4.3.0",
          "runtime.any.System.IO": "4.3.0"
        }
      },
      "System.IO.Compression": {
        "type": "Transitive",
        "resolved": "4.3.0",
        "contentHash": "YHndyoiV90iu4iKG115ibkhrG+S3jBm8Ap9OwoUAzO5oPDAWcr0SFwQFm0HjM8WkEZWo0zvLTyLmbvTkW1bXgg==",
        "dependencies": {
          "Microsoft.NETCore.Platforms": "1.1.0",
          "System.Buffers": "4.3.0",
          "System.Collections": "4.3.0",
          "System.Diagnostics.Debug": "4.3.0",
          "System.IO": "4.3.0",
          "System.Resources.ResourceManager": "4.3.0",
          "System.Runtime": "4.3.0",
          "System.Runtime.Extensions": "4.3.0",
          "System.Runtime.Handles": "4.3.0",
          "System.Runtime.InteropServices": "4.3.0",
          "System.Text.Encoding": "4.3.0",
          "System.Threading": "4.3.0",
          "System.Threading.Tasks": "4.3.0",
          "runtime.native.System": "4.3.0",
          "runtime.native.System.IO.Compression": "4.3.0"
        }
      },
      "System.IO.FileSystem": {
        "type": "Transitive",
        "resolved": "4.3.0",
        "contentHash": "3wEMARTnuio+ulnvi+hkRNROYwa1kylvYahhcLk4HSoVdl+xxTFVeVlYOfLwrDPImGls0mDqbMhrza8qnWPTdA==",
        "dependencies": {
          "Microsoft.NETCore.Platforms": "1.1.0",
          "Microsoft.NETCore.Targets": "1.1.0",
          "System.IO": "4.3.0",
          "System.IO.FileSystem.Primitives": "4.3.0",
          "System.Runtime": "4.3.0",
          "System.Runtime.Handles": "4.3.0",
          "System.Text.Encoding": "4.3.0",
          "System.Threading.Tasks": "4.3.0",
          "runtime.unix.System.IO.FileSystem": "4.3.0"
        }
      },
      "System.IO.Ports": {
        "type": "Transitive",
        "resolved": "6.0.0",
        "contentHash": "dRyGI7fUESar5ZLIpiBOaaNLW7YyOBGftjj5Of+xcduC/Rjl7RjhEnWDvvNBmHuF3d0tdXoqdVI/yrVA8f00XA==",
        "dependencies": {
          "runtime.native.System.IO.Ports": "6.0.0"
        }
      },
      "System.Management": {
        "type": "Transitive",
        "resolved": "6.0.0",
        "contentHash": "sHsESYMmPDhQuOC66h6AEOs/XowzKsbT9srMbX71TCXP58hkpn1BqBjdmKj1+DCA/WlBETX1K5WjQHwmV0Txrg==",
        "dependencies": {
          "System.CodeDom": "6.0.0"
        }
      },
      "System.Net.Http": {
        "type": "Transitive",
        "resolved": "4.3.0",
        "contentHash": "sYg+FtILtRQuYWSIAuNOELwVuVsxVyJGWQyOnlAzhV4xvhyFnON1bAzYYC+jjRW8JREM45R0R5Dgi8MTC5sEwA==",
        "dependencies": {
          "Microsoft.NETCore.Platforms": "1.1.0",
          "System.Collections": "4.3.0",
          "System.Diagnostics.Debug": "4.3.0",
          "System.Diagnostics.DiagnosticSource": "4.3.0",
          "System.Diagnostics.Tracing": "4.3.0",
          "System.Globalization": "4.3.0",
          "System.Globalization.Extensions": "4.3.0",
          "System.IO": "4.3.0",
          "System.IO.FileSystem": "4.3.0",
          "System.Net.Primitives": "4.3.0",
          "System.Resources.ResourceManager": "4.3.0",
          "System.Runtime": "4.3.0",
          "System.Runtime.Extensions": "4.3.0",
          "System.Runtime.Handles": "4.3.0",
          "System.Runtime.InteropServices": "4.3.0",
          "System.Security.Cryptography.Algorithms": "4.3.0",
          "System.Security.Cryptography.Encoding": "4.3.0",
          "System.Security.Cryptography.OpenSsl": "4.3.0",
          "System.Security.Cryptography.Primitives": "4.3.0",
          "System.Security.Cryptography.X509Certificates": "4.3.0",
          "System.Text.Encoding": "4.3.0",
          "System.Threading": "4.3.0",
          "System.Threading.Tasks": "4.3.0",
          "runtime.native.System": "4.3.0",
          "runtime.native.System.Net.Http": "4.3.0",
          "runtime.native.System.Security.Cryptography.OpenSsl": "4.3.0"
        }
      },
      "System.Net.NameResolution": {
        "type": "Transitive",
        "resolved": "4.3.0",
        "contentHash": "AFYl08R7MrsrEjqpQWTZWBadqXyTzNDaWpMqyxhb0d6sGhV6xMDKueuBXlLL30gz+DIRY6MpdgnHWlCh5wmq9w==",
        "dependencies": {
          "Microsoft.NETCore.Platforms": "1.1.0",
          "System.Collections": "4.3.0",
          "System.Diagnostics.Tracing": "4.3.0",
          "System.Globalization": "4.3.0",
          "System.Net.Primitives": "4.3.0",
          "System.Resources.ResourceManager": "4.3.0",
          "System.Runtime": "4.3.0",
          "System.Runtime.Extensions": "4.3.0",
          "System.Runtime.Handles": "4.3.0",
          "System.Runtime.InteropServices": "4.3.0",
          "System.Security.Principal.Windows": "4.3.0",
          "System.Threading": "4.3.0",
          "System.Threading.Tasks": "4.3.0",
          "runtime.native.System": "4.3.0"
        }
      },
      "System.Net.Primitives": {
        "type": "Transitive",
        "resolved": "4.3.0",
        "contentHash": "qOu+hDwFwoZPbzPvwut2qATe3ygjeQBDQj91xlsaqGFQUI5i4ZnZb8yyQuLGpDGivEPIt8EJkd1BVzVoP31FXA==",
        "dependencies": {
          "Microsoft.NETCore.Platforms": "1.1.0",
          "Microsoft.NETCore.Targets": "1.1.0",
          "System.Runtime": "4.3.0",
          "System.Runtime.Handles": "4.3.0",
          "runtime.unix.System.Net.Primitives": "4.3.0"
        }
      },
      "System.Net.Sockets": {
        "type": "Transitive",
        "resolved": "4.3.0",
        "contentHash": "m6icV6TqQOAdgt5N/9I5KNpjom/5NFtkmGseEH+AK/hny8XrytLH3+b5M8zL/Ycg3fhIocFpUMyl/wpFnVRvdw==",
        "dependencies": {
          "Microsoft.NETCore.Platforms": "1.1.0",
          "Microsoft.NETCore.Targets": "1.1.0",
          "System.IO": "4.3.0",
          "System.Net.Primitives": "4.3.0",
          "System.Runtime": "4.3.0",
          "System.Threading.Tasks": "4.3.0",
          "runtime.unix.System.Net.Sockets": "4.3.0"
        }
      },
      "System.Private.Uri": {
        "type": "Transitive",
        "resolved": "4.3.0",
        "contentHash": "I4SwANiUGho1esj4V4oSlPllXjzCZDE+5XXso2P03LW2vOda2Enzh8DWOxwN6hnrJyp314c7KuVu31QYhRzOGg==",
        "dependencies": {
          "Microsoft.NETCore.Platforms": "1.1.0",
          "Microsoft.NETCore.Targets": "1.1.0",
          "runtime.unix.System.Private.Uri": "4.3.0"
        }
      },
      "System.Reflection": {
        "type": "Transitive",
        "resolved": "4.3.0",
        "contentHash": "KMiAFoW7MfJGa9nDFNcfu+FpEdiHpWgTcS2HdMpDvt9saK3y/G4GwprPyzqjFH9NTaGPQeWNHU+iDlDILj96aQ==",
        "dependencies": {
          "Microsoft.NETCore.Platforms": "1.1.0",
          "Microsoft.NETCore.Targets": "1.1.0",
          "System.IO": "4.3.0",
          "System.Reflection.Primitives": "4.3.0",
          "System.Runtime": "4.3.0",
          "runtime.any.System.Reflection": "4.3.0"
        }
      },
      "System.Reflection.Extensions": {
        "type": "Transitive",
        "resolved": "4.3.0",
        "contentHash": "rJkrJD3kBI5B712aRu4DpSIiHRtr6QlfZSQsb0hYHrDCZORXCFjQfoipo2LaMUHoT9i1B7j7MnfaEKWDFmFQNQ==",
        "dependencies": {
          "Microsoft.NETCore.Platforms": "1.1.0",
          "Microsoft.NETCore.Targets": "1.1.0",
          "System.Reflection": "4.3.0",
          "System.Runtime": "4.3.0",
          "runtime.any.System.Reflection.Extensions": "4.3.0"
        }
      },
      "System.Reflection.Primitives": {
        "type": "Transitive",
        "resolved": "4.3.0",
        "contentHash": "5RXItQz5As4xN2/YUDxdpsEkMhvw3e6aNveFXUn4Hl/udNTCNhnKp8lT9fnc3MhvGKh1baak5CovpuQUXHAlIA==",
        "dependencies": {
          "Microsoft.NETCore.Platforms": "1.1.0",
          "Microsoft.NETCore.Targets": "1.1.0",
          "System.Runtime": "4.3.0",
          "runtime.any.System.Reflection.Primitives": "4.3.0"
        }
      },
      "System.Resources.ResourceManager": {
        "type": "Transitive",
        "resolved": "4.3.0",
        "contentHash": "/zrcPkkWdZmI4F92gL/TPumP98AVDu/Wxr3CSJGQQ+XN6wbRZcyfSKVoPo17ilb3iOr0cCRqJInGwNMolqhS8A==",
        "dependencies": {
          "Microsoft.NETCore.Platforms": "1.1.0",
          "Microsoft.NETCore.Targets": "1.1.0",
          "System.Globalization": "4.3.0",
          "System.Reflection": "4.3.0",
          "System.Runtime": "4.3.0",
          "runtime.any.System.Resources.ResourceManager": "4.3.0"
        }
      },
      "System.Runtime": {
        "type": "Transitive",
        "resolved": "4.3.0",
        "contentHash": "JufQi0vPQ0xGnAczR13AUFglDyVYt4Kqnz1AZaiKZ5+GICq0/1MH/mO/eAJHt/mHW1zjKBJd7kV26SrxddAhiw==",
        "dependencies": {
          "Microsoft.NETCore.Platforms": "1.1.0",
          "Microsoft.NETCore.Targets": "1.1.0",
          "runtime.any.System.Runtime": "4.3.0"
        }
      },
      "System.Runtime.Caching": {
        "type": "Transitive",
        "resolved": "6.0.0",
        "contentHash": "E0e03kUp5X2k+UAoVl6efmI7uU7JRBWi5EIdlQ7cr0NpBGjHG4fWII35PgsBY9T4fJQ8E4QPsL0rKksU9gcL5A==",
        "dependencies": {
          "System.Configuration.ConfigurationManager": "6.0.0"
        }
      },
      "System.Runtime.Extensions": {
        "type": "Transitive",
        "resolved": "4.3.0",
        "contentHash": "guW0uK0fn5fcJJ1tJVXYd7/1h5F+pea1r7FLSOz/f8vPEqbR2ZAknuRDvTQ8PzAilDveOxNjSfr0CHfIQfFk8g==",
        "dependencies": {
          "Microsoft.NETCore.Platforms": "1.1.0",
          "Microsoft.NETCore.Targets": "1.1.0",
          "System.Runtime": "4.3.0",
          "runtime.unix.System.Runtime.Extensions": "4.3.0"
        }
      },
      "System.Runtime.Handles": {
        "type": "Transitive",
        "resolved": "4.3.0",
        "contentHash": "OKiSUN7DmTWeYb3l51A7EYaeNMnvxwE249YtZz7yooT4gOZhmTjIn48KgSsw2k2lYdLgTKNJw/ZIfSElwDRVgg==",
        "dependencies": {
          "Microsoft.NETCore.Platforms": "1.1.0",
          "Microsoft.NETCore.Targets": "1.1.0",
          "System.Runtime": "4.3.0",
          "runtime.any.System.Runtime.Handles": "4.3.0"
        }
      },
      "System.Runtime.InteropServices": {
        "type": "Transitive",
        "resolved": "4.3.0",
        "contentHash": "uv1ynXqiMK8mp1GM3jDqPCFN66eJ5w5XNomaK2XD+TuCroNTLFGeZ+WCmBMcBDyTFKou3P6cR6J/QsaqDp7fGQ==",
        "dependencies": {
          "Microsoft.NETCore.Platforms": "1.1.0",
          "Microsoft.NETCore.Targets": "1.1.0",
          "System.Reflection": "4.3.0",
          "System.Reflection.Primitives": "4.3.0",
          "System.Runtime": "4.3.0",
          "System.Runtime.Handles": "4.3.0",
          "runtime.any.System.Runtime.InteropServices": "4.3.0"
        }
      },
      "System.Runtime.InteropServices.RuntimeInformation": {
        "type": "Transitive",
        "resolved": "4.3.0",
        "contentHash": "cbz4YJMqRDR7oLeMRbdYv7mYzc++17lNhScCX0goO2XpGWdvAt60CGN+FHdePUEHCe/Jy9jUlvNAiNdM+7jsOw==",
        "dependencies": {
          "System.Reflection": "4.3.0",
          "System.Reflection.Extensions": "4.3.0",
          "System.Resources.ResourceManager": "4.3.0",
          "System.Runtime": "4.3.0",
          "System.Runtime.InteropServices": "4.3.0",
          "System.Threading": "4.3.0",
          "runtime.native.System": "4.3.0"
        }
      },
      "System.Security.AccessControl": {
        "type": "Transitive",
        "resolved": "6.0.0",
        "contentHash": "AUADIc0LIEQe7MzC+I0cl0rAT8RrTAKFHl53yHjEUzNVIaUlhFY11vc2ebiVJzVBuOzun6F7FBA+8KAbGTTedQ=="
      },
      "System.Security.Cryptography.Algorithms": {
        "type": "Transitive",
        "resolved": "4.3.0",
        "contentHash": "W1kd2Y8mYSCgc3ULTAZ0hOP2dSdG5YauTb1089T0/kRcN2MpSAW1izOFROrJgxSlMn3ArsgHXagigyi+ibhevg==",
        "dependencies": {
          "Microsoft.NETCore.Platforms": "1.1.0",
          "System.Collections": "4.3.0",
          "System.IO": "4.3.0",
          "System.Resources.ResourceManager": "4.3.0",
          "System.Runtime": "4.3.0",
          "System.Runtime.Extensions": "4.3.0",
          "System.Runtime.Handles": "4.3.0",
          "System.Runtime.InteropServices": "4.3.0",
          "System.Runtime.Numerics": "4.3.0",
          "System.Security.Cryptography.Encoding": "4.3.0",
          "System.Security.Cryptography.Primitives": "4.3.0",
          "System.Text.Encoding": "4.3.0",
          "runtime.native.System.Security.Cryptography.Apple": "4.3.0",
          "runtime.native.System.Security.Cryptography.OpenSsl": "4.3.0"
        }
      },
      "System.Security.Cryptography.Cng": {
        "type": "Transitive",
        "resolved": "4.3.0",
        "contentHash": "03idZOqFlsKRL4W+LuCpJ6dBYDUWReug6lZjBa3uJWnk5sPCUXckocevTaUA8iT/MFSrY/2HXkOt753xQ/cf8g==",
        "dependencies": {
          "Microsoft.NETCore.Platforms": "1.1.0",
          "System.IO": "4.3.0",
          "System.Resources.ResourceManager": "4.3.0",
          "System.Runtime": "4.3.0",
          "System.Runtime.Extensions": "4.3.0",
          "System.Runtime.Handles": "4.3.0",
          "System.Runtime.InteropServices": "4.3.0",
          "System.Security.Cryptography.Algorithms": "4.3.0",
          "System.Security.Cryptography.Encoding": "4.3.0",
          "System.Security.Cryptography.Primitives": "4.3.0",
          "System.Text.Encoding": "4.3.0"
        }
      },
      "System.Security.Cryptography.Csp": {
        "type": "Transitive",
        "resolved": "4.3.0",
        "contentHash": "X4s/FCkEUnRGnwR3aSfVIkldBmtURMhmexALNTwpjklzxWU7yjMk7GHLKOZTNkgnWnE0q7+BCf9N2LVRWxewaA==",
        "dependencies": {
          "Microsoft.NETCore.Platforms": "1.1.0",
          "System.IO": "4.3.0",
          "System.Reflection": "4.3.0",
          "System.Resources.ResourceManager": "4.3.0",
          "System.Runtime": "4.3.0",
          "System.Runtime.Extensions": "4.3.0",
          "System.Runtime.Handles": "4.3.0",
          "System.Runtime.InteropServices": "4.3.0",
          "System.Security.Cryptography.Algorithms": "4.3.0",
          "System.Security.Cryptography.Encoding": "4.3.0",
          "System.Security.Cryptography.Primitives": "4.3.0",
          "System.Text.Encoding": "4.3.0",
          "System.Threading": "4.3.0"
        }
      },
      "System.Security.Cryptography.Encoding": {
        "type": "Transitive",
        "resolved": "4.3.0",
        "contentHash": "1DEWjZZly9ae9C79vFwqaO5kaOlI5q+3/55ohmq/7dpDyDfc8lYe7YVxJUZ5MF/NtbkRjwFRo14yM4OEo9EmDw==",
        "dependencies": {
          "Microsoft.NETCore.Platforms": "1.1.0",
          "System.Collections": "4.3.0",
          "System.Collections.Concurrent": "4.3.0",
          "System.Linq": "4.3.0",
          "System.Resources.ResourceManager": "4.3.0",
          "System.Runtime": "4.3.0",
          "System.Runtime.Extensions": "4.3.0",
          "System.Runtime.Handles": "4.3.0",
          "System.Runtime.InteropServices": "4.3.0",
          "System.Security.Cryptography.Primitives": "4.3.0",
          "System.Text.Encoding": "4.3.0",
          "runtime.native.System.Security.Cryptography.OpenSsl": "4.3.0"
        }
      },
      "System.Security.Cryptography.OpenSsl": {
        "type": "Transitive",
        "resolved": "4.3.0",
        "contentHash": "h4CEgOgv5PKVF/HwaHzJRiVboL2THYCou97zpmhjghx5frc7fIvlkY1jL+lnIQyChrJDMNEXS6r7byGif8Cy4w==",
        "dependencies": {
          "System.Collections": "4.3.0",
          "System.IO": "4.3.0",
          "System.Resources.ResourceManager": "4.3.0",
          "System.Runtime": "4.3.0",
          "System.Runtime.Extensions": "4.3.0",
          "System.Runtime.Handles": "4.3.0",
          "System.Runtime.InteropServices": "4.3.0",
          "System.Runtime.Numerics": "4.3.0",
          "System.Security.Cryptography.Algorithms": "4.3.0",
          "System.Security.Cryptography.Encoding": "4.3.0",
          "System.Security.Cryptography.Primitives": "4.3.0",
          "System.Text.Encoding": "4.3.0",
          "runtime.native.System.Security.Cryptography.OpenSsl": "4.3.0"
        }
      },
      "System.Security.Cryptography.Pkcs": {
        "type": "Transitive",
        "resolved": "6.0.1",
        "contentHash": "ynmbW2GjIGg9K1wXmVIRs4IlyDolf0JXNpzFQ8JCVgwM+myUC2JeUggl2PwQig2PNVMegKmN1aAx7WPQ8tI3vA==",
        "dependencies": {
          "System.Formats.Asn1": "6.0.0"
        }
      },
      "System.Security.Cryptography.ProtectedData": {
        "type": "Transitive",
        "resolved": "6.0.0",
        "contentHash": "rp1gMNEZpvx9vP0JW0oHLxlf8oSiQgtno77Y4PLUBjSiDYoD77Y8uXHr1Ea5XG4/pIKhqAdxZ8v8OTUtqo9PeQ=="
      },
      "System.Security.Cryptography.X509Certificates": {
        "type": "Transitive",
        "resolved": "4.3.0",
        "contentHash": "t2Tmu6Y2NtJ2um0RtcuhP7ZdNNxXEgUm2JeoA/0NvlMjAhKCnM1NX07TDl3244mVp3QU6LPEhT3HTtH1uF7IYw==",
        "dependencies": {
          "Microsoft.NETCore.Platforms": "1.1.0",
          "System.Collections": "4.3.0",
          "System.Diagnostics.Debug": "4.3.0",
          "System.Globalization": "4.3.0",
          "System.Globalization.Calendars": "4.3.0",
          "System.IO": "4.3.0",
          "System.IO.FileSystem": "4.3.0",
          "System.IO.FileSystem.Primitives": "4.3.0",
          "System.Resources.ResourceManager": "4.3.0",
          "System.Runtime": "4.3.0",
          "System.Runtime.Extensions": "4.3.0",
          "System.Runtime.Handles": "4.3.0",
          "System.Runtime.InteropServices": "4.3.0",
          "System.Runtime.Numerics": "4.3.0",
          "System.Security.Cryptography.Algorithms": "4.3.0",
          "System.Security.Cryptography.Cng": "4.3.0",
          "System.Security.Cryptography.Csp": "4.3.0",
          "System.Security.Cryptography.Encoding": "4.3.0",
          "System.Security.Cryptography.OpenSsl": "4.3.0",
          "System.Security.Cryptography.Primitives": "4.3.0",
          "System.Text.Encoding": "4.3.0",
          "System.Threading": "4.3.0",
          "runtime.native.System": "4.3.0",
          "runtime.native.System.Net.Http": "4.3.0",
          "runtime.native.System.Security.Cryptography.OpenSsl": "4.3.0"
        }
      },
      "System.Security.Principal.Windows": {
        "type": "Transitive",
        "resolved": "5.0.0",
        "contentHash": "t0MGLukB5WAVU9bO3MGzvlGnyJPgUlcwerXn1kzBRjwLKixT96XV0Uza41W49gVd8zEMFu9vQEFlv0IOrytICA=="
      },
      "System.ServiceProcess.ServiceController": {
        "type": "Transitive",
        "resolved": "6.0.0",
        "contentHash": "qMBvG8ZFbkXoe0Z5/D7FAAadfPkH2v7vSuh2xsLf3U6jNoejpIdeV18A0htiASsLK1CCAc/p59kaLXlt2yB1gw==",
        "dependencies": {
          "System.Diagnostics.EventLog": "6.0.0"
        }
      },
      "System.Speech": {
        "type": "Transitive",
        "resolved": "6.0.0",
        "contentHash": "GQovERMrNP0Vbtgk8LzH4PlFS6lqHgsL9WkUmv8Kkxa0m0vNakitytpHZlfJ9WR7n9WKLXh68nn2kyL9mflnLg=="
      },
      "System.Text.Encoding": {
        "type": "Transitive",
        "resolved": "4.3.0",
        "contentHash": "BiIg+KWaSDOITze6jGQynxg64naAPtqGHBwDrLaCtixsa5bKiR8dpPOHA7ge3C0JJQizJE+sfkz1wV+BAKAYZw==",
        "dependencies": {
          "Microsoft.NETCore.Platforms": "1.1.0",
          "Microsoft.NETCore.Targets": "1.1.0",
          "System.Runtime": "4.3.0",
          "runtime.any.System.Text.Encoding": "4.3.0"
        }
      },
      "System.Text.Encoding.CodePages": {
        "type": "Transitive",
        "resolved": "6.0.0",
        "contentHash": "ZFCILZuOvtKPauZ/j/swhvw68ZRi9ATCfvGbk1QfydmcXBkIWecWKn/250UH7rahZ5OoDBaiAudJtPvLwzw85A==",
        "dependencies": {
          "System.Runtime.CompilerServices.Unsafe": "6.0.0"
        }
      },
      "System.Text.Encoding.Extensions": {
        "type": "Transitive",
        "resolved": "4.3.0",
        "contentHash": "YVMK0Bt/A43RmwizJoZ22ei2nmrhobgeiYwFzC4YAN+nue8RF6djXDMog0UCn+brerQoYVyaS+ghy9P/MUVcmw==",
        "dependencies": {
          "Microsoft.NETCore.Platforms": "1.1.0",
          "Microsoft.NETCore.Targets": "1.1.0",
          "System.Runtime": "4.3.0",
          "System.Text.Encoding": "4.3.0",
          "runtime.any.System.Text.Encoding.Extensions": "4.3.0"
        }
      },
      "System.Text.Encodings.Web": {
        "type": "Transitive",
        "resolved": "6.0.0",
        "contentHash": "Vg8eB5Tawm1IFqj4TVK1czJX89rhFxJo9ELqc/Eiq0eXy13RK00eubyU6TJE6y+GQXjyV5gSfiewDUZjQgSE0w==",
        "dependencies": {
          "System.Runtime.CompilerServices.Unsafe": "6.0.0"
        }
      },
      "System.Threading.AccessControl": {
        "type": "Transitive",
        "resolved": "6.0.0",
        "contentHash": "2258mqWesMch/xCpcnjJBgJP33yhpZLGLbEOm01qwq0efG4b+NG8c9sxYOWNxmDQ82swXrnQRl1Yp2wC1NrfZA==",
        "dependencies": {
          "System.Security.AccessControl": "6.0.0"
        }
      },
      "System.Threading.Tasks": {
        "type": "Transitive",
        "resolved": "4.3.0",
        "contentHash": "LbSxKEdOUhVe8BezB/9uOGGppt+nZf6e1VFyw6v3DN6lqitm0OSn2uXMOdtP0M3W4iMcqcivm2J6UgqiwwnXiA==",
        "dependencies": {
          "Microsoft.NETCore.Platforms": "1.1.0",
          "Microsoft.NETCore.Targets": "1.1.0",
          "System.Runtime": "4.3.0",
          "runtime.any.System.Threading.Tasks": "4.3.0"
        }
      },
      "System.Threading.ThreadPool": {
        "type": "Transitive",
        "resolved": "4.3.0",
        "contentHash": "k/+g4b7vjdd4aix83sTgC9VG6oXYKAktSfNIJUNGxPEj7ryEOfzHHhfnmsZvjxawwcD9HyWXKCXmPjX8U4zeSw==",
        "dependencies": {
          "System.Runtime": "4.3.0",
          "System.Runtime.Handles": "4.3.0"
        }
      },
      "System.Threading.Timer": {
        "type": "Transitive",
        "resolved": "4.3.0",
        "contentHash": "Z6YfyYTCg7lOZjJzBjONJTFKGN9/NIYKSxhU5GRd+DTwHSZyvWp1xuI5aR+dLg+ayyC5Xv57KiY4oJ0tMO89fQ==",
        "dependencies": {
          "Microsoft.NETCore.Platforms": "1.1.0",
          "Microsoft.NETCore.Targets": "1.1.0",
          "System.Runtime": "4.3.0",
          "runtime.any.System.Threading.Timer": "4.3.0"
        }
      },
      "System.Windows.Extensions": {
        "type": "Transitive",
        "resolved": "6.0.0",
        "contentHash": "IXoJOXIqc39AIe+CIR7koBtRGMiCt/LPM3lI+PELtDIy9XdyeSrwXFdWV9dzJ2Awl0paLWUaknLxFQ5HpHZUog==",
        "dependencies": {
          "System.Drawing.Common": "6.0.0"
        }
      }
    },
    "net6.0/linux-musl-x64": {
      "Microsoft.Win32.Primitives": {
        "type": "Transitive",
        "resolved": "4.3.0",
        "contentHash": "9ZQKCWxH7Ijp9BfahvL2Zyf1cJIk8XYLF6Yjzr2yi0b2cOut/HQ31qf1ThHAgCc3WiZMdnWcfJCgN82/0UunxA==",
        "dependencies": {
          "Microsoft.NETCore.Platforms": "1.1.0",
          "Microsoft.NETCore.Targets": "1.1.0",
          "System.Runtime": "4.3.0",
          "runtime.unix.Microsoft.Win32.Primitives": "4.3.0"
        }
      },
      "Microsoft.Win32.Registry": {
        "type": "Transitive",
        "resolved": "4.7.0",
        "contentHash": "KSrRMb5vNi0CWSGG1++id2ZOs/1QhRqROt+qgbEAdQuGjGrFcl4AOl4/exGPUYz2wUnU42nvJqon1T3U0kPXLA==",
        "dependencies": {
          "System.Security.AccessControl": "4.7.0",
          "System.Security.Principal.Windows": "4.7.0"
        }
      },
      "Microsoft.Win32.Registry.AccessControl": {
        "type": "Transitive",
        "resolved": "6.0.0",
        "contentHash": "UoE+eeuBKL+GFHxHV3FjHlY5K8Wr/IR7Ee/a2oDNqFodF1iMqyt5hIs0U9Z217AbWrHrNle4750kD03hv1IMZw==",
        "dependencies": {
          "System.Security.AccessControl": "6.0.0"
        }
      },
      "Microsoft.Win32.SystemEvents": {
        "type": "Transitive",
        "resolved": "6.0.1",
        "contentHash": "AlsaDWyQHLFB7O2nfbny0x0oziB34WWzGnf/4Q5R8KjXhu8MnCsxE2MIePr192lIIaxarfTLI9bQg+qtmM+9ag=="
      },
      "runtime.any.System.Collections": {
        "type": "Transitive",
        "resolved": "4.3.0",
        "contentHash": "23g6rqftKmovn2cLeGsuHUYm0FD7pdutb0uQMJpZ3qTvq+zHkgmt6J65VtRry4WDGYlmkMa4xDACtaQ94alNag==",
        "dependencies": {
          "System.Runtime": "4.3.0"
        }
      },
      "runtime.any.System.Diagnostics.Tools": {
        "type": "Transitive",
        "resolved": "4.3.0",
        "contentHash": "S/GPBmfPBB48ZghLxdDR7kDAJVAqgAuThyDJho3OLP5OS4tWD2ydyL8LKm8lhiBxce10OKe9X2zZ6DUjAqEbPg=="
      },
      "runtime.any.System.Diagnostics.Tracing": {
        "type": "Transitive",
        "resolved": "4.3.0",
        "contentHash": "1lpifymjGDzoYIaam6/Hyqf8GhBI3xXYLK2TgEvTtuZMorG3Kb9QnMTIKhLjJYXIiu1JvxjngHvtVFQQlpQ3HQ=="
      },
      "runtime.any.System.Globalization": {
        "type": "Transitive",
        "resolved": "4.3.0",
        "contentHash": "sMDBnad4rp4t7GY442Jux0MCUuKL4otn5BK6Ni0ARTXTSpRNBzZ7hpMfKSvnVSED5kYJm96YOWsqV0JH0d2uuw=="
      },
      "runtime.any.System.Globalization.Calendars": {
        "type": "Transitive",
        "resolved": "4.3.0",
        "contentHash": "M1r+760j1CNA6M/ZaW6KX8gOS8nxPRqloqDcJYVidRG566Ykwcs29AweZs2JF+nMOCgWDiMfPSTMfvwOI9F77w=="
      },
      "runtime.any.System.IO": {
        "type": "Transitive",
        "resolved": "4.3.0",
        "contentHash": "SDZ5AD1DtyRoxYtEcqQ3HDlcrorMYXZeCt7ZhG9US9I5Vva+gpIWDGMkcwa5XiKL0ceQKRZIX2x0XEjLX7PDzQ=="
      },
      "runtime.any.System.Reflection": {
        "type": "Transitive",
        "resolved": "4.3.0",
        "contentHash": "hLC3A3rI8jipR5d9k7+f0MgRCW6texsAp0MWkN/ci18FMtQ9KH7E2vDn/DH2LkxsszlpJpOn9qy6Z6/69rH6eQ=="
      },
      "runtime.any.System.Reflection.Extensions": {
        "type": "Transitive",
        "resolved": "4.3.0",
        "contentHash": "cPhT+Vqu52+cQQrDai/V91gubXUnDKNRvlBnH+hOgtGyHdC17aQIU64EaehwAQymd7kJA5rSrVRNfDYrbhnzyA=="
      },
      "runtime.any.System.Reflection.Primitives": {
        "type": "Transitive",
        "resolved": "4.3.0",
        "contentHash": "Nrm1p3armp6TTf2xuvaa+jGTTmncALWFq22CpmwRvhDf6dE9ZmH40EbOswD4GnFLrMRS0Ki6Kx5aUPmKK/hZBg=="
      },
      "runtime.any.System.Resources.ResourceManager": {
        "type": "Transitive",
        "resolved": "4.3.0",
        "contentHash": "Lxb89SMvf8w9p9+keBLyL6H6x/TEmc6QVsIIA0T36IuyOY3kNvIdyGddA2qt35cRamzxF8K5p0Opq4G4HjNbhQ=="
      },
      "runtime.any.System.Runtime": {
        "type": "Transitive",
        "resolved": "4.3.0",
        "contentHash": "fRS7zJgaG9NkifaAxGGclDDoRn9HC7hXACl52Or06a/fxdzDajWb5wov3c6a+gVSlekRoexfjwQSK9sh5um5LQ==",
        "dependencies": {
          "System.Private.Uri": "4.3.0"
        }
      },
      "runtime.any.System.Runtime.Handles": {
        "type": "Transitive",
        "resolved": "4.3.0",
        "contentHash": "GG84X6vufoEzqx8PbeBKheE4srOhimv+yLtGb/JkR3Y2FmoqmueLNFU4Xx8Y67plFpltQSdK74x0qlEhIpv/CQ=="
      },
      "runtime.any.System.Runtime.InteropServices": {
        "type": "Transitive",
        "resolved": "4.3.0",
        "contentHash": "lBoFeQfxe/4eqjPi46E0LU/YaCMdNkQ8B4MZu/mkzdIAZh8RQ1NYZSj0egrQKdgdvlPFtP4STtob40r4o2DBAw=="
      },
      "runtime.any.System.Text.Encoding": {
        "type": "Transitive",
        "resolved": "4.3.0",
        "contentHash": "+ihI5VaXFCMVPJNstG4O4eo1CfbrByLxRrQQTqOTp1ttK0kUKDqOdBSTaCB2IBk/QtjDrs6+x4xuezyMXdm0HQ=="
      },
      "runtime.any.System.Text.Encoding.Extensions": {
        "type": "Transitive",
        "resolved": "4.3.0",
        "contentHash": "NLrxmLsfRrOuVqPWG+2lrQZnE53MLVeo+w9c54EV+TUo4c8rILpsDXfY8pPiOy9kHpUHHP07ugKmtsU3vVW5Jg=="
      },
      "runtime.any.System.Threading.Tasks": {
        "type": "Transitive",
        "resolved": "4.3.0",
        "contentHash": "OhBAVBQG5kFj1S+hCEQ3TUHBAEtZ3fbEMgZMRNdN8A0Pj4x+5nTELEqL59DU0TjKVE6II3dqKw4Dklb3szT65w=="
      },
      "runtime.any.System.Threading.Timer": {
        "type": "Transitive",
        "resolved": "4.3.0",
        "contentHash": "w4ehZJ+AwXYmGwYu+rMvym6RvMaRiUEQR1u6dwcyuKHxz8Heu/mO9AG1MquEgTyucnhv3M43X0iKpDOoN17C0w=="
      },
      "runtime.debian.8-x64.runtime.native.System.Security.Cryptography.OpenSsl": {
        "type": "Transitive",
        "resolved": "4.3.0",
        "contentHash": "HdSSp5MnJSsg08KMfZThpuLPJpPwE5hBXvHwoKWosyHHfe8Mh5WKT0ylEOf6yNzX6Ngjxe4Whkafh5q7Ymac4Q=="
      },
      "runtime.fedora.23-x64.runtime.native.System.Security.Cryptography.OpenSsl": {
        "type": "Transitive",
        "resolved": "4.3.0",
        "contentHash": "+yH1a49wJMy8Zt4yx5RhJrxO/DBDByAiCzNwiETI+1S4mPdCu0OY4djdciC7Vssk0l22wQaDLrXxXkp+3+7bVA=="
      },
      "runtime.fedora.24-x64.runtime.native.System.Security.Cryptography.OpenSsl": {
        "type": "Transitive",
        "resolved": "4.3.0",
        "contentHash": "c3YNH1GQJbfIPJeCnr4avseugSqPrxwIqzthYyZDN6EuOyNOzq+y2KSUfRcXauya1sF4foESTgwM5e1A8arAKw=="
      },
      "runtime.linux-arm.runtime.native.System.IO.Ports": {
        "type": "Transitive",
        "resolved": "6.0.0",
        "contentHash": "75q52H7CSpgIoIDwXb9o833EvBZIXJ0mdPhz1E6jSisEXUBlSCPalC29cj3EXsjpuDwr0dj1LRXZepIQH/oL4Q=="
      },
      "runtime.linux-arm64.runtime.native.System.IO.Ports": {
        "type": "Transitive",
        "resolved": "6.0.0",
        "contentHash": "xn2bMThmXr3CsvOYmS8ex2Yz1xo+kcnhVg2iVhS9PlmqjZPAkrEo/I40wjrBZH/tU4kvH0s1AE8opAvQ3KIS8g=="
      },
      "runtime.linux-x64.runtime.native.System.IO.Ports": {
        "type": "Transitive",
        "resolved": "6.0.0",
        "contentHash": "16nbNXwv0sC+gLGIuecri0skjuh6R1maIJggsaNP7MQBcbVcEfWFUOkEnsnvoLEjy0XerfibuRptfQ8AmdIcWA=="
      },
      "runtime.opensuse.13.2-x64.runtime.native.System.Security.Cryptography.OpenSsl": {
        "type": "Transitive",
        "resolved": "4.3.0",
        "contentHash": "b3pthNgxxFcD+Pc0WSEoC0+md3MyhRS6aCEeenvNE3Fdw1HyJ18ZhRFVJJzIeR/O/jpxPboB805Ho0T3Ul7w8A=="
      },
      "runtime.opensuse.42.1-x64.runtime.native.System.Security.Cryptography.OpenSsl": {
        "type": "Transitive",
        "resolved": "4.3.0",
        "contentHash": "KeLz4HClKf+nFS7p/6Fi/CqyLXh81FpiGzcmuS8DGi9lUqSnZ6Es23/gv2O+1XVGfrbNmviF7CckBpavkBoIFQ=="
      },
      "runtime.osx-arm64.runtime.native.System.IO.Ports": {
        "type": "Transitive",
        "resolved": "6.0.0",
        "contentHash": "fXG12NodG1QrCdoaeSQ1gVnk/koi4WYY4jZtarMkZeQMyReBm1nZlSRoPnUjLr2ZR36TiMjpcGnQfxymieUe7w=="
      },
      "runtime.osx-x64.runtime.native.System.IO.Ports": {
        "type": "Transitive",
        "resolved": "6.0.0",
        "contentHash": "/As+zPY49+dSUXkh+fTUbyPhqrdGN//evLxo4Vue88pfh1BHZgF7q4kMblTkxYvwR6Vi03zSYxysSFktO8/SDQ=="
      },
      "runtime.osx.10.10-x64.runtime.native.System.Security.Cryptography.Apple": {
        "type": "Transitive",
        "resolved": "4.3.0",
        "contentHash": "kVXCuMTrTlxq4XOOMAysuNwsXWpYeboGddNGpIgNSZmv1b6r/s/DPk0fYMB7Q5Qo4bY68o48jt4T4y5BVecbCQ=="
      },
      "runtime.osx.10.10-x64.runtime.native.System.Security.Cryptography.OpenSsl": {
        "type": "Transitive",
        "resolved": "4.3.0",
        "contentHash": "X7IdhILzr4ROXd8mI1BUCQMSHSQwelUlBjF1JyTKCjXaOGn2fB4EKBxQbCK2VjO3WaWIdlXZL3W6TiIVnrhX4g=="
      },
      "runtime.rhel.7-x64.runtime.native.System.Security.Cryptography.OpenSsl": {
        "type": "Transitive",
        "resolved": "4.3.0",
        "contentHash": "nyFNiCk/r+VOiIqreLix8yN+q3Wga9+SE8BCgkf+2BwEKiNx6DyvFjCgkfV743/grxv8jHJ8gUK4XEQw7yzRYg=="
      },
      "runtime.ubuntu.14.04-x64.runtime.native.System.Security.Cryptography.OpenSsl": {
        "type": "Transitive",
        "resolved": "4.3.0",
        "contentHash": "ytoewC6wGorL7KoCAvRfsgoJPJbNq+64k2SqW6JcOAebWsFUvCCYgfzQMrnpvPiEl4OrblUlhF2ji+Q1+SVLrQ=="
      },
      "runtime.ubuntu.16.04-x64.runtime.native.System.Security.Cryptography.OpenSsl": {
        "type": "Transitive",
        "resolved": "4.3.0",
        "contentHash": "I8bKw2I8k58Wx7fMKQJn2R8lamboCAiHfHeV/pS65ScKWMMI0+wJkLYlEKvgW1D/XvSl/221clBoR2q9QNNM7A=="
      },
      "runtime.ubuntu.16.10-x64.runtime.native.System.Security.Cryptography.OpenSsl": {
        "type": "Transitive",
        "resolved": "4.3.0",
        "contentHash": "VB5cn/7OzUfzdnC8tqAIMQciVLiq2epm2NrAm1E9OjNRyG4lVhfR61SMcLizejzQP8R8Uf/0l5qOIbUEi+RdEg=="
      },
      "runtime.unix.Microsoft.Win32.Primitives": {
        "type": "Transitive",
        "resolved": "4.3.0",
        "contentHash": "2mI2Mfq+CVatgr4RWGvAWBjoCfUafy6VNFU7G9OA52DjO8x/okfIbsEq2UPgeGfdpO7X5gmPXKT8slx0tn0Mhw==",
        "dependencies": {
          "System.Runtime": "4.3.0",
          "System.Runtime.InteropServices": "4.3.0",
          "runtime.native.System": "4.3.0"
        }
      },
      "runtime.unix.System.Console": {
        "type": "Transitive",
        "resolved": "4.3.0",
        "contentHash": "JSEiU9EvE2vJTHUuHnSg9le8XDbvZmjZ/3PhLviICzY1TTDE7c/uNYVtE9qTA9PAOZsqccy5lxvfaZOeBhT3tA==",
        "dependencies": {
          "System.Collections": "4.3.0",
          "System.IO": "4.3.0",
          "System.IO.FileSystem.Primitives": "4.3.0",
          "System.Resources.ResourceManager": "4.3.0",
          "System.Runtime": "4.3.0",
          "System.Runtime.Extensions": "4.3.0",
          "System.Runtime.Handles": "4.3.0",
          "System.Runtime.InteropServices": "4.3.0",
          "System.Text.Encoding": "4.3.0",
          "System.Text.Encoding.Extensions": "4.3.0",
          "System.Threading": "4.3.0",
          "System.Threading.Tasks": "4.3.0",
          "runtime.native.System": "4.3.0"
        }
      },
      "runtime.unix.System.Diagnostics.Debug": {
        "type": "Transitive",
        "resolved": "4.3.0",
        "contentHash": "WV8KLRHWVUVUDduFnvGMHt0FsEt2wK6xPl1EgDKlaMx2KnZ43A/O0GzP8wIuvAC7mq4T9V1mm90r+PXkL9FPdQ==",
        "dependencies": {
          "runtime.native.System": "4.3.0"
        }
      },
      "runtime.unix.System.IO.FileSystem": {
        "type": "Transitive",
        "resolved": "4.3.0",
        "contentHash": "ajmTcjrqc3vgV1TH54DRioshbEniaFbOAJ0kReGuNsp9uIcqYle0RmUo6+Qlwqe3JIs4TDxgnqs3UzX3gRJ1rA==",
        "dependencies": {
          "System.Buffers": "4.3.0",
          "System.Collections": "4.3.0",
          "System.Diagnostics.Debug": "4.3.0",
          "System.IO": "4.3.0",
          "System.IO.FileSystem.Primitives": "4.3.0",
          "System.Resources.ResourceManager": "4.3.0",
          "System.Runtime": "4.3.0",
          "System.Runtime.Extensions": "4.3.0",
          "System.Runtime.Handles": "4.3.0",
          "System.Runtime.InteropServices": "4.3.0",
          "System.Text.Encoding": "4.3.0",
          "System.Text.Encoding.Extensions": "4.3.0",
          "System.Threading": "4.3.0",
          "System.Threading.Tasks": "4.3.0",
          "runtime.native.System": "4.3.0"
        }
      },
      "runtime.unix.System.Net.Primitives": {
        "type": "Transitive",
        "resolved": "4.3.0",
        "contentHash": "AZcRXhH7Gamr+bckUfX3iHefPIrujJTt9XWQWo0elNiP1SNasX0KBWINZkDKY0GsOrsyJ7cB4MgIRTZzLlsTKg==",
        "dependencies": {
          "Microsoft.Win32.Primitives": "4.3.0",
          "System.Collections": "4.3.0",
          "System.Diagnostics.Tracing": "4.3.0",
          "System.Globalization": "4.3.0",
          "System.Resources.ResourceManager": "4.3.0",
          "System.Runtime": "4.3.0",
          "System.Runtime.Extensions": "4.3.0",
          "System.Runtime.Handles": "4.3.0",
          "System.Runtime.InteropServices": "4.3.0",
          "System.Threading": "4.3.0",
          "runtime.native.System": "4.3.0"
        }
      },
      "runtime.unix.System.Net.Sockets": {
        "type": "Transitive",
        "resolved": "4.3.0",
        "contentHash": "4NcLbqajFaD3PvhOdmbieeBlKY4d8/kBfgJ5g28n6k1jWEICabvLM62gvmUS/CvyfvcZxVanKPl+E9LhPzfXZw==",
        "dependencies": {
          "System.Collections": "4.3.0",
          "System.Diagnostics.Debug": "4.3.0",
          "System.Diagnostics.Tracing": "4.3.0",
          "System.Globalization": "4.3.0",
          "System.IO": "4.3.0",
          "System.IO.FileSystem": "4.3.0",
          "System.Net.NameResolution": "4.3.0",
          "System.Net.Primitives": "4.3.0",
          "System.Resources.ResourceManager": "4.3.0",
          "System.Runtime": "4.3.0",
          "System.Runtime.Extensions": "4.3.0",
          "System.Runtime.Handles": "4.3.0",
          "System.Runtime.InteropServices": "4.3.0",
          "System.Threading": "4.3.0",
          "System.Threading.Tasks": "4.3.0",
          "System.Threading.ThreadPool": "4.3.0",
          "runtime.native.System": "4.3.0"
        }
      },
      "runtime.unix.System.Private.Uri": {
        "type": "Transitive",
        "resolved": "4.3.0",
        "contentHash": "ooWzobr5RAq34r9uan1r/WPXJYG1XWy9KanrxNvEnBzbFdQbMG7Y3bVi4QxR7xZMNLOxLLTAyXvnSkfj5boZSg==",
        "dependencies": {
          "runtime.native.System": "4.3.0"
        }
      },
      "runtime.unix.System.Runtime.Extensions": {
        "type": "Transitive",
        "resolved": "4.3.0",
        "contentHash": "zQiTBVpiLftTQZW8GFsV0gjYikB1WMkEPIxF5O6RkUrSV/OgvRRTYgeFQha/0keBpuS0HYweraGRwhfhJ7dj7w==",
        "dependencies": {
          "System.Private.Uri": "4.3.0",
          "runtime.native.System": "4.3.0",
          "runtime.native.System.Security.Cryptography.OpenSsl": "4.3.0"
        }
      },
      "runtime.win-arm64.runtime.native.System.Data.SqlClient.sni": {
        "type": "Transitive",
        "resolved": "4.4.0",
        "contentHash": "LbrynESTp3bm5O/+jGL8v0Qg5SJlTV08lpIpFesXjF6uGNMWqFnUQbYBJwZTeua6E/Y7FIM1C54Ey1btLWupdg=="
      },
      "runtime.win-x64.runtime.native.System.Data.SqlClient.sni": {
        "type": "Transitive",
        "resolved": "4.4.0",
        "contentHash": "38ugOfkYJqJoX9g6EYRlZB5U2ZJH51UP8ptxZgdpS07FgOEToV+lS11ouNK2PM12Pr6X/PpT5jK82G3DwH/SxQ=="
      },
      "runtime.win-x86.runtime.native.System.Data.SqlClient.sni": {
        "type": "Transitive",
        "resolved": "4.4.0",
        "contentHash": "YhEdSQUsTx+C8m8Bw7ar5/VesXvCFMItyZF7G1AUY+OM0VPZUOeAVpJ4Wl6fydBGUYZxojTDR3I6Bj/+BPkJNA=="
      },
      "System.Buffers": {
        "type": "Transitive",
        "resolved": "4.3.0",
        "contentHash": "ratu44uTIHgeBeI0dE8DWvmXVBSo4u7ozRZZHOMmK/JPpYyo0dAfgSiHlpiObMQ5lEtEyIXA40sKRYg5J6A8uQ==",
        "dependencies": {
          "System.Diagnostics.Debug": "4.3.0",
          "System.Diagnostics.Tracing": "4.3.0",
          "System.Resources.ResourceManager": "4.3.0",
          "System.Runtime": "4.3.0",
          "System.Threading": "4.3.0"
        }
      },
      "System.Collections": {
        "type": "Transitive",
        "resolved": "4.3.0",
        "contentHash": "3Dcj85/TBdVpL5Zr+gEEBUuFe2icOnLalmEh9hfck1PTYbbyWuZgh4fmm2ysCLTrqLQw6t3TgTyJ+VLp+Qb+Lw==",
        "dependencies": {
          "Microsoft.NETCore.Platforms": "1.1.0",
          "Microsoft.NETCore.Targets": "1.1.0",
          "System.Runtime": "4.3.0",
          "runtime.any.System.Collections": "4.3.0"
        }
      },
      "System.Console": {
        "type": "Transitive",
        "resolved": "4.3.0",
        "contentHash": "DHDrIxiqk1h03m6khKWV2X8p/uvN79rgSqpilL6uzpmSfxfU5ng8VcPtW4qsDsQDHiTv6IPV9TmD5M/vElPNLg==",
        "dependencies": {
          "Microsoft.NETCore.Platforms": "1.1.0",
          "Microsoft.NETCore.Targets": "1.1.0",
          "System.IO": "4.3.0",
          "System.Runtime": "4.3.0",
          "System.Text.Encoding": "4.3.0",
          "runtime.unix.System.Console": "4.3.0"
        }
      },
      "System.Data.Odbc": {
        "type": "Transitive",
        "resolved": "6.0.1",
        "contentHash": "4vl7z0b8gcwc2NotcpEkqaLVQAw/wo46zV1uVSoIx2UfJdqlxWKD3ViUicCNJGo41th4kaGcY9kyVe2q9EuB4w==",
        "dependencies": {
          "System.Text.Encoding.CodePages": "6.0.0"
        }
      },
      "System.Data.OleDb": {
        "type": "Transitive",
        "resolved": "6.0.0",
        "contentHash": "LQ8PjTIF1LtrrlGiyiTVjAkQtTWKm9GSNnygIlWjhN9y88s7xhy6DUNDDkmQQ9f6ex7mA4k0Tl97lz/CklaiLg==",
        "dependencies": {
          "System.Configuration.ConfigurationManager": "6.0.0",
          "System.Diagnostics.PerformanceCounter": "6.0.0"
        }
      },
      "System.Data.SqlClient": {
        "type": "Transitive",
        "resolved": "4.8.4",
        "contentHash": "45YflfcVXAu+Tnf0WnZzQIp9iGm+XvSvh8OosYHqax/nW3gV28NBSRvHFZ/IsuwV4JIypYCKBEOVzW+RB5+zgQ==",
        "dependencies": {
          "Microsoft.Win32.Registry": "4.7.0",
          "System.Security.Principal.Windows": "4.7.0",
          "runtime.native.System.Data.SqlClient.sni": "4.7.0"
        }
      },
      "System.Diagnostics.Debug": {
        "type": "Transitive",
        "resolved": "4.3.0",
        "contentHash": "ZUhUOdqmaG5Jk3Xdb8xi5kIyQYAA4PnTNlHx1mu9ZY3qv4ELIdKbnL/akbGaKi2RnNUWaZsAs31rvzFdewTj2g==",
        "dependencies": {
          "Microsoft.NETCore.Platforms": "1.1.0",
          "Microsoft.NETCore.Targets": "1.1.0",
          "System.Runtime": "4.3.0",
          "runtime.unix.System.Diagnostics.Debug": "4.3.0"
        }
      },
      "System.Diagnostics.EventLog": {
        "type": "Transitive",
        "resolved": "6.0.0",
        "contentHash": "lcyUiXTsETK2ALsZrX+nWuHSIQeazhqPphLfaRxzdGaG93+0kELqpgEHtwWOlQe7+jSFnKwaCAgL4kjeZCQJnw=="
      },
      "System.Diagnostics.PerformanceCounter": {
        "type": "Transitive",
        "resolved": "6.0.1",
        "contentHash": "dDl7Gx3bmSrM2k2ZIm+ucEJnLloZRyvfQF1DvfvATcGF3jtaUBiPvChma+6ZcZzxWMirN3kCywkW7PILphXyMQ==",
        "dependencies": {
          "System.Configuration.ConfigurationManager": "6.0.0"
        }
      },
      "System.Diagnostics.Tools": {
        "type": "Transitive",
        "resolved": "4.3.0",
        "contentHash": "UUvkJfSYJMM6x527dJg2VyWPSRqIVB0Z7dbjHst1zmwTXz5CcXSYJFWRpuigfbO1Lf7yfZiIaEUesfnl/g5EyA==",
        "dependencies": {
          "Microsoft.NETCore.Platforms": "1.1.0",
          "Microsoft.NETCore.Targets": "1.1.0",
          "System.Runtime": "4.3.0",
          "runtime.any.System.Diagnostics.Tools": "4.3.0"
        }
      },
      "System.Diagnostics.Tracing": {
        "type": "Transitive",
        "resolved": "4.3.0",
        "contentHash": "rswfv0f/Cqkh78rA5S8eN8Neocz234+emGCtTF3lxPY96F+mmmUen6tbn0glN6PMvlKQb9bPAY5e9u7fgPTkKw==",
        "dependencies": {
          "Microsoft.NETCore.Platforms": "1.1.0",
          "Microsoft.NETCore.Targets": "1.1.0",
          "System.Runtime": "4.3.0",
          "runtime.any.System.Diagnostics.Tracing": "4.3.0"
        }
      },
      "System.DirectoryServices": {
        "type": "Transitive",
        "resolved": "6.0.0",
        "contentHash": "kp/Op0nxDVGlElDKh8TsXO0GKXftQgAB6sJk0wUetZK1Rr0Pbd86Tn7AllLLlROFZa4BTl/LVHakljtGELFzCg==",
        "dependencies": {
          "System.Security.AccessControl": "6.0.0",
          "System.Security.Permissions": "6.0.0"
        }
      },
      "System.DirectoryServices.AccountManagement": {
        "type": "Transitive",
        "resolved": "6.0.0",
        "contentHash": "2iKkY6VC4WX6H13N8WhH2SRUfWCwg2KZR5w9JIS9cw9N8cZhT7VXxHX0L6OX6Po419aSu2LWrJE9tu6b+cUnPA==",
        "dependencies": {
          "System.Configuration.ConfigurationManager": "6.0.0",
          "System.DirectoryServices": "6.0.0",
          "System.DirectoryServices.Protocols": "6.0.0",
          "System.Security.AccessControl": "6.0.0"
        }
      },
      "System.DirectoryServices.Protocols": {
        "type": "Transitive",
        "resolved": "6.0.1",
        "contentHash": "ndUZlEkAMc1XzM0xGN++SsJrNhRkIHaKI8+te325vrUgoLT1ufWNI6KB8FFrL7NpRMHPrdxP99aF3fHbAPxW0A=="
      },
      "System.Drawing.Common": {
        "type": "Transitive",
        "resolved": "6.0.0",
        "contentHash": "NfuoKUiP2nUWwKZN6twGqXioIe1zVD0RIj2t976A+czLHr2nY454RwwXs6JU9Htc6mwqL6Dn/nEL3dpVf2jOhg==",
        "dependencies": {
          "Microsoft.Win32.SystemEvents": "6.0.0"
        }
      },
      "System.Globalization": {
        "type": "Transitive",
        "resolved": "4.3.0",
        "contentHash": "kYdVd2f2PAdFGblzFswE4hkNANJBKRmsfa2X5LG2AcWE1c7/4t0pYae1L8vfZ5xvE2nK/R9JprtToA61OSHWIg==",
        "dependencies": {
          "Microsoft.NETCore.Platforms": "1.1.0",
          "Microsoft.NETCore.Targets": "1.1.0",
          "System.Runtime": "4.3.0",
          "runtime.any.System.Globalization": "4.3.0"
        }
      },
      "System.Globalization.Calendars": {
        "type": "Transitive",
        "resolved": "4.3.0",
        "contentHash": "GUlBtdOWT4LTV3I+9/PJW+56AnnChTaOqqTLFtdmype/L500M2LIyXgmtd9X2P2VOkmJd5c67H5SaC2QcL1bFA==",
        "dependencies": {
          "Microsoft.NETCore.Platforms": "1.1.0",
          "Microsoft.NETCore.Targets": "1.1.0",
          "System.Globalization": "4.3.0",
          "System.Runtime": "4.3.0",
          "runtime.any.System.Globalization.Calendars": "4.3.0"
        }
      },
      "System.Globalization.Extensions": {
        "type": "Transitive",
        "resolved": "4.3.0",
        "contentHash": "FhKmdR6MPG+pxow6wGtNAWdZh7noIOpdD5TwQ3CprzgIE1bBBoim0vbR1+AWsWjQmU7zXHgQo4TWSP6lCeiWcQ==",
        "dependencies": {
          "Microsoft.NETCore.Platforms": "1.1.0",
          "System.Globalization": "4.3.0",
          "System.Resources.ResourceManager": "4.3.0",
          "System.Runtime": "4.3.0",
          "System.Runtime.Extensions": "4.3.0",
          "System.Runtime.InteropServices": "4.3.0"
        }
      },
      "System.IO": {
        "type": "Transitive",
        "resolved": "4.3.0",
        "contentHash": "3qjaHvxQPDpSOYICjUoTsmoq5u6QJAFRUITgeT/4gqkF1bajbSmb1kwSxEA8AHlofqgcKJcM8udgieRNhaJ5Cg==",
        "dependencies": {
          "Microsoft.NETCore.Platforms": "1.1.0",
          "Microsoft.NETCore.Targets": "1.1.0",
          "System.Runtime": "4.3.0",
          "System.Text.Encoding": "4.3.0",
          "System.Threading.Tasks": "4.3.0",
          "runtime.any.System.IO": "4.3.0"
        }
      },
      "System.IO.Compression": {
        "type": "Transitive",
        "resolved": "4.3.0",
        "contentHash": "YHndyoiV90iu4iKG115ibkhrG+S3jBm8Ap9OwoUAzO5oPDAWcr0SFwQFm0HjM8WkEZWo0zvLTyLmbvTkW1bXgg==",
        "dependencies": {
          "Microsoft.NETCore.Platforms": "1.1.0",
          "System.Buffers": "4.3.0",
          "System.Collections": "4.3.0",
          "System.Diagnostics.Debug": "4.3.0",
          "System.IO": "4.3.0",
          "System.Resources.ResourceManager": "4.3.0",
          "System.Runtime": "4.3.0",
          "System.Runtime.Extensions": "4.3.0",
          "System.Runtime.Handles": "4.3.0",
          "System.Runtime.InteropServices": "4.3.0",
          "System.Text.Encoding": "4.3.0",
          "System.Threading": "4.3.0",
          "System.Threading.Tasks": "4.3.0",
          "runtime.native.System": "4.3.0",
          "runtime.native.System.IO.Compression": "4.3.0"
        }
      },
      "System.IO.FileSystem": {
        "type": "Transitive",
        "resolved": "4.3.0",
        "contentHash": "3wEMARTnuio+ulnvi+hkRNROYwa1kylvYahhcLk4HSoVdl+xxTFVeVlYOfLwrDPImGls0mDqbMhrza8qnWPTdA==",
        "dependencies": {
          "Microsoft.NETCore.Platforms": "1.1.0",
          "Microsoft.NETCore.Targets": "1.1.0",
          "System.IO": "4.3.0",
          "System.IO.FileSystem.Primitives": "4.3.0",
          "System.Runtime": "4.3.0",
          "System.Runtime.Handles": "4.3.0",
          "System.Text.Encoding": "4.3.0",
          "System.Threading.Tasks": "4.3.0",
          "runtime.unix.System.IO.FileSystem": "4.3.0"
        }
      },
      "System.IO.Ports": {
        "type": "Transitive",
        "resolved": "6.0.0",
        "contentHash": "dRyGI7fUESar5ZLIpiBOaaNLW7YyOBGftjj5Of+xcduC/Rjl7RjhEnWDvvNBmHuF3d0tdXoqdVI/yrVA8f00XA==",
        "dependencies": {
          "runtime.native.System.IO.Ports": "6.0.0"
        }
      },
      "System.Management": {
        "type": "Transitive",
        "resolved": "6.0.0",
        "contentHash": "sHsESYMmPDhQuOC66h6AEOs/XowzKsbT9srMbX71TCXP58hkpn1BqBjdmKj1+DCA/WlBETX1K5WjQHwmV0Txrg==",
        "dependencies": {
          "System.CodeDom": "6.0.0"
        }
      },
      "System.Net.Http": {
        "type": "Transitive",
        "resolved": "4.3.0",
        "contentHash": "sYg+FtILtRQuYWSIAuNOELwVuVsxVyJGWQyOnlAzhV4xvhyFnON1bAzYYC+jjRW8JREM45R0R5Dgi8MTC5sEwA==",
        "dependencies": {
          "Microsoft.NETCore.Platforms": "1.1.0",
          "System.Collections": "4.3.0",
          "System.Diagnostics.Debug": "4.3.0",
          "System.Diagnostics.DiagnosticSource": "4.3.0",
          "System.Diagnostics.Tracing": "4.3.0",
          "System.Globalization": "4.3.0",
          "System.Globalization.Extensions": "4.3.0",
          "System.IO": "4.3.0",
          "System.IO.FileSystem": "4.3.0",
          "System.Net.Primitives": "4.3.0",
          "System.Resources.ResourceManager": "4.3.0",
          "System.Runtime": "4.3.0",
          "System.Runtime.Extensions": "4.3.0",
          "System.Runtime.Handles": "4.3.0",
          "System.Runtime.InteropServices": "4.3.0",
          "System.Security.Cryptography.Algorithms": "4.3.0",
          "System.Security.Cryptography.Encoding": "4.3.0",
          "System.Security.Cryptography.OpenSsl": "4.3.0",
          "System.Security.Cryptography.Primitives": "4.3.0",
          "System.Security.Cryptography.X509Certificates": "4.3.0",
          "System.Text.Encoding": "4.3.0",
          "System.Threading": "4.3.0",
          "System.Threading.Tasks": "4.3.0",
          "runtime.native.System": "4.3.0",
          "runtime.native.System.Net.Http": "4.3.0",
          "runtime.native.System.Security.Cryptography.OpenSsl": "4.3.0"
        }
      },
      "System.Net.NameResolution": {
        "type": "Transitive",
        "resolved": "4.3.0",
        "contentHash": "AFYl08R7MrsrEjqpQWTZWBadqXyTzNDaWpMqyxhb0d6sGhV6xMDKueuBXlLL30gz+DIRY6MpdgnHWlCh5wmq9w==",
        "dependencies": {
          "Microsoft.NETCore.Platforms": "1.1.0",
          "System.Collections": "4.3.0",
          "System.Diagnostics.Tracing": "4.3.0",
          "System.Globalization": "4.3.0",
          "System.Net.Primitives": "4.3.0",
          "System.Resources.ResourceManager": "4.3.0",
          "System.Runtime": "4.3.0",
          "System.Runtime.Extensions": "4.3.0",
          "System.Runtime.Handles": "4.3.0",
          "System.Runtime.InteropServices": "4.3.0",
          "System.Security.Principal.Windows": "4.3.0",
          "System.Threading": "4.3.0",
          "System.Threading.Tasks": "4.3.0",
          "runtime.native.System": "4.3.0"
        }
      },
      "System.Net.Primitives": {
        "type": "Transitive",
        "resolved": "4.3.0",
        "contentHash": "qOu+hDwFwoZPbzPvwut2qATe3ygjeQBDQj91xlsaqGFQUI5i4ZnZb8yyQuLGpDGivEPIt8EJkd1BVzVoP31FXA==",
        "dependencies": {
          "Microsoft.NETCore.Platforms": "1.1.0",
          "Microsoft.NETCore.Targets": "1.1.0",
          "System.Runtime": "4.3.0",
          "System.Runtime.Handles": "4.3.0",
          "runtime.unix.System.Net.Primitives": "4.3.0"
        }
      },
      "System.Net.Sockets": {
        "type": "Transitive",
        "resolved": "4.3.0",
        "contentHash": "m6icV6TqQOAdgt5N/9I5KNpjom/5NFtkmGseEH+AK/hny8XrytLH3+b5M8zL/Ycg3fhIocFpUMyl/wpFnVRvdw==",
        "dependencies": {
          "Microsoft.NETCore.Platforms": "1.1.0",
          "Microsoft.NETCore.Targets": "1.1.0",
          "System.IO": "4.3.0",
          "System.Net.Primitives": "4.3.0",
          "System.Runtime": "4.3.0",
          "System.Threading.Tasks": "4.3.0",
          "runtime.unix.System.Net.Sockets": "4.3.0"
        }
      },
      "System.Private.Uri": {
        "type": "Transitive",
        "resolved": "4.3.0",
        "contentHash": "I4SwANiUGho1esj4V4oSlPllXjzCZDE+5XXso2P03LW2vOda2Enzh8DWOxwN6hnrJyp314c7KuVu31QYhRzOGg==",
        "dependencies": {
          "Microsoft.NETCore.Platforms": "1.1.0",
          "Microsoft.NETCore.Targets": "1.1.0",
          "runtime.unix.System.Private.Uri": "4.3.0"
        }
      },
      "System.Reflection": {
        "type": "Transitive",
        "resolved": "4.3.0",
        "contentHash": "KMiAFoW7MfJGa9nDFNcfu+FpEdiHpWgTcS2HdMpDvt9saK3y/G4GwprPyzqjFH9NTaGPQeWNHU+iDlDILj96aQ==",
        "dependencies": {
          "Microsoft.NETCore.Platforms": "1.1.0",
          "Microsoft.NETCore.Targets": "1.1.0",
          "System.IO": "4.3.0",
          "System.Reflection.Primitives": "4.3.0",
          "System.Runtime": "4.3.0",
          "runtime.any.System.Reflection": "4.3.0"
        }
      },
      "System.Reflection.Extensions": {
        "type": "Transitive",
        "resolved": "4.3.0",
        "contentHash": "rJkrJD3kBI5B712aRu4DpSIiHRtr6QlfZSQsb0hYHrDCZORXCFjQfoipo2LaMUHoT9i1B7j7MnfaEKWDFmFQNQ==",
        "dependencies": {
          "Microsoft.NETCore.Platforms": "1.1.0",
          "Microsoft.NETCore.Targets": "1.1.0",
          "System.Reflection": "4.3.0",
          "System.Runtime": "4.3.0",
          "runtime.any.System.Reflection.Extensions": "4.3.0"
        }
      },
      "System.Reflection.Primitives": {
        "type": "Transitive",
        "resolved": "4.3.0",
        "contentHash": "5RXItQz5As4xN2/YUDxdpsEkMhvw3e6aNveFXUn4Hl/udNTCNhnKp8lT9fnc3MhvGKh1baak5CovpuQUXHAlIA==",
        "dependencies": {
          "Microsoft.NETCore.Platforms": "1.1.0",
          "Microsoft.NETCore.Targets": "1.1.0",
          "System.Runtime": "4.3.0",
          "runtime.any.System.Reflection.Primitives": "4.3.0"
        }
      },
      "System.Resources.ResourceManager": {
        "type": "Transitive",
        "resolved": "4.3.0",
        "contentHash": "/zrcPkkWdZmI4F92gL/TPumP98AVDu/Wxr3CSJGQQ+XN6wbRZcyfSKVoPo17ilb3iOr0cCRqJInGwNMolqhS8A==",
        "dependencies": {
          "Microsoft.NETCore.Platforms": "1.1.0",
          "Microsoft.NETCore.Targets": "1.1.0",
          "System.Globalization": "4.3.0",
          "System.Reflection": "4.3.0",
          "System.Runtime": "4.3.0",
          "runtime.any.System.Resources.ResourceManager": "4.3.0"
        }
      },
      "System.Runtime": {
        "type": "Transitive",
        "resolved": "4.3.0",
        "contentHash": "JufQi0vPQ0xGnAczR13AUFglDyVYt4Kqnz1AZaiKZ5+GICq0/1MH/mO/eAJHt/mHW1zjKBJd7kV26SrxddAhiw==",
        "dependencies": {
          "Microsoft.NETCore.Platforms": "1.1.0",
          "Microsoft.NETCore.Targets": "1.1.0",
          "runtime.any.System.Runtime": "4.3.0"
        }
      },
      "System.Runtime.Caching": {
        "type": "Transitive",
        "resolved": "6.0.0",
        "contentHash": "E0e03kUp5X2k+UAoVl6efmI7uU7JRBWi5EIdlQ7cr0NpBGjHG4fWII35PgsBY9T4fJQ8E4QPsL0rKksU9gcL5A==",
        "dependencies": {
          "System.Configuration.ConfigurationManager": "6.0.0"
        }
      },
      "System.Runtime.Extensions": {
        "type": "Transitive",
        "resolved": "4.3.0",
        "contentHash": "guW0uK0fn5fcJJ1tJVXYd7/1h5F+pea1r7FLSOz/f8vPEqbR2ZAknuRDvTQ8PzAilDveOxNjSfr0CHfIQfFk8g==",
        "dependencies": {
          "Microsoft.NETCore.Platforms": "1.1.0",
          "Microsoft.NETCore.Targets": "1.1.0",
          "System.Runtime": "4.3.0",
          "runtime.unix.System.Runtime.Extensions": "4.3.0"
        }
      },
      "System.Runtime.Handles": {
        "type": "Transitive",
        "resolved": "4.3.0",
        "contentHash": "OKiSUN7DmTWeYb3l51A7EYaeNMnvxwE249YtZz7yooT4gOZhmTjIn48KgSsw2k2lYdLgTKNJw/ZIfSElwDRVgg==",
        "dependencies": {
          "Microsoft.NETCore.Platforms": "1.1.0",
          "Microsoft.NETCore.Targets": "1.1.0",
          "System.Runtime": "4.3.0",
          "runtime.any.System.Runtime.Handles": "4.3.0"
        }
      },
      "System.Runtime.InteropServices": {
        "type": "Transitive",
        "resolved": "4.3.0",
        "contentHash": "uv1ynXqiMK8mp1GM3jDqPCFN66eJ5w5XNomaK2XD+TuCroNTLFGeZ+WCmBMcBDyTFKou3P6cR6J/QsaqDp7fGQ==",
        "dependencies": {
          "Microsoft.NETCore.Platforms": "1.1.0",
          "Microsoft.NETCore.Targets": "1.1.0",
          "System.Reflection": "4.3.0",
          "System.Reflection.Primitives": "4.3.0",
          "System.Runtime": "4.3.0",
          "System.Runtime.Handles": "4.3.0",
          "runtime.any.System.Runtime.InteropServices": "4.3.0"
        }
      },
      "System.Runtime.InteropServices.RuntimeInformation": {
        "type": "Transitive",
        "resolved": "4.3.0",
        "contentHash": "cbz4YJMqRDR7oLeMRbdYv7mYzc++17lNhScCX0goO2XpGWdvAt60CGN+FHdePUEHCe/Jy9jUlvNAiNdM+7jsOw==",
        "dependencies": {
          "System.Reflection": "4.3.0",
          "System.Reflection.Extensions": "4.3.0",
          "System.Resources.ResourceManager": "4.3.0",
          "System.Runtime": "4.3.0",
          "System.Runtime.InteropServices": "4.3.0",
          "System.Threading": "4.3.0",
          "runtime.native.System": "4.3.0"
        }
      },
      "System.Security.AccessControl": {
        "type": "Transitive",
        "resolved": "6.0.0",
        "contentHash": "AUADIc0LIEQe7MzC+I0cl0rAT8RrTAKFHl53yHjEUzNVIaUlhFY11vc2ebiVJzVBuOzun6F7FBA+8KAbGTTedQ=="
      },
      "System.Security.Cryptography.Algorithms": {
        "type": "Transitive",
        "resolved": "4.3.0",
        "contentHash": "W1kd2Y8mYSCgc3ULTAZ0hOP2dSdG5YauTb1089T0/kRcN2MpSAW1izOFROrJgxSlMn3ArsgHXagigyi+ibhevg==",
        "dependencies": {
          "Microsoft.NETCore.Platforms": "1.1.0",
          "System.Collections": "4.3.0",
          "System.IO": "4.3.0",
          "System.Resources.ResourceManager": "4.3.0",
          "System.Runtime": "4.3.0",
          "System.Runtime.Extensions": "4.3.0",
          "System.Runtime.Handles": "4.3.0",
          "System.Runtime.InteropServices": "4.3.0",
          "System.Runtime.Numerics": "4.3.0",
          "System.Security.Cryptography.Encoding": "4.3.0",
          "System.Security.Cryptography.Primitives": "4.3.0",
          "System.Text.Encoding": "4.3.0",
          "runtime.native.System.Security.Cryptography.Apple": "4.3.0",
          "runtime.native.System.Security.Cryptography.OpenSsl": "4.3.0"
        }
      },
      "System.Security.Cryptography.Cng": {
        "type": "Transitive",
        "resolved": "4.3.0",
        "contentHash": "03idZOqFlsKRL4W+LuCpJ6dBYDUWReug6lZjBa3uJWnk5sPCUXckocevTaUA8iT/MFSrY/2HXkOt753xQ/cf8g==",
        "dependencies": {
          "Microsoft.NETCore.Platforms": "1.1.0",
          "System.IO": "4.3.0",
          "System.Resources.ResourceManager": "4.3.0",
          "System.Runtime": "4.3.0",
          "System.Runtime.Extensions": "4.3.0",
          "System.Runtime.Handles": "4.3.0",
          "System.Runtime.InteropServices": "4.3.0",
          "System.Security.Cryptography.Algorithms": "4.3.0",
          "System.Security.Cryptography.Encoding": "4.3.0",
          "System.Security.Cryptography.Primitives": "4.3.0",
          "System.Text.Encoding": "4.3.0"
        }
      },
      "System.Security.Cryptography.Csp": {
        "type": "Transitive",
        "resolved": "4.3.0",
        "contentHash": "X4s/FCkEUnRGnwR3aSfVIkldBmtURMhmexALNTwpjklzxWU7yjMk7GHLKOZTNkgnWnE0q7+BCf9N2LVRWxewaA==",
        "dependencies": {
          "Microsoft.NETCore.Platforms": "1.1.0",
          "System.IO": "4.3.0",
          "System.Reflection": "4.3.0",
          "System.Resources.ResourceManager": "4.3.0",
          "System.Runtime": "4.3.0",
          "System.Runtime.Extensions": "4.3.0",
          "System.Runtime.Handles": "4.3.0",
          "System.Runtime.InteropServices": "4.3.0",
          "System.Security.Cryptography.Algorithms": "4.3.0",
          "System.Security.Cryptography.Encoding": "4.3.0",
          "System.Security.Cryptography.Primitives": "4.3.0",
          "System.Text.Encoding": "4.3.0",
          "System.Threading": "4.3.0"
        }
      },
      "System.Security.Cryptography.Encoding": {
        "type": "Transitive",
        "resolved": "4.3.0",
        "contentHash": "1DEWjZZly9ae9C79vFwqaO5kaOlI5q+3/55ohmq/7dpDyDfc8lYe7YVxJUZ5MF/NtbkRjwFRo14yM4OEo9EmDw==",
        "dependencies": {
          "Microsoft.NETCore.Platforms": "1.1.0",
          "System.Collections": "4.3.0",
          "System.Collections.Concurrent": "4.3.0",
          "System.Linq": "4.3.0",
          "System.Resources.ResourceManager": "4.3.0",
          "System.Runtime": "4.3.0",
          "System.Runtime.Extensions": "4.3.0",
          "System.Runtime.Handles": "4.3.0",
          "System.Runtime.InteropServices": "4.3.0",
          "System.Security.Cryptography.Primitives": "4.3.0",
          "System.Text.Encoding": "4.3.0",
          "runtime.native.System.Security.Cryptography.OpenSsl": "4.3.0"
        }
      },
      "System.Security.Cryptography.OpenSsl": {
        "type": "Transitive",
        "resolved": "4.3.0",
        "contentHash": "h4CEgOgv5PKVF/HwaHzJRiVboL2THYCou97zpmhjghx5frc7fIvlkY1jL+lnIQyChrJDMNEXS6r7byGif8Cy4w==",
        "dependencies": {
          "System.Collections": "4.3.0",
          "System.IO": "4.3.0",
          "System.Resources.ResourceManager": "4.3.0",
          "System.Runtime": "4.3.0",
          "System.Runtime.Extensions": "4.3.0",
          "System.Runtime.Handles": "4.3.0",
          "System.Runtime.InteropServices": "4.3.0",
          "System.Runtime.Numerics": "4.3.0",
          "System.Security.Cryptography.Algorithms": "4.3.0",
          "System.Security.Cryptography.Encoding": "4.3.0",
          "System.Security.Cryptography.Primitives": "4.3.0",
          "System.Text.Encoding": "4.3.0",
          "runtime.native.System.Security.Cryptography.OpenSsl": "4.3.0"
        }
      },
      "System.Security.Cryptography.Pkcs": {
        "type": "Transitive",
        "resolved": "6.0.1",
        "contentHash": "ynmbW2GjIGg9K1wXmVIRs4IlyDolf0JXNpzFQ8JCVgwM+myUC2JeUggl2PwQig2PNVMegKmN1aAx7WPQ8tI3vA==",
        "dependencies": {
          "System.Formats.Asn1": "6.0.0"
        }
      },
      "System.Security.Cryptography.ProtectedData": {
        "type": "Transitive",
        "resolved": "6.0.0",
        "contentHash": "rp1gMNEZpvx9vP0JW0oHLxlf8oSiQgtno77Y4PLUBjSiDYoD77Y8uXHr1Ea5XG4/pIKhqAdxZ8v8OTUtqo9PeQ=="
      },
      "System.Security.Cryptography.X509Certificates": {
        "type": "Transitive",
        "resolved": "4.3.0",
        "contentHash": "t2Tmu6Y2NtJ2um0RtcuhP7ZdNNxXEgUm2JeoA/0NvlMjAhKCnM1NX07TDl3244mVp3QU6LPEhT3HTtH1uF7IYw==",
        "dependencies": {
          "Microsoft.NETCore.Platforms": "1.1.0",
          "System.Collections": "4.3.0",
          "System.Diagnostics.Debug": "4.3.0",
          "System.Globalization": "4.3.0",
          "System.Globalization.Calendars": "4.3.0",
          "System.IO": "4.3.0",
          "System.IO.FileSystem": "4.3.0",
          "System.IO.FileSystem.Primitives": "4.3.0",
          "System.Resources.ResourceManager": "4.3.0",
          "System.Runtime": "4.3.0",
          "System.Runtime.Extensions": "4.3.0",
          "System.Runtime.Handles": "4.3.0",
          "System.Runtime.InteropServices": "4.3.0",
          "System.Runtime.Numerics": "4.3.0",
          "System.Security.Cryptography.Algorithms": "4.3.0",
          "System.Security.Cryptography.Cng": "4.3.0",
          "System.Security.Cryptography.Csp": "4.3.0",
          "System.Security.Cryptography.Encoding": "4.3.0",
          "System.Security.Cryptography.OpenSsl": "4.3.0",
          "System.Security.Cryptography.Primitives": "4.3.0",
          "System.Text.Encoding": "4.3.0",
          "System.Threading": "4.3.0",
          "runtime.native.System": "4.3.0",
          "runtime.native.System.Net.Http": "4.3.0",
          "runtime.native.System.Security.Cryptography.OpenSsl": "4.3.0"
        }
      },
      "System.Security.Principal.Windows": {
        "type": "Transitive",
        "resolved": "5.0.0",
        "contentHash": "t0MGLukB5WAVU9bO3MGzvlGnyJPgUlcwerXn1kzBRjwLKixT96XV0Uza41W49gVd8zEMFu9vQEFlv0IOrytICA=="
      },
      "System.ServiceProcess.ServiceController": {
        "type": "Transitive",
        "resolved": "6.0.0",
        "contentHash": "qMBvG8ZFbkXoe0Z5/D7FAAadfPkH2v7vSuh2xsLf3U6jNoejpIdeV18A0htiASsLK1CCAc/p59kaLXlt2yB1gw==",
        "dependencies": {
          "System.Diagnostics.EventLog": "6.0.0"
        }
      },
      "System.Speech": {
        "type": "Transitive",
        "resolved": "6.0.0",
        "contentHash": "GQovERMrNP0Vbtgk8LzH4PlFS6lqHgsL9WkUmv8Kkxa0m0vNakitytpHZlfJ9WR7n9WKLXh68nn2kyL9mflnLg=="
      },
      "System.Text.Encoding": {
        "type": "Transitive",
        "resolved": "4.3.0",
        "contentHash": "BiIg+KWaSDOITze6jGQynxg64naAPtqGHBwDrLaCtixsa5bKiR8dpPOHA7ge3C0JJQizJE+sfkz1wV+BAKAYZw==",
        "dependencies": {
          "Microsoft.NETCore.Platforms": "1.1.0",
          "Microsoft.NETCore.Targets": "1.1.0",
          "System.Runtime": "4.3.0",
          "runtime.any.System.Text.Encoding": "4.3.0"
        }
      },
      "System.Text.Encoding.CodePages": {
        "type": "Transitive",
        "resolved": "6.0.0",
        "contentHash": "ZFCILZuOvtKPauZ/j/swhvw68ZRi9ATCfvGbk1QfydmcXBkIWecWKn/250UH7rahZ5OoDBaiAudJtPvLwzw85A==",
        "dependencies": {
          "System.Runtime.CompilerServices.Unsafe": "6.0.0"
        }
      },
      "System.Text.Encoding.Extensions": {
        "type": "Transitive",
        "resolved": "4.3.0",
        "contentHash": "YVMK0Bt/A43RmwizJoZ22ei2nmrhobgeiYwFzC4YAN+nue8RF6djXDMog0UCn+brerQoYVyaS+ghy9P/MUVcmw==",
        "dependencies": {
          "Microsoft.NETCore.Platforms": "1.1.0",
          "Microsoft.NETCore.Targets": "1.1.0",
          "System.Runtime": "4.3.0",
          "System.Text.Encoding": "4.3.0",
          "runtime.any.System.Text.Encoding.Extensions": "4.3.0"
        }
      },
      "System.Text.Encodings.Web": {
        "type": "Transitive",
        "resolved": "6.0.0",
        "contentHash": "Vg8eB5Tawm1IFqj4TVK1czJX89rhFxJo9ELqc/Eiq0eXy13RK00eubyU6TJE6y+GQXjyV5gSfiewDUZjQgSE0w==",
        "dependencies": {
          "System.Runtime.CompilerServices.Unsafe": "6.0.0"
        }
      },
      "System.Threading.AccessControl": {
        "type": "Transitive",
        "resolved": "6.0.0",
        "contentHash": "2258mqWesMch/xCpcnjJBgJP33yhpZLGLbEOm01qwq0efG4b+NG8c9sxYOWNxmDQ82swXrnQRl1Yp2wC1NrfZA==",
        "dependencies": {
          "System.Security.AccessControl": "6.0.0"
        }
      },
      "System.Threading.Tasks": {
        "type": "Transitive",
        "resolved": "4.3.0",
        "contentHash": "LbSxKEdOUhVe8BezB/9uOGGppt+nZf6e1VFyw6v3DN6lqitm0OSn2uXMOdtP0M3W4iMcqcivm2J6UgqiwwnXiA==",
        "dependencies": {
          "Microsoft.NETCore.Platforms": "1.1.0",
          "Microsoft.NETCore.Targets": "1.1.0",
          "System.Runtime": "4.3.0",
          "runtime.any.System.Threading.Tasks": "4.3.0"
        }
      },
      "System.Threading.ThreadPool": {
        "type": "Transitive",
        "resolved": "4.3.0",
        "contentHash": "k/+g4b7vjdd4aix83sTgC9VG6oXYKAktSfNIJUNGxPEj7ryEOfzHHhfnmsZvjxawwcD9HyWXKCXmPjX8U4zeSw==",
        "dependencies": {
          "System.Runtime": "4.3.0",
          "System.Runtime.Handles": "4.3.0"
        }
      },
      "System.Threading.Timer": {
        "type": "Transitive",
        "resolved": "4.3.0",
        "contentHash": "Z6YfyYTCg7lOZjJzBjONJTFKGN9/NIYKSxhU5GRd+DTwHSZyvWp1xuI5aR+dLg+ayyC5Xv57KiY4oJ0tMO89fQ==",
        "dependencies": {
          "Microsoft.NETCore.Platforms": "1.1.0",
          "Microsoft.NETCore.Targets": "1.1.0",
          "System.Runtime": "4.3.0",
          "runtime.any.System.Threading.Timer": "4.3.0"
        }
      },
      "System.Windows.Extensions": {
        "type": "Transitive",
        "resolved": "6.0.0",
        "contentHash": "IXoJOXIqc39AIe+CIR7koBtRGMiCt/LPM3lI+PELtDIy9XdyeSrwXFdWV9dzJ2Awl0paLWUaknLxFQ5HpHZUog==",
        "dependencies": {
          "System.Drawing.Common": "6.0.0"
        }
      }
    },
    "net6.0/linux-x64": {
      "Microsoft.Win32.Primitives": {
        "type": "Transitive",
        "resolved": "4.3.0",
        "contentHash": "9ZQKCWxH7Ijp9BfahvL2Zyf1cJIk8XYLF6Yjzr2yi0b2cOut/HQ31qf1ThHAgCc3WiZMdnWcfJCgN82/0UunxA==",
        "dependencies": {
          "Microsoft.NETCore.Platforms": "1.1.0",
          "Microsoft.NETCore.Targets": "1.1.0",
          "System.Runtime": "4.3.0",
          "runtime.unix.Microsoft.Win32.Primitives": "4.3.0"
        }
      },
      "Microsoft.Win32.Registry": {
        "type": "Transitive",
        "resolved": "4.7.0",
        "contentHash": "KSrRMb5vNi0CWSGG1++id2ZOs/1QhRqROt+qgbEAdQuGjGrFcl4AOl4/exGPUYz2wUnU42nvJqon1T3U0kPXLA==",
        "dependencies": {
          "System.Security.AccessControl": "4.7.0",
          "System.Security.Principal.Windows": "4.7.0"
        }
      },
      "Microsoft.Win32.Registry.AccessControl": {
        "type": "Transitive",
        "resolved": "6.0.0",
        "contentHash": "UoE+eeuBKL+GFHxHV3FjHlY5K8Wr/IR7Ee/a2oDNqFodF1iMqyt5hIs0U9Z217AbWrHrNle4750kD03hv1IMZw==",
        "dependencies": {
          "System.Security.AccessControl": "6.0.0"
        }
      },
      "Microsoft.Win32.SystemEvents": {
        "type": "Transitive",
        "resolved": "6.0.1",
        "contentHash": "AlsaDWyQHLFB7O2nfbny0x0oziB34WWzGnf/4Q5R8KjXhu8MnCsxE2MIePr192lIIaxarfTLI9bQg+qtmM+9ag=="
      },
      "runtime.any.System.Collections": {
        "type": "Transitive",
        "resolved": "4.3.0",
        "contentHash": "23g6rqftKmovn2cLeGsuHUYm0FD7pdutb0uQMJpZ3qTvq+zHkgmt6J65VtRry4WDGYlmkMa4xDACtaQ94alNag==",
        "dependencies": {
          "System.Runtime": "4.3.0"
        }
      },
      "runtime.any.System.Diagnostics.Tools": {
        "type": "Transitive",
        "resolved": "4.3.0",
        "contentHash": "S/GPBmfPBB48ZghLxdDR7kDAJVAqgAuThyDJho3OLP5OS4tWD2ydyL8LKm8lhiBxce10OKe9X2zZ6DUjAqEbPg=="
      },
      "runtime.any.System.Diagnostics.Tracing": {
        "type": "Transitive",
        "resolved": "4.3.0",
        "contentHash": "1lpifymjGDzoYIaam6/Hyqf8GhBI3xXYLK2TgEvTtuZMorG3Kb9QnMTIKhLjJYXIiu1JvxjngHvtVFQQlpQ3HQ=="
      },
      "runtime.any.System.Globalization": {
        "type": "Transitive",
        "resolved": "4.3.0",
        "contentHash": "sMDBnad4rp4t7GY442Jux0MCUuKL4otn5BK6Ni0ARTXTSpRNBzZ7hpMfKSvnVSED5kYJm96YOWsqV0JH0d2uuw=="
      },
      "runtime.any.System.Globalization.Calendars": {
        "type": "Transitive",
        "resolved": "4.3.0",
        "contentHash": "M1r+760j1CNA6M/ZaW6KX8gOS8nxPRqloqDcJYVidRG566Ykwcs29AweZs2JF+nMOCgWDiMfPSTMfvwOI9F77w=="
      },
      "runtime.any.System.IO": {
        "type": "Transitive",
        "resolved": "4.3.0",
        "contentHash": "SDZ5AD1DtyRoxYtEcqQ3HDlcrorMYXZeCt7ZhG9US9I5Vva+gpIWDGMkcwa5XiKL0ceQKRZIX2x0XEjLX7PDzQ=="
      },
      "runtime.any.System.Reflection": {
        "type": "Transitive",
        "resolved": "4.3.0",
        "contentHash": "hLC3A3rI8jipR5d9k7+f0MgRCW6texsAp0MWkN/ci18FMtQ9KH7E2vDn/DH2LkxsszlpJpOn9qy6Z6/69rH6eQ=="
      },
      "runtime.any.System.Reflection.Extensions": {
        "type": "Transitive",
        "resolved": "4.3.0",
        "contentHash": "cPhT+Vqu52+cQQrDai/V91gubXUnDKNRvlBnH+hOgtGyHdC17aQIU64EaehwAQymd7kJA5rSrVRNfDYrbhnzyA=="
      },
      "runtime.any.System.Reflection.Primitives": {
        "type": "Transitive",
        "resolved": "4.3.0",
        "contentHash": "Nrm1p3armp6TTf2xuvaa+jGTTmncALWFq22CpmwRvhDf6dE9ZmH40EbOswD4GnFLrMRS0Ki6Kx5aUPmKK/hZBg=="
      },
      "runtime.any.System.Resources.ResourceManager": {
        "type": "Transitive",
        "resolved": "4.3.0",
        "contentHash": "Lxb89SMvf8w9p9+keBLyL6H6x/TEmc6QVsIIA0T36IuyOY3kNvIdyGddA2qt35cRamzxF8K5p0Opq4G4HjNbhQ=="
      },
      "runtime.any.System.Runtime": {
        "type": "Transitive",
        "resolved": "4.3.0",
        "contentHash": "fRS7zJgaG9NkifaAxGGclDDoRn9HC7hXACl52Or06a/fxdzDajWb5wov3c6a+gVSlekRoexfjwQSK9sh5um5LQ==",
        "dependencies": {
          "System.Private.Uri": "4.3.0"
        }
      },
      "runtime.any.System.Runtime.Handles": {
        "type": "Transitive",
        "resolved": "4.3.0",
        "contentHash": "GG84X6vufoEzqx8PbeBKheE4srOhimv+yLtGb/JkR3Y2FmoqmueLNFU4Xx8Y67plFpltQSdK74x0qlEhIpv/CQ=="
      },
      "runtime.any.System.Runtime.InteropServices": {
        "type": "Transitive",
        "resolved": "4.3.0",
        "contentHash": "lBoFeQfxe/4eqjPi46E0LU/YaCMdNkQ8B4MZu/mkzdIAZh8RQ1NYZSj0egrQKdgdvlPFtP4STtob40r4o2DBAw=="
      },
      "runtime.any.System.Text.Encoding": {
        "type": "Transitive",
        "resolved": "4.3.0",
        "contentHash": "+ihI5VaXFCMVPJNstG4O4eo1CfbrByLxRrQQTqOTp1ttK0kUKDqOdBSTaCB2IBk/QtjDrs6+x4xuezyMXdm0HQ=="
      },
      "runtime.any.System.Text.Encoding.Extensions": {
        "type": "Transitive",
        "resolved": "4.3.0",
        "contentHash": "NLrxmLsfRrOuVqPWG+2lrQZnE53MLVeo+w9c54EV+TUo4c8rILpsDXfY8pPiOy9kHpUHHP07ugKmtsU3vVW5Jg=="
      },
      "runtime.any.System.Threading.Tasks": {
        "type": "Transitive",
        "resolved": "4.3.0",
        "contentHash": "OhBAVBQG5kFj1S+hCEQ3TUHBAEtZ3fbEMgZMRNdN8A0Pj4x+5nTELEqL59DU0TjKVE6II3dqKw4Dklb3szT65w=="
      },
      "runtime.any.System.Threading.Timer": {
        "type": "Transitive",
        "resolved": "4.3.0",
        "contentHash": "w4ehZJ+AwXYmGwYu+rMvym6RvMaRiUEQR1u6dwcyuKHxz8Heu/mO9AG1MquEgTyucnhv3M43X0iKpDOoN17C0w=="
      },
      "runtime.debian.8-x64.runtime.native.System.Security.Cryptography.OpenSsl": {
        "type": "Transitive",
        "resolved": "4.3.0",
        "contentHash": "HdSSp5MnJSsg08KMfZThpuLPJpPwE5hBXvHwoKWosyHHfe8Mh5WKT0ylEOf6yNzX6Ngjxe4Whkafh5q7Ymac4Q=="
      },
      "runtime.fedora.23-x64.runtime.native.System.Security.Cryptography.OpenSsl": {
        "type": "Transitive",
        "resolved": "4.3.0",
        "contentHash": "+yH1a49wJMy8Zt4yx5RhJrxO/DBDByAiCzNwiETI+1S4mPdCu0OY4djdciC7Vssk0l22wQaDLrXxXkp+3+7bVA=="
      },
      "runtime.fedora.24-x64.runtime.native.System.Security.Cryptography.OpenSsl": {
        "type": "Transitive",
        "resolved": "4.3.0",
        "contentHash": "c3YNH1GQJbfIPJeCnr4avseugSqPrxwIqzthYyZDN6EuOyNOzq+y2KSUfRcXauya1sF4foESTgwM5e1A8arAKw=="
      },
      "runtime.linux-arm.runtime.native.System.IO.Ports": {
        "type": "Transitive",
        "resolved": "6.0.0",
        "contentHash": "75q52H7CSpgIoIDwXb9o833EvBZIXJ0mdPhz1E6jSisEXUBlSCPalC29cj3EXsjpuDwr0dj1LRXZepIQH/oL4Q=="
      },
      "runtime.linux-arm64.runtime.native.System.IO.Ports": {
        "type": "Transitive",
        "resolved": "6.0.0",
        "contentHash": "xn2bMThmXr3CsvOYmS8ex2Yz1xo+kcnhVg2iVhS9PlmqjZPAkrEo/I40wjrBZH/tU4kvH0s1AE8opAvQ3KIS8g=="
      },
      "runtime.linux-x64.runtime.native.System.IO.Ports": {
        "type": "Transitive",
        "resolved": "6.0.0",
        "contentHash": "16nbNXwv0sC+gLGIuecri0skjuh6R1maIJggsaNP7MQBcbVcEfWFUOkEnsnvoLEjy0XerfibuRptfQ8AmdIcWA=="
      },
      "runtime.opensuse.13.2-x64.runtime.native.System.Security.Cryptography.OpenSsl": {
        "type": "Transitive",
        "resolved": "4.3.0",
        "contentHash": "b3pthNgxxFcD+Pc0WSEoC0+md3MyhRS6aCEeenvNE3Fdw1HyJ18ZhRFVJJzIeR/O/jpxPboB805Ho0T3Ul7w8A=="
      },
      "runtime.opensuse.42.1-x64.runtime.native.System.Security.Cryptography.OpenSsl": {
        "type": "Transitive",
        "resolved": "4.3.0",
        "contentHash": "KeLz4HClKf+nFS7p/6Fi/CqyLXh81FpiGzcmuS8DGi9lUqSnZ6Es23/gv2O+1XVGfrbNmviF7CckBpavkBoIFQ=="
      },
      "runtime.osx-arm64.runtime.native.System.IO.Ports": {
        "type": "Transitive",
        "resolved": "6.0.0",
        "contentHash": "fXG12NodG1QrCdoaeSQ1gVnk/koi4WYY4jZtarMkZeQMyReBm1nZlSRoPnUjLr2ZR36TiMjpcGnQfxymieUe7w=="
      },
      "runtime.osx-x64.runtime.native.System.IO.Ports": {
        "type": "Transitive",
        "resolved": "6.0.0",
        "contentHash": "/As+zPY49+dSUXkh+fTUbyPhqrdGN//evLxo4Vue88pfh1BHZgF7q4kMblTkxYvwR6Vi03zSYxysSFktO8/SDQ=="
      },
      "runtime.osx.10.10-x64.runtime.native.System.Security.Cryptography.Apple": {
        "type": "Transitive",
        "resolved": "4.3.0",
        "contentHash": "kVXCuMTrTlxq4XOOMAysuNwsXWpYeboGddNGpIgNSZmv1b6r/s/DPk0fYMB7Q5Qo4bY68o48jt4T4y5BVecbCQ=="
      },
      "runtime.osx.10.10-x64.runtime.native.System.Security.Cryptography.OpenSsl": {
        "type": "Transitive",
        "resolved": "4.3.0",
        "contentHash": "X7IdhILzr4ROXd8mI1BUCQMSHSQwelUlBjF1JyTKCjXaOGn2fB4EKBxQbCK2VjO3WaWIdlXZL3W6TiIVnrhX4g=="
      },
      "runtime.rhel.7-x64.runtime.native.System.Security.Cryptography.OpenSsl": {
        "type": "Transitive",
        "resolved": "4.3.0",
        "contentHash": "nyFNiCk/r+VOiIqreLix8yN+q3Wga9+SE8BCgkf+2BwEKiNx6DyvFjCgkfV743/grxv8jHJ8gUK4XEQw7yzRYg=="
      },
      "runtime.ubuntu.14.04-x64.runtime.native.System.Security.Cryptography.OpenSsl": {
        "type": "Transitive",
        "resolved": "4.3.0",
        "contentHash": "ytoewC6wGorL7KoCAvRfsgoJPJbNq+64k2SqW6JcOAebWsFUvCCYgfzQMrnpvPiEl4OrblUlhF2ji+Q1+SVLrQ=="
      },
      "runtime.ubuntu.16.04-x64.runtime.native.System.Security.Cryptography.OpenSsl": {
        "type": "Transitive",
        "resolved": "4.3.0",
        "contentHash": "I8bKw2I8k58Wx7fMKQJn2R8lamboCAiHfHeV/pS65ScKWMMI0+wJkLYlEKvgW1D/XvSl/221clBoR2q9QNNM7A=="
      },
      "runtime.ubuntu.16.10-x64.runtime.native.System.Security.Cryptography.OpenSsl": {
        "type": "Transitive",
        "resolved": "4.3.0",
        "contentHash": "VB5cn/7OzUfzdnC8tqAIMQciVLiq2epm2NrAm1E9OjNRyG4lVhfR61SMcLizejzQP8R8Uf/0l5qOIbUEi+RdEg=="
      },
      "runtime.unix.Microsoft.Win32.Primitives": {
        "type": "Transitive",
        "resolved": "4.3.0",
        "contentHash": "2mI2Mfq+CVatgr4RWGvAWBjoCfUafy6VNFU7G9OA52DjO8x/okfIbsEq2UPgeGfdpO7X5gmPXKT8slx0tn0Mhw==",
        "dependencies": {
          "System.Runtime": "4.3.0",
          "System.Runtime.InteropServices": "4.3.0",
          "runtime.native.System": "4.3.0"
        }
      },
      "runtime.unix.System.Console": {
        "type": "Transitive",
        "resolved": "4.3.0",
        "contentHash": "JSEiU9EvE2vJTHUuHnSg9le8XDbvZmjZ/3PhLviICzY1TTDE7c/uNYVtE9qTA9PAOZsqccy5lxvfaZOeBhT3tA==",
        "dependencies": {
          "System.Collections": "4.3.0",
          "System.IO": "4.3.0",
          "System.IO.FileSystem.Primitives": "4.3.0",
          "System.Resources.ResourceManager": "4.3.0",
          "System.Runtime": "4.3.0",
          "System.Runtime.Extensions": "4.3.0",
          "System.Runtime.Handles": "4.3.0",
          "System.Runtime.InteropServices": "4.3.0",
          "System.Text.Encoding": "4.3.0",
          "System.Text.Encoding.Extensions": "4.3.0",
          "System.Threading": "4.3.0",
          "System.Threading.Tasks": "4.3.0",
          "runtime.native.System": "4.3.0"
        }
      },
      "runtime.unix.System.Diagnostics.Debug": {
        "type": "Transitive",
        "resolved": "4.3.0",
        "contentHash": "WV8KLRHWVUVUDduFnvGMHt0FsEt2wK6xPl1EgDKlaMx2KnZ43A/O0GzP8wIuvAC7mq4T9V1mm90r+PXkL9FPdQ==",
        "dependencies": {
          "runtime.native.System": "4.3.0"
        }
      },
      "runtime.unix.System.IO.FileSystem": {
        "type": "Transitive",
        "resolved": "4.3.0",
        "contentHash": "ajmTcjrqc3vgV1TH54DRioshbEniaFbOAJ0kReGuNsp9uIcqYle0RmUo6+Qlwqe3JIs4TDxgnqs3UzX3gRJ1rA==",
        "dependencies": {
          "System.Buffers": "4.3.0",
          "System.Collections": "4.3.0",
          "System.Diagnostics.Debug": "4.3.0",
          "System.IO": "4.3.0",
          "System.IO.FileSystem.Primitives": "4.3.0",
          "System.Resources.ResourceManager": "4.3.0",
          "System.Runtime": "4.3.0",
          "System.Runtime.Extensions": "4.3.0",
          "System.Runtime.Handles": "4.3.0",
          "System.Runtime.InteropServices": "4.3.0",
          "System.Text.Encoding": "4.3.0",
          "System.Text.Encoding.Extensions": "4.3.0",
          "System.Threading": "4.3.0",
          "System.Threading.Tasks": "4.3.0",
          "runtime.native.System": "4.3.0"
        }
      },
      "runtime.unix.System.Net.Primitives": {
        "type": "Transitive",
        "resolved": "4.3.0",
        "contentHash": "AZcRXhH7Gamr+bckUfX3iHefPIrujJTt9XWQWo0elNiP1SNasX0KBWINZkDKY0GsOrsyJ7cB4MgIRTZzLlsTKg==",
        "dependencies": {
          "Microsoft.Win32.Primitives": "4.3.0",
          "System.Collections": "4.3.0",
          "System.Diagnostics.Tracing": "4.3.0",
          "System.Globalization": "4.3.0",
          "System.Resources.ResourceManager": "4.3.0",
          "System.Runtime": "4.3.0",
          "System.Runtime.Extensions": "4.3.0",
          "System.Runtime.Handles": "4.3.0",
          "System.Runtime.InteropServices": "4.3.0",
          "System.Threading": "4.3.0",
          "runtime.native.System": "4.3.0"
        }
      },
      "runtime.unix.System.Net.Sockets": {
        "type": "Transitive",
        "resolved": "4.3.0",
        "contentHash": "4NcLbqajFaD3PvhOdmbieeBlKY4d8/kBfgJ5g28n6k1jWEICabvLM62gvmUS/CvyfvcZxVanKPl+E9LhPzfXZw==",
        "dependencies": {
          "System.Collections": "4.3.0",
          "System.Diagnostics.Debug": "4.3.0",
          "System.Diagnostics.Tracing": "4.3.0",
          "System.Globalization": "4.3.0",
          "System.IO": "4.3.0",
          "System.IO.FileSystem": "4.3.0",
          "System.Net.NameResolution": "4.3.0",
          "System.Net.Primitives": "4.3.0",
          "System.Resources.ResourceManager": "4.3.0",
          "System.Runtime": "4.3.0",
          "System.Runtime.Extensions": "4.3.0",
          "System.Runtime.Handles": "4.3.0",
          "System.Runtime.InteropServices": "4.3.0",
          "System.Threading": "4.3.0",
          "System.Threading.Tasks": "4.3.0",
          "System.Threading.ThreadPool": "4.3.0",
          "runtime.native.System": "4.3.0"
        }
      },
      "runtime.unix.System.Private.Uri": {
        "type": "Transitive",
        "resolved": "4.3.0",
        "contentHash": "ooWzobr5RAq34r9uan1r/WPXJYG1XWy9KanrxNvEnBzbFdQbMG7Y3bVi4QxR7xZMNLOxLLTAyXvnSkfj5boZSg==",
        "dependencies": {
          "runtime.native.System": "4.3.0"
        }
      },
      "runtime.unix.System.Runtime.Extensions": {
        "type": "Transitive",
        "resolved": "4.3.0",
        "contentHash": "zQiTBVpiLftTQZW8GFsV0gjYikB1WMkEPIxF5O6RkUrSV/OgvRRTYgeFQha/0keBpuS0HYweraGRwhfhJ7dj7w==",
        "dependencies": {
          "System.Private.Uri": "4.3.0",
          "runtime.native.System": "4.3.0",
          "runtime.native.System.Security.Cryptography.OpenSsl": "4.3.0"
        }
      },
      "runtime.win-arm64.runtime.native.System.Data.SqlClient.sni": {
        "type": "Transitive",
        "resolved": "4.4.0",
        "contentHash": "LbrynESTp3bm5O/+jGL8v0Qg5SJlTV08lpIpFesXjF6uGNMWqFnUQbYBJwZTeua6E/Y7FIM1C54Ey1btLWupdg=="
      },
      "runtime.win-x64.runtime.native.System.Data.SqlClient.sni": {
        "type": "Transitive",
        "resolved": "4.4.0",
        "contentHash": "38ugOfkYJqJoX9g6EYRlZB5U2ZJH51UP8ptxZgdpS07FgOEToV+lS11ouNK2PM12Pr6X/PpT5jK82G3DwH/SxQ=="
      },
      "runtime.win-x86.runtime.native.System.Data.SqlClient.sni": {
        "type": "Transitive",
        "resolved": "4.4.0",
        "contentHash": "YhEdSQUsTx+C8m8Bw7ar5/VesXvCFMItyZF7G1AUY+OM0VPZUOeAVpJ4Wl6fydBGUYZxojTDR3I6Bj/+BPkJNA=="
      },
      "System.Buffers": {
        "type": "Transitive",
        "resolved": "4.3.0",
        "contentHash": "ratu44uTIHgeBeI0dE8DWvmXVBSo4u7ozRZZHOMmK/JPpYyo0dAfgSiHlpiObMQ5lEtEyIXA40sKRYg5J6A8uQ==",
        "dependencies": {
          "System.Diagnostics.Debug": "4.3.0",
          "System.Diagnostics.Tracing": "4.3.0",
          "System.Resources.ResourceManager": "4.3.0",
          "System.Runtime": "4.3.0",
          "System.Threading": "4.3.0"
        }
      },
      "System.Collections": {
        "type": "Transitive",
        "resolved": "4.3.0",
        "contentHash": "3Dcj85/TBdVpL5Zr+gEEBUuFe2icOnLalmEh9hfck1PTYbbyWuZgh4fmm2ysCLTrqLQw6t3TgTyJ+VLp+Qb+Lw==",
        "dependencies": {
          "Microsoft.NETCore.Platforms": "1.1.0",
          "Microsoft.NETCore.Targets": "1.1.0",
          "System.Runtime": "4.3.0",
          "runtime.any.System.Collections": "4.3.0"
        }
      },
      "System.Console": {
        "type": "Transitive",
        "resolved": "4.3.0",
        "contentHash": "DHDrIxiqk1h03m6khKWV2X8p/uvN79rgSqpilL6uzpmSfxfU5ng8VcPtW4qsDsQDHiTv6IPV9TmD5M/vElPNLg==",
        "dependencies": {
          "Microsoft.NETCore.Platforms": "1.1.0",
          "Microsoft.NETCore.Targets": "1.1.0",
          "System.IO": "4.3.0",
          "System.Runtime": "4.3.0",
          "System.Text.Encoding": "4.3.0",
          "runtime.unix.System.Console": "4.3.0"
        }
      },
      "System.Data.Odbc": {
        "type": "Transitive",
        "resolved": "6.0.1",
        "contentHash": "4vl7z0b8gcwc2NotcpEkqaLVQAw/wo46zV1uVSoIx2UfJdqlxWKD3ViUicCNJGo41th4kaGcY9kyVe2q9EuB4w==",
        "dependencies": {
          "System.Text.Encoding.CodePages": "6.0.0"
        }
      },
      "System.Data.OleDb": {
        "type": "Transitive",
        "resolved": "6.0.0",
        "contentHash": "LQ8PjTIF1LtrrlGiyiTVjAkQtTWKm9GSNnygIlWjhN9y88s7xhy6DUNDDkmQQ9f6ex7mA4k0Tl97lz/CklaiLg==",
        "dependencies": {
          "System.Configuration.ConfigurationManager": "6.0.0",
          "System.Diagnostics.PerformanceCounter": "6.0.0"
        }
      },
      "System.Data.SqlClient": {
        "type": "Transitive",
        "resolved": "4.8.4",
        "contentHash": "45YflfcVXAu+Tnf0WnZzQIp9iGm+XvSvh8OosYHqax/nW3gV28NBSRvHFZ/IsuwV4JIypYCKBEOVzW+RB5+zgQ==",
        "dependencies": {
          "Microsoft.Win32.Registry": "4.7.0",
          "System.Security.Principal.Windows": "4.7.0",
          "runtime.native.System.Data.SqlClient.sni": "4.7.0"
        }
      },
      "System.Diagnostics.Debug": {
        "type": "Transitive",
        "resolved": "4.3.0",
        "contentHash": "ZUhUOdqmaG5Jk3Xdb8xi5kIyQYAA4PnTNlHx1mu9ZY3qv4ELIdKbnL/akbGaKi2RnNUWaZsAs31rvzFdewTj2g==",
        "dependencies": {
          "Microsoft.NETCore.Platforms": "1.1.0",
          "Microsoft.NETCore.Targets": "1.1.0",
          "System.Runtime": "4.3.0",
          "runtime.unix.System.Diagnostics.Debug": "4.3.0"
        }
      },
      "System.Diagnostics.EventLog": {
        "type": "Transitive",
        "resolved": "6.0.0",
        "contentHash": "lcyUiXTsETK2ALsZrX+nWuHSIQeazhqPphLfaRxzdGaG93+0kELqpgEHtwWOlQe7+jSFnKwaCAgL4kjeZCQJnw=="
      },
      "System.Diagnostics.PerformanceCounter": {
        "type": "Transitive",
        "resolved": "6.0.1",
        "contentHash": "dDl7Gx3bmSrM2k2ZIm+ucEJnLloZRyvfQF1DvfvATcGF3jtaUBiPvChma+6ZcZzxWMirN3kCywkW7PILphXyMQ==",
        "dependencies": {
          "System.Configuration.ConfigurationManager": "6.0.0"
        }
      },
      "System.Diagnostics.Tools": {
        "type": "Transitive",
        "resolved": "4.3.0",
        "contentHash": "UUvkJfSYJMM6x527dJg2VyWPSRqIVB0Z7dbjHst1zmwTXz5CcXSYJFWRpuigfbO1Lf7yfZiIaEUesfnl/g5EyA==",
        "dependencies": {
          "Microsoft.NETCore.Platforms": "1.1.0",
          "Microsoft.NETCore.Targets": "1.1.0",
          "System.Runtime": "4.3.0",
          "runtime.any.System.Diagnostics.Tools": "4.3.0"
        }
      },
      "System.Diagnostics.Tracing": {
        "type": "Transitive",
        "resolved": "4.3.0",
        "contentHash": "rswfv0f/Cqkh78rA5S8eN8Neocz234+emGCtTF3lxPY96F+mmmUen6tbn0glN6PMvlKQb9bPAY5e9u7fgPTkKw==",
        "dependencies": {
          "Microsoft.NETCore.Platforms": "1.1.0",
          "Microsoft.NETCore.Targets": "1.1.0",
          "System.Runtime": "4.3.0",
          "runtime.any.System.Diagnostics.Tracing": "4.3.0"
        }
      },
      "System.DirectoryServices": {
        "type": "Transitive",
        "resolved": "6.0.0",
        "contentHash": "kp/Op0nxDVGlElDKh8TsXO0GKXftQgAB6sJk0wUetZK1Rr0Pbd86Tn7AllLLlROFZa4BTl/LVHakljtGELFzCg==",
        "dependencies": {
          "System.Security.AccessControl": "6.0.0",
          "System.Security.Permissions": "6.0.0"
        }
      },
      "System.DirectoryServices.AccountManagement": {
        "type": "Transitive",
        "resolved": "6.0.0",
        "contentHash": "2iKkY6VC4WX6H13N8WhH2SRUfWCwg2KZR5w9JIS9cw9N8cZhT7VXxHX0L6OX6Po419aSu2LWrJE9tu6b+cUnPA==",
        "dependencies": {
          "System.Configuration.ConfigurationManager": "6.0.0",
          "System.DirectoryServices": "6.0.0",
          "System.DirectoryServices.Protocols": "6.0.0",
          "System.Security.AccessControl": "6.0.0"
        }
      },
      "System.DirectoryServices.Protocols": {
        "type": "Transitive",
        "resolved": "6.0.1",
        "contentHash": "ndUZlEkAMc1XzM0xGN++SsJrNhRkIHaKI8+te325vrUgoLT1ufWNI6KB8FFrL7NpRMHPrdxP99aF3fHbAPxW0A=="
      },
      "System.Drawing.Common": {
        "type": "Transitive",
        "resolved": "6.0.0",
        "contentHash": "NfuoKUiP2nUWwKZN6twGqXioIe1zVD0RIj2t976A+czLHr2nY454RwwXs6JU9Htc6mwqL6Dn/nEL3dpVf2jOhg==",
        "dependencies": {
          "Microsoft.Win32.SystemEvents": "6.0.0"
        }
      },
      "System.Globalization": {
        "type": "Transitive",
        "resolved": "4.3.0",
        "contentHash": "kYdVd2f2PAdFGblzFswE4hkNANJBKRmsfa2X5LG2AcWE1c7/4t0pYae1L8vfZ5xvE2nK/R9JprtToA61OSHWIg==",
        "dependencies": {
          "Microsoft.NETCore.Platforms": "1.1.0",
          "Microsoft.NETCore.Targets": "1.1.0",
          "System.Runtime": "4.3.0",
          "runtime.any.System.Globalization": "4.3.0"
        }
      },
      "System.Globalization.Calendars": {
        "type": "Transitive",
        "resolved": "4.3.0",
        "contentHash": "GUlBtdOWT4LTV3I+9/PJW+56AnnChTaOqqTLFtdmype/L500M2LIyXgmtd9X2P2VOkmJd5c67H5SaC2QcL1bFA==",
        "dependencies": {
          "Microsoft.NETCore.Platforms": "1.1.0",
          "Microsoft.NETCore.Targets": "1.1.0",
          "System.Globalization": "4.3.0",
          "System.Runtime": "4.3.0",
          "runtime.any.System.Globalization.Calendars": "4.3.0"
        }
      },
      "System.Globalization.Extensions": {
        "type": "Transitive",
        "resolved": "4.3.0",
        "contentHash": "FhKmdR6MPG+pxow6wGtNAWdZh7noIOpdD5TwQ3CprzgIE1bBBoim0vbR1+AWsWjQmU7zXHgQo4TWSP6lCeiWcQ==",
        "dependencies": {
          "Microsoft.NETCore.Platforms": "1.1.0",
          "System.Globalization": "4.3.0",
          "System.Resources.ResourceManager": "4.3.0",
          "System.Runtime": "4.3.0",
          "System.Runtime.Extensions": "4.3.0",
          "System.Runtime.InteropServices": "4.3.0"
        }
      },
      "System.IO": {
        "type": "Transitive",
        "resolved": "4.3.0",
        "contentHash": "3qjaHvxQPDpSOYICjUoTsmoq5u6QJAFRUITgeT/4gqkF1bajbSmb1kwSxEA8AHlofqgcKJcM8udgieRNhaJ5Cg==",
        "dependencies": {
          "Microsoft.NETCore.Platforms": "1.1.0",
          "Microsoft.NETCore.Targets": "1.1.0",
          "System.Runtime": "4.3.0",
          "System.Text.Encoding": "4.3.0",
          "System.Threading.Tasks": "4.3.0",
          "runtime.any.System.IO": "4.3.0"
        }
      },
      "System.IO.Compression": {
        "type": "Transitive",
        "resolved": "4.3.0",
        "contentHash": "YHndyoiV90iu4iKG115ibkhrG+S3jBm8Ap9OwoUAzO5oPDAWcr0SFwQFm0HjM8WkEZWo0zvLTyLmbvTkW1bXgg==",
        "dependencies": {
          "Microsoft.NETCore.Platforms": "1.1.0",
          "System.Buffers": "4.3.0",
          "System.Collections": "4.3.0",
          "System.Diagnostics.Debug": "4.3.0",
          "System.IO": "4.3.0",
          "System.Resources.ResourceManager": "4.3.0",
          "System.Runtime": "4.3.0",
          "System.Runtime.Extensions": "4.3.0",
          "System.Runtime.Handles": "4.3.0",
          "System.Runtime.InteropServices": "4.3.0",
          "System.Text.Encoding": "4.3.0",
          "System.Threading": "4.3.0",
          "System.Threading.Tasks": "4.3.0",
          "runtime.native.System": "4.3.0",
          "runtime.native.System.IO.Compression": "4.3.0"
        }
      },
      "System.IO.FileSystem": {
        "type": "Transitive",
        "resolved": "4.3.0",
        "contentHash": "3wEMARTnuio+ulnvi+hkRNROYwa1kylvYahhcLk4HSoVdl+xxTFVeVlYOfLwrDPImGls0mDqbMhrza8qnWPTdA==",
        "dependencies": {
          "Microsoft.NETCore.Platforms": "1.1.0",
          "Microsoft.NETCore.Targets": "1.1.0",
          "System.IO": "4.3.0",
          "System.IO.FileSystem.Primitives": "4.3.0",
          "System.Runtime": "4.3.0",
          "System.Runtime.Handles": "4.3.0",
          "System.Text.Encoding": "4.3.0",
          "System.Threading.Tasks": "4.3.0",
          "runtime.unix.System.IO.FileSystem": "4.3.0"
        }
      },
      "System.IO.Ports": {
        "type": "Transitive",
        "resolved": "6.0.0",
        "contentHash": "dRyGI7fUESar5ZLIpiBOaaNLW7YyOBGftjj5Of+xcduC/Rjl7RjhEnWDvvNBmHuF3d0tdXoqdVI/yrVA8f00XA==",
        "dependencies": {
          "runtime.native.System.IO.Ports": "6.0.0"
        }
      },
      "System.Management": {
        "type": "Transitive",
        "resolved": "6.0.0",
        "contentHash": "sHsESYMmPDhQuOC66h6AEOs/XowzKsbT9srMbX71TCXP58hkpn1BqBjdmKj1+DCA/WlBETX1K5WjQHwmV0Txrg==",
        "dependencies": {
          "System.CodeDom": "6.0.0"
        }
      },
      "System.Net.Http": {
        "type": "Transitive",
        "resolved": "4.3.0",
        "contentHash": "sYg+FtILtRQuYWSIAuNOELwVuVsxVyJGWQyOnlAzhV4xvhyFnON1bAzYYC+jjRW8JREM45R0R5Dgi8MTC5sEwA==",
        "dependencies": {
          "Microsoft.NETCore.Platforms": "1.1.0",
          "System.Collections": "4.3.0",
          "System.Diagnostics.Debug": "4.3.0",
          "System.Diagnostics.DiagnosticSource": "4.3.0",
          "System.Diagnostics.Tracing": "4.3.0",
          "System.Globalization": "4.3.0",
          "System.Globalization.Extensions": "4.3.0",
          "System.IO": "4.3.0",
          "System.IO.FileSystem": "4.3.0",
          "System.Net.Primitives": "4.3.0",
          "System.Resources.ResourceManager": "4.3.0",
          "System.Runtime": "4.3.0",
          "System.Runtime.Extensions": "4.3.0",
          "System.Runtime.Handles": "4.3.0",
          "System.Runtime.InteropServices": "4.3.0",
          "System.Security.Cryptography.Algorithms": "4.3.0",
          "System.Security.Cryptography.Encoding": "4.3.0",
          "System.Security.Cryptography.OpenSsl": "4.3.0",
          "System.Security.Cryptography.Primitives": "4.3.0",
          "System.Security.Cryptography.X509Certificates": "4.3.0",
          "System.Text.Encoding": "4.3.0",
          "System.Threading": "4.3.0",
          "System.Threading.Tasks": "4.3.0",
          "runtime.native.System": "4.3.0",
          "runtime.native.System.Net.Http": "4.3.0",
          "runtime.native.System.Security.Cryptography.OpenSsl": "4.3.0"
        }
      },
      "System.Net.NameResolution": {
        "type": "Transitive",
        "resolved": "4.3.0",
        "contentHash": "AFYl08R7MrsrEjqpQWTZWBadqXyTzNDaWpMqyxhb0d6sGhV6xMDKueuBXlLL30gz+DIRY6MpdgnHWlCh5wmq9w==",
        "dependencies": {
          "Microsoft.NETCore.Platforms": "1.1.0",
          "System.Collections": "4.3.0",
          "System.Diagnostics.Tracing": "4.3.0",
          "System.Globalization": "4.3.0",
          "System.Net.Primitives": "4.3.0",
          "System.Resources.ResourceManager": "4.3.0",
          "System.Runtime": "4.3.0",
          "System.Runtime.Extensions": "4.3.0",
          "System.Runtime.Handles": "4.3.0",
          "System.Runtime.InteropServices": "4.3.0",
          "System.Security.Principal.Windows": "4.3.0",
          "System.Threading": "4.3.0",
          "System.Threading.Tasks": "4.3.0",
          "runtime.native.System": "4.3.0"
        }
      },
      "System.Net.Primitives": {
        "type": "Transitive",
        "resolved": "4.3.0",
        "contentHash": "qOu+hDwFwoZPbzPvwut2qATe3ygjeQBDQj91xlsaqGFQUI5i4ZnZb8yyQuLGpDGivEPIt8EJkd1BVzVoP31FXA==",
        "dependencies": {
          "Microsoft.NETCore.Platforms": "1.1.0",
          "Microsoft.NETCore.Targets": "1.1.0",
          "System.Runtime": "4.3.0",
          "System.Runtime.Handles": "4.3.0",
          "runtime.unix.System.Net.Primitives": "4.3.0"
        }
      },
      "System.Net.Sockets": {
        "type": "Transitive",
        "resolved": "4.3.0",
        "contentHash": "m6icV6TqQOAdgt5N/9I5KNpjom/5NFtkmGseEH+AK/hny8XrytLH3+b5M8zL/Ycg3fhIocFpUMyl/wpFnVRvdw==",
        "dependencies": {
          "Microsoft.NETCore.Platforms": "1.1.0",
          "Microsoft.NETCore.Targets": "1.1.0",
          "System.IO": "4.3.0",
          "System.Net.Primitives": "4.3.0",
          "System.Runtime": "4.3.0",
          "System.Threading.Tasks": "4.3.0",
          "runtime.unix.System.Net.Sockets": "4.3.0"
        }
      },
      "System.Private.Uri": {
        "type": "Transitive",
        "resolved": "4.3.0",
        "contentHash": "I4SwANiUGho1esj4V4oSlPllXjzCZDE+5XXso2P03LW2vOda2Enzh8DWOxwN6hnrJyp314c7KuVu31QYhRzOGg==",
        "dependencies": {
          "Microsoft.NETCore.Platforms": "1.1.0",
          "Microsoft.NETCore.Targets": "1.1.0",
          "runtime.unix.System.Private.Uri": "4.3.0"
        }
      },
      "System.Reflection": {
        "type": "Transitive",
        "resolved": "4.3.0",
        "contentHash": "KMiAFoW7MfJGa9nDFNcfu+FpEdiHpWgTcS2HdMpDvt9saK3y/G4GwprPyzqjFH9NTaGPQeWNHU+iDlDILj96aQ==",
        "dependencies": {
          "Microsoft.NETCore.Platforms": "1.1.0",
          "Microsoft.NETCore.Targets": "1.1.0",
          "System.IO": "4.3.0",
          "System.Reflection.Primitives": "4.3.0",
          "System.Runtime": "4.3.0",
          "runtime.any.System.Reflection": "4.3.0"
        }
      },
      "System.Reflection.Extensions": {
        "type": "Transitive",
        "resolved": "4.3.0",
        "contentHash": "rJkrJD3kBI5B712aRu4DpSIiHRtr6QlfZSQsb0hYHrDCZORXCFjQfoipo2LaMUHoT9i1B7j7MnfaEKWDFmFQNQ==",
        "dependencies": {
          "Microsoft.NETCore.Platforms": "1.1.0",
          "Microsoft.NETCore.Targets": "1.1.0",
          "System.Reflection": "4.3.0",
          "System.Runtime": "4.3.0",
          "runtime.any.System.Reflection.Extensions": "4.3.0"
        }
      },
      "System.Reflection.Primitives": {
        "type": "Transitive",
        "resolved": "4.3.0",
        "contentHash": "5RXItQz5As4xN2/YUDxdpsEkMhvw3e6aNveFXUn4Hl/udNTCNhnKp8lT9fnc3MhvGKh1baak5CovpuQUXHAlIA==",
        "dependencies": {
          "Microsoft.NETCore.Platforms": "1.1.0",
          "Microsoft.NETCore.Targets": "1.1.0",
          "System.Runtime": "4.3.0",
          "runtime.any.System.Reflection.Primitives": "4.3.0"
        }
      },
      "System.Resources.ResourceManager": {
        "type": "Transitive",
        "resolved": "4.3.0",
        "contentHash": "/zrcPkkWdZmI4F92gL/TPumP98AVDu/Wxr3CSJGQQ+XN6wbRZcyfSKVoPo17ilb3iOr0cCRqJInGwNMolqhS8A==",
        "dependencies": {
          "Microsoft.NETCore.Platforms": "1.1.0",
          "Microsoft.NETCore.Targets": "1.1.0",
          "System.Globalization": "4.3.0",
          "System.Reflection": "4.3.0",
          "System.Runtime": "4.3.0",
          "runtime.any.System.Resources.ResourceManager": "4.3.0"
        }
      },
      "System.Runtime": {
        "type": "Transitive",
        "resolved": "4.3.0",
        "contentHash": "JufQi0vPQ0xGnAczR13AUFglDyVYt4Kqnz1AZaiKZ5+GICq0/1MH/mO/eAJHt/mHW1zjKBJd7kV26SrxddAhiw==",
        "dependencies": {
          "Microsoft.NETCore.Platforms": "1.1.0",
          "Microsoft.NETCore.Targets": "1.1.0",
          "runtime.any.System.Runtime": "4.3.0"
        }
      },
      "System.Runtime.Caching": {
        "type": "Transitive",
        "resolved": "6.0.0",
        "contentHash": "E0e03kUp5X2k+UAoVl6efmI7uU7JRBWi5EIdlQ7cr0NpBGjHG4fWII35PgsBY9T4fJQ8E4QPsL0rKksU9gcL5A==",
        "dependencies": {
          "System.Configuration.ConfigurationManager": "6.0.0"
        }
      },
      "System.Runtime.Extensions": {
        "type": "Transitive",
        "resolved": "4.3.0",
        "contentHash": "guW0uK0fn5fcJJ1tJVXYd7/1h5F+pea1r7FLSOz/f8vPEqbR2ZAknuRDvTQ8PzAilDveOxNjSfr0CHfIQfFk8g==",
        "dependencies": {
          "Microsoft.NETCore.Platforms": "1.1.0",
          "Microsoft.NETCore.Targets": "1.1.0",
          "System.Runtime": "4.3.0",
          "runtime.unix.System.Runtime.Extensions": "4.3.0"
        }
      },
      "System.Runtime.Handles": {
        "type": "Transitive",
        "resolved": "4.3.0",
        "contentHash": "OKiSUN7DmTWeYb3l51A7EYaeNMnvxwE249YtZz7yooT4gOZhmTjIn48KgSsw2k2lYdLgTKNJw/ZIfSElwDRVgg==",
        "dependencies": {
          "Microsoft.NETCore.Platforms": "1.1.0",
          "Microsoft.NETCore.Targets": "1.1.0",
          "System.Runtime": "4.3.0",
          "runtime.any.System.Runtime.Handles": "4.3.0"
        }
      },
      "System.Runtime.InteropServices": {
        "type": "Transitive",
        "resolved": "4.3.0",
        "contentHash": "uv1ynXqiMK8mp1GM3jDqPCFN66eJ5w5XNomaK2XD+TuCroNTLFGeZ+WCmBMcBDyTFKou3P6cR6J/QsaqDp7fGQ==",
        "dependencies": {
          "Microsoft.NETCore.Platforms": "1.1.0",
          "Microsoft.NETCore.Targets": "1.1.0",
          "System.Reflection": "4.3.0",
          "System.Reflection.Primitives": "4.3.0",
          "System.Runtime": "4.3.0",
          "System.Runtime.Handles": "4.3.0",
          "runtime.any.System.Runtime.InteropServices": "4.3.0"
        }
      },
      "System.Runtime.InteropServices.RuntimeInformation": {
        "type": "Transitive",
        "resolved": "4.3.0",
        "contentHash": "cbz4YJMqRDR7oLeMRbdYv7mYzc++17lNhScCX0goO2XpGWdvAt60CGN+FHdePUEHCe/Jy9jUlvNAiNdM+7jsOw==",
        "dependencies": {
          "System.Reflection": "4.3.0",
          "System.Reflection.Extensions": "4.3.0",
          "System.Resources.ResourceManager": "4.3.0",
          "System.Runtime": "4.3.0",
          "System.Runtime.InteropServices": "4.3.0",
          "System.Threading": "4.3.0",
          "runtime.native.System": "4.3.0"
        }
      },
      "System.Security.AccessControl": {
        "type": "Transitive",
        "resolved": "6.0.0",
        "contentHash": "AUADIc0LIEQe7MzC+I0cl0rAT8RrTAKFHl53yHjEUzNVIaUlhFY11vc2ebiVJzVBuOzun6F7FBA+8KAbGTTedQ=="
      },
      "System.Security.Cryptography.Algorithms": {
        "type": "Transitive",
        "resolved": "4.3.0",
        "contentHash": "W1kd2Y8mYSCgc3ULTAZ0hOP2dSdG5YauTb1089T0/kRcN2MpSAW1izOFROrJgxSlMn3ArsgHXagigyi+ibhevg==",
        "dependencies": {
          "Microsoft.NETCore.Platforms": "1.1.0",
          "System.Collections": "4.3.0",
          "System.IO": "4.3.0",
          "System.Resources.ResourceManager": "4.3.0",
          "System.Runtime": "4.3.0",
          "System.Runtime.Extensions": "4.3.0",
          "System.Runtime.Handles": "4.3.0",
          "System.Runtime.InteropServices": "4.3.0",
          "System.Runtime.Numerics": "4.3.0",
          "System.Security.Cryptography.Encoding": "4.3.0",
          "System.Security.Cryptography.Primitives": "4.3.0",
          "System.Text.Encoding": "4.3.0",
          "runtime.native.System.Security.Cryptography.Apple": "4.3.0",
          "runtime.native.System.Security.Cryptography.OpenSsl": "4.3.0"
        }
      },
      "System.Security.Cryptography.Cng": {
        "type": "Transitive",
        "resolved": "4.3.0",
        "contentHash": "03idZOqFlsKRL4W+LuCpJ6dBYDUWReug6lZjBa3uJWnk5sPCUXckocevTaUA8iT/MFSrY/2HXkOt753xQ/cf8g==",
        "dependencies": {
          "Microsoft.NETCore.Platforms": "1.1.0",
          "System.IO": "4.3.0",
          "System.Resources.ResourceManager": "4.3.0",
          "System.Runtime": "4.3.0",
          "System.Runtime.Extensions": "4.3.0",
          "System.Runtime.Handles": "4.3.0",
          "System.Runtime.InteropServices": "4.3.0",
          "System.Security.Cryptography.Algorithms": "4.3.0",
          "System.Security.Cryptography.Encoding": "4.3.0",
          "System.Security.Cryptography.Primitives": "4.3.0",
          "System.Text.Encoding": "4.3.0"
        }
      },
      "System.Security.Cryptography.Csp": {
        "type": "Transitive",
        "resolved": "4.3.0",
        "contentHash": "X4s/FCkEUnRGnwR3aSfVIkldBmtURMhmexALNTwpjklzxWU7yjMk7GHLKOZTNkgnWnE0q7+BCf9N2LVRWxewaA==",
        "dependencies": {
          "Microsoft.NETCore.Platforms": "1.1.0",
          "System.IO": "4.3.0",
          "System.Reflection": "4.3.0",
          "System.Resources.ResourceManager": "4.3.0",
          "System.Runtime": "4.3.0",
          "System.Runtime.Extensions": "4.3.0",
          "System.Runtime.Handles": "4.3.0",
          "System.Runtime.InteropServices": "4.3.0",
          "System.Security.Cryptography.Algorithms": "4.3.0",
          "System.Security.Cryptography.Encoding": "4.3.0",
          "System.Security.Cryptography.Primitives": "4.3.0",
          "System.Text.Encoding": "4.3.0",
          "System.Threading": "4.3.0"
        }
      },
      "System.Security.Cryptography.Encoding": {
        "type": "Transitive",
        "resolved": "4.3.0",
        "contentHash": "1DEWjZZly9ae9C79vFwqaO5kaOlI5q+3/55ohmq/7dpDyDfc8lYe7YVxJUZ5MF/NtbkRjwFRo14yM4OEo9EmDw==",
        "dependencies": {
          "Microsoft.NETCore.Platforms": "1.1.0",
          "System.Collections": "4.3.0",
          "System.Collections.Concurrent": "4.3.0",
          "System.Linq": "4.3.0",
          "System.Resources.ResourceManager": "4.3.0",
          "System.Runtime": "4.3.0",
          "System.Runtime.Extensions": "4.3.0",
          "System.Runtime.Handles": "4.3.0",
          "System.Runtime.InteropServices": "4.3.0",
          "System.Security.Cryptography.Primitives": "4.3.0",
          "System.Text.Encoding": "4.3.0",
          "runtime.native.System.Security.Cryptography.OpenSsl": "4.3.0"
        }
      },
      "System.Security.Cryptography.OpenSsl": {
        "type": "Transitive",
        "resolved": "4.3.0",
        "contentHash": "h4CEgOgv5PKVF/HwaHzJRiVboL2THYCou97zpmhjghx5frc7fIvlkY1jL+lnIQyChrJDMNEXS6r7byGif8Cy4w==",
        "dependencies": {
          "System.Collections": "4.3.0",
          "System.IO": "4.3.0",
          "System.Resources.ResourceManager": "4.3.0",
          "System.Runtime": "4.3.0",
          "System.Runtime.Extensions": "4.3.0",
          "System.Runtime.Handles": "4.3.0",
          "System.Runtime.InteropServices": "4.3.0",
          "System.Runtime.Numerics": "4.3.0",
          "System.Security.Cryptography.Algorithms": "4.3.0",
          "System.Security.Cryptography.Encoding": "4.3.0",
          "System.Security.Cryptography.Primitives": "4.3.0",
          "System.Text.Encoding": "4.3.0",
          "runtime.native.System.Security.Cryptography.OpenSsl": "4.3.0"
        }
      },
      "System.Security.Cryptography.Pkcs": {
        "type": "Transitive",
        "resolved": "6.0.1",
        "contentHash": "ynmbW2GjIGg9K1wXmVIRs4IlyDolf0JXNpzFQ8JCVgwM+myUC2JeUggl2PwQig2PNVMegKmN1aAx7WPQ8tI3vA==",
        "dependencies": {
          "System.Formats.Asn1": "6.0.0"
        }
      },
      "System.Security.Cryptography.ProtectedData": {
        "type": "Transitive",
        "resolved": "6.0.0",
        "contentHash": "rp1gMNEZpvx9vP0JW0oHLxlf8oSiQgtno77Y4PLUBjSiDYoD77Y8uXHr1Ea5XG4/pIKhqAdxZ8v8OTUtqo9PeQ=="
      },
      "System.Security.Cryptography.X509Certificates": {
        "type": "Transitive",
        "resolved": "4.3.0",
        "contentHash": "t2Tmu6Y2NtJ2um0RtcuhP7ZdNNxXEgUm2JeoA/0NvlMjAhKCnM1NX07TDl3244mVp3QU6LPEhT3HTtH1uF7IYw==",
        "dependencies": {
          "Microsoft.NETCore.Platforms": "1.1.0",
          "System.Collections": "4.3.0",
          "System.Diagnostics.Debug": "4.3.0",
          "System.Globalization": "4.3.0",
          "System.Globalization.Calendars": "4.3.0",
          "System.IO": "4.3.0",
          "System.IO.FileSystem": "4.3.0",
          "System.IO.FileSystem.Primitives": "4.3.0",
          "System.Resources.ResourceManager": "4.3.0",
          "System.Runtime": "4.3.0",
          "System.Runtime.Extensions": "4.3.0",
          "System.Runtime.Handles": "4.3.0",
          "System.Runtime.InteropServices": "4.3.0",
          "System.Runtime.Numerics": "4.3.0",
          "System.Security.Cryptography.Algorithms": "4.3.0",
          "System.Security.Cryptography.Cng": "4.3.0",
          "System.Security.Cryptography.Csp": "4.3.0",
          "System.Security.Cryptography.Encoding": "4.3.0",
          "System.Security.Cryptography.OpenSsl": "4.3.0",
          "System.Security.Cryptography.Primitives": "4.3.0",
          "System.Text.Encoding": "4.3.0",
          "System.Threading": "4.3.0",
          "runtime.native.System": "4.3.0",
          "runtime.native.System.Net.Http": "4.3.0",
          "runtime.native.System.Security.Cryptography.OpenSsl": "4.3.0"
        }
      },
      "System.Security.Principal.Windows": {
        "type": "Transitive",
        "resolved": "5.0.0",
        "contentHash": "t0MGLukB5WAVU9bO3MGzvlGnyJPgUlcwerXn1kzBRjwLKixT96XV0Uza41W49gVd8zEMFu9vQEFlv0IOrytICA=="
      },
      "System.ServiceProcess.ServiceController": {
        "type": "Transitive",
        "resolved": "6.0.0",
        "contentHash": "qMBvG8ZFbkXoe0Z5/D7FAAadfPkH2v7vSuh2xsLf3U6jNoejpIdeV18A0htiASsLK1CCAc/p59kaLXlt2yB1gw==",
        "dependencies": {
          "System.Diagnostics.EventLog": "6.0.0"
        }
      },
      "System.Speech": {
        "type": "Transitive",
        "resolved": "6.0.0",
        "contentHash": "GQovERMrNP0Vbtgk8LzH4PlFS6lqHgsL9WkUmv8Kkxa0m0vNakitytpHZlfJ9WR7n9WKLXh68nn2kyL9mflnLg=="
      },
      "System.Text.Encoding": {
        "type": "Transitive",
        "resolved": "4.3.0",
        "contentHash": "BiIg+KWaSDOITze6jGQynxg64naAPtqGHBwDrLaCtixsa5bKiR8dpPOHA7ge3C0JJQizJE+sfkz1wV+BAKAYZw==",
        "dependencies": {
          "Microsoft.NETCore.Platforms": "1.1.0",
          "Microsoft.NETCore.Targets": "1.1.0",
          "System.Runtime": "4.3.0",
          "runtime.any.System.Text.Encoding": "4.3.0"
        }
      },
      "System.Text.Encoding.CodePages": {
        "type": "Transitive",
        "resolved": "6.0.0",
        "contentHash": "ZFCILZuOvtKPauZ/j/swhvw68ZRi9ATCfvGbk1QfydmcXBkIWecWKn/250UH7rahZ5OoDBaiAudJtPvLwzw85A==",
        "dependencies": {
          "System.Runtime.CompilerServices.Unsafe": "6.0.0"
        }
      },
      "System.Text.Encoding.Extensions": {
        "type": "Transitive",
        "resolved": "4.3.0",
        "contentHash": "YVMK0Bt/A43RmwizJoZ22ei2nmrhobgeiYwFzC4YAN+nue8RF6djXDMog0UCn+brerQoYVyaS+ghy9P/MUVcmw==",
        "dependencies": {
          "Microsoft.NETCore.Platforms": "1.1.0",
          "Microsoft.NETCore.Targets": "1.1.0",
          "System.Runtime": "4.3.0",
          "System.Text.Encoding": "4.3.0",
          "runtime.any.System.Text.Encoding.Extensions": "4.3.0"
        }
      },
      "System.Text.Encodings.Web": {
        "type": "Transitive",
        "resolved": "6.0.0",
        "contentHash": "Vg8eB5Tawm1IFqj4TVK1czJX89rhFxJo9ELqc/Eiq0eXy13RK00eubyU6TJE6y+GQXjyV5gSfiewDUZjQgSE0w==",
        "dependencies": {
          "System.Runtime.CompilerServices.Unsafe": "6.0.0"
        }
      },
      "System.Threading.AccessControl": {
        "type": "Transitive",
        "resolved": "6.0.0",
        "contentHash": "2258mqWesMch/xCpcnjJBgJP33yhpZLGLbEOm01qwq0efG4b+NG8c9sxYOWNxmDQ82swXrnQRl1Yp2wC1NrfZA==",
        "dependencies": {
          "System.Security.AccessControl": "6.0.0"
        }
      },
      "System.Threading.Tasks": {
        "type": "Transitive",
        "resolved": "4.3.0",
        "contentHash": "LbSxKEdOUhVe8BezB/9uOGGppt+nZf6e1VFyw6v3DN6lqitm0OSn2uXMOdtP0M3W4iMcqcivm2J6UgqiwwnXiA==",
        "dependencies": {
          "Microsoft.NETCore.Platforms": "1.1.0",
          "Microsoft.NETCore.Targets": "1.1.0",
          "System.Runtime": "4.3.0",
          "runtime.any.System.Threading.Tasks": "4.3.0"
        }
      },
      "System.Threading.ThreadPool": {
        "type": "Transitive",
        "resolved": "4.3.0",
        "contentHash": "k/+g4b7vjdd4aix83sTgC9VG6oXYKAktSfNIJUNGxPEj7ryEOfzHHhfnmsZvjxawwcD9HyWXKCXmPjX8U4zeSw==",
        "dependencies": {
          "System.Runtime": "4.3.0",
          "System.Runtime.Handles": "4.3.0"
        }
      },
      "System.Threading.Timer": {
        "type": "Transitive",
        "resolved": "4.3.0",
        "contentHash": "Z6YfyYTCg7lOZjJzBjONJTFKGN9/NIYKSxhU5GRd+DTwHSZyvWp1xuI5aR+dLg+ayyC5Xv57KiY4oJ0tMO89fQ==",
        "dependencies": {
          "Microsoft.NETCore.Platforms": "1.1.0",
          "Microsoft.NETCore.Targets": "1.1.0",
          "System.Runtime": "4.3.0",
          "runtime.any.System.Threading.Timer": "4.3.0"
        }
      },
      "System.Windows.Extensions": {
        "type": "Transitive",
        "resolved": "6.0.0",
        "contentHash": "IXoJOXIqc39AIe+CIR7koBtRGMiCt/LPM3lI+PELtDIy9XdyeSrwXFdWV9dzJ2Awl0paLWUaknLxFQ5HpHZUog==",
        "dependencies": {
          "System.Drawing.Common": "6.0.0"
        }
      }
    },
    "net6.0/osx-arm64": {
      "Microsoft.Win32.Primitives": {
        "type": "Transitive",
        "resolved": "4.3.0",
        "contentHash": "9ZQKCWxH7Ijp9BfahvL2Zyf1cJIk8XYLF6Yjzr2yi0b2cOut/HQ31qf1ThHAgCc3WiZMdnWcfJCgN82/0UunxA==",
        "dependencies": {
          "Microsoft.NETCore.Platforms": "1.1.0",
          "Microsoft.NETCore.Targets": "1.1.0",
          "System.Runtime": "4.3.0",
          "runtime.unix.Microsoft.Win32.Primitives": "4.3.0"
        }
      },
      "Microsoft.Win32.Registry": {
        "type": "Transitive",
        "resolved": "4.7.0",
        "contentHash": "KSrRMb5vNi0CWSGG1++id2ZOs/1QhRqROt+qgbEAdQuGjGrFcl4AOl4/exGPUYz2wUnU42nvJqon1T3U0kPXLA==",
        "dependencies": {
          "System.Security.AccessControl": "4.7.0",
          "System.Security.Principal.Windows": "4.7.0"
        }
      },
      "Microsoft.Win32.Registry.AccessControl": {
        "type": "Transitive",
        "resolved": "6.0.0",
        "contentHash": "UoE+eeuBKL+GFHxHV3FjHlY5K8Wr/IR7Ee/a2oDNqFodF1iMqyt5hIs0U9Z217AbWrHrNle4750kD03hv1IMZw==",
        "dependencies": {
          "System.Security.AccessControl": "6.0.0"
        }
      },
      "Microsoft.Win32.SystemEvents": {
        "type": "Transitive",
        "resolved": "6.0.1",
        "contentHash": "AlsaDWyQHLFB7O2nfbny0x0oziB34WWzGnf/4Q5R8KjXhu8MnCsxE2MIePr192lIIaxarfTLI9bQg+qtmM+9ag=="
      },
      "runtime.any.System.Collections": {
        "type": "Transitive",
        "resolved": "4.3.0",
        "contentHash": "23g6rqftKmovn2cLeGsuHUYm0FD7pdutb0uQMJpZ3qTvq+zHkgmt6J65VtRry4WDGYlmkMa4xDACtaQ94alNag==",
        "dependencies": {
          "System.Runtime": "4.3.0"
        }
      },
      "runtime.any.System.Diagnostics.Tools": {
        "type": "Transitive",
        "resolved": "4.3.0",
        "contentHash": "S/GPBmfPBB48ZghLxdDR7kDAJVAqgAuThyDJho3OLP5OS4tWD2ydyL8LKm8lhiBxce10OKe9X2zZ6DUjAqEbPg=="
      },
      "runtime.any.System.Diagnostics.Tracing": {
        "type": "Transitive",
        "resolved": "4.3.0",
        "contentHash": "1lpifymjGDzoYIaam6/Hyqf8GhBI3xXYLK2TgEvTtuZMorG3Kb9QnMTIKhLjJYXIiu1JvxjngHvtVFQQlpQ3HQ=="
      },
      "runtime.any.System.Globalization": {
        "type": "Transitive",
        "resolved": "4.3.0",
        "contentHash": "sMDBnad4rp4t7GY442Jux0MCUuKL4otn5BK6Ni0ARTXTSpRNBzZ7hpMfKSvnVSED5kYJm96YOWsqV0JH0d2uuw=="
      },
      "runtime.any.System.Globalization.Calendars": {
        "type": "Transitive",
        "resolved": "4.3.0",
        "contentHash": "M1r+760j1CNA6M/ZaW6KX8gOS8nxPRqloqDcJYVidRG566Ykwcs29AweZs2JF+nMOCgWDiMfPSTMfvwOI9F77w=="
      },
      "runtime.any.System.IO": {
        "type": "Transitive",
        "resolved": "4.3.0",
        "contentHash": "SDZ5AD1DtyRoxYtEcqQ3HDlcrorMYXZeCt7ZhG9US9I5Vva+gpIWDGMkcwa5XiKL0ceQKRZIX2x0XEjLX7PDzQ=="
      },
      "runtime.any.System.Reflection": {
        "type": "Transitive",
        "resolved": "4.3.0",
        "contentHash": "hLC3A3rI8jipR5d9k7+f0MgRCW6texsAp0MWkN/ci18FMtQ9KH7E2vDn/DH2LkxsszlpJpOn9qy6Z6/69rH6eQ=="
      },
      "runtime.any.System.Reflection.Extensions": {
        "type": "Transitive",
        "resolved": "4.3.0",
        "contentHash": "cPhT+Vqu52+cQQrDai/V91gubXUnDKNRvlBnH+hOgtGyHdC17aQIU64EaehwAQymd7kJA5rSrVRNfDYrbhnzyA=="
      },
      "runtime.any.System.Reflection.Primitives": {
        "type": "Transitive",
        "resolved": "4.3.0",
        "contentHash": "Nrm1p3armp6TTf2xuvaa+jGTTmncALWFq22CpmwRvhDf6dE9ZmH40EbOswD4GnFLrMRS0Ki6Kx5aUPmKK/hZBg=="
      },
      "runtime.any.System.Resources.ResourceManager": {
        "type": "Transitive",
        "resolved": "4.3.0",
        "contentHash": "Lxb89SMvf8w9p9+keBLyL6H6x/TEmc6QVsIIA0T36IuyOY3kNvIdyGddA2qt35cRamzxF8K5p0Opq4G4HjNbhQ=="
      },
      "runtime.any.System.Runtime": {
        "type": "Transitive",
        "resolved": "4.3.0",
        "contentHash": "fRS7zJgaG9NkifaAxGGclDDoRn9HC7hXACl52Or06a/fxdzDajWb5wov3c6a+gVSlekRoexfjwQSK9sh5um5LQ==",
        "dependencies": {
          "System.Private.Uri": "4.3.0"
        }
      },
      "runtime.any.System.Runtime.Handles": {
        "type": "Transitive",
        "resolved": "4.3.0",
        "contentHash": "GG84X6vufoEzqx8PbeBKheE4srOhimv+yLtGb/JkR3Y2FmoqmueLNFU4Xx8Y67plFpltQSdK74x0qlEhIpv/CQ=="
      },
      "runtime.any.System.Runtime.InteropServices": {
        "type": "Transitive",
        "resolved": "4.3.0",
        "contentHash": "lBoFeQfxe/4eqjPi46E0LU/YaCMdNkQ8B4MZu/mkzdIAZh8RQ1NYZSj0egrQKdgdvlPFtP4STtob40r4o2DBAw=="
      },
      "runtime.any.System.Text.Encoding": {
        "type": "Transitive",
        "resolved": "4.3.0",
        "contentHash": "+ihI5VaXFCMVPJNstG4O4eo1CfbrByLxRrQQTqOTp1ttK0kUKDqOdBSTaCB2IBk/QtjDrs6+x4xuezyMXdm0HQ=="
      },
      "runtime.any.System.Text.Encoding.Extensions": {
        "type": "Transitive",
        "resolved": "4.3.0",
        "contentHash": "NLrxmLsfRrOuVqPWG+2lrQZnE53MLVeo+w9c54EV+TUo4c8rILpsDXfY8pPiOy9kHpUHHP07ugKmtsU3vVW5Jg=="
      },
      "runtime.any.System.Threading.Tasks": {
        "type": "Transitive",
        "resolved": "4.3.0",
        "contentHash": "OhBAVBQG5kFj1S+hCEQ3TUHBAEtZ3fbEMgZMRNdN8A0Pj4x+5nTELEqL59DU0TjKVE6II3dqKw4Dklb3szT65w=="
      },
      "runtime.any.System.Threading.Timer": {
        "type": "Transitive",
        "resolved": "4.3.0",
        "contentHash": "w4ehZJ+AwXYmGwYu+rMvym6RvMaRiUEQR1u6dwcyuKHxz8Heu/mO9AG1MquEgTyucnhv3M43X0iKpDOoN17C0w=="
      },
      "runtime.debian.8-x64.runtime.native.System.Security.Cryptography.OpenSsl": {
        "type": "Transitive",
        "resolved": "4.3.0",
        "contentHash": "HdSSp5MnJSsg08KMfZThpuLPJpPwE5hBXvHwoKWosyHHfe8Mh5WKT0ylEOf6yNzX6Ngjxe4Whkafh5q7Ymac4Q=="
      },
      "runtime.fedora.23-x64.runtime.native.System.Security.Cryptography.OpenSsl": {
        "type": "Transitive",
        "resolved": "4.3.0",
        "contentHash": "+yH1a49wJMy8Zt4yx5RhJrxO/DBDByAiCzNwiETI+1S4mPdCu0OY4djdciC7Vssk0l22wQaDLrXxXkp+3+7bVA=="
      },
      "runtime.fedora.24-x64.runtime.native.System.Security.Cryptography.OpenSsl": {
        "type": "Transitive",
        "resolved": "4.3.0",
        "contentHash": "c3YNH1GQJbfIPJeCnr4avseugSqPrxwIqzthYyZDN6EuOyNOzq+y2KSUfRcXauya1sF4foESTgwM5e1A8arAKw=="
      },
      "runtime.linux-arm.runtime.native.System.IO.Ports": {
        "type": "Transitive",
        "resolved": "6.0.0",
        "contentHash": "75q52H7CSpgIoIDwXb9o833EvBZIXJ0mdPhz1E6jSisEXUBlSCPalC29cj3EXsjpuDwr0dj1LRXZepIQH/oL4Q=="
      },
      "runtime.linux-arm64.runtime.native.System.IO.Ports": {
        "type": "Transitive",
        "resolved": "6.0.0",
        "contentHash": "xn2bMThmXr3CsvOYmS8ex2Yz1xo+kcnhVg2iVhS9PlmqjZPAkrEo/I40wjrBZH/tU4kvH0s1AE8opAvQ3KIS8g=="
      },
      "runtime.linux-x64.runtime.native.System.IO.Ports": {
        "type": "Transitive",
        "resolved": "6.0.0",
        "contentHash": "16nbNXwv0sC+gLGIuecri0skjuh6R1maIJggsaNP7MQBcbVcEfWFUOkEnsnvoLEjy0XerfibuRptfQ8AmdIcWA=="
      },
      "runtime.opensuse.13.2-x64.runtime.native.System.Security.Cryptography.OpenSsl": {
        "type": "Transitive",
        "resolved": "4.3.0",
        "contentHash": "b3pthNgxxFcD+Pc0WSEoC0+md3MyhRS6aCEeenvNE3Fdw1HyJ18ZhRFVJJzIeR/O/jpxPboB805Ho0T3Ul7w8A=="
      },
      "runtime.opensuse.42.1-x64.runtime.native.System.Security.Cryptography.OpenSsl": {
        "type": "Transitive",
        "resolved": "4.3.0",
        "contentHash": "KeLz4HClKf+nFS7p/6Fi/CqyLXh81FpiGzcmuS8DGi9lUqSnZ6Es23/gv2O+1XVGfrbNmviF7CckBpavkBoIFQ=="
      },
      "runtime.osx-arm64.runtime.native.System.IO.Ports": {
        "type": "Transitive",
        "resolved": "6.0.0",
        "contentHash": "fXG12NodG1QrCdoaeSQ1gVnk/koi4WYY4jZtarMkZeQMyReBm1nZlSRoPnUjLr2ZR36TiMjpcGnQfxymieUe7w=="
      },
      "runtime.osx-x64.runtime.native.System.IO.Ports": {
        "type": "Transitive",
        "resolved": "6.0.0",
        "contentHash": "/As+zPY49+dSUXkh+fTUbyPhqrdGN//evLxo4Vue88pfh1BHZgF7q4kMblTkxYvwR6Vi03zSYxysSFktO8/SDQ=="
      },
      "runtime.osx.10.10-x64.runtime.native.System.Security.Cryptography.Apple": {
        "type": "Transitive",
        "resolved": "4.3.0",
        "contentHash": "kVXCuMTrTlxq4XOOMAysuNwsXWpYeboGddNGpIgNSZmv1b6r/s/DPk0fYMB7Q5Qo4bY68o48jt4T4y5BVecbCQ=="
      },
      "runtime.osx.10.10-x64.runtime.native.System.Security.Cryptography.OpenSsl": {
        "type": "Transitive",
        "resolved": "4.3.0",
        "contentHash": "X7IdhILzr4ROXd8mI1BUCQMSHSQwelUlBjF1JyTKCjXaOGn2fB4EKBxQbCK2VjO3WaWIdlXZL3W6TiIVnrhX4g=="
      },
      "runtime.rhel.7-x64.runtime.native.System.Security.Cryptography.OpenSsl": {
        "type": "Transitive",
        "resolved": "4.3.0",
        "contentHash": "nyFNiCk/r+VOiIqreLix8yN+q3Wga9+SE8BCgkf+2BwEKiNx6DyvFjCgkfV743/grxv8jHJ8gUK4XEQw7yzRYg=="
      },
      "runtime.ubuntu.14.04-x64.runtime.native.System.Security.Cryptography.OpenSsl": {
        "type": "Transitive",
        "resolved": "4.3.0",
        "contentHash": "ytoewC6wGorL7KoCAvRfsgoJPJbNq+64k2SqW6JcOAebWsFUvCCYgfzQMrnpvPiEl4OrblUlhF2ji+Q1+SVLrQ=="
      },
      "runtime.ubuntu.16.04-x64.runtime.native.System.Security.Cryptography.OpenSsl": {
        "type": "Transitive",
        "resolved": "4.3.0",
        "contentHash": "I8bKw2I8k58Wx7fMKQJn2R8lamboCAiHfHeV/pS65ScKWMMI0+wJkLYlEKvgW1D/XvSl/221clBoR2q9QNNM7A=="
      },
      "runtime.ubuntu.16.10-x64.runtime.native.System.Security.Cryptography.OpenSsl": {
        "type": "Transitive",
        "resolved": "4.3.0",
        "contentHash": "VB5cn/7OzUfzdnC8tqAIMQciVLiq2epm2NrAm1E9OjNRyG4lVhfR61SMcLizejzQP8R8Uf/0l5qOIbUEi+RdEg=="
      },
      "runtime.unix.Microsoft.Win32.Primitives": {
        "type": "Transitive",
        "resolved": "4.3.0",
        "contentHash": "2mI2Mfq+CVatgr4RWGvAWBjoCfUafy6VNFU7G9OA52DjO8x/okfIbsEq2UPgeGfdpO7X5gmPXKT8slx0tn0Mhw==",
        "dependencies": {
          "System.Runtime": "4.3.0",
          "System.Runtime.InteropServices": "4.3.0",
          "runtime.native.System": "4.3.0"
        }
      },
      "runtime.unix.System.Console": {
        "type": "Transitive",
        "resolved": "4.3.0",
        "contentHash": "JSEiU9EvE2vJTHUuHnSg9le8XDbvZmjZ/3PhLviICzY1TTDE7c/uNYVtE9qTA9PAOZsqccy5lxvfaZOeBhT3tA==",
        "dependencies": {
          "System.Collections": "4.3.0",
          "System.IO": "4.3.0",
          "System.IO.FileSystem.Primitives": "4.3.0",
          "System.Resources.ResourceManager": "4.3.0",
          "System.Runtime": "4.3.0",
          "System.Runtime.Extensions": "4.3.0",
          "System.Runtime.Handles": "4.3.0",
          "System.Runtime.InteropServices": "4.3.0",
          "System.Text.Encoding": "4.3.0",
          "System.Text.Encoding.Extensions": "4.3.0",
          "System.Threading": "4.3.0",
          "System.Threading.Tasks": "4.3.0",
          "runtime.native.System": "4.3.0"
        }
      },
      "runtime.unix.System.Diagnostics.Debug": {
        "type": "Transitive",
        "resolved": "4.3.0",
        "contentHash": "WV8KLRHWVUVUDduFnvGMHt0FsEt2wK6xPl1EgDKlaMx2KnZ43A/O0GzP8wIuvAC7mq4T9V1mm90r+PXkL9FPdQ==",
        "dependencies": {
          "runtime.native.System": "4.3.0"
        }
      },
      "runtime.unix.System.IO.FileSystem": {
        "type": "Transitive",
        "resolved": "4.3.0",
        "contentHash": "ajmTcjrqc3vgV1TH54DRioshbEniaFbOAJ0kReGuNsp9uIcqYle0RmUo6+Qlwqe3JIs4TDxgnqs3UzX3gRJ1rA==",
        "dependencies": {
          "System.Buffers": "4.3.0",
          "System.Collections": "4.3.0",
          "System.Diagnostics.Debug": "4.3.0",
          "System.IO": "4.3.0",
          "System.IO.FileSystem.Primitives": "4.3.0",
          "System.Resources.ResourceManager": "4.3.0",
          "System.Runtime": "4.3.0",
          "System.Runtime.Extensions": "4.3.0",
          "System.Runtime.Handles": "4.3.0",
          "System.Runtime.InteropServices": "4.3.0",
          "System.Text.Encoding": "4.3.0",
          "System.Text.Encoding.Extensions": "4.3.0",
          "System.Threading": "4.3.0",
          "System.Threading.Tasks": "4.3.0",
          "runtime.native.System": "4.3.0"
        }
      },
      "runtime.unix.System.Net.Primitives": {
        "type": "Transitive",
        "resolved": "4.3.0",
        "contentHash": "AZcRXhH7Gamr+bckUfX3iHefPIrujJTt9XWQWo0elNiP1SNasX0KBWINZkDKY0GsOrsyJ7cB4MgIRTZzLlsTKg==",
        "dependencies": {
          "Microsoft.Win32.Primitives": "4.3.0",
          "System.Collections": "4.3.0",
          "System.Diagnostics.Tracing": "4.3.0",
          "System.Globalization": "4.3.0",
          "System.Resources.ResourceManager": "4.3.0",
          "System.Runtime": "4.3.0",
          "System.Runtime.Extensions": "4.3.0",
          "System.Runtime.Handles": "4.3.0",
          "System.Runtime.InteropServices": "4.3.0",
          "System.Threading": "4.3.0",
          "runtime.native.System": "4.3.0"
        }
      },
      "runtime.unix.System.Net.Sockets": {
        "type": "Transitive",
        "resolved": "4.3.0",
        "contentHash": "4NcLbqajFaD3PvhOdmbieeBlKY4d8/kBfgJ5g28n6k1jWEICabvLM62gvmUS/CvyfvcZxVanKPl+E9LhPzfXZw==",
        "dependencies": {
          "System.Collections": "4.3.0",
          "System.Diagnostics.Debug": "4.3.0",
          "System.Diagnostics.Tracing": "4.3.0",
          "System.Globalization": "4.3.0",
          "System.IO": "4.3.0",
          "System.IO.FileSystem": "4.3.0",
          "System.Net.NameResolution": "4.3.0",
          "System.Net.Primitives": "4.3.0",
          "System.Resources.ResourceManager": "4.3.0",
          "System.Runtime": "4.3.0",
          "System.Runtime.Extensions": "4.3.0",
          "System.Runtime.Handles": "4.3.0",
          "System.Runtime.InteropServices": "4.3.0",
          "System.Threading": "4.3.0",
          "System.Threading.Tasks": "4.3.0",
          "System.Threading.ThreadPool": "4.3.0",
          "runtime.native.System": "4.3.0"
        }
      },
      "runtime.unix.System.Private.Uri": {
        "type": "Transitive",
        "resolved": "4.3.0",
        "contentHash": "ooWzobr5RAq34r9uan1r/WPXJYG1XWy9KanrxNvEnBzbFdQbMG7Y3bVi4QxR7xZMNLOxLLTAyXvnSkfj5boZSg==",
        "dependencies": {
          "runtime.native.System": "4.3.0"
        }
      },
      "runtime.unix.System.Runtime.Extensions": {
        "type": "Transitive",
        "resolved": "4.3.0",
        "contentHash": "zQiTBVpiLftTQZW8GFsV0gjYikB1WMkEPIxF5O6RkUrSV/OgvRRTYgeFQha/0keBpuS0HYweraGRwhfhJ7dj7w==",
        "dependencies": {
          "System.Private.Uri": "4.3.0",
          "runtime.native.System": "4.3.0",
          "runtime.native.System.Security.Cryptography.OpenSsl": "4.3.0"
        }
      },
      "runtime.win-arm64.runtime.native.System.Data.SqlClient.sni": {
        "type": "Transitive",
        "resolved": "4.4.0",
        "contentHash": "LbrynESTp3bm5O/+jGL8v0Qg5SJlTV08lpIpFesXjF6uGNMWqFnUQbYBJwZTeua6E/Y7FIM1C54Ey1btLWupdg=="
      },
      "runtime.win-x64.runtime.native.System.Data.SqlClient.sni": {
        "type": "Transitive",
        "resolved": "4.4.0",
        "contentHash": "38ugOfkYJqJoX9g6EYRlZB5U2ZJH51UP8ptxZgdpS07FgOEToV+lS11ouNK2PM12Pr6X/PpT5jK82G3DwH/SxQ=="
      },
      "runtime.win-x86.runtime.native.System.Data.SqlClient.sni": {
        "type": "Transitive",
        "resolved": "4.4.0",
        "contentHash": "YhEdSQUsTx+C8m8Bw7ar5/VesXvCFMItyZF7G1AUY+OM0VPZUOeAVpJ4Wl6fydBGUYZxojTDR3I6Bj/+BPkJNA=="
      },
      "System.Buffers": {
        "type": "Transitive",
        "resolved": "4.3.0",
        "contentHash": "ratu44uTIHgeBeI0dE8DWvmXVBSo4u7ozRZZHOMmK/JPpYyo0dAfgSiHlpiObMQ5lEtEyIXA40sKRYg5J6A8uQ==",
        "dependencies": {
          "System.Diagnostics.Debug": "4.3.0",
          "System.Diagnostics.Tracing": "4.3.0",
          "System.Resources.ResourceManager": "4.3.0",
          "System.Runtime": "4.3.0",
          "System.Threading": "4.3.0"
        }
      },
      "System.Collections": {
        "type": "Transitive",
        "resolved": "4.3.0",
        "contentHash": "3Dcj85/TBdVpL5Zr+gEEBUuFe2icOnLalmEh9hfck1PTYbbyWuZgh4fmm2ysCLTrqLQw6t3TgTyJ+VLp+Qb+Lw==",
        "dependencies": {
          "Microsoft.NETCore.Platforms": "1.1.0",
          "Microsoft.NETCore.Targets": "1.1.0",
          "System.Runtime": "4.3.0",
          "runtime.any.System.Collections": "4.3.0"
        }
      },
      "System.Console": {
        "type": "Transitive",
        "resolved": "4.3.0",
        "contentHash": "DHDrIxiqk1h03m6khKWV2X8p/uvN79rgSqpilL6uzpmSfxfU5ng8VcPtW4qsDsQDHiTv6IPV9TmD5M/vElPNLg==",
        "dependencies": {
          "Microsoft.NETCore.Platforms": "1.1.0",
          "Microsoft.NETCore.Targets": "1.1.0",
          "System.IO": "4.3.0",
          "System.Runtime": "4.3.0",
          "System.Text.Encoding": "4.3.0",
          "runtime.unix.System.Console": "4.3.0"
        }
      },
      "System.Data.Odbc": {
        "type": "Transitive",
        "resolved": "6.0.1",
        "contentHash": "4vl7z0b8gcwc2NotcpEkqaLVQAw/wo46zV1uVSoIx2UfJdqlxWKD3ViUicCNJGo41th4kaGcY9kyVe2q9EuB4w==",
        "dependencies": {
          "System.Text.Encoding.CodePages": "6.0.0"
        }
      },
      "System.Data.OleDb": {
        "type": "Transitive",
        "resolved": "6.0.0",
        "contentHash": "LQ8PjTIF1LtrrlGiyiTVjAkQtTWKm9GSNnygIlWjhN9y88s7xhy6DUNDDkmQQ9f6ex7mA4k0Tl97lz/CklaiLg==",
        "dependencies": {
          "System.Configuration.ConfigurationManager": "6.0.0",
          "System.Diagnostics.PerformanceCounter": "6.0.0"
        }
      },
      "System.Data.SqlClient": {
        "type": "Transitive",
        "resolved": "4.8.4",
        "contentHash": "45YflfcVXAu+Tnf0WnZzQIp9iGm+XvSvh8OosYHqax/nW3gV28NBSRvHFZ/IsuwV4JIypYCKBEOVzW+RB5+zgQ==",
        "dependencies": {
          "Microsoft.Win32.Registry": "4.7.0",
          "System.Security.Principal.Windows": "4.7.0",
          "runtime.native.System.Data.SqlClient.sni": "4.7.0"
        }
      },
      "System.Diagnostics.Debug": {
        "type": "Transitive",
        "resolved": "4.3.0",
        "contentHash": "ZUhUOdqmaG5Jk3Xdb8xi5kIyQYAA4PnTNlHx1mu9ZY3qv4ELIdKbnL/akbGaKi2RnNUWaZsAs31rvzFdewTj2g==",
        "dependencies": {
          "Microsoft.NETCore.Platforms": "1.1.0",
          "Microsoft.NETCore.Targets": "1.1.0",
          "System.Runtime": "4.3.0",
          "runtime.unix.System.Diagnostics.Debug": "4.3.0"
        }
      },
      "System.Diagnostics.EventLog": {
        "type": "Transitive",
        "resolved": "6.0.0",
        "contentHash": "lcyUiXTsETK2ALsZrX+nWuHSIQeazhqPphLfaRxzdGaG93+0kELqpgEHtwWOlQe7+jSFnKwaCAgL4kjeZCQJnw=="
      },
      "System.Diagnostics.PerformanceCounter": {
        "type": "Transitive",
        "resolved": "6.0.1",
        "contentHash": "dDl7Gx3bmSrM2k2ZIm+ucEJnLloZRyvfQF1DvfvATcGF3jtaUBiPvChma+6ZcZzxWMirN3kCywkW7PILphXyMQ==",
        "dependencies": {
          "System.Configuration.ConfigurationManager": "6.0.0"
        }
      },
      "System.Diagnostics.Tools": {
        "type": "Transitive",
        "resolved": "4.3.0",
        "contentHash": "UUvkJfSYJMM6x527dJg2VyWPSRqIVB0Z7dbjHst1zmwTXz5CcXSYJFWRpuigfbO1Lf7yfZiIaEUesfnl/g5EyA==",
        "dependencies": {
          "Microsoft.NETCore.Platforms": "1.1.0",
          "Microsoft.NETCore.Targets": "1.1.0",
          "System.Runtime": "4.3.0",
          "runtime.any.System.Diagnostics.Tools": "4.3.0"
        }
      },
      "System.Diagnostics.Tracing": {
        "type": "Transitive",
        "resolved": "4.3.0",
        "contentHash": "rswfv0f/Cqkh78rA5S8eN8Neocz234+emGCtTF3lxPY96F+mmmUen6tbn0glN6PMvlKQb9bPAY5e9u7fgPTkKw==",
        "dependencies": {
          "Microsoft.NETCore.Platforms": "1.1.0",
          "Microsoft.NETCore.Targets": "1.1.0",
          "System.Runtime": "4.3.0",
          "runtime.any.System.Diagnostics.Tracing": "4.3.0"
        }
      },
      "System.DirectoryServices": {
        "type": "Transitive",
        "resolved": "6.0.0",
        "contentHash": "kp/Op0nxDVGlElDKh8TsXO0GKXftQgAB6sJk0wUetZK1Rr0Pbd86Tn7AllLLlROFZa4BTl/LVHakljtGELFzCg==",
        "dependencies": {
          "System.Security.AccessControl": "6.0.0",
          "System.Security.Permissions": "6.0.0"
        }
      },
      "System.DirectoryServices.AccountManagement": {
        "type": "Transitive",
        "resolved": "6.0.0",
        "contentHash": "2iKkY6VC4WX6H13N8WhH2SRUfWCwg2KZR5w9JIS9cw9N8cZhT7VXxHX0L6OX6Po419aSu2LWrJE9tu6b+cUnPA==",
        "dependencies": {
          "System.Configuration.ConfigurationManager": "6.0.0",
          "System.DirectoryServices": "6.0.0",
          "System.DirectoryServices.Protocols": "6.0.0",
          "System.Security.AccessControl": "6.0.0"
        }
      },
      "System.DirectoryServices.Protocols": {
        "type": "Transitive",
        "resolved": "6.0.1",
        "contentHash": "ndUZlEkAMc1XzM0xGN++SsJrNhRkIHaKI8+te325vrUgoLT1ufWNI6KB8FFrL7NpRMHPrdxP99aF3fHbAPxW0A=="
      },
      "System.Drawing.Common": {
        "type": "Transitive",
        "resolved": "6.0.0",
        "contentHash": "NfuoKUiP2nUWwKZN6twGqXioIe1zVD0RIj2t976A+czLHr2nY454RwwXs6JU9Htc6mwqL6Dn/nEL3dpVf2jOhg==",
        "dependencies": {
          "Microsoft.Win32.SystemEvents": "6.0.0"
        }
      },
      "System.Globalization": {
        "type": "Transitive",
        "resolved": "4.3.0",
        "contentHash": "kYdVd2f2PAdFGblzFswE4hkNANJBKRmsfa2X5LG2AcWE1c7/4t0pYae1L8vfZ5xvE2nK/R9JprtToA61OSHWIg==",
        "dependencies": {
          "Microsoft.NETCore.Platforms": "1.1.0",
          "Microsoft.NETCore.Targets": "1.1.0",
          "System.Runtime": "4.3.0",
          "runtime.any.System.Globalization": "4.3.0"
        }
      },
      "System.Globalization.Calendars": {
        "type": "Transitive",
        "resolved": "4.3.0",
        "contentHash": "GUlBtdOWT4LTV3I+9/PJW+56AnnChTaOqqTLFtdmype/L500M2LIyXgmtd9X2P2VOkmJd5c67H5SaC2QcL1bFA==",
        "dependencies": {
          "Microsoft.NETCore.Platforms": "1.1.0",
          "Microsoft.NETCore.Targets": "1.1.0",
          "System.Globalization": "4.3.0",
          "System.Runtime": "4.3.0",
          "runtime.any.System.Globalization.Calendars": "4.3.0"
        }
      },
      "System.Globalization.Extensions": {
        "type": "Transitive",
        "resolved": "4.3.0",
        "contentHash": "FhKmdR6MPG+pxow6wGtNAWdZh7noIOpdD5TwQ3CprzgIE1bBBoim0vbR1+AWsWjQmU7zXHgQo4TWSP6lCeiWcQ==",
        "dependencies": {
          "Microsoft.NETCore.Platforms": "1.1.0",
          "System.Globalization": "4.3.0",
          "System.Resources.ResourceManager": "4.3.0",
          "System.Runtime": "4.3.0",
          "System.Runtime.Extensions": "4.3.0",
          "System.Runtime.InteropServices": "4.3.0"
        }
      },
      "System.IO": {
        "type": "Transitive",
        "resolved": "4.3.0",
        "contentHash": "3qjaHvxQPDpSOYICjUoTsmoq5u6QJAFRUITgeT/4gqkF1bajbSmb1kwSxEA8AHlofqgcKJcM8udgieRNhaJ5Cg==",
        "dependencies": {
          "Microsoft.NETCore.Platforms": "1.1.0",
          "Microsoft.NETCore.Targets": "1.1.0",
          "System.Runtime": "4.3.0",
          "System.Text.Encoding": "4.3.0",
          "System.Threading.Tasks": "4.3.0",
          "runtime.any.System.IO": "4.3.0"
        }
      },
      "System.IO.Compression": {
        "type": "Transitive",
        "resolved": "4.3.0",
        "contentHash": "YHndyoiV90iu4iKG115ibkhrG+S3jBm8Ap9OwoUAzO5oPDAWcr0SFwQFm0HjM8WkEZWo0zvLTyLmbvTkW1bXgg==",
        "dependencies": {
          "Microsoft.NETCore.Platforms": "1.1.0",
          "System.Buffers": "4.3.0",
          "System.Collections": "4.3.0",
          "System.Diagnostics.Debug": "4.3.0",
          "System.IO": "4.3.0",
          "System.Resources.ResourceManager": "4.3.0",
          "System.Runtime": "4.3.0",
          "System.Runtime.Extensions": "4.3.0",
          "System.Runtime.Handles": "4.3.0",
          "System.Runtime.InteropServices": "4.3.0",
          "System.Text.Encoding": "4.3.0",
          "System.Threading": "4.3.0",
          "System.Threading.Tasks": "4.3.0",
          "runtime.native.System": "4.3.0",
          "runtime.native.System.IO.Compression": "4.3.0"
        }
      },
      "System.IO.FileSystem": {
        "type": "Transitive",
        "resolved": "4.3.0",
        "contentHash": "3wEMARTnuio+ulnvi+hkRNROYwa1kylvYahhcLk4HSoVdl+xxTFVeVlYOfLwrDPImGls0mDqbMhrza8qnWPTdA==",
        "dependencies": {
          "Microsoft.NETCore.Platforms": "1.1.0",
          "Microsoft.NETCore.Targets": "1.1.0",
          "System.IO": "4.3.0",
          "System.IO.FileSystem.Primitives": "4.3.0",
          "System.Runtime": "4.3.0",
          "System.Runtime.Handles": "4.3.0",
          "System.Text.Encoding": "4.3.0",
          "System.Threading.Tasks": "4.3.0",
          "runtime.unix.System.IO.FileSystem": "4.3.0"
        }
      },
      "System.IO.Ports": {
        "type": "Transitive",
        "resolved": "6.0.0",
        "contentHash": "dRyGI7fUESar5ZLIpiBOaaNLW7YyOBGftjj5Of+xcduC/Rjl7RjhEnWDvvNBmHuF3d0tdXoqdVI/yrVA8f00XA==",
        "dependencies": {
          "runtime.native.System.IO.Ports": "6.0.0"
        }
      },
      "System.Management": {
        "type": "Transitive",
        "resolved": "6.0.0",
        "contentHash": "sHsESYMmPDhQuOC66h6AEOs/XowzKsbT9srMbX71TCXP58hkpn1BqBjdmKj1+DCA/WlBETX1K5WjQHwmV0Txrg==",
        "dependencies": {
          "System.CodeDom": "6.0.0"
        }
      },
      "System.Net.Http": {
        "type": "Transitive",
        "resolved": "4.3.0",
        "contentHash": "sYg+FtILtRQuYWSIAuNOELwVuVsxVyJGWQyOnlAzhV4xvhyFnON1bAzYYC+jjRW8JREM45R0R5Dgi8MTC5sEwA==",
        "dependencies": {
          "Microsoft.NETCore.Platforms": "1.1.0",
          "System.Collections": "4.3.0",
          "System.Diagnostics.Debug": "4.3.0",
          "System.Diagnostics.DiagnosticSource": "4.3.0",
          "System.Diagnostics.Tracing": "4.3.0",
          "System.Globalization": "4.3.0",
          "System.Globalization.Extensions": "4.3.0",
          "System.IO": "4.3.0",
          "System.IO.FileSystem": "4.3.0",
          "System.Net.Primitives": "4.3.0",
          "System.Resources.ResourceManager": "4.3.0",
          "System.Runtime": "4.3.0",
          "System.Runtime.Extensions": "4.3.0",
          "System.Runtime.Handles": "4.3.0",
          "System.Runtime.InteropServices": "4.3.0",
          "System.Security.Cryptography.Algorithms": "4.3.0",
          "System.Security.Cryptography.Encoding": "4.3.0",
          "System.Security.Cryptography.OpenSsl": "4.3.0",
          "System.Security.Cryptography.Primitives": "4.3.0",
          "System.Security.Cryptography.X509Certificates": "4.3.0",
          "System.Text.Encoding": "4.3.0",
          "System.Threading": "4.3.0",
          "System.Threading.Tasks": "4.3.0",
          "runtime.native.System": "4.3.0",
          "runtime.native.System.Net.Http": "4.3.0",
          "runtime.native.System.Security.Cryptography.OpenSsl": "4.3.0"
        }
      },
      "System.Net.NameResolution": {
        "type": "Transitive",
        "resolved": "4.3.0",
        "contentHash": "AFYl08R7MrsrEjqpQWTZWBadqXyTzNDaWpMqyxhb0d6sGhV6xMDKueuBXlLL30gz+DIRY6MpdgnHWlCh5wmq9w==",
        "dependencies": {
          "Microsoft.NETCore.Platforms": "1.1.0",
          "System.Collections": "4.3.0",
          "System.Diagnostics.Tracing": "4.3.0",
          "System.Globalization": "4.3.0",
          "System.Net.Primitives": "4.3.0",
          "System.Resources.ResourceManager": "4.3.0",
          "System.Runtime": "4.3.0",
          "System.Runtime.Extensions": "4.3.0",
          "System.Runtime.Handles": "4.3.0",
          "System.Runtime.InteropServices": "4.3.0",
          "System.Security.Principal.Windows": "4.3.0",
          "System.Threading": "4.3.0",
          "System.Threading.Tasks": "4.3.0",
          "runtime.native.System": "4.3.0"
        }
      },
      "System.Net.Primitives": {
        "type": "Transitive",
        "resolved": "4.3.0",
        "contentHash": "qOu+hDwFwoZPbzPvwut2qATe3ygjeQBDQj91xlsaqGFQUI5i4ZnZb8yyQuLGpDGivEPIt8EJkd1BVzVoP31FXA==",
        "dependencies": {
          "Microsoft.NETCore.Platforms": "1.1.0",
          "Microsoft.NETCore.Targets": "1.1.0",
          "System.Runtime": "4.3.0",
          "System.Runtime.Handles": "4.3.0",
          "runtime.unix.System.Net.Primitives": "4.3.0"
        }
      },
      "System.Net.Sockets": {
        "type": "Transitive",
        "resolved": "4.3.0",
        "contentHash": "m6icV6TqQOAdgt5N/9I5KNpjom/5NFtkmGseEH+AK/hny8XrytLH3+b5M8zL/Ycg3fhIocFpUMyl/wpFnVRvdw==",
        "dependencies": {
          "Microsoft.NETCore.Platforms": "1.1.0",
          "Microsoft.NETCore.Targets": "1.1.0",
          "System.IO": "4.3.0",
          "System.Net.Primitives": "4.3.0",
          "System.Runtime": "4.3.0",
          "System.Threading.Tasks": "4.3.0",
          "runtime.unix.System.Net.Sockets": "4.3.0"
        }
      },
      "System.Private.Uri": {
        "type": "Transitive",
        "resolved": "4.3.0",
        "contentHash": "I4SwANiUGho1esj4V4oSlPllXjzCZDE+5XXso2P03LW2vOda2Enzh8DWOxwN6hnrJyp314c7KuVu31QYhRzOGg==",
        "dependencies": {
          "Microsoft.NETCore.Platforms": "1.1.0",
          "Microsoft.NETCore.Targets": "1.1.0",
          "runtime.unix.System.Private.Uri": "4.3.0"
        }
      },
      "System.Reflection": {
        "type": "Transitive",
        "resolved": "4.3.0",
        "contentHash": "KMiAFoW7MfJGa9nDFNcfu+FpEdiHpWgTcS2HdMpDvt9saK3y/G4GwprPyzqjFH9NTaGPQeWNHU+iDlDILj96aQ==",
        "dependencies": {
          "Microsoft.NETCore.Platforms": "1.1.0",
          "Microsoft.NETCore.Targets": "1.1.0",
          "System.IO": "4.3.0",
          "System.Reflection.Primitives": "4.3.0",
          "System.Runtime": "4.3.0",
          "runtime.any.System.Reflection": "4.3.0"
        }
      },
      "System.Reflection.Extensions": {
        "type": "Transitive",
        "resolved": "4.3.0",
        "contentHash": "rJkrJD3kBI5B712aRu4DpSIiHRtr6QlfZSQsb0hYHrDCZORXCFjQfoipo2LaMUHoT9i1B7j7MnfaEKWDFmFQNQ==",
        "dependencies": {
          "Microsoft.NETCore.Platforms": "1.1.0",
          "Microsoft.NETCore.Targets": "1.1.0",
          "System.Reflection": "4.3.0",
          "System.Runtime": "4.3.0",
          "runtime.any.System.Reflection.Extensions": "4.3.0"
        }
      },
      "System.Reflection.Primitives": {
        "type": "Transitive",
        "resolved": "4.3.0",
        "contentHash": "5RXItQz5As4xN2/YUDxdpsEkMhvw3e6aNveFXUn4Hl/udNTCNhnKp8lT9fnc3MhvGKh1baak5CovpuQUXHAlIA==",
        "dependencies": {
          "Microsoft.NETCore.Platforms": "1.1.0",
          "Microsoft.NETCore.Targets": "1.1.0",
          "System.Runtime": "4.3.0",
          "runtime.any.System.Reflection.Primitives": "4.3.0"
        }
      },
      "System.Resources.ResourceManager": {
        "type": "Transitive",
        "resolved": "4.3.0",
        "contentHash": "/zrcPkkWdZmI4F92gL/TPumP98AVDu/Wxr3CSJGQQ+XN6wbRZcyfSKVoPo17ilb3iOr0cCRqJInGwNMolqhS8A==",
        "dependencies": {
          "Microsoft.NETCore.Platforms": "1.1.0",
          "Microsoft.NETCore.Targets": "1.1.0",
          "System.Globalization": "4.3.0",
          "System.Reflection": "4.3.0",
          "System.Runtime": "4.3.0",
          "runtime.any.System.Resources.ResourceManager": "4.3.0"
        }
      },
      "System.Runtime": {
        "type": "Transitive",
        "resolved": "4.3.0",
        "contentHash": "JufQi0vPQ0xGnAczR13AUFglDyVYt4Kqnz1AZaiKZ5+GICq0/1MH/mO/eAJHt/mHW1zjKBJd7kV26SrxddAhiw==",
        "dependencies": {
          "Microsoft.NETCore.Platforms": "1.1.0",
          "Microsoft.NETCore.Targets": "1.1.0",
          "runtime.any.System.Runtime": "4.3.0"
        }
      },
      "System.Runtime.Caching": {
        "type": "Transitive",
        "resolved": "6.0.0",
        "contentHash": "E0e03kUp5X2k+UAoVl6efmI7uU7JRBWi5EIdlQ7cr0NpBGjHG4fWII35PgsBY9T4fJQ8E4QPsL0rKksU9gcL5A==",
        "dependencies": {
          "System.Configuration.ConfigurationManager": "6.0.0"
        }
      },
      "System.Runtime.Extensions": {
        "type": "Transitive",
        "resolved": "4.3.0",
        "contentHash": "guW0uK0fn5fcJJ1tJVXYd7/1h5F+pea1r7FLSOz/f8vPEqbR2ZAknuRDvTQ8PzAilDveOxNjSfr0CHfIQfFk8g==",
        "dependencies": {
          "Microsoft.NETCore.Platforms": "1.1.0",
          "Microsoft.NETCore.Targets": "1.1.0",
          "System.Runtime": "4.3.0",
          "runtime.unix.System.Runtime.Extensions": "4.3.0"
        }
      },
      "System.Runtime.Handles": {
        "type": "Transitive",
        "resolved": "4.3.0",
        "contentHash": "OKiSUN7DmTWeYb3l51A7EYaeNMnvxwE249YtZz7yooT4gOZhmTjIn48KgSsw2k2lYdLgTKNJw/ZIfSElwDRVgg==",
        "dependencies": {
          "Microsoft.NETCore.Platforms": "1.1.0",
          "Microsoft.NETCore.Targets": "1.1.0",
          "System.Runtime": "4.3.0",
          "runtime.any.System.Runtime.Handles": "4.3.0"
        }
      },
      "System.Runtime.InteropServices": {
        "type": "Transitive",
        "resolved": "4.3.0",
        "contentHash": "uv1ynXqiMK8mp1GM3jDqPCFN66eJ5w5XNomaK2XD+TuCroNTLFGeZ+WCmBMcBDyTFKou3P6cR6J/QsaqDp7fGQ==",
        "dependencies": {
          "Microsoft.NETCore.Platforms": "1.1.0",
          "Microsoft.NETCore.Targets": "1.1.0",
          "System.Reflection": "4.3.0",
          "System.Reflection.Primitives": "4.3.0",
          "System.Runtime": "4.3.0",
          "System.Runtime.Handles": "4.3.0",
          "runtime.any.System.Runtime.InteropServices": "4.3.0"
        }
      },
      "System.Runtime.InteropServices.RuntimeInformation": {
        "type": "Transitive",
        "resolved": "4.3.0",
        "contentHash": "cbz4YJMqRDR7oLeMRbdYv7mYzc++17lNhScCX0goO2XpGWdvAt60CGN+FHdePUEHCe/Jy9jUlvNAiNdM+7jsOw==",
        "dependencies": {
          "System.Reflection": "4.3.0",
          "System.Reflection.Extensions": "4.3.0",
          "System.Resources.ResourceManager": "4.3.0",
          "System.Runtime": "4.3.0",
          "System.Runtime.InteropServices": "4.3.0",
          "System.Threading": "4.3.0",
          "runtime.native.System": "4.3.0"
        }
      },
      "System.Security.AccessControl": {
        "type": "Transitive",
        "resolved": "6.0.0",
        "contentHash": "AUADIc0LIEQe7MzC+I0cl0rAT8RrTAKFHl53yHjEUzNVIaUlhFY11vc2ebiVJzVBuOzun6F7FBA+8KAbGTTedQ=="
      },
      "System.Security.Cryptography.Algorithms": {
        "type": "Transitive",
        "resolved": "4.3.0",
        "contentHash": "W1kd2Y8mYSCgc3ULTAZ0hOP2dSdG5YauTb1089T0/kRcN2MpSAW1izOFROrJgxSlMn3ArsgHXagigyi+ibhevg==",
        "dependencies": {
          "Microsoft.NETCore.Platforms": "1.1.0",
          "System.Collections": "4.3.0",
          "System.IO": "4.3.0",
          "System.Resources.ResourceManager": "4.3.0",
          "System.Runtime": "4.3.0",
          "System.Runtime.Extensions": "4.3.0",
          "System.Runtime.Handles": "4.3.0",
          "System.Runtime.InteropServices": "4.3.0",
          "System.Runtime.Numerics": "4.3.0",
          "System.Security.Cryptography.Encoding": "4.3.0",
          "System.Security.Cryptography.Primitives": "4.3.0",
          "System.Text.Encoding": "4.3.0",
          "runtime.native.System.Security.Cryptography.Apple": "4.3.0",
          "runtime.native.System.Security.Cryptography.OpenSsl": "4.3.0"
        }
      },
      "System.Security.Cryptography.Cng": {
        "type": "Transitive",
        "resolved": "4.3.0",
        "contentHash": "03idZOqFlsKRL4W+LuCpJ6dBYDUWReug6lZjBa3uJWnk5sPCUXckocevTaUA8iT/MFSrY/2HXkOt753xQ/cf8g==",
        "dependencies": {
          "Microsoft.NETCore.Platforms": "1.1.0",
          "System.IO": "4.3.0",
          "System.Resources.ResourceManager": "4.3.0",
          "System.Runtime": "4.3.0",
          "System.Runtime.Extensions": "4.3.0",
          "System.Runtime.Handles": "4.3.0",
          "System.Runtime.InteropServices": "4.3.0",
          "System.Security.Cryptography.Algorithms": "4.3.0",
          "System.Security.Cryptography.Encoding": "4.3.0",
          "System.Security.Cryptography.Primitives": "4.3.0",
          "System.Text.Encoding": "4.3.0"
        }
      },
      "System.Security.Cryptography.Csp": {
        "type": "Transitive",
        "resolved": "4.3.0",
        "contentHash": "X4s/FCkEUnRGnwR3aSfVIkldBmtURMhmexALNTwpjklzxWU7yjMk7GHLKOZTNkgnWnE0q7+BCf9N2LVRWxewaA==",
        "dependencies": {
          "Microsoft.NETCore.Platforms": "1.1.0",
          "System.IO": "4.3.0",
          "System.Reflection": "4.3.0",
          "System.Resources.ResourceManager": "4.3.0",
          "System.Runtime": "4.3.0",
          "System.Runtime.Extensions": "4.3.0",
          "System.Runtime.Handles": "4.3.0",
          "System.Runtime.InteropServices": "4.3.0",
          "System.Security.Cryptography.Algorithms": "4.3.0",
          "System.Security.Cryptography.Encoding": "4.3.0",
          "System.Security.Cryptography.Primitives": "4.3.0",
          "System.Text.Encoding": "4.3.0",
          "System.Threading": "4.3.0"
        }
      },
      "System.Security.Cryptography.Encoding": {
        "type": "Transitive",
        "resolved": "4.3.0",
        "contentHash": "1DEWjZZly9ae9C79vFwqaO5kaOlI5q+3/55ohmq/7dpDyDfc8lYe7YVxJUZ5MF/NtbkRjwFRo14yM4OEo9EmDw==",
        "dependencies": {
          "Microsoft.NETCore.Platforms": "1.1.0",
          "System.Collections": "4.3.0",
          "System.Collections.Concurrent": "4.3.0",
          "System.Linq": "4.3.0",
          "System.Resources.ResourceManager": "4.3.0",
          "System.Runtime": "4.3.0",
          "System.Runtime.Extensions": "4.3.0",
          "System.Runtime.Handles": "4.3.0",
          "System.Runtime.InteropServices": "4.3.0",
          "System.Security.Cryptography.Primitives": "4.3.0",
          "System.Text.Encoding": "4.3.0",
          "runtime.native.System.Security.Cryptography.OpenSsl": "4.3.0"
        }
      },
      "System.Security.Cryptography.OpenSsl": {
        "type": "Transitive",
        "resolved": "4.3.0",
        "contentHash": "h4CEgOgv5PKVF/HwaHzJRiVboL2THYCou97zpmhjghx5frc7fIvlkY1jL+lnIQyChrJDMNEXS6r7byGif8Cy4w==",
        "dependencies": {
          "System.Collections": "4.3.0",
          "System.IO": "4.3.0",
          "System.Resources.ResourceManager": "4.3.0",
          "System.Runtime": "4.3.0",
          "System.Runtime.Extensions": "4.3.0",
          "System.Runtime.Handles": "4.3.0",
          "System.Runtime.InteropServices": "4.3.0",
          "System.Runtime.Numerics": "4.3.0",
          "System.Security.Cryptography.Algorithms": "4.3.0",
          "System.Security.Cryptography.Encoding": "4.3.0",
          "System.Security.Cryptography.Primitives": "4.3.0",
          "System.Text.Encoding": "4.3.0",
          "runtime.native.System.Security.Cryptography.OpenSsl": "4.3.0"
        }
      },
      "System.Security.Cryptography.Pkcs": {
        "type": "Transitive",
        "resolved": "6.0.1",
        "contentHash": "ynmbW2GjIGg9K1wXmVIRs4IlyDolf0JXNpzFQ8JCVgwM+myUC2JeUggl2PwQig2PNVMegKmN1aAx7WPQ8tI3vA==",
        "dependencies": {
          "System.Formats.Asn1": "6.0.0"
        }
      },
      "System.Security.Cryptography.ProtectedData": {
        "type": "Transitive",
        "resolved": "6.0.0",
        "contentHash": "rp1gMNEZpvx9vP0JW0oHLxlf8oSiQgtno77Y4PLUBjSiDYoD77Y8uXHr1Ea5XG4/pIKhqAdxZ8v8OTUtqo9PeQ=="
      },
      "System.Security.Cryptography.X509Certificates": {
        "type": "Transitive",
        "resolved": "4.3.0",
        "contentHash": "t2Tmu6Y2NtJ2um0RtcuhP7ZdNNxXEgUm2JeoA/0NvlMjAhKCnM1NX07TDl3244mVp3QU6LPEhT3HTtH1uF7IYw==",
        "dependencies": {
          "Microsoft.NETCore.Platforms": "1.1.0",
          "System.Collections": "4.3.0",
          "System.Diagnostics.Debug": "4.3.0",
          "System.Globalization": "4.3.0",
          "System.Globalization.Calendars": "4.3.0",
          "System.IO": "4.3.0",
          "System.IO.FileSystem": "4.3.0",
          "System.IO.FileSystem.Primitives": "4.3.0",
          "System.Resources.ResourceManager": "4.3.0",
          "System.Runtime": "4.3.0",
          "System.Runtime.Extensions": "4.3.0",
          "System.Runtime.Handles": "4.3.0",
          "System.Runtime.InteropServices": "4.3.0",
          "System.Runtime.Numerics": "4.3.0",
          "System.Security.Cryptography.Algorithms": "4.3.0",
          "System.Security.Cryptography.Cng": "4.3.0",
          "System.Security.Cryptography.Csp": "4.3.0",
          "System.Security.Cryptography.Encoding": "4.3.0",
          "System.Security.Cryptography.OpenSsl": "4.3.0",
          "System.Security.Cryptography.Primitives": "4.3.0",
          "System.Text.Encoding": "4.3.0",
          "System.Threading": "4.3.0",
          "runtime.native.System": "4.3.0",
          "runtime.native.System.Net.Http": "4.3.0",
          "runtime.native.System.Security.Cryptography.OpenSsl": "4.3.0"
        }
      },
      "System.Security.Principal.Windows": {
        "type": "Transitive",
        "resolved": "5.0.0",
        "contentHash": "t0MGLukB5WAVU9bO3MGzvlGnyJPgUlcwerXn1kzBRjwLKixT96XV0Uza41W49gVd8zEMFu9vQEFlv0IOrytICA=="
      },
      "System.ServiceProcess.ServiceController": {
        "type": "Transitive",
        "resolved": "6.0.0",
        "contentHash": "qMBvG8ZFbkXoe0Z5/D7FAAadfPkH2v7vSuh2xsLf3U6jNoejpIdeV18A0htiASsLK1CCAc/p59kaLXlt2yB1gw==",
        "dependencies": {
          "System.Diagnostics.EventLog": "6.0.0"
        }
      },
      "System.Speech": {
        "type": "Transitive",
        "resolved": "6.0.0",
        "contentHash": "GQovERMrNP0Vbtgk8LzH4PlFS6lqHgsL9WkUmv8Kkxa0m0vNakitytpHZlfJ9WR7n9WKLXh68nn2kyL9mflnLg=="
      },
      "System.Text.Encoding": {
        "type": "Transitive",
        "resolved": "4.3.0",
        "contentHash": "BiIg+KWaSDOITze6jGQynxg64naAPtqGHBwDrLaCtixsa5bKiR8dpPOHA7ge3C0JJQizJE+sfkz1wV+BAKAYZw==",
        "dependencies": {
          "Microsoft.NETCore.Platforms": "1.1.0",
          "Microsoft.NETCore.Targets": "1.1.0",
          "System.Runtime": "4.3.0",
          "runtime.any.System.Text.Encoding": "4.3.0"
        }
      },
      "System.Text.Encoding.CodePages": {
        "type": "Transitive",
        "resolved": "6.0.0",
        "contentHash": "ZFCILZuOvtKPauZ/j/swhvw68ZRi9ATCfvGbk1QfydmcXBkIWecWKn/250UH7rahZ5OoDBaiAudJtPvLwzw85A==",
        "dependencies": {
          "System.Runtime.CompilerServices.Unsafe": "6.0.0"
        }
      },
      "System.Text.Encoding.Extensions": {
        "type": "Transitive",
        "resolved": "4.3.0",
        "contentHash": "YVMK0Bt/A43RmwizJoZ22ei2nmrhobgeiYwFzC4YAN+nue8RF6djXDMog0UCn+brerQoYVyaS+ghy9P/MUVcmw==",
        "dependencies": {
          "Microsoft.NETCore.Platforms": "1.1.0",
          "Microsoft.NETCore.Targets": "1.1.0",
          "System.Runtime": "4.3.0",
          "System.Text.Encoding": "4.3.0",
          "runtime.any.System.Text.Encoding.Extensions": "4.3.0"
        }
      },
      "System.Text.Encodings.Web": {
        "type": "Transitive",
        "resolved": "6.0.0",
        "contentHash": "Vg8eB5Tawm1IFqj4TVK1czJX89rhFxJo9ELqc/Eiq0eXy13RK00eubyU6TJE6y+GQXjyV5gSfiewDUZjQgSE0w==",
        "dependencies": {
          "System.Runtime.CompilerServices.Unsafe": "6.0.0"
        }
      },
      "System.Threading.AccessControl": {
        "type": "Transitive",
        "resolved": "6.0.0",
        "contentHash": "2258mqWesMch/xCpcnjJBgJP33yhpZLGLbEOm01qwq0efG4b+NG8c9sxYOWNxmDQ82swXrnQRl1Yp2wC1NrfZA==",
        "dependencies": {
          "System.Security.AccessControl": "6.0.0"
        }
      },
      "System.Threading.Tasks": {
        "type": "Transitive",
        "resolved": "4.3.0",
        "contentHash": "LbSxKEdOUhVe8BezB/9uOGGppt+nZf6e1VFyw6v3DN6lqitm0OSn2uXMOdtP0M3W4iMcqcivm2J6UgqiwwnXiA==",
        "dependencies": {
          "Microsoft.NETCore.Platforms": "1.1.0",
          "Microsoft.NETCore.Targets": "1.1.0",
          "System.Runtime": "4.3.0",
          "runtime.any.System.Threading.Tasks": "4.3.0"
        }
      },
      "System.Threading.ThreadPool": {
        "type": "Transitive",
        "resolved": "4.3.0",
        "contentHash": "k/+g4b7vjdd4aix83sTgC9VG6oXYKAktSfNIJUNGxPEj7ryEOfzHHhfnmsZvjxawwcD9HyWXKCXmPjX8U4zeSw==",
        "dependencies": {
          "System.Runtime": "4.3.0",
          "System.Runtime.Handles": "4.3.0"
        }
      },
      "System.Threading.Timer": {
        "type": "Transitive",
        "resolved": "4.3.0",
        "contentHash": "Z6YfyYTCg7lOZjJzBjONJTFKGN9/NIYKSxhU5GRd+DTwHSZyvWp1xuI5aR+dLg+ayyC5Xv57KiY4oJ0tMO89fQ==",
        "dependencies": {
          "Microsoft.NETCore.Platforms": "1.1.0",
          "Microsoft.NETCore.Targets": "1.1.0",
          "System.Runtime": "4.3.0",
          "runtime.any.System.Threading.Timer": "4.3.0"
        }
      },
      "System.Windows.Extensions": {
        "type": "Transitive",
        "resolved": "6.0.0",
        "contentHash": "IXoJOXIqc39AIe+CIR7koBtRGMiCt/LPM3lI+PELtDIy9XdyeSrwXFdWV9dzJ2Awl0paLWUaknLxFQ5HpHZUog==",
        "dependencies": {
          "System.Drawing.Common": "6.0.0"
        }
      }
    },
    "net6.0/osx-x64": {
      "Microsoft.Win32.Primitives": {
        "type": "Transitive",
        "resolved": "4.3.0",
        "contentHash": "9ZQKCWxH7Ijp9BfahvL2Zyf1cJIk8XYLF6Yjzr2yi0b2cOut/HQ31qf1ThHAgCc3WiZMdnWcfJCgN82/0UunxA==",
        "dependencies": {
          "Microsoft.NETCore.Platforms": "1.1.0",
          "Microsoft.NETCore.Targets": "1.1.0",
          "System.Runtime": "4.3.0",
          "runtime.unix.Microsoft.Win32.Primitives": "4.3.0"
        }
      },
      "Microsoft.Win32.Registry": {
        "type": "Transitive",
        "resolved": "4.7.0",
        "contentHash": "KSrRMb5vNi0CWSGG1++id2ZOs/1QhRqROt+qgbEAdQuGjGrFcl4AOl4/exGPUYz2wUnU42nvJqon1T3U0kPXLA==",
        "dependencies": {
          "System.Security.AccessControl": "4.7.0",
          "System.Security.Principal.Windows": "4.7.0"
        }
      },
      "Microsoft.Win32.Registry.AccessControl": {
        "type": "Transitive",
        "resolved": "6.0.0",
        "contentHash": "UoE+eeuBKL+GFHxHV3FjHlY5K8Wr/IR7Ee/a2oDNqFodF1iMqyt5hIs0U9Z217AbWrHrNle4750kD03hv1IMZw==",
        "dependencies": {
          "System.Security.AccessControl": "6.0.0"
        }
      },
      "Microsoft.Win32.SystemEvents": {
        "type": "Transitive",
        "resolved": "6.0.1",
        "contentHash": "AlsaDWyQHLFB7O2nfbny0x0oziB34WWzGnf/4Q5R8KjXhu8MnCsxE2MIePr192lIIaxarfTLI9bQg+qtmM+9ag=="
      },
      "runtime.any.System.Collections": {
        "type": "Transitive",
        "resolved": "4.3.0",
        "contentHash": "23g6rqftKmovn2cLeGsuHUYm0FD7pdutb0uQMJpZ3qTvq+zHkgmt6J65VtRry4WDGYlmkMa4xDACtaQ94alNag==",
        "dependencies": {
          "System.Runtime": "4.3.0"
        }
      },
      "runtime.any.System.Diagnostics.Tools": {
        "type": "Transitive",
        "resolved": "4.3.0",
        "contentHash": "S/GPBmfPBB48ZghLxdDR7kDAJVAqgAuThyDJho3OLP5OS4tWD2ydyL8LKm8lhiBxce10OKe9X2zZ6DUjAqEbPg=="
      },
      "runtime.any.System.Diagnostics.Tracing": {
        "type": "Transitive",
        "resolved": "4.3.0",
        "contentHash": "1lpifymjGDzoYIaam6/Hyqf8GhBI3xXYLK2TgEvTtuZMorG3Kb9QnMTIKhLjJYXIiu1JvxjngHvtVFQQlpQ3HQ=="
      },
      "runtime.any.System.Globalization": {
        "type": "Transitive",
        "resolved": "4.3.0",
        "contentHash": "sMDBnad4rp4t7GY442Jux0MCUuKL4otn5BK6Ni0ARTXTSpRNBzZ7hpMfKSvnVSED5kYJm96YOWsqV0JH0d2uuw=="
      },
      "runtime.any.System.Globalization.Calendars": {
        "type": "Transitive",
        "resolved": "4.3.0",
        "contentHash": "M1r+760j1CNA6M/ZaW6KX8gOS8nxPRqloqDcJYVidRG566Ykwcs29AweZs2JF+nMOCgWDiMfPSTMfvwOI9F77w=="
      },
      "runtime.any.System.IO": {
        "type": "Transitive",
        "resolved": "4.3.0",
        "contentHash": "SDZ5AD1DtyRoxYtEcqQ3HDlcrorMYXZeCt7ZhG9US9I5Vva+gpIWDGMkcwa5XiKL0ceQKRZIX2x0XEjLX7PDzQ=="
      },
      "runtime.any.System.Reflection": {
        "type": "Transitive",
        "resolved": "4.3.0",
        "contentHash": "hLC3A3rI8jipR5d9k7+f0MgRCW6texsAp0MWkN/ci18FMtQ9KH7E2vDn/DH2LkxsszlpJpOn9qy6Z6/69rH6eQ=="
      },
      "runtime.any.System.Reflection.Extensions": {
        "type": "Transitive",
        "resolved": "4.3.0",
        "contentHash": "cPhT+Vqu52+cQQrDai/V91gubXUnDKNRvlBnH+hOgtGyHdC17aQIU64EaehwAQymd7kJA5rSrVRNfDYrbhnzyA=="
      },
      "runtime.any.System.Reflection.Primitives": {
        "type": "Transitive",
        "resolved": "4.3.0",
        "contentHash": "Nrm1p3armp6TTf2xuvaa+jGTTmncALWFq22CpmwRvhDf6dE9ZmH40EbOswD4GnFLrMRS0Ki6Kx5aUPmKK/hZBg=="
      },
      "runtime.any.System.Resources.ResourceManager": {
        "type": "Transitive",
        "resolved": "4.3.0",
        "contentHash": "Lxb89SMvf8w9p9+keBLyL6H6x/TEmc6QVsIIA0T36IuyOY3kNvIdyGddA2qt35cRamzxF8K5p0Opq4G4HjNbhQ=="
      },
      "runtime.any.System.Runtime": {
        "type": "Transitive",
        "resolved": "4.3.0",
        "contentHash": "fRS7zJgaG9NkifaAxGGclDDoRn9HC7hXACl52Or06a/fxdzDajWb5wov3c6a+gVSlekRoexfjwQSK9sh5um5LQ==",
        "dependencies": {
          "System.Private.Uri": "4.3.0"
        }
      },
      "runtime.any.System.Runtime.Handles": {
        "type": "Transitive",
        "resolved": "4.3.0",
        "contentHash": "GG84X6vufoEzqx8PbeBKheE4srOhimv+yLtGb/JkR3Y2FmoqmueLNFU4Xx8Y67plFpltQSdK74x0qlEhIpv/CQ=="
      },
      "runtime.any.System.Runtime.InteropServices": {
        "type": "Transitive",
        "resolved": "4.3.0",
        "contentHash": "lBoFeQfxe/4eqjPi46E0LU/YaCMdNkQ8B4MZu/mkzdIAZh8RQ1NYZSj0egrQKdgdvlPFtP4STtob40r4o2DBAw=="
      },
      "runtime.any.System.Text.Encoding": {
        "type": "Transitive",
        "resolved": "4.3.0",
        "contentHash": "+ihI5VaXFCMVPJNstG4O4eo1CfbrByLxRrQQTqOTp1ttK0kUKDqOdBSTaCB2IBk/QtjDrs6+x4xuezyMXdm0HQ=="
      },
      "runtime.any.System.Text.Encoding.Extensions": {
        "type": "Transitive",
        "resolved": "4.3.0",
        "contentHash": "NLrxmLsfRrOuVqPWG+2lrQZnE53MLVeo+w9c54EV+TUo4c8rILpsDXfY8pPiOy9kHpUHHP07ugKmtsU3vVW5Jg=="
      },
      "runtime.any.System.Threading.Tasks": {
        "type": "Transitive",
        "resolved": "4.3.0",
        "contentHash": "OhBAVBQG5kFj1S+hCEQ3TUHBAEtZ3fbEMgZMRNdN8A0Pj4x+5nTELEqL59DU0TjKVE6II3dqKw4Dklb3szT65w=="
      },
      "runtime.any.System.Threading.Timer": {
        "type": "Transitive",
        "resolved": "4.3.0",
        "contentHash": "w4ehZJ+AwXYmGwYu+rMvym6RvMaRiUEQR1u6dwcyuKHxz8Heu/mO9AG1MquEgTyucnhv3M43X0iKpDOoN17C0w=="
      },
      "runtime.debian.8-x64.runtime.native.System.Security.Cryptography.OpenSsl": {
        "type": "Transitive",
        "resolved": "4.3.0",
        "contentHash": "HdSSp5MnJSsg08KMfZThpuLPJpPwE5hBXvHwoKWosyHHfe8Mh5WKT0ylEOf6yNzX6Ngjxe4Whkafh5q7Ymac4Q=="
      },
      "runtime.fedora.23-x64.runtime.native.System.Security.Cryptography.OpenSsl": {
        "type": "Transitive",
        "resolved": "4.3.0",
        "contentHash": "+yH1a49wJMy8Zt4yx5RhJrxO/DBDByAiCzNwiETI+1S4mPdCu0OY4djdciC7Vssk0l22wQaDLrXxXkp+3+7bVA=="
      },
      "runtime.fedora.24-x64.runtime.native.System.Security.Cryptography.OpenSsl": {
        "type": "Transitive",
        "resolved": "4.3.0",
        "contentHash": "c3YNH1GQJbfIPJeCnr4avseugSqPrxwIqzthYyZDN6EuOyNOzq+y2KSUfRcXauya1sF4foESTgwM5e1A8arAKw=="
      },
      "runtime.linux-arm.runtime.native.System.IO.Ports": {
        "type": "Transitive",
        "resolved": "6.0.0",
        "contentHash": "75q52H7CSpgIoIDwXb9o833EvBZIXJ0mdPhz1E6jSisEXUBlSCPalC29cj3EXsjpuDwr0dj1LRXZepIQH/oL4Q=="
      },
      "runtime.linux-arm64.runtime.native.System.IO.Ports": {
        "type": "Transitive",
        "resolved": "6.0.0",
        "contentHash": "xn2bMThmXr3CsvOYmS8ex2Yz1xo+kcnhVg2iVhS9PlmqjZPAkrEo/I40wjrBZH/tU4kvH0s1AE8opAvQ3KIS8g=="
      },
      "runtime.linux-x64.runtime.native.System.IO.Ports": {
        "type": "Transitive",
        "resolved": "6.0.0",
        "contentHash": "16nbNXwv0sC+gLGIuecri0skjuh6R1maIJggsaNP7MQBcbVcEfWFUOkEnsnvoLEjy0XerfibuRptfQ8AmdIcWA=="
      },
      "runtime.opensuse.13.2-x64.runtime.native.System.Security.Cryptography.OpenSsl": {
        "type": "Transitive",
        "resolved": "4.3.0",
        "contentHash": "b3pthNgxxFcD+Pc0WSEoC0+md3MyhRS6aCEeenvNE3Fdw1HyJ18ZhRFVJJzIeR/O/jpxPboB805Ho0T3Ul7w8A=="
      },
      "runtime.opensuse.42.1-x64.runtime.native.System.Security.Cryptography.OpenSsl": {
        "type": "Transitive",
        "resolved": "4.3.0",
        "contentHash": "KeLz4HClKf+nFS7p/6Fi/CqyLXh81FpiGzcmuS8DGi9lUqSnZ6Es23/gv2O+1XVGfrbNmviF7CckBpavkBoIFQ=="
      },
      "runtime.osx-arm64.runtime.native.System.IO.Ports": {
        "type": "Transitive",
        "resolved": "6.0.0",
        "contentHash": "fXG12NodG1QrCdoaeSQ1gVnk/koi4WYY4jZtarMkZeQMyReBm1nZlSRoPnUjLr2ZR36TiMjpcGnQfxymieUe7w=="
      },
      "runtime.osx-x64.runtime.native.System.IO.Ports": {
        "type": "Transitive",
        "resolved": "6.0.0",
        "contentHash": "/As+zPY49+dSUXkh+fTUbyPhqrdGN//evLxo4Vue88pfh1BHZgF7q4kMblTkxYvwR6Vi03zSYxysSFktO8/SDQ=="
      },
      "runtime.osx.10.10-x64.runtime.native.System.Security.Cryptography.Apple": {
        "type": "Transitive",
        "resolved": "4.3.0",
        "contentHash": "kVXCuMTrTlxq4XOOMAysuNwsXWpYeboGddNGpIgNSZmv1b6r/s/DPk0fYMB7Q5Qo4bY68o48jt4T4y5BVecbCQ=="
      },
      "runtime.osx.10.10-x64.runtime.native.System.Security.Cryptography.OpenSsl": {
        "type": "Transitive",
        "resolved": "4.3.0",
        "contentHash": "X7IdhILzr4ROXd8mI1BUCQMSHSQwelUlBjF1JyTKCjXaOGn2fB4EKBxQbCK2VjO3WaWIdlXZL3W6TiIVnrhX4g=="
      },
      "runtime.rhel.7-x64.runtime.native.System.Security.Cryptography.OpenSsl": {
        "type": "Transitive",
        "resolved": "4.3.0",
        "contentHash": "nyFNiCk/r+VOiIqreLix8yN+q3Wga9+SE8BCgkf+2BwEKiNx6DyvFjCgkfV743/grxv8jHJ8gUK4XEQw7yzRYg=="
      },
      "runtime.ubuntu.14.04-x64.runtime.native.System.Security.Cryptography.OpenSsl": {
        "type": "Transitive",
        "resolved": "4.3.0",
        "contentHash": "ytoewC6wGorL7KoCAvRfsgoJPJbNq+64k2SqW6JcOAebWsFUvCCYgfzQMrnpvPiEl4OrblUlhF2ji+Q1+SVLrQ=="
      },
      "runtime.ubuntu.16.04-x64.runtime.native.System.Security.Cryptography.OpenSsl": {
        "type": "Transitive",
        "resolved": "4.3.0",
        "contentHash": "I8bKw2I8k58Wx7fMKQJn2R8lamboCAiHfHeV/pS65ScKWMMI0+wJkLYlEKvgW1D/XvSl/221clBoR2q9QNNM7A=="
      },
      "runtime.ubuntu.16.10-x64.runtime.native.System.Security.Cryptography.OpenSsl": {
        "type": "Transitive",
        "resolved": "4.3.0",
        "contentHash": "VB5cn/7OzUfzdnC8tqAIMQciVLiq2epm2NrAm1E9OjNRyG4lVhfR61SMcLizejzQP8R8Uf/0l5qOIbUEi+RdEg=="
      },
      "runtime.unix.Microsoft.Win32.Primitives": {
        "type": "Transitive",
        "resolved": "4.3.0",
        "contentHash": "2mI2Mfq+CVatgr4RWGvAWBjoCfUafy6VNFU7G9OA52DjO8x/okfIbsEq2UPgeGfdpO7X5gmPXKT8slx0tn0Mhw==",
        "dependencies": {
          "System.Runtime": "4.3.0",
          "System.Runtime.InteropServices": "4.3.0",
          "runtime.native.System": "4.3.0"
        }
      },
      "runtime.unix.System.Console": {
        "type": "Transitive",
        "resolved": "4.3.0",
        "contentHash": "JSEiU9EvE2vJTHUuHnSg9le8XDbvZmjZ/3PhLviICzY1TTDE7c/uNYVtE9qTA9PAOZsqccy5lxvfaZOeBhT3tA==",
        "dependencies": {
          "System.Collections": "4.3.0",
          "System.IO": "4.3.0",
          "System.IO.FileSystem.Primitives": "4.3.0",
          "System.Resources.ResourceManager": "4.3.0",
          "System.Runtime": "4.3.0",
          "System.Runtime.Extensions": "4.3.0",
          "System.Runtime.Handles": "4.3.0",
          "System.Runtime.InteropServices": "4.3.0",
          "System.Text.Encoding": "4.3.0",
          "System.Text.Encoding.Extensions": "4.3.0",
          "System.Threading": "4.3.0",
          "System.Threading.Tasks": "4.3.0",
          "runtime.native.System": "4.3.0"
        }
      },
      "runtime.unix.System.Diagnostics.Debug": {
        "type": "Transitive",
        "resolved": "4.3.0",
        "contentHash": "WV8KLRHWVUVUDduFnvGMHt0FsEt2wK6xPl1EgDKlaMx2KnZ43A/O0GzP8wIuvAC7mq4T9V1mm90r+PXkL9FPdQ==",
        "dependencies": {
          "runtime.native.System": "4.3.0"
        }
      },
      "runtime.unix.System.IO.FileSystem": {
        "type": "Transitive",
        "resolved": "4.3.0",
        "contentHash": "ajmTcjrqc3vgV1TH54DRioshbEniaFbOAJ0kReGuNsp9uIcqYle0RmUo6+Qlwqe3JIs4TDxgnqs3UzX3gRJ1rA==",
        "dependencies": {
          "System.Buffers": "4.3.0",
          "System.Collections": "4.3.0",
          "System.Diagnostics.Debug": "4.3.0",
          "System.IO": "4.3.0",
          "System.IO.FileSystem.Primitives": "4.3.0",
          "System.Resources.ResourceManager": "4.3.0",
          "System.Runtime": "4.3.0",
          "System.Runtime.Extensions": "4.3.0",
          "System.Runtime.Handles": "4.3.0",
          "System.Runtime.InteropServices": "4.3.0",
          "System.Text.Encoding": "4.3.0",
          "System.Text.Encoding.Extensions": "4.3.0",
          "System.Threading": "4.3.0",
          "System.Threading.Tasks": "4.3.0",
          "runtime.native.System": "4.3.0"
        }
      },
      "runtime.unix.System.Net.Primitives": {
        "type": "Transitive",
        "resolved": "4.3.0",
        "contentHash": "AZcRXhH7Gamr+bckUfX3iHefPIrujJTt9XWQWo0elNiP1SNasX0KBWINZkDKY0GsOrsyJ7cB4MgIRTZzLlsTKg==",
        "dependencies": {
          "Microsoft.Win32.Primitives": "4.3.0",
          "System.Collections": "4.3.0",
          "System.Diagnostics.Tracing": "4.3.0",
          "System.Globalization": "4.3.0",
          "System.Resources.ResourceManager": "4.3.0",
          "System.Runtime": "4.3.0",
          "System.Runtime.Extensions": "4.3.0",
          "System.Runtime.Handles": "4.3.0",
          "System.Runtime.InteropServices": "4.3.0",
          "System.Threading": "4.3.0",
          "runtime.native.System": "4.3.0"
        }
      },
      "runtime.unix.System.Net.Sockets": {
        "type": "Transitive",
        "resolved": "4.3.0",
        "contentHash": "4NcLbqajFaD3PvhOdmbieeBlKY4d8/kBfgJ5g28n6k1jWEICabvLM62gvmUS/CvyfvcZxVanKPl+E9LhPzfXZw==",
        "dependencies": {
          "System.Collections": "4.3.0",
          "System.Diagnostics.Debug": "4.3.0",
          "System.Diagnostics.Tracing": "4.3.0",
          "System.Globalization": "4.3.0",
          "System.IO": "4.3.0",
          "System.IO.FileSystem": "4.3.0",
          "System.Net.NameResolution": "4.3.0",
          "System.Net.Primitives": "4.3.0",
          "System.Resources.ResourceManager": "4.3.0",
          "System.Runtime": "4.3.0",
          "System.Runtime.Extensions": "4.3.0",
          "System.Runtime.Handles": "4.3.0",
          "System.Runtime.InteropServices": "4.3.0",
          "System.Threading": "4.3.0",
          "System.Threading.Tasks": "4.3.0",
          "System.Threading.ThreadPool": "4.3.0",
          "runtime.native.System": "4.3.0"
        }
      },
      "runtime.unix.System.Private.Uri": {
        "type": "Transitive",
        "resolved": "4.3.0",
        "contentHash": "ooWzobr5RAq34r9uan1r/WPXJYG1XWy9KanrxNvEnBzbFdQbMG7Y3bVi4QxR7xZMNLOxLLTAyXvnSkfj5boZSg==",
        "dependencies": {
          "runtime.native.System": "4.3.0"
        }
      },
      "runtime.unix.System.Runtime.Extensions": {
        "type": "Transitive",
        "resolved": "4.3.0",
        "contentHash": "zQiTBVpiLftTQZW8GFsV0gjYikB1WMkEPIxF5O6RkUrSV/OgvRRTYgeFQha/0keBpuS0HYweraGRwhfhJ7dj7w==",
        "dependencies": {
          "System.Private.Uri": "4.3.0",
          "runtime.native.System": "4.3.0",
          "runtime.native.System.Security.Cryptography.OpenSsl": "4.3.0"
        }
      },
      "runtime.win-arm64.runtime.native.System.Data.SqlClient.sni": {
        "type": "Transitive",
        "resolved": "4.4.0",
        "contentHash": "LbrynESTp3bm5O/+jGL8v0Qg5SJlTV08lpIpFesXjF6uGNMWqFnUQbYBJwZTeua6E/Y7FIM1C54Ey1btLWupdg=="
      },
      "runtime.win-x64.runtime.native.System.Data.SqlClient.sni": {
        "type": "Transitive",
        "resolved": "4.4.0",
        "contentHash": "38ugOfkYJqJoX9g6EYRlZB5U2ZJH51UP8ptxZgdpS07FgOEToV+lS11ouNK2PM12Pr6X/PpT5jK82G3DwH/SxQ=="
      },
      "runtime.win-x86.runtime.native.System.Data.SqlClient.sni": {
        "type": "Transitive",
        "resolved": "4.4.0",
        "contentHash": "YhEdSQUsTx+C8m8Bw7ar5/VesXvCFMItyZF7G1AUY+OM0VPZUOeAVpJ4Wl6fydBGUYZxojTDR3I6Bj/+BPkJNA=="
      },
      "System.Buffers": {
        "type": "Transitive",
        "resolved": "4.3.0",
        "contentHash": "ratu44uTIHgeBeI0dE8DWvmXVBSo4u7ozRZZHOMmK/JPpYyo0dAfgSiHlpiObMQ5lEtEyIXA40sKRYg5J6A8uQ==",
        "dependencies": {
          "System.Diagnostics.Debug": "4.3.0",
          "System.Diagnostics.Tracing": "4.3.0",
          "System.Resources.ResourceManager": "4.3.0",
          "System.Runtime": "4.3.0",
          "System.Threading": "4.3.0"
        }
      },
      "System.Collections": {
        "type": "Transitive",
        "resolved": "4.3.0",
        "contentHash": "3Dcj85/TBdVpL5Zr+gEEBUuFe2icOnLalmEh9hfck1PTYbbyWuZgh4fmm2ysCLTrqLQw6t3TgTyJ+VLp+Qb+Lw==",
        "dependencies": {
          "Microsoft.NETCore.Platforms": "1.1.0",
          "Microsoft.NETCore.Targets": "1.1.0",
          "System.Runtime": "4.3.0",
          "runtime.any.System.Collections": "4.3.0"
        }
      },
      "System.Console": {
        "type": "Transitive",
        "resolved": "4.3.0",
        "contentHash": "DHDrIxiqk1h03m6khKWV2X8p/uvN79rgSqpilL6uzpmSfxfU5ng8VcPtW4qsDsQDHiTv6IPV9TmD5M/vElPNLg==",
        "dependencies": {
          "Microsoft.NETCore.Platforms": "1.1.0",
          "Microsoft.NETCore.Targets": "1.1.0",
          "System.IO": "4.3.0",
          "System.Runtime": "4.3.0",
          "System.Text.Encoding": "4.3.0",
          "runtime.unix.System.Console": "4.3.0"
        }
      },
      "System.Data.Odbc": {
        "type": "Transitive",
        "resolved": "6.0.1",
        "contentHash": "4vl7z0b8gcwc2NotcpEkqaLVQAw/wo46zV1uVSoIx2UfJdqlxWKD3ViUicCNJGo41th4kaGcY9kyVe2q9EuB4w==",
        "dependencies": {
          "System.Text.Encoding.CodePages": "6.0.0"
        }
      },
      "System.Data.OleDb": {
        "type": "Transitive",
        "resolved": "6.0.0",
        "contentHash": "LQ8PjTIF1LtrrlGiyiTVjAkQtTWKm9GSNnygIlWjhN9y88s7xhy6DUNDDkmQQ9f6ex7mA4k0Tl97lz/CklaiLg==",
        "dependencies": {
          "System.Configuration.ConfigurationManager": "6.0.0",
          "System.Diagnostics.PerformanceCounter": "6.0.0"
        }
      },
      "System.Data.SqlClient": {
        "type": "Transitive",
        "resolved": "4.8.4",
        "contentHash": "45YflfcVXAu+Tnf0WnZzQIp9iGm+XvSvh8OosYHqax/nW3gV28NBSRvHFZ/IsuwV4JIypYCKBEOVzW+RB5+zgQ==",
        "dependencies": {
          "Microsoft.Win32.Registry": "4.7.0",
          "System.Security.Principal.Windows": "4.7.0",
          "runtime.native.System.Data.SqlClient.sni": "4.7.0"
        }
      },
      "System.Diagnostics.Debug": {
        "type": "Transitive",
        "resolved": "4.3.0",
        "contentHash": "ZUhUOdqmaG5Jk3Xdb8xi5kIyQYAA4PnTNlHx1mu9ZY3qv4ELIdKbnL/akbGaKi2RnNUWaZsAs31rvzFdewTj2g==",
        "dependencies": {
          "Microsoft.NETCore.Platforms": "1.1.0",
          "Microsoft.NETCore.Targets": "1.1.0",
          "System.Runtime": "4.3.0",
          "runtime.unix.System.Diagnostics.Debug": "4.3.0"
        }
      },
      "System.Diagnostics.EventLog": {
        "type": "Transitive",
        "resolved": "6.0.0",
        "contentHash": "lcyUiXTsETK2ALsZrX+nWuHSIQeazhqPphLfaRxzdGaG93+0kELqpgEHtwWOlQe7+jSFnKwaCAgL4kjeZCQJnw=="
      },
      "System.Diagnostics.PerformanceCounter": {
        "type": "Transitive",
        "resolved": "6.0.1",
        "contentHash": "dDl7Gx3bmSrM2k2ZIm+ucEJnLloZRyvfQF1DvfvATcGF3jtaUBiPvChma+6ZcZzxWMirN3kCywkW7PILphXyMQ==",
        "dependencies": {
          "System.Configuration.ConfigurationManager": "6.0.0"
        }
      },
      "System.Diagnostics.Tools": {
        "type": "Transitive",
        "resolved": "4.3.0",
        "contentHash": "UUvkJfSYJMM6x527dJg2VyWPSRqIVB0Z7dbjHst1zmwTXz5CcXSYJFWRpuigfbO1Lf7yfZiIaEUesfnl/g5EyA==",
        "dependencies": {
          "Microsoft.NETCore.Platforms": "1.1.0",
          "Microsoft.NETCore.Targets": "1.1.0",
          "System.Runtime": "4.3.0",
          "runtime.any.System.Diagnostics.Tools": "4.3.0"
        }
      },
      "System.Diagnostics.Tracing": {
        "type": "Transitive",
        "resolved": "4.3.0",
        "contentHash": "rswfv0f/Cqkh78rA5S8eN8Neocz234+emGCtTF3lxPY96F+mmmUen6tbn0glN6PMvlKQb9bPAY5e9u7fgPTkKw==",
        "dependencies": {
          "Microsoft.NETCore.Platforms": "1.1.0",
          "Microsoft.NETCore.Targets": "1.1.0",
          "System.Runtime": "4.3.0",
          "runtime.any.System.Diagnostics.Tracing": "4.3.0"
        }
      },
      "System.DirectoryServices": {
        "type": "Transitive",
        "resolved": "6.0.0",
        "contentHash": "kp/Op0nxDVGlElDKh8TsXO0GKXftQgAB6sJk0wUetZK1Rr0Pbd86Tn7AllLLlROFZa4BTl/LVHakljtGELFzCg==",
        "dependencies": {
          "System.Security.AccessControl": "6.0.0",
          "System.Security.Permissions": "6.0.0"
        }
      },
      "System.DirectoryServices.AccountManagement": {
        "type": "Transitive",
        "resolved": "6.0.0",
        "contentHash": "2iKkY6VC4WX6H13N8WhH2SRUfWCwg2KZR5w9JIS9cw9N8cZhT7VXxHX0L6OX6Po419aSu2LWrJE9tu6b+cUnPA==",
        "dependencies": {
          "System.Configuration.ConfigurationManager": "6.0.0",
          "System.DirectoryServices": "6.0.0",
          "System.DirectoryServices.Protocols": "6.0.0",
          "System.Security.AccessControl": "6.0.0"
        }
      },
      "System.DirectoryServices.Protocols": {
        "type": "Transitive",
        "resolved": "6.0.1",
        "contentHash": "ndUZlEkAMc1XzM0xGN++SsJrNhRkIHaKI8+te325vrUgoLT1ufWNI6KB8FFrL7NpRMHPrdxP99aF3fHbAPxW0A=="
      },
      "System.Drawing.Common": {
        "type": "Transitive",
        "resolved": "6.0.0",
        "contentHash": "NfuoKUiP2nUWwKZN6twGqXioIe1zVD0RIj2t976A+czLHr2nY454RwwXs6JU9Htc6mwqL6Dn/nEL3dpVf2jOhg==",
        "dependencies": {
          "Microsoft.Win32.SystemEvents": "6.0.0"
        }
      },
      "System.Globalization": {
        "type": "Transitive",
        "resolved": "4.3.0",
        "contentHash": "kYdVd2f2PAdFGblzFswE4hkNANJBKRmsfa2X5LG2AcWE1c7/4t0pYae1L8vfZ5xvE2nK/R9JprtToA61OSHWIg==",
        "dependencies": {
          "Microsoft.NETCore.Platforms": "1.1.0",
          "Microsoft.NETCore.Targets": "1.1.0",
          "System.Runtime": "4.3.0",
          "runtime.any.System.Globalization": "4.3.0"
        }
      },
      "System.Globalization.Calendars": {
        "type": "Transitive",
        "resolved": "4.3.0",
        "contentHash": "GUlBtdOWT4LTV3I+9/PJW+56AnnChTaOqqTLFtdmype/L500M2LIyXgmtd9X2P2VOkmJd5c67H5SaC2QcL1bFA==",
        "dependencies": {
          "Microsoft.NETCore.Platforms": "1.1.0",
          "Microsoft.NETCore.Targets": "1.1.0",
          "System.Globalization": "4.3.0",
          "System.Runtime": "4.3.0",
          "runtime.any.System.Globalization.Calendars": "4.3.0"
        }
      },
      "System.Globalization.Extensions": {
        "type": "Transitive",
        "resolved": "4.3.0",
        "contentHash": "FhKmdR6MPG+pxow6wGtNAWdZh7noIOpdD5TwQ3CprzgIE1bBBoim0vbR1+AWsWjQmU7zXHgQo4TWSP6lCeiWcQ==",
        "dependencies": {
          "Microsoft.NETCore.Platforms": "1.1.0",
          "System.Globalization": "4.3.0",
          "System.Resources.ResourceManager": "4.3.0",
          "System.Runtime": "4.3.0",
          "System.Runtime.Extensions": "4.3.0",
          "System.Runtime.InteropServices": "4.3.0"
        }
      },
      "System.IO": {
        "type": "Transitive",
        "resolved": "4.3.0",
        "contentHash": "3qjaHvxQPDpSOYICjUoTsmoq5u6QJAFRUITgeT/4gqkF1bajbSmb1kwSxEA8AHlofqgcKJcM8udgieRNhaJ5Cg==",
        "dependencies": {
          "Microsoft.NETCore.Platforms": "1.1.0",
          "Microsoft.NETCore.Targets": "1.1.0",
          "System.Runtime": "4.3.0",
          "System.Text.Encoding": "4.3.0",
          "System.Threading.Tasks": "4.3.0",
          "runtime.any.System.IO": "4.3.0"
        }
      },
      "System.IO.Compression": {
        "type": "Transitive",
        "resolved": "4.3.0",
        "contentHash": "YHndyoiV90iu4iKG115ibkhrG+S3jBm8Ap9OwoUAzO5oPDAWcr0SFwQFm0HjM8WkEZWo0zvLTyLmbvTkW1bXgg==",
        "dependencies": {
          "Microsoft.NETCore.Platforms": "1.1.0",
          "System.Buffers": "4.3.0",
          "System.Collections": "4.3.0",
          "System.Diagnostics.Debug": "4.3.0",
          "System.IO": "4.3.0",
          "System.Resources.ResourceManager": "4.3.0",
          "System.Runtime": "4.3.0",
          "System.Runtime.Extensions": "4.3.0",
          "System.Runtime.Handles": "4.3.0",
          "System.Runtime.InteropServices": "4.3.0",
          "System.Text.Encoding": "4.3.0",
          "System.Threading": "4.3.0",
          "System.Threading.Tasks": "4.3.0",
          "runtime.native.System": "4.3.0",
          "runtime.native.System.IO.Compression": "4.3.0"
        }
      },
      "System.IO.FileSystem": {
        "type": "Transitive",
        "resolved": "4.3.0",
        "contentHash": "3wEMARTnuio+ulnvi+hkRNROYwa1kylvYahhcLk4HSoVdl+xxTFVeVlYOfLwrDPImGls0mDqbMhrza8qnWPTdA==",
        "dependencies": {
          "Microsoft.NETCore.Platforms": "1.1.0",
          "Microsoft.NETCore.Targets": "1.1.0",
          "System.IO": "4.3.0",
          "System.IO.FileSystem.Primitives": "4.3.0",
          "System.Runtime": "4.3.0",
          "System.Runtime.Handles": "4.3.0",
          "System.Text.Encoding": "4.3.0",
          "System.Threading.Tasks": "4.3.0",
          "runtime.unix.System.IO.FileSystem": "4.3.0"
        }
      },
      "System.IO.Ports": {
        "type": "Transitive",
        "resolved": "6.0.0",
        "contentHash": "dRyGI7fUESar5ZLIpiBOaaNLW7YyOBGftjj5Of+xcduC/Rjl7RjhEnWDvvNBmHuF3d0tdXoqdVI/yrVA8f00XA==",
        "dependencies": {
          "runtime.native.System.IO.Ports": "6.0.0"
        }
      },
      "System.Management": {
        "type": "Transitive",
        "resolved": "6.0.0",
        "contentHash": "sHsESYMmPDhQuOC66h6AEOs/XowzKsbT9srMbX71TCXP58hkpn1BqBjdmKj1+DCA/WlBETX1K5WjQHwmV0Txrg==",
        "dependencies": {
          "System.CodeDom": "6.0.0"
        }
      },
      "System.Net.Http": {
        "type": "Transitive",
        "resolved": "4.3.0",
        "contentHash": "sYg+FtILtRQuYWSIAuNOELwVuVsxVyJGWQyOnlAzhV4xvhyFnON1bAzYYC+jjRW8JREM45R0R5Dgi8MTC5sEwA==",
        "dependencies": {
          "Microsoft.NETCore.Platforms": "1.1.0",
          "System.Collections": "4.3.0",
          "System.Diagnostics.Debug": "4.3.0",
          "System.Diagnostics.DiagnosticSource": "4.3.0",
          "System.Diagnostics.Tracing": "4.3.0",
          "System.Globalization": "4.3.0",
          "System.Globalization.Extensions": "4.3.0",
          "System.IO": "4.3.0",
          "System.IO.FileSystem": "4.3.0",
          "System.Net.Primitives": "4.3.0",
          "System.Resources.ResourceManager": "4.3.0",
          "System.Runtime": "4.3.0",
          "System.Runtime.Extensions": "4.3.0",
          "System.Runtime.Handles": "4.3.0",
          "System.Runtime.InteropServices": "4.3.0",
          "System.Security.Cryptography.Algorithms": "4.3.0",
          "System.Security.Cryptography.Encoding": "4.3.0",
          "System.Security.Cryptography.OpenSsl": "4.3.0",
          "System.Security.Cryptography.Primitives": "4.3.0",
          "System.Security.Cryptography.X509Certificates": "4.3.0",
          "System.Text.Encoding": "4.3.0",
          "System.Threading": "4.3.0",
          "System.Threading.Tasks": "4.3.0",
          "runtime.native.System": "4.3.0",
          "runtime.native.System.Net.Http": "4.3.0",
          "runtime.native.System.Security.Cryptography.OpenSsl": "4.3.0"
        }
      },
      "System.Net.NameResolution": {
        "type": "Transitive",
        "resolved": "4.3.0",
        "contentHash": "AFYl08R7MrsrEjqpQWTZWBadqXyTzNDaWpMqyxhb0d6sGhV6xMDKueuBXlLL30gz+DIRY6MpdgnHWlCh5wmq9w==",
        "dependencies": {
          "Microsoft.NETCore.Platforms": "1.1.0",
          "System.Collections": "4.3.0",
          "System.Diagnostics.Tracing": "4.3.0",
          "System.Globalization": "4.3.0",
          "System.Net.Primitives": "4.3.0",
          "System.Resources.ResourceManager": "4.3.0",
          "System.Runtime": "4.3.0",
          "System.Runtime.Extensions": "4.3.0",
          "System.Runtime.Handles": "4.3.0",
          "System.Runtime.InteropServices": "4.3.0",
          "System.Security.Principal.Windows": "4.3.0",
          "System.Threading": "4.3.0",
          "System.Threading.Tasks": "4.3.0",
          "runtime.native.System": "4.3.0"
        }
      },
      "System.Net.Primitives": {
        "type": "Transitive",
        "resolved": "4.3.0",
        "contentHash": "qOu+hDwFwoZPbzPvwut2qATe3ygjeQBDQj91xlsaqGFQUI5i4ZnZb8yyQuLGpDGivEPIt8EJkd1BVzVoP31FXA==",
        "dependencies": {
          "Microsoft.NETCore.Platforms": "1.1.0",
          "Microsoft.NETCore.Targets": "1.1.0",
          "System.Runtime": "4.3.0",
          "System.Runtime.Handles": "4.3.0",
          "runtime.unix.System.Net.Primitives": "4.3.0"
        }
      },
      "System.Net.Sockets": {
        "type": "Transitive",
        "resolved": "4.3.0",
        "contentHash": "m6icV6TqQOAdgt5N/9I5KNpjom/5NFtkmGseEH+AK/hny8XrytLH3+b5M8zL/Ycg3fhIocFpUMyl/wpFnVRvdw==",
        "dependencies": {
          "Microsoft.NETCore.Platforms": "1.1.0",
          "Microsoft.NETCore.Targets": "1.1.0",
          "System.IO": "4.3.0",
          "System.Net.Primitives": "4.3.0",
          "System.Runtime": "4.3.0",
          "System.Threading.Tasks": "4.3.0",
          "runtime.unix.System.Net.Sockets": "4.3.0"
        }
      },
      "System.Private.Uri": {
        "type": "Transitive",
        "resolved": "4.3.0",
        "contentHash": "I4SwANiUGho1esj4V4oSlPllXjzCZDE+5XXso2P03LW2vOda2Enzh8DWOxwN6hnrJyp314c7KuVu31QYhRzOGg==",
        "dependencies": {
          "Microsoft.NETCore.Platforms": "1.1.0",
          "Microsoft.NETCore.Targets": "1.1.0",
          "runtime.unix.System.Private.Uri": "4.3.0"
        }
      },
      "System.Reflection": {
        "type": "Transitive",
        "resolved": "4.3.0",
        "contentHash": "KMiAFoW7MfJGa9nDFNcfu+FpEdiHpWgTcS2HdMpDvt9saK3y/G4GwprPyzqjFH9NTaGPQeWNHU+iDlDILj96aQ==",
        "dependencies": {
          "Microsoft.NETCore.Platforms": "1.1.0",
          "Microsoft.NETCore.Targets": "1.1.0",
          "System.IO": "4.3.0",
          "System.Reflection.Primitives": "4.3.0",
          "System.Runtime": "4.3.0",
          "runtime.any.System.Reflection": "4.3.0"
        }
      },
      "System.Reflection.Extensions": {
        "type": "Transitive",
        "resolved": "4.3.0",
        "contentHash": "rJkrJD3kBI5B712aRu4DpSIiHRtr6QlfZSQsb0hYHrDCZORXCFjQfoipo2LaMUHoT9i1B7j7MnfaEKWDFmFQNQ==",
        "dependencies": {
          "Microsoft.NETCore.Platforms": "1.1.0",
          "Microsoft.NETCore.Targets": "1.1.0",
          "System.Reflection": "4.3.0",
          "System.Runtime": "4.3.0",
          "runtime.any.System.Reflection.Extensions": "4.3.0"
        }
      },
      "System.Reflection.Primitives": {
        "type": "Transitive",
        "resolved": "4.3.0",
        "contentHash": "5RXItQz5As4xN2/YUDxdpsEkMhvw3e6aNveFXUn4Hl/udNTCNhnKp8lT9fnc3MhvGKh1baak5CovpuQUXHAlIA==",
        "dependencies": {
          "Microsoft.NETCore.Platforms": "1.1.0",
          "Microsoft.NETCore.Targets": "1.1.0",
          "System.Runtime": "4.3.0",
          "runtime.any.System.Reflection.Primitives": "4.3.0"
        }
      },
      "System.Resources.ResourceManager": {
        "type": "Transitive",
        "resolved": "4.3.0",
        "contentHash": "/zrcPkkWdZmI4F92gL/TPumP98AVDu/Wxr3CSJGQQ+XN6wbRZcyfSKVoPo17ilb3iOr0cCRqJInGwNMolqhS8A==",
        "dependencies": {
          "Microsoft.NETCore.Platforms": "1.1.0",
          "Microsoft.NETCore.Targets": "1.1.0",
          "System.Globalization": "4.3.0",
          "System.Reflection": "4.3.0",
          "System.Runtime": "4.3.0",
          "runtime.any.System.Resources.ResourceManager": "4.3.0"
        }
      },
      "System.Runtime": {
        "type": "Transitive",
        "resolved": "4.3.0",
        "contentHash": "JufQi0vPQ0xGnAczR13AUFglDyVYt4Kqnz1AZaiKZ5+GICq0/1MH/mO/eAJHt/mHW1zjKBJd7kV26SrxddAhiw==",
        "dependencies": {
          "Microsoft.NETCore.Platforms": "1.1.0",
          "Microsoft.NETCore.Targets": "1.1.0",
          "runtime.any.System.Runtime": "4.3.0"
        }
      },
      "System.Runtime.Caching": {
        "type": "Transitive",
        "resolved": "6.0.0",
        "contentHash": "E0e03kUp5X2k+UAoVl6efmI7uU7JRBWi5EIdlQ7cr0NpBGjHG4fWII35PgsBY9T4fJQ8E4QPsL0rKksU9gcL5A==",
        "dependencies": {
          "System.Configuration.ConfigurationManager": "6.0.0"
        }
      },
      "System.Runtime.Extensions": {
        "type": "Transitive",
        "resolved": "4.3.0",
        "contentHash": "guW0uK0fn5fcJJ1tJVXYd7/1h5F+pea1r7FLSOz/f8vPEqbR2ZAknuRDvTQ8PzAilDveOxNjSfr0CHfIQfFk8g==",
        "dependencies": {
          "Microsoft.NETCore.Platforms": "1.1.0",
          "Microsoft.NETCore.Targets": "1.1.0",
          "System.Runtime": "4.3.0",
          "runtime.unix.System.Runtime.Extensions": "4.3.0"
        }
      },
      "System.Runtime.Handles": {
        "type": "Transitive",
        "resolved": "4.3.0",
        "contentHash": "OKiSUN7DmTWeYb3l51A7EYaeNMnvxwE249YtZz7yooT4gOZhmTjIn48KgSsw2k2lYdLgTKNJw/ZIfSElwDRVgg==",
        "dependencies": {
          "Microsoft.NETCore.Platforms": "1.1.0",
          "Microsoft.NETCore.Targets": "1.1.0",
          "System.Runtime": "4.3.0",
          "runtime.any.System.Runtime.Handles": "4.3.0"
        }
      },
      "System.Runtime.InteropServices": {
        "type": "Transitive",
        "resolved": "4.3.0",
        "contentHash": "uv1ynXqiMK8mp1GM3jDqPCFN66eJ5w5XNomaK2XD+TuCroNTLFGeZ+WCmBMcBDyTFKou3P6cR6J/QsaqDp7fGQ==",
        "dependencies": {
          "Microsoft.NETCore.Platforms": "1.1.0",
          "Microsoft.NETCore.Targets": "1.1.0",
          "System.Reflection": "4.3.0",
          "System.Reflection.Primitives": "4.3.0",
          "System.Runtime": "4.3.0",
          "System.Runtime.Handles": "4.3.0",
          "runtime.any.System.Runtime.InteropServices": "4.3.0"
        }
      },
      "System.Runtime.InteropServices.RuntimeInformation": {
        "type": "Transitive",
        "resolved": "4.3.0",
        "contentHash": "cbz4YJMqRDR7oLeMRbdYv7mYzc++17lNhScCX0goO2XpGWdvAt60CGN+FHdePUEHCe/Jy9jUlvNAiNdM+7jsOw==",
        "dependencies": {
          "System.Reflection": "4.3.0",
          "System.Reflection.Extensions": "4.3.0",
          "System.Resources.ResourceManager": "4.3.0",
          "System.Runtime": "4.3.0",
          "System.Runtime.InteropServices": "4.3.0",
          "System.Threading": "4.3.0",
          "runtime.native.System": "4.3.0"
        }
      },
      "System.Security.AccessControl": {
        "type": "Transitive",
        "resolved": "6.0.0",
        "contentHash": "AUADIc0LIEQe7MzC+I0cl0rAT8RrTAKFHl53yHjEUzNVIaUlhFY11vc2ebiVJzVBuOzun6F7FBA+8KAbGTTedQ=="
      },
      "System.Security.Cryptography.Algorithms": {
        "type": "Transitive",
        "resolved": "4.3.0",
        "contentHash": "W1kd2Y8mYSCgc3ULTAZ0hOP2dSdG5YauTb1089T0/kRcN2MpSAW1izOFROrJgxSlMn3ArsgHXagigyi+ibhevg==",
        "dependencies": {
          "Microsoft.NETCore.Platforms": "1.1.0",
          "System.Collections": "4.3.0",
          "System.IO": "4.3.0",
          "System.Resources.ResourceManager": "4.3.0",
          "System.Runtime": "4.3.0",
          "System.Runtime.Extensions": "4.3.0",
          "System.Runtime.Handles": "4.3.0",
          "System.Runtime.InteropServices": "4.3.0",
          "System.Runtime.Numerics": "4.3.0",
          "System.Security.Cryptography.Encoding": "4.3.0",
          "System.Security.Cryptography.Primitives": "4.3.0",
          "System.Text.Encoding": "4.3.0",
          "runtime.native.System.Security.Cryptography.Apple": "4.3.0",
          "runtime.native.System.Security.Cryptography.OpenSsl": "4.3.0"
        }
      },
      "System.Security.Cryptography.Cng": {
        "type": "Transitive",
        "resolved": "4.3.0",
        "contentHash": "03idZOqFlsKRL4W+LuCpJ6dBYDUWReug6lZjBa3uJWnk5sPCUXckocevTaUA8iT/MFSrY/2HXkOt753xQ/cf8g==",
        "dependencies": {
          "Microsoft.NETCore.Platforms": "1.1.0",
          "System.IO": "4.3.0",
          "System.Resources.ResourceManager": "4.3.0",
          "System.Runtime": "4.3.0",
          "System.Runtime.Extensions": "4.3.0",
          "System.Runtime.Handles": "4.3.0",
          "System.Runtime.InteropServices": "4.3.0",
          "System.Security.Cryptography.Algorithms": "4.3.0",
          "System.Security.Cryptography.Encoding": "4.3.0",
          "System.Security.Cryptography.Primitives": "4.3.0",
          "System.Text.Encoding": "4.3.0"
        }
      },
      "System.Security.Cryptography.Csp": {
        "type": "Transitive",
        "resolved": "4.3.0",
        "contentHash": "X4s/FCkEUnRGnwR3aSfVIkldBmtURMhmexALNTwpjklzxWU7yjMk7GHLKOZTNkgnWnE0q7+BCf9N2LVRWxewaA==",
        "dependencies": {
          "Microsoft.NETCore.Platforms": "1.1.0",
          "System.IO": "4.3.0",
          "System.Reflection": "4.3.0",
          "System.Resources.ResourceManager": "4.3.0",
          "System.Runtime": "4.3.0",
          "System.Runtime.Extensions": "4.3.0",
          "System.Runtime.Handles": "4.3.0",
          "System.Runtime.InteropServices": "4.3.0",
          "System.Security.Cryptography.Algorithms": "4.3.0",
          "System.Security.Cryptography.Encoding": "4.3.0",
          "System.Security.Cryptography.Primitives": "4.3.0",
          "System.Text.Encoding": "4.3.0",
          "System.Threading": "4.3.0"
        }
      },
      "System.Security.Cryptography.Encoding": {
        "type": "Transitive",
        "resolved": "4.3.0",
        "contentHash": "1DEWjZZly9ae9C79vFwqaO5kaOlI5q+3/55ohmq/7dpDyDfc8lYe7YVxJUZ5MF/NtbkRjwFRo14yM4OEo9EmDw==",
        "dependencies": {
          "Microsoft.NETCore.Platforms": "1.1.0",
          "System.Collections": "4.3.0",
          "System.Collections.Concurrent": "4.3.0",
          "System.Linq": "4.3.0",
          "System.Resources.ResourceManager": "4.3.0",
          "System.Runtime": "4.3.0",
          "System.Runtime.Extensions": "4.3.0",
          "System.Runtime.Handles": "4.3.0",
          "System.Runtime.InteropServices": "4.3.0",
          "System.Security.Cryptography.Primitives": "4.3.0",
          "System.Text.Encoding": "4.3.0",
          "runtime.native.System.Security.Cryptography.OpenSsl": "4.3.0"
        }
      },
      "System.Security.Cryptography.OpenSsl": {
        "type": "Transitive",
        "resolved": "4.3.0",
        "contentHash": "h4CEgOgv5PKVF/HwaHzJRiVboL2THYCou97zpmhjghx5frc7fIvlkY1jL+lnIQyChrJDMNEXS6r7byGif8Cy4w==",
        "dependencies": {
          "System.Collections": "4.3.0",
          "System.IO": "4.3.0",
          "System.Resources.ResourceManager": "4.3.0",
          "System.Runtime": "4.3.0",
          "System.Runtime.Extensions": "4.3.0",
          "System.Runtime.Handles": "4.3.0",
          "System.Runtime.InteropServices": "4.3.0",
          "System.Runtime.Numerics": "4.3.0",
          "System.Security.Cryptography.Algorithms": "4.3.0",
          "System.Security.Cryptography.Encoding": "4.3.0",
          "System.Security.Cryptography.Primitives": "4.3.0",
          "System.Text.Encoding": "4.3.0",
          "runtime.native.System.Security.Cryptography.OpenSsl": "4.3.0"
        }
      },
      "System.Security.Cryptography.Pkcs": {
        "type": "Transitive",
        "resolved": "6.0.1",
        "contentHash": "ynmbW2GjIGg9K1wXmVIRs4IlyDolf0JXNpzFQ8JCVgwM+myUC2JeUggl2PwQig2PNVMegKmN1aAx7WPQ8tI3vA==",
        "dependencies": {
          "System.Formats.Asn1": "6.0.0"
        }
      },
      "System.Security.Cryptography.ProtectedData": {
        "type": "Transitive",
        "resolved": "6.0.0",
        "contentHash": "rp1gMNEZpvx9vP0JW0oHLxlf8oSiQgtno77Y4PLUBjSiDYoD77Y8uXHr1Ea5XG4/pIKhqAdxZ8v8OTUtqo9PeQ=="
      },
      "System.Security.Cryptography.X509Certificates": {
        "type": "Transitive",
        "resolved": "4.3.0",
        "contentHash": "t2Tmu6Y2NtJ2um0RtcuhP7ZdNNxXEgUm2JeoA/0NvlMjAhKCnM1NX07TDl3244mVp3QU6LPEhT3HTtH1uF7IYw==",
        "dependencies": {
          "Microsoft.NETCore.Platforms": "1.1.0",
          "System.Collections": "4.3.0",
          "System.Diagnostics.Debug": "4.3.0",
          "System.Globalization": "4.3.0",
          "System.Globalization.Calendars": "4.3.0",
          "System.IO": "4.3.0",
          "System.IO.FileSystem": "4.3.0",
          "System.IO.FileSystem.Primitives": "4.3.0",
          "System.Resources.ResourceManager": "4.3.0",
          "System.Runtime": "4.3.0",
          "System.Runtime.Extensions": "4.3.0",
          "System.Runtime.Handles": "4.3.0",
          "System.Runtime.InteropServices": "4.3.0",
          "System.Runtime.Numerics": "4.3.0",
          "System.Security.Cryptography.Algorithms": "4.3.0",
          "System.Security.Cryptography.Cng": "4.3.0",
          "System.Security.Cryptography.Csp": "4.3.0",
          "System.Security.Cryptography.Encoding": "4.3.0",
          "System.Security.Cryptography.OpenSsl": "4.3.0",
          "System.Security.Cryptography.Primitives": "4.3.0",
          "System.Text.Encoding": "4.3.0",
          "System.Threading": "4.3.0",
          "runtime.native.System": "4.3.0",
          "runtime.native.System.Net.Http": "4.3.0",
          "runtime.native.System.Security.Cryptography.OpenSsl": "4.3.0"
        }
      },
      "System.Security.Principal.Windows": {
        "type": "Transitive",
        "resolved": "5.0.0",
        "contentHash": "t0MGLukB5WAVU9bO3MGzvlGnyJPgUlcwerXn1kzBRjwLKixT96XV0Uza41W49gVd8zEMFu9vQEFlv0IOrytICA=="
      },
      "System.ServiceProcess.ServiceController": {
        "type": "Transitive",
        "resolved": "6.0.0",
        "contentHash": "qMBvG8ZFbkXoe0Z5/D7FAAadfPkH2v7vSuh2xsLf3U6jNoejpIdeV18A0htiASsLK1CCAc/p59kaLXlt2yB1gw==",
        "dependencies": {
          "System.Diagnostics.EventLog": "6.0.0"
        }
      },
      "System.Speech": {
        "type": "Transitive",
        "resolved": "6.0.0",
        "contentHash": "GQovERMrNP0Vbtgk8LzH4PlFS6lqHgsL9WkUmv8Kkxa0m0vNakitytpHZlfJ9WR7n9WKLXh68nn2kyL9mflnLg=="
      },
      "System.Text.Encoding": {
        "type": "Transitive",
        "resolved": "4.3.0",
        "contentHash": "BiIg+KWaSDOITze6jGQynxg64naAPtqGHBwDrLaCtixsa5bKiR8dpPOHA7ge3C0JJQizJE+sfkz1wV+BAKAYZw==",
        "dependencies": {
          "Microsoft.NETCore.Platforms": "1.1.0",
          "Microsoft.NETCore.Targets": "1.1.0",
          "System.Runtime": "4.3.0",
          "runtime.any.System.Text.Encoding": "4.3.0"
        }
      },
      "System.Text.Encoding.CodePages": {
        "type": "Transitive",
        "resolved": "6.0.0",
        "contentHash": "ZFCILZuOvtKPauZ/j/swhvw68ZRi9ATCfvGbk1QfydmcXBkIWecWKn/250UH7rahZ5OoDBaiAudJtPvLwzw85A==",
        "dependencies": {
          "System.Runtime.CompilerServices.Unsafe": "6.0.0"
        }
      },
      "System.Text.Encoding.Extensions": {
        "type": "Transitive",
        "resolved": "4.3.0",
        "contentHash": "YVMK0Bt/A43RmwizJoZ22ei2nmrhobgeiYwFzC4YAN+nue8RF6djXDMog0UCn+brerQoYVyaS+ghy9P/MUVcmw==",
        "dependencies": {
          "Microsoft.NETCore.Platforms": "1.1.0",
          "Microsoft.NETCore.Targets": "1.1.0",
          "System.Runtime": "4.3.0",
          "System.Text.Encoding": "4.3.0",
          "runtime.any.System.Text.Encoding.Extensions": "4.3.0"
        }
      },
      "System.Text.Encodings.Web": {
        "type": "Transitive",
        "resolved": "6.0.0",
        "contentHash": "Vg8eB5Tawm1IFqj4TVK1czJX89rhFxJo9ELqc/Eiq0eXy13RK00eubyU6TJE6y+GQXjyV5gSfiewDUZjQgSE0w==",
        "dependencies": {
          "System.Runtime.CompilerServices.Unsafe": "6.0.0"
        }
      },
      "System.Threading.AccessControl": {
        "type": "Transitive",
        "resolved": "6.0.0",
        "contentHash": "2258mqWesMch/xCpcnjJBgJP33yhpZLGLbEOm01qwq0efG4b+NG8c9sxYOWNxmDQ82swXrnQRl1Yp2wC1NrfZA==",
        "dependencies": {
          "System.Security.AccessControl": "6.0.0"
        }
      },
      "System.Threading.Tasks": {
        "type": "Transitive",
        "resolved": "4.3.0",
        "contentHash": "LbSxKEdOUhVe8BezB/9uOGGppt+nZf6e1VFyw6v3DN6lqitm0OSn2uXMOdtP0M3W4iMcqcivm2J6UgqiwwnXiA==",
        "dependencies": {
          "Microsoft.NETCore.Platforms": "1.1.0",
          "Microsoft.NETCore.Targets": "1.1.0",
          "System.Runtime": "4.3.0",
          "runtime.any.System.Threading.Tasks": "4.3.0"
        }
      },
      "System.Threading.ThreadPool": {
        "type": "Transitive",
        "resolved": "4.3.0",
        "contentHash": "k/+g4b7vjdd4aix83sTgC9VG6oXYKAktSfNIJUNGxPEj7ryEOfzHHhfnmsZvjxawwcD9HyWXKCXmPjX8U4zeSw==",
        "dependencies": {
          "System.Runtime": "4.3.0",
          "System.Runtime.Handles": "4.3.0"
        }
      },
      "System.Threading.Timer": {
        "type": "Transitive",
        "resolved": "4.3.0",
        "contentHash": "Z6YfyYTCg7lOZjJzBjONJTFKGN9/NIYKSxhU5GRd+DTwHSZyvWp1xuI5aR+dLg+ayyC5Xv57KiY4oJ0tMO89fQ==",
        "dependencies": {
          "Microsoft.NETCore.Platforms": "1.1.0",
          "Microsoft.NETCore.Targets": "1.1.0",
          "System.Runtime": "4.3.0",
          "runtime.any.System.Threading.Timer": "4.3.0"
        }
      },
      "System.Windows.Extensions": {
        "type": "Transitive",
        "resolved": "6.0.0",
        "contentHash": "IXoJOXIqc39AIe+CIR7koBtRGMiCt/LPM3lI+PELtDIy9XdyeSrwXFdWV9dzJ2Awl0paLWUaknLxFQ5HpHZUog==",
        "dependencies": {
          "System.Drawing.Common": "6.0.0"
        }
      }
    },
    "net6.0/win-arm64": {
      "Microsoft.Win32.Primitives": {
        "type": "Transitive",
        "resolved": "4.3.0",
        "contentHash": "9ZQKCWxH7Ijp9BfahvL2Zyf1cJIk8XYLF6Yjzr2yi0b2cOut/HQ31qf1ThHAgCc3WiZMdnWcfJCgN82/0UunxA==",
        "dependencies": {
          "Microsoft.NETCore.Platforms": "1.1.0",
          "Microsoft.NETCore.Targets": "1.1.0",
          "System.Runtime": "4.3.0",
          "runtime.win.Microsoft.Win32.Primitives": "4.3.0"
        }
      },
      "Microsoft.Win32.Registry": {
        "type": "Transitive",
        "resolved": "4.7.0",
        "contentHash": "KSrRMb5vNi0CWSGG1++id2ZOs/1QhRqROt+qgbEAdQuGjGrFcl4AOl4/exGPUYz2wUnU42nvJqon1T3U0kPXLA==",
        "dependencies": {
          "System.Security.AccessControl": "4.7.0",
          "System.Security.Principal.Windows": "4.7.0"
        }
      },
      "Microsoft.Win32.Registry.AccessControl": {
        "type": "Transitive",
        "resolved": "6.0.0",
        "contentHash": "UoE+eeuBKL+GFHxHV3FjHlY5K8Wr/IR7Ee/a2oDNqFodF1iMqyt5hIs0U9Z217AbWrHrNle4750kD03hv1IMZw==",
        "dependencies": {
          "System.Security.AccessControl": "6.0.0"
        }
      },
      "Microsoft.Win32.SystemEvents": {
        "type": "Transitive",
        "resolved": "6.0.1",
        "contentHash": "AlsaDWyQHLFB7O2nfbny0x0oziB34WWzGnf/4Q5R8KjXhu8MnCsxE2MIePr192lIIaxarfTLI9bQg+qtmM+9ag=="
      },
      "runtime.any.System.Collections": {
        "type": "Transitive",
        "resolved": "4.3.0",
        "contentHash": "23g6rqftKmovn2cLeGsuHUYm0FD7pdutb0uQMJpZ3qTvq+zHkgmt6J65VtRry4WDGYlmkMa4xDACtaQ94alNag==",
        "dependencies": {
          "System.Runtime": "4.3.0"
        }
      },
      "runtime.any.System.Diagnostics.Tools": {
        "type": "Transitive",
        "resolved": "4.3.0",
        "contentHash": "S/GPBmfPBB48ZghLxdDR7kDAJVAqgAuThyDJho3OLP5OS4tWD2ydyL8LKm8lhiBxce10OKe9X2zZ6DUjAqEbPg=="
      },
      "runtime.any.System.Diagnostics.Tracing": {
        "type": "Transitive",
        "resolved": "4.3.0",
        "contentHash": "1lpifymjGDzoYIaam6/Hyqf8GhBI3xXYLK2TgEvTtuZMorG3Kb9QnMTIKhLjJYXIiu1JvxjngHvtVFQQlpQ3HQ=="
      },
      "runtime.any.System.Globalization": {
        "type": "Transitive",
        "resolved": "4.3.0",
        "contentHash": "sMDBnad4rp4t7GY442Jux0MCUuKL4otn5BK6Ni0ARTXTSpRNBzZ7hpMfKSvnVSED5kYJm96YOWsqV0JH0d2uuw=="
      },
      "runtime.any.System.Globalization.Calendars": {
        "type": "Transitive",
        "resolved": "4.3.0",
        "contentHash": "M1r+760j1CNA6M/ZaW6KX8gOS8nxPRqloqDcJYVidRG566Ykwcs29AweZs2JF+nMOCgWDiMfPSTMfvwOI9F77w=="
      },
      "runtime.any.System.IO": {
        "type": "Transitive",
        "resolved": "4.3.0",
        "contentHash": "SDZ5AD1DtyRoxYtEcqQ3HDlcrorMYXZeCt7ZhG9US9I5Vva+gpIWDGMkcwa5XiKL0ceQKRZIX2x0XEjLX7PDzQ=="
      },
      "runtime.any.System.Reflection": {
        "type": "Transitive",
        "resolved": "4.3.0",
        "contentHash": "hLC3A3rI8jipR5d9k7+f0MgRCW6texsAp0MWkN/ci18FMtQ9KH7E2vDn/DH2LkxsszlpJpOn9qy6Z6/69rH6eQ=="
      },
      "runtime.any.System.Reflection.Extensions": {
        "type": "Transitive",
        "resolved": "4.3.0",
        "contentHash": "cPhT+Vqu52+cQQrDai/V91gubXUnDKNRvlBnH+hOgtGyHdC17aQIU64EaehwAQymd7kJA5rSrVRNfDYrbhnzyA=="
      },
      "runtime.any.System.Reflection.Primitives": {
        "type": "Transitive",
        "resolved": "4.3.0",
        "contentHash": "Nrm1p3armp6TTf2xuvaa+jGTTmncALWFq22CpmwRvhDf6dE9ZmH40EbOswD4GnFLrMRS0Ki6Kx5aUPmKK/hZBg=="
      },
      "runtime.any.System.Resources.ResourceManager": {
        "type": "Transitive",
        "resolved": "4.3.0",
        "contentHash": "Lxb89SMvf8w9p9+keBLyL6H6x/TEmc6QVsIIA0T36IuyOY3kNvIdyGddA2qt35cRamzxF8K5p0Opq4G4HjNbhQ=="
      },
      "runtime.any.System.Runtime": {
        "type": "Transitive",
        "resolved": "4.3.0",
        "contentHash": "fRS7zJgaG9NkifaAxGGclDDoRn9HC7hXACl52Or06a/fxdzDajWb5wov3c6a+gVSlekRoexfjwQSK9sh5um5LQ==",
        "dependencies": {
          "System.Private.Uri": "4.3.0"
        }
      },
      "runtime.any.System.Runtime.Handles": {
        "type": "Transitive",
        "resolved": "4.3.0",
        "contentHash": "GG84X6vufoEzqx8PbeBKheE4srOhimv+yLtGb/JkR3Y2FmoqmueLNFU4Xx8Y67plFpltQSdK74x0qlEhIpv/CQ=="
      },
      "runtime.any.System.Runtime.InteropServices": {
        "type": "Transitive",
        "resolved": "4.3.0",
        "contentHash": "lBoFeQfxe/4eqjPi46E0LU/YaCMdNkQ8B4MZu/mkzdIAZh8RQ1NYZSj0egrQKdgdvlPFtP4STtob40r4o2DBAw=="
      },
      "runtime.any.System.Text.Encoding": {
        "type": "Transitive",
        "resolved": "4.3.0",
        "contentHash": "+ihI5VaXFCMVPJNstG4O4eo1CfbrByLxRrQQTqOTp1ttK0kUKDqOdBSTaCB2IBk/QtjDrs6+x4xuezyMXdm0HQ=="
      },
      "runtime.any.System.Text.Encoding.Extensions": {
        "type": "Transitive",
        "resolved": "4.3.0",
        "contentHash": "NLrxmLsfRrOuVqPWG+2lrQZnE53MLVeo+w9c54EV+TUo4c8rILpsDXfY8pPiOy9kHpUHHP07ugKmtsU3vVW5Jg=="
      },
      "runtime.any.System.Threading.Tasks": {
        "type": "Transitive",
        "resolved": "4.3.0",
        "contentHash": "OhBAVBQG5kFj1S+hCEQ3TUHBAEtZ3fbEMgZMRNdN8A0Pj4x+5nTELEqL59DU0TjKVE6II3dqKw4Dklb3szT65w=="
      },
      "runtime.any.System.Threading.Timer": {
        "type": "Transitive",
        "resolved": "4.3.0",
        "contentHash": "w4ehZJ+AwXYmGwYu+rMvym6RvMaRiUEQR1u6dwcyuKHxz8Heu/mO9AG1MquEgTyucnhv3M43X0iKpDOoN17C0w=="
      },
      "runtime.debian.8-x64.runtime.native.System.Security.Cryptography.OpenSsl": {
        "type": "Transitive",
        "resolved": "4.3.0",
        "contentHash": "HdSSp5MnJSsg08KMfZThpuLPJpPwE5hBXvHwoKWosyHHfe8Mh5WKT0ylEOf6yNzX6Ngjxe4Whkafh5q7Ymac4Q=="
      },
      "runtime.fedora.23-x64.runtime.native.System.Security.Cryptography.OpenSsl": {
        "type": "Transitive",
        "resolved": "4.3.0",
        "contentHash": "+yH1a49wJMy8Zt4yx5RhJrxO/DBDByAiCzNwiETI+1S4mPdCu0OY4djdciC7Vssk0l22wQaDLrXxXkp+3+7bVA=="
      },
      "runtime.fedora.24-x64.runtime.native.System.Security.Cryptography.OpenSsl": {
        "type": "Transitive",
        "resolved": "4.3.0",
        "contentHash": "c3YNH1GQJbfIPJeCnr4avseugSqPrxwIqzthYyZDN6EuOyNOzq+y2KSUfRcXauya1sF4foESTgwM5e1A8arAKw=="
      },
      "runtime.linux-arm.runtime.native.System.IO.Ports": {
        "type": "Transitive",
        "resolved": "6.0.0",
        "contentHash": "75q52H7CSpgIoIDwXb9o833EvBZIXJ0mdPhz1E6jSisEXUBlSCPalC29cj3EXsjpuDwr0dj1LRXZepIQH/oL4Q=="
      },
      "runtime.linux-arm64.runtime.native.System.IO.Ports": {
        "type": "Transitive",
        "resolved": "6.0.0",
        "contentHash": "xn2bMThmXr3CsvOYmS8ex2Yz1xo+kcnhVg2iVhS9PlmqjZPAkrEo/I40wjrBZH/tU4kvH0s1AE8opAvQ3KIS8g=="
      },
      "runtime.linux-x64.runtime.native.System.IO.Ports": {
        "type": "Transitive",
        "resolved": "6.0.0",
        "contentHash": "16nbNXwv0sC+gLGIuecri0skjuh6R1maIJggsaNP7MQBcbVcEfWFUOkEnsnvoLEjy0XerfibuRptfQ8AmdIcWA=="
      },
      "runtime.opensuse.13.2-x64.runtime.native.System.Security.Cryptography.OpenSsl": {
        "type": "Transitive",
        "resolved": "4.3.0",
        "contentHash": "b3pthNgxxFcD+Pc0WSEoC0+md3MyhRS6aCEeenvNE3Fdw1HyJ18ZhRFVJJzIeR/O/jpxPboB805Ho0T3Ul7w8A=="
      },
      "runtime.opensuse.42.1-x64.runtime.native.System.Security.Cryptography.OpenSsl": {
        "type": "Transitive",
        "resolved": "4.3.0",
        "contentHash": "KeLz4HClKf+nFS7p/6Fi/CqyLXh81FpiGzcmuS8DGi9lUqSnZ6Es23/gv2O+1XVGfrbNmviF7CckBpavkBoIFQ=="
      },
      "runtime.osx-arm64.runtime.native.System.IO.Ports": {
        "type": "Transitive",
        "resolved": "6.0.0",
        "contentHash": "fXG12NodG1QrCdoaeSQ1gVnk/koi4WYY4jZtarMkZeQMyReBm1nZlSRoPnUjLr2ZR36TiMjpcGnQfxymieUe7w=="
      },
      "runtime.osx-x64.runtime.native.System.IO.Ports": {
        "type": "Transitive",
        "resolved": "6.0.0",
        "contentHash": "/As+zPY49+dSUXkh+fTUbyPhqrdGN//evLxo4Vue88pfh1BHZgF7q4kMblTkxYvwR6Vi03zSYxysSFktO8/SDQ=="
      },
      "runtime.osx.10.10-x64.runtime.native.System.Security.Cryptography.Apple": {
        "type": "Transitive",
        "resolved": "4.3.0",
        "contentHash": "kVXCuMTrTlxq4XOOMAysuNwsXWpYeboGddNGpIgNSZmv1b6r/s/DPk0fYMB7Q5Qo4bY68o48jt4T4y5BVecbCQ=="
      },
      "runtime.osx.10.10-x64.runtime.native.System.Security.Cryptography.OpenSsl": {
        "type": "Transitive",
        "resolved": "4.3.0",
        "contentHash": "X7IdhILzr4ROXd8mI1BUCQMSHSQwelUlBjF1JyTKCjXaOGn2fB4EKBxQbCK2VjO3WaWIdlXZL3W6TiIVnrhX4g=="
      },
      "runtime.rhel.7-x64.runtime.native.System.Security.Cryptography.OpenSsl": {
        "type": "Transitive",
        "resolved": "4.3.0",
        "contentHash": "nyFNiCk/r+VOiIqreLix8yN+q3Wga9+SE8BCgkf+2BwEKiNx6DyvFjCgkfV743/grxv8jHJ8gUK4XEQw7yzRYg=="
      },
      "runtime.ubuntu.14.04-x64.runtime.native.System.Security.Cryptography.OpenSsl": {
        "type": "Transitive",
        "resolved": "4.3.0",
        "contentHash": "ytoewC6wGorL7KoCAvRfsgoJPJbNq+64k2SqW6JcOAebWsFUvCCYgfzQMrnpvPiEl4OrblUlhF2ji+Q1+SVLrQ=="
      },
      "runtime.ubuntu.16.04-x64.runtime.native.System.Security.Cryptography.OpenSsl": {
        "type": "Transitive",
        "resolved": "4.3.0",
        "contentHash": "I8bKw2I8k58Wx7fMKQJn2R8lamboCAiHfHeV/pS65ScKWMMI0+wJkLYlEKvgW1D/XvSl/221clBoR2q9QNNM7A=="
      },
      "runtime.ubuntu.16.10-x64.runtime.native.System.Security.Cryptography.OpenSsl": {
        "type": "Transitive",
        "resolved": "4.3.0",
        "contentHash": "VB5cn/7OzUfzdnC8tqAIMQciVLiq2epm2NrAm1E9OjNRyG4lVhfR61SMcLizejzQP8R8Uf/0l5qOIbUEi+RdEg=="
      },
      "runtime.win-arm64.runtime.native.System.Data.SqlClient.sni": {
        "type": "Transitive",
        "resolved": "4.4.0",
        "contentHash": "LbrynESTp3bm5O/+jGL8v0Qg5SJlTV08lpIpFesXjF6uGNMWqFnUQbYBJwZTeua6E/Y7FIM1C54Ey1btLWupdg=="
      },
      "runtime.win-x64.runtime.native.System.Data.SqlClient.sni": {
        "type": "Transitive",
        "resolved": "4.4.0",
        "contentHash": "38ugOfkYJqJoX9g6EYRlZB5U2ZJH51UP8ptxZgdpS07FgOEToV+lS11ouNK2PM12Pr6X/PpT5jK82G3DwH/SxQ=="
      },
      "runtime.win-x86.runtime.native.System.Data.SqlClient.sni": {
        "type": "Transitive",
        "resolved": "4.4.0",
        "contentHash": "YhEdSQUsTx+C8m8Bw7ar5/VesXvCFMItyZF7G1AUY+OM0VPZUOeAVpJ4Wl6fydBGUYZxojTDR3I6Bj/+BPkJNA=="
      },
      "runtime.win.Microsoft.Win32.Primitives": {
        "type": "Transitive",
        "resolved": "4.3.0",
        "contentHash": "NU51SEt/ZaD2MF48sJ17BIqx7rjeNNLXUevfMOjqQIetdndXwYjZfZsT6jD+rSWp/FYxjesdK4xUSl4OTEI0jw==",
        "dependencies": {
          "System.Runtime": "4.3.0",
          "System.Runtime.InteropServices": "4.3.0"
        }
      },
      "runtime.win.System.Console": {
        "type": "Transitive",
        "resolved": "4.3.0",
        "contentHash": "RRACWygml5dnmfgC1SW6tLGsFgwsUAKFtvhdyHnIEz4EhWyrd7pacDdY95CacQJy7BMXRDRCejC9aCRC0Y1sQA==",
        "dependencies": {
          "System.IO": "4.3.0",
          "System.IO.FileSystem.Primitives": "4.3.0",
          "System.Resources.ResourceManager": "4.3.0",
          "System.Runtime": "4.3.0",
          "System.Runtime.InteropServices": "4.3.0",
          "System.Text.Encoding": "4.3.0",
          "System.Text.Encoding.Extensions": "4.3.0",
          "System.Threading": "4.3.0",
          "System.Threading.Tasks": "4.3.0"
        }
      },
      "runtime.win.System.Diagnostics.Debug": {
        "type": "Transitive",
        "resolved": "4.3.0",
        "contentHash": "hHHP0WCStene2jjeYcuDkETozUYF/3sHVRHAEOgS3L15hlip24ssqCTnJC28Z03Wpo078oMcJd0H4egD2aJI8g=="
      },
      "runtime.win.System.IO.FileSystem": {
        "type": "Transitive",
        "resolved": "4.3.0",
        "contentHash": "Z37zcSCpXuGCYtFbqYO0TwOVXxS2d+BXgSoDFZmRg8BC4Cuy54edjyIvhhcfCrDQA9nl+EPFTgHN54dRAK7mNA==",
        "dependencies": {
          "System.Buffers": "4.3.0",
          "System.Collections": "4.3.0",
          "System.Diagnostics.Debug": "4.3.0",
          "System.IO": "4.3.0",
          "System.IO.FileSystem.Primitives": "4.3.0",
          "System.Resources.ResourceManager": "4.3.0",
          "System.Runtime": "4.3.0",
          "System.Runtime.Extensions": "4.3.0",
          "System.Runtime.Handles": "4.3.0",
          "System.Runtime.InteropServices": "4.3.0",
          "System.Text.Encoding": "4.3.0",
          "System.Text.Encoding.Extensions": "4.3.0",
          "System.Threading": "4.3.0",
          "System.Threading.Overlapped": "4.3.0",
          "System.Threading.Tasks": "4.3.0"
        }
      },
      "runtime.win.System.Net.Primitives": {
        "type": "Transitive",
        "resolved": "4.3.0",
        "contentHash": "lkXXykakvXUU+Zq2j0pC6EO20lEhijjqMc01XXpp1CJN+DeCwl3nsj4t5Xbpz3kA7yQyTqw6d9SyIzsyLsV3zA==",
        "dependencies": {
          "Microsoft.Win32.Primitives": "4.3.0",
          "System.Collections": "4.3.0",
          "System.Diagnostics.Tracing": "4.3.0",
          "System.Globalization": "4.3.0",
          "System.Resources.ResourceManager": "4.3.0",
          "System.Runtime": "4.3.0",
          "System.Runtime.Extensions": "4.3.0",
          "System.Runtime.Handles": "4.3.0",
          "System.Runtime.InteropServices": "4.3.0",
          "System.Threading": "4.3.0"
        }
      },
      "runtime.win.System.Net.Sockets": {
        "type": "Transitive",
        "resolved": "4.3.0",
        "contentHash": "FK/2gX6MmuLIKNCGsV59Fe4IYrLrI5n9pQ1jh477wiivEM/NCXDT2dRetH5FSfY0bQ+VgTLcS3zcmjQ8my3nxQ==",
        "dependencies": {
          "System.Collections": "4.3.0",
          "System.Diagnostics.Debug": "4.3.0",
          "System.Diagnostics.Tracing": "4.3.0",
          "System.Globalization": "4.3.0",
          "System.IO": "4.3.0",
          "System.IO.FileSystem": "4.3.0",
          "System.IO.FileSystem.Primitives": "4.3.0",
          "System.Net.NameResolution": "4.3.0",
          "System.Net.Primitives": "4.3.0",
          "System.Resources.ResourceManager": "4.3.0",
          "System.Runtime": "4.3.0",
          "System.Runtime.Extensions": "4.3.0",
          "System.Runtime.Handles": "4.3.0",
          "System.Runtime.InteropServices": "4.3.0",
          "System.Security.Principal.Windows": "4.3.0",
          "System.Threading": "4.3.0",
          "System.Threading.Overlapped": "4.3.0",
          "System.Threading.Tasks": "4.3.0"
        }
      },
      "runtime.win.System.Runtime.Extensions": {
        "type": "Transitive",
        "resolved": "4.3.0",
        "contentHash": "RkgHVhUPvzZxuUubiZe8yr/6CypRVXj0VBzaR8hsqQ8f+rUo7e4PWrHTLOCjd8fBMGWCrY//fi7Ku3qXD7oHRw==",
        "dependencies": {
          "System.Private.Uri": "4.3.0"
        }
      },
      "System.Buffers": {
        "type": "Transitive",
        "resolved": "4.3.0",
        "contentHash": "ratu44uTIHgeBeI0dE8DWvmXVBSo4u7ozRZZHOMmK/JPpYyo0dAfgSiHlpiObMQ5lEtEyIXA40sKRYg5J6A8uQ==",
        "dependencies": {
          "System.Diagnostics.Debug": "4.3.0",
          "System.Diagnostics.Tracing": "4.3.0",
          "System.Resources.ResourceManager": "4.3.0",
          "System.Runtime": "4.3.0",
          "System.Threading": "4.3.0"
        }
      },
      "System.Collections": {
        "type": "Transitive",
        "resolved": "4.3.0",
        "contentHash": "3Dcj85/TBdVpL5Zr+gEEBUuFe2icOnLalmEh9hfck1PTYbbyWuZgh4fmm2ysCLTrqLQw6t3TgTyJ+VLp+Qb+Lw==",
        "dependencies": {
          "Microsoft.NETCore.Platforms": "1.1.0",
          "Microsoft.NETCore.Targets": "1.1.0",
          "System.Runtime": "4.3.0",
          "runtime.any.System.Collections": "4.3.0"
        }
      },
      "System.Console": {
        "type": "Transitive",
        "resolved": "4.3.0",
        "contentHash": "DHDrIxiqk1h03m6khKWV2X8p/uvN79rgSqpilL6uzpmSfxfU5ng8VcPtW4qsDsQDHiTv6IPV9TmD5M/vElPNLg==",
        "dependencies": {
          "Microsoft.NETCore.Platforms": "1.1.0",
          "Microsoft.NETCore.Targets": "1.1.0",
          "System.IO": "4.3.0",
          "System.Runtime": "4.3.0",
          "System.Text.Encoding": "4.3.0",
          "runtime.win.System.Console": "4.3.0"
        }
      },
      "System.Data.Odbc": {
        "type": "Transitive",
        "resolved": "6.0.1",
        "contentHash": "4vl7z0b8gcwc2NotcpEkqaLVQAw/wo46zV1uVSoIx2UfJdqlxWKD3ViUicCNJGo41th4kaGcY9kyVe2q9EuB4w==",
        "dependencies": {
          "System.Text.Encoding.CodePages": "6.0.0"
        }
      },
      "System.Data.OleDb": {
        "type": "Transitive",
        "resolved": "6.0.0",
        "contentHash": "LQ8PjTIF1LtrrlGiyiTVjAkQtTWKm9GSNnygIlWjhN9y88s7xhy6DUNDDkmQQ9f6ex7mA4k0Tl97lz/CklaiLg==",
        "dependencies": {
          "System.Configuration.ConfigurationManager": "6.0.0",
          "System.Diagnostics.PerformanceCounter": "6.0.0"
        }
      },
      "System.Data.SqlClient": {
        "type": "Transitive",
        "resolved": "4.8.4",
        "contentHash": "45YflfcVXAu+Tnf0WnZzQIp9iGm+XvSvh8OosYHqax/nW3gV28NBSRvHFZ/IsuwV4JIypYCKBEOVzW+RB5+zgQ==",
        "dependencies": {
          "Microsoft.Win32.Registry": "4.7.0",
          "System.Security.Principal.Windows": "4.7.0",
          "runtime.native.System.Data.SqlClient.sni": "4.7.0"
        }
      },
      "System.Diagnostics.Debug": {
        "type": "Transitive",
        "resolved": "4.3.0",
        "contentHash": "ZUhUOdqmaG5Jk3Xdb8xi5kIyQYAA4PnTNlHx1mu9ZY3qv4ELIdKbnL/akbGaKi2RnNUWaZsAs31rvzFdewTj2g==",
        "dependencies": {
          "Microsoft.NETCore.Platforms": "1.1.0",
          "Microsoft.NETCore.Targets": "1.1.0",
          "System.Runtime": "4.3.0",
          "runtime.win.System.Diagnostics.Debug": "4.3.0"
        }
      },
      "System.Diagnostics.EventLog": {
        "type": "Transitive",
        "resolved": "6.0.0",
        "contentHash": "lcyUiXTsETK2ALsZrX+nWuHSIQeazhqPphLfaRxzdGaG93+0kELqpgEHtwWOlQe7+jSFnKwaCAgL4kjeZCQJnw=="
      },
      "System.Diagnostics.PerformanceCounter": {
        "type": "Transitive",
        "resolved": "6.0.1",
        "contentHash": "dDl7Gx3bmSrM2k2ZIm+ucEJnLloZRyvfQF1DvfvATcGF3jtaUBiPvChma+6ZcZzxWMirN3kCywkW7PILphXyMQ==",
        "dependencies": {
          "System.Configuration.ConfigurationManager": "6.0.0"
        }
      },
      "System.Diagnostics.Tools": {
        "type": "Transitive",
        "resolved": "4.3.0",
        "contentHash": "UUvkJfSYJMM6x527dJg2VyWPSRqIVB0Z7dbjHst1zmwTXz5CcXSYJFWRpuigfbO1Lf7yfZiIaEUesfnl/g5EyA==",
        "dependencies": {
          "Microsoft.NETCore.Platforms": "1.1.0",
          "Microsoft.NETCore.Targets": "1.1.0",
          "System.Runtime": "4.3.0",
          "runtime.any.System.Diagnostics.Tools": "4.3.0"
        }
      },
      "System.Diagnostics.Tracing": {
        "type": "Transitive",
        "resolved": "4.3.0",
        "contentHash": "rswfv0f/Cqkh78rA5S8eN8Neocz234+emGCtTF3lxPY96F+mmmUen6tbn0glN6PMvlKQb9bPAY5e9u7fgPTkKw==",
        "dependencies": {
          "Microsoft.NETCore.Platforms": "1.1.0",
          "Microsoft.NETCore.Targets": "1.1.0",
          "System.Runtime": "4.3.0",
          "runtime.any.System.Diagnostics.Tracing": "4.3.0"
        }
      },
      "System.DirectoryServices": {
        "type": "Transitive",
        "resolved": "6.0.0",
        "contentHash": "kp/Op0nxDVGlElDKh8TsXO0GKXftQgAB6sJk0wUetZK1Rr0Pbd86Tn7AllLLlROFZa4BTl/LVHakljtGELFzCg==",
        "dependencies": {
          "System.Security.AccessControl": "6.0.0",
          "System.Security.Permissions": "6.0.0"
        }
      },
      "System.DirectoryServices.AccountManagement": {
        "type": "Transitive",
        "resolved": "6.0.0",
        "contentHash": "2iKkY6VC4WX6H13N8WhH2SRUfWCwg2KZR5w9JIS9cw9N8cZhT7VXxHX0L6OX6Po419aSu2LWrJE9tu6b+cUnPA==",
        "dependencies": {
          "System.Configuration.ConfigurationManager": "6.0.0",
          "System.DirectoryServices": "6.0.0",
          "System.DirectoryServices.Protocols": "6.0.0",
          "System.Security.AccessControl": "6.0.0"
        }
      },
      "System.DirectoryServices.Protocols": {
        "type": "Transitive",
        "resolved": "6.0.1",
        "contentHash": "ndUZlEkAMc1XzM0xGN++SsJrNhRkIHaKI8+te325vrUgoLT1ufWNI6KB8FFrL7NpRMHPrdxP99aF3fHbAPxW0A=="
      },
      "System.Drawing.Common": {
        "type": "Transitive",
        "resolved": "6.0.0",
        "contentHash": "NfuoKUiP2nUWwKZN6twGqXioIe1zVD0RIj2t976A+czLHr2nY454RwwXs6JU9Htc6mwqL6Dn/nEL3dpVf2jOhg==",
        "dependencies": {
          "Microsoft.Win32.SystemEvents": "6.0.0"
        }
      },
      "System.Globalization": {
        "type": "Transitive",
        "resolved": "4.3.0",
        "contentHash": "kYdVd2f2PAdFGblzFswE4hkNANJBKRmsfa2X5LG2AcWE1c7/4t0pYae1L8vfZ5xvE2nK/R9JprtToA61OSHWIg==",
        "dependencies": {
          "Microsoft.NETCore.Platforms": "1.1.0",
          "Microsoft.NETCore.Targets": "1.1.0",
          "System.Runtime": "4.3.0",
          "runtime.any.System.Globalization": "4.3.0"
        }
      },
      "System.Globalization.Calendars": {
        "type": "Transitive",
        "resolved": "4.3.0",
        "contentHash": "GUlBtdOWT4LTV3I+9/PJW+56AnnChTaOqqTLFtdmype/L500M2LIyXgmtd9X2P2VOkmJd5c67H5SaC2QcL1bFA==",
        "dependencies": {
          "Microsoft.NETCore.Platforms": "1.1.0",
          "Microsoft.NETCore.Targets": "1.1.0",
          "System.Globalization": "4.3.0",
          "System.Runtime": "4.3.0",
          "runtime.any.System.Globalization.Calendars": "4.3.0"
        }
      },
      "System.Globalization.Extensions": {
        "type": "Transitive",
        "resolved": "4.3.0",
        "contentHash": "FhKmdR6MPG+pxow6wGtNAWdZh7noIOpdD5TwQ3CprzgIE1bBBoim0vbR1+AWsWjQmU7zXHgQo4TWSP6lCeiWcQ==",
        "dependencies": {
          "Microsoft.NETCore.Platforms": "1.1.0",
          "System.Globalization": "4.3.0",
          "System.Resources.ResourceManager": "4.3.0",
          "System.Runtime": "4.3.0",
          "System.Runtime.Extensions": "4.3.0",
          "System.Runtime.InteropServices": "4.3.0"
        }
      },
      "System.IO": {
        "type": "Transitive",
        "resolved": "4.3.0",
        "contentHash": "3qjaHvxQPDpSOYICjUoTsmoq5u6QJAFRUITgeT/4gqkF1bajbSmb1kwSxEA8AHlofqgcKJcM8udgieRNhaJ5Cg==",
        "dependencies": {
          "Microsoft.NETCore.Platforms": "1.1.0",
          "Microsoft.NETCore.Targets": "1.1.0",
          "System.Runtime": "4.3.0",
          "System.Text.Encoding": "4.3.0",
          "System.Threading.Tasks": "4.3.0",
          "runtime.any.System.IO": "4.3.0"
        }
      },
      "System.IO.Compression": {
        "type": "Transitive",
        "resolved": "4.3.0",
        "contentHash": "YHndyoiV90iu4iKG115ibkhrG+S3jBm8Ap9OwoUAzO5oPDAWcr0SFwQFm0HjM8WkEZWo0zvLTyLmbvTkW1bXgg==",
        "dependencies": {
          "Microsoft.NETCore.Platforms": "1.1.0",
          "System.Buffers": "4.3.0",
          "System.Collections": "4.3.0",
          "System.Diagnostics.Debug": "4.3.0",
          "System.IO": "4.3.0",
          "System.Resources.ResourceManager": "4.3.0",
          "System.Runtime": "4.3.0",
          "System.Runtime.Extensions": "4.3.0",
          "System.Runtime.Handles": "4.3.0",
          "System.Runtime.InteropServices": "4.3.0",
          "System.Text.Encoding": "4.3.0",
          "System.Threading": "4.3.0",
          "System.Threading.Tasks": "4.3.0",
          "runtime.native.System": "4.3.0",
          "runtime.native.System.IO.Compression": "4.3.0"
        }
      },
      "System.IO.FileSystem": {
        "type": "Transitive",
        "resolved": "4.3.0",
        "contentHash": "3wEMARTnuio+ulnvi+hkRNROYwa1kylvYahhcLk4HSoVdl+xxTFVeVlYOfLwrDPImGls0mDqbMhrza8qnWPTdA==",
        "dependencies": {
          "Microsoft.NETCore.Platforms": "1.1.0",
          "Microsoft.NETCore.Targets": "1.1.0",
          "System.IO": "4.3.0",
          "System.IO.FileSystem.Primitives": "4.3.0",
          "System.Runtime": "4.3.0",
          "System.Runtime.Handles": "4.3.0",
          "System.Text.Encoding": "4.3.0",
          "System.Threading.Tasks": "4.3.0",
          "runtime.win.System.IO.FileSystem": "4.3.0"
        }
      },
      "System.IO.Ports": {
        "type": "Transitive",
        "resolved": "6.0.0",
        "contentHash": "dRyGI7fUESar5ZLIpiBOaaNLW7YyOBGftjj5Of+xcduC/Rjl7RjhEnWDvvNBmHuF3d0tdXoqdVI/yrVA8f00XA==",
        "dependencies": {
          "runtime.native.System.IO.Ports": "6.0.0"
        }
      },
      "System.Management": {
        "type": "Transitive",
        "resolved": "6.0.0",
        "contentHash": "sHsESYMmPDhQuOC66h6AEOs/XowzKsbT9srMbX71TCXP58hkpn1BqBjdmKj1+DCA/WlBETX1K5WjQHwmV0Txrg==",
        "dependencies": {
          "System.CodeDom": "6.0.0"
        }
      },
      "System.Net.Http": {
        "type": "Transitive",
        "resolved": "4.3.0",
        "contentHash": "sYg+FtILtRQuYWSIAuNOELwVuVsxVyJGWQyOnlAzhV4xvhyFnON1bAzYYC+jjRW8JREM45R0R5Dgi8MTC5sEwA==",
        "dependencies": {
          "Microsoft.NETCore.Platforms": "1.1.0",
          "System.Collections": "4.3.0",
          "System.Diagnostics.Debug": "4.3.0",
          "System.Diagnostics.DiagnosticSource": "4.3.0",
          "System.Diagnostics.Tracing": "4.3.0",
          "System.Globalization": "4.3.0",
          "System.Globalization.Extensions": "4.3.0",
          "System.IO": "4.3.0",
          "System.IO.FileSystem": "4.3.0",
          "System.Net.Primitives": "4.3.0",
          "System.Resources.ResourceManager": "4.3.0",
          "System.Runtime": "4.3.0",
          "System.Runtime.Extensions": "4.3.0",
          "System.Runtime.Handles": "4.3.0",
          "System.Runtime.InteropServices": "4.3.0",
          "System.Security.Cryptography.Algorithms": "4.3.0",
          "System.Security.Cryptography.Encoding": "4.3.0",
          "System.Security.Cryptography.OpenSsl": "4.3.0",
          "System.Security.Cryptography.Primitives": "4.3.0",
          "System.Security.Cryptography.X509Certificates": "4.3.0",
          "System.Text.Encoding": "4.3.0",
          "System.Threading": "4.3.0",
          "System.Threading.Tasks": "4.3.0",
          "runtime.native.System": "4.3.0",
          "runtime.native.System.Net.Http": "4.3.0",
          "runtime.native.System.Security.Cryptography.OpenSsl": "4.3.0"
        }
      },
      "System.Net.NameResolution": {
        "type": "Transitive",
        "resolved": "4.3.0",
        "contentHash": "AFYl08R7MrsrEjqpQWTZWBadqXyTzNDaWpMqyxhb0d6sGhV6xMDKueuBXlLL30gz+DIRY6MpdgnHWlCh5wmq9w==",
        "dependencies": {
          "Microsoft.NETCore.Platforms": "1.1.0",
          "System.Collections": "4.3.0",
          "System.Diagnostics.Tracing": "4.3.0",
          "System.Globalization": "4.3.0",
          "System.Net.Primitives": "4.3.0",
          "System.Resources.ResourceManager": "4.3.0",
          "System.Runtime": "4.3.0",
          "System.Runtime.Extensions": "4.3.0",
          "System.Runtime.Handles": "4.3.0",
          "System.Runtime.InteropServices": "4.3.0",
          "System.Security.Principal.Windows": "4.3.0",
          "System.Threading": "4.3.0",
          "System.Threading.Tasks": "4.3.0",
          "runtime.native.System": "4.3.0"
        }
      },
      "System.Net.Primitives": {
        "type": "Transitive",
        "resolved": "4.3.0",
        "contentHash": "qOu+hDwFwoZPbzPvwut2qATe3ygjeQBDQj91xlsaqGFQUI5i4ZnZb8yyQuLGpDGivEPIt8EJkd1BVzVoP31FXA==",
        "dependencies": {
          "Microsoft.NETCore.Platforms": "1.1.0",
          "Microsoft.NETCore.Targets": "1.1.0",
          "System.Runtime": "4.3.0",
          "System.Runtime.Handles": "4.3.0",
          "runtime.win.System.Net.Primitives": "4.3.0"
        }
      },
      "System.Net.Sockets": {
        "type": "Transitive",
        "resolved": "4.3.0",
        "contentHash": "m6icV6TqQOAdgt5N/9I5KNpjom/5NFtkmGseEH+AK/hny8XrytLH3+b5M8zL/Ycg3fhIocFpUMyl/wpFnVRvdw==",
        "dependencies": {
          "Microsoft.NETCore.Platforms": "1.1.0",
          "Microsoft.NETCore.Targets": "1.1.0",
          "System.IO": "4.3.0",
          "System.Net.Primitives": "4.3.0",
          "System.Runtime": "4.3.0",
          "System.Threading.Tasks": "4.3.0",
          "runtime.win.System.Net.Sockets": "4.3.0"
        }
      },
      "System.Private.Uri": {
        "type": "Transitive",
        "resolved": "4.3.0",
        "contentHash": "I4SwANiUGho1esj4V4oSlPllXjzCZDE+5XXso2P03LW2vOda2Enzh8DWOxwN6hnrJyp314c7KuVu31QYhRzOGg==",
        "dependencies": {
          "Microsoft.NETCore.Platforms": "1.1.0",
          "Microsoft.NETCore.Targets": "1.1.0"
        }
      },
      "System.Reflection": {
        "type": "Transitive",
        "resolved": "4.3.0",
        "contentHash": "KMiAFoW7MfJGa9nDFNcfu+FpEdiHpWgTcS2HdMpDvt9saK3y/G4GwprPyzqjFH9NTaGPQeWNHU+iDlDILj96aQ==",
        "dependencies": {
          "Microsoft.NETCore.Platforms": "1.1.0",
          "Microsoft.NETCore.Targets": "1.1.0",
          "System.IO": "4.3.0",
          "System.Reflection.Primitives": "4.3.0",
          "System.Runtime": "4.3.0",
          "runtime.any.System.Reflection": "4.3.0"
        }
      },
      "System.Reflection.Extensions": {
        "type": "Transitive",
        "resolved": "4.3.0",
        "contentHash": "rJkrJD3kBI5B712aRu4DpSIiHRtr6QlfZSQsb0hYHrDCZORXCFjQfoipo2LaMUHoT9i1B7j7MnfaEKWDFmFQNQ==",
        "dependencies": {
          "Microsoft.NETCore.Platforms": "1.1.0",
          "Microsoft.NETCore.Targets": "1.1.0",
          "System.Reflection": "4.3.0",
          "System.Runtime": "4.3.0",
          "runtime.any.System.Reflection.Extensions": "4.3.0"
        }
      },
      "System.Reflection.Primitives": {
        "type": "Transitive",
        "resolved": "4.3.0",
        "contentHash": "5RXItQz5As4xN2/YUDxdpsEkMhvw3e6aNveFXUn4Hl/udNTCNhnKp8lT9fnc3MhvGKh1baak5CovpuQUXHAlIA==",
        "dependencies": {
          "Microsoft.NETCore.Platforms": "1.1.0",
          "Microsoft.NETCore.Targets": "1.1.0",
          "System.Runtime": "4.3.0",
          "runtime.any.System.Reflection.Primitives": "4.3.0"
        }
      },
      "System.Resources.ResourceManager": {
        "type": "Transitive",
        "resolved": "4.3.0",
        "contentHash": "/zrcPkkWdZmI4F92gL/TPumP98AVDu/Wxr3CSJGQQ+XN6wbRZcyfSKVoPo17ilb3iOr0cCRqJInGwNMolqhS8A==",
        "dependencies": {
          "Microsoft.NETCore.Platforms": "1.1.0",
          "Microsoft.NETCore.Targets": "1.1.0",
          "System.Globalization": "4.3.0",
          "System.Reflection": "4.3.0",
          "System.Runtime": "4.3.0",
          "runtime.any.System.Resources.ResourceManager": "4.3.0"
        }
      },
      "System.Runtime": {
        "type": "Transitive",
        "resolved": "4.3.0",
        "contentHash": "JufQi0vPQ0xGnAczR13AUFglDyVYt4Kqnz1AZaiKZ5+GICq0/1MH/mO/eAJHt/mHW1zjKBJd7kV26SrxddAhiw==",
        "dependencies": {
          "Microsoft.NETCore.Platforms": "1.1.0",
          "Microsoft.NETCore.Targets": "1.1.0",
          "runtime.any.System.Runtime": "4.3.0"
        }
      },
      "System.Runtime.Caching": {
        "type": "Transitive",
        "resolved": "6.0.0",
        "contentHash": "E0e03kUp5X2k+UAoVl6efmI7uU7JRBWi5EIdlQ7cr0NpBGjHG4fWII35PgsBY9T4fJQ8E4QPsL0rKksU9gcL5A==",
        "dependencies": {
          "System.Configuration.ConfigurationManager": "6.0.0"
        }
      },
      "System.Runtime.Extensions": {
        "type": "Transitive",
        "resolved": "4.3.0",
        "contentHash": "guW0uK0fn5fcJJ1tJVXYd7/1h5F+pea1r7FLSOz/f8vPEqbR2ZAknuRDvTQ8PzAilDveOxNjSfr0CHfIQfFk8g==",
        "dependencies": {
          "Microsoft.NETCore.Platforms": "1.1.0",
          "Microsoft.NETCore.Targets": "1.1.0",
          "System.Runtime": "4.3.0",
          "runtime.win.System.Runtime.Extensions": "4.3.0"
        }
      },
      "System.Runtime.Handles": {
        "type": "Transitive",
        "resolved": "4.3.0",
        "contentHash": "OKiSUN7DmTWeYb3l51A7EYaeNMnvxwE249YtZz7yooT4gOZhmTjIn48KgSsw2k2lYdLgTKNJw/ZIfSElwDRVgg==",
        "dependencies": {
          "Microsoft.NETCore.Platforms": "1.1.0",
          "Microsoft.NETCore.Targets": "1.1.0",
          "System.Runtime": "4.3.0",
          "runtime.any.System.Runtime.Handles": "4.3.0"
        }
      },
      "System.Runtime.InteropServices": {
        "type": "Transitive",
        "resolved": "4.3.0",
        "contentHash": "uv1ynXqiMK8mp1GM3jDqPCFN66eJ5w5XNomaK2XD+TuCroNTLFGeZ+WCmBMcBDyTFKou3P6cR6J/QsaqDp7fGQ==",
        "dependencies": {
          "Microsoft.NETCore.Platforms": "1.1.0",
          "Microsoft.NETCore.Targets": "1.1.0",
          "System.Reflection": "4.3.0",
          "System.Reflection.Primitives": "4.3.0",
          "System.Runtime": "4.3.0",
          "System.Runtime.Handles": "4.3.0",
          "runtime.any.System.Runtime.InteropServices": "4.3.0"
        }
      },
      "System.Runtime.InteropServices.RuntimeInformation": {
        "type": "Transitive",
        "resolved": "4.3.0",
        "contentHash": "cbz4YJMqRDR7oLeMRbdYv7mYzc++17lNhScCX0goO2XpGWdvAt60CGN+FHdePUEHCe/Jy9jUlvNAiNdM+7jsOw==",
        "dependencies": {
          "System.Reflection": "4.3.0",
          "System.Reflection.Extensions": "4.3.0",
          "System.Resources.ResourceManager": "4.3.0",
          "System.Runtime": "4.3.0",
          "System.Runtime.InteropServices": "4.3.0",
          "System.Threading": "4.3.0",
          "runtime.native.System": "4.3.0"
        }
      },
      "System.Security.AccessControl": {
        "type": "Transitive",
        "resolved": "6.0.0",
        "contentHash": "AUADIc0LIEQe7MzC+I0cl0rAT8RrTAKFHl53yHjEUzNVIaUlhFY11vc2ebiVJzVBuOzun6F7FBA+8KAbGTTedQ=="
      },
      "System.Security.Cryptography.Algorithms": {
        "type": "Transitive",
        "resolved": "4.3.0",
        "contentHash": "W1kd2Y8mYSCgc3ULTAZ0hOP2dSdG5YauTb1089T0/kRcN2MpSAW1izOFROrJgxSlMn3ArsgHXagigyi+ibhevg==",
        "dependencies": {
          "Microsoft.NETCore.Platforms": "1.1.0",
          "System.Collections": "4.3.0",
          "System.IO": "4.3.0",
          "System.Resources.ResourceManager": "4.3.0",
          "System.Runtime": "4.3.0",
          "System.Runtime.Extensions": "4.3.0",
          "System.Runtime.Handles": "4.3.0",
          "System.Runtime.InteropServices": "4.3.0",
          "System.Runtime.Numerics": "4.3.0",
          "System.Security.Cryptography.Encoding": "4.3.0",
          "System.Security.Cryptography.Primitives": "4.3.0",
          "System.Text.Encoding": "4.3.0",
          "runtime.native.System.Security.Cryptography.Apple": "4.3.0",
          "runtime.native.System.Security.Cryptography.OpenSsl": "4.3.0"
        }
      },
      "System.Security.Cryptography.Cng": {
        "type": "Transitive",
        "resolved": "4.3.0",
        "contentHash": "03idZOqFlsKRL4W+LuCpJ6dBYDUWReug6lZjBa3uJWnk5sPCUXckocevTaUA8iT/MFSrY/2HXkOt753xQ/cf8g==",
        "dependencies": {
          "Microsoft.NETCore.Platforms": "1.1.0",
          "System.IO": "4.3.0",
          "System.Resources.ResourceManager": "4.3.0",
          "System.Runtime": "4.3.0",
          "System.Runtime.Extensions": "4.3.0",
          "System.Runtime.Handles": "4.3.0",
          "System.Runtime.InteropServices": "4.3.0",
          "System.Security.Cryptography.Algorithms": "4.3.0",
          "System.Security.Cryptography.Encoding": "4.3.0",
          "System.Security.Cryptography.Primitives": "4.3.0",
          "System.Text.Encoding": "4.3.0"
        }
      },
      "System.Security.Cryptography.Csp": {
        "type": "Transitive",
        "resolved": "4.3.0",
        "contentHash": "X4s/FCkEUnRGnwR3aSfVIkldBmtURMhmexALNTwpjklzxWU7yjMk7GHLKOZTNkgnWnE0q7+BCf9N2LVRWxewaA==",
        "dependencies": {
          "Microsoft.NETCore.Platforms": "1.1.0",
          "System.IO": "4.3.0",
          "System.Reflection": "4.3.0",
          "System.Resources.ResourceManager": "4.3.0",
          "System.Runtime": "4.3.0",
          "System.Runtime.Extensions": "4.3.0",
          "System.Runtime.Handles": "4.3.0",
          "System.Runtime.InteropServices": "4.3.0",
          "System.Security.Cryptography.Algorithms": "4.3.0",
          "System.Security.Cryptography.Encoding": "4.3.0",
          "System.Security.Cryptography.Primitives": "4.3.0",
          "System.Text.Encoding": "4.3.0",
          "System.Threading": "4.3.0"
        }
      },
      "System.Security.Cryptography.Encoding": {
        "type": "Transitive",
        "resolved": "4.3.0",
        "contentHash": "1DEWjZZly9ae9C79vFwqaO5kaOlI5q+3/55ohmq/7dpDyDfc8lYe7YVxJUZ5MF/NtbkRjwFRo14yM4OEo9EmDw==",
        "dependencies": {
          "Microsoft.NETCore.Platforms": "1.1.0",
          "System.Collections": "4.3.0",
          "System.Collections.Concurrent": "4.3.0",
          "System.Linq": "4.3.0",
          "System.Resources.ResourceManager": "4.3.0",
          "System.Runtime": "4.3.0",
          "System.Runtime.Extensions": "4.3.0",
          "System.Runtime.Handles": "4.3.0",
          "System.Runtime.InteropServices": "4.3.0",
          "System.Security.Cryptography.Primitives": "4.3.0",
          "System.Text.Encoding": "4.3.0",
          "runtime.native.System.Security.Cryptography.OpenSsl": "4.3.0"
        }
      },
      "System.Security.Cryptography.OpenSsl": {
        "type": "Transitive",
        "resolved": "4.3.0",
        "contentHash": "h4CEgOgv5PKVF/HwaHzJRiVboL2THYCou97zpmhjghx5frc7fIvlkY1jL+lnIQyChrJDMNEXS6r7byGif8Cy4w==",
        "dependencies": {
          "System.Collections": "4.3.0",
          "System.IO": "4.3.0",
          "System.Resources.ResourceManager": "4.3.0",
          "System.Runtime": "4.3.0",
          "System.Runtime.Extensions": "4.3.0",
          "System.Runtime.Handles": "4.3.0",
          "System.Runtime.InteropServices": "4.3.0",
          "System.Runtime.Numerics": "4.3.0",
          "System.Security.Cryptography.Algorithms": "4.3.0",
          "System.Security.Cryptography.Encoding": "4.3.0",
          "System.Security.Cryptography.Primitives": "4.3.0",
          "System.Text.Encoding": "4.3.0",
          "runtime.native.System.Security.Cryptography.OpenSsl": "4.3.0"
        }
      },
      "System.Security.Cryptography.Pkcs": {
        "type": "Transitive",
        "resolved": "6.0.1",
        "contentHash": "ynmbW2GjIGg9K1wXmVIRs4IlyDolf0JXNpzFQ8JCVgwM+myUC2JeUggl2PwQig2PNVMegKmN1aAx7WPQ8tI3vA==",
        "dependencies": {
          "System.Formats.Asn1": "6.0.0"
        }
      },
      "System.Security.Cryptography.ProtectedData": {
        "type": "Transitive",
        "resolved": "6.0.0",
        "contentHash": "rp1gMNEZpvx9vP0JW0oHLxlf8oSiQgtno77Y4PLUBjSiDYoD77Y8uXHr1Ea5XG4/pIKhqAdxZ8v8OTUtqo9PeQ=="
      },
      "System.Security.Cryptography.X509Certificates": {
        "type": "Transitive",
        "resolved": "4.3.0",
        "contentHash": "t2Tmu6Y2NtJ2um0RtcuhP7ZdNNxXEgUm2JeoA/0NvlMjAhKCnM1NX07TDl3244mVp3QU6LPEhT3HTtH1uF7IYw==",
        "dependencies": {
          "Microsoft.NETCore.Platforms": "1.1.0",
          "System.Collections": "4.3.0",
          "System.Diagnostics.Debug": "4.3.0",
          "System.Globalization": "4.3.0",
          "System.Globalization.Calendars": "4.3.0",
          "System.IO": "4.3.0",
          "System.IO.FileSystem": "4.3.0",
          "System.IO.FileSystem.Primitives": "4.3.0",
          "System.Resources.ResourceManager": "4.3.0",
          "System.Runtime": "4.3.0",
          "System.Runtime.Extensions": "4.3.0",
          "System.Runtime.Handles": "4.3.0",
          "System.Runtime.InteropServices": "4.3.0",
          "System.Runtime.Numerics": "4.3.0",
          "System.Security.Cryptography.Algorithms": "4.3.0",
          "System.Security.Cryptography.Cng": "4.3.0",
          "System.Security.Cryptography.Csp": "4.3.0",
          "System.Security.Cryptography.Encoding": "4.3.0",
          "System.Security.Cryptography.OpenSsl": "4.3.0",
          "System.Security.Cryptography.Primitives": "4.3.0",
          "System.Text.Encoding": "4.3.0",
          "System.Threading": "4.3.0",
          "runtime.native.System": "4.3.0",
          "runtime.native.System.Net.Http": "4.3.0",
          "runtime.native.System.Security.Cryptography.OpenSsl": "4.3.0"
        }
      },
      "System.Security.Principal.Windows": {
        "type": "Transitive",
        "resolved": "5.0.0",
        "contentHash": "t0MGLukB5WAVU9bO3MGzvlGnyJPgUlcwerXn1kzBRjwLKixT96XV0Uza41W49gVd8zEMFu9vQEFlv0IOrytICA=="
      },
      "System.ServiceProcess.ServiceController": {
        "type": "Transitive",
        "resolved": "6.0.0",
        "contentHash": "qMBvG8ZFbkXoe0Z5/D7FAAadfPkH2v7vSuh2xsLf3U6jNoejpIdeV18A0htiASsLK1CCAc/p59kaLXlt2yB1gw==",
        "dependencies": {
          "System.Diagnostics.EventLog": "6.0.0"
        }
      },
      "System.Speech": {
        "type": "Transitive",
        "resolved": "6.0.0",
        "contentHash": "GQovERMrNP0Vbtgk8LzH4PlFS6lqHgsL9WkUmv8Kkxa0m0vNakitytpHZlfJ9WR7n9WKLXh68nn2kyL9mflnLg=="
      },
      "System.Text.Encoding": {
        "type": "Transitive",
        "resolved": "4.3.0",
        "contentHash": "BiIg+KWaSDOITze6jGQynxg64naAPtqGHBwDrLaCtixsa5bKiR8dpPOHA7ge3C0JJQizJE+sfkz1wV+BAKAYZw==",
        "dependencies": {
          "Microsoft.NETCore.Platforms": "1.1.0",
          "Microsoft.NETCore.Targets": "1.1.0",
          "System.Runtime": "4.3.0",
          "runtime.any.System.Text.Encoding": "4.3.0"
        }
      },
      "System.Text.Encoding.CodePages": {
        "type": "Transitive",
        "resolved": "6.0.0",
        "contentHash": "ZFCILZuOvtKPauZ/j/swhvw68ZRi9ATCfvGbk1QfydmcXBkIWecWKn/250UH7rahZ5OoDBaiAudJtPvLwzw85A==",
        "dependencies": {
          "System.Runtime.CompilerServices.Unsafe": "6.0.0"
        }
      },
      "System.Text.Encoding.Extensions": {
        "type": "Transitive",
        "resolved": "4.3.0",
        "contentHash": "YVMK0Bt/A43RmwizJoZ22ei2nmrhobgeiYwFzC4YAN+nue8RF6djXDMog0UCn+brerQoYVyaS+ghy9P/MUVcmw==",
        "dependencies": {
          "Microsoft.NETCore.Platforms": "1.1.0",
          "Microsoft.NETCore.Targets": "1.1.0",
          "System.Runtime": "4.3.0",
          "System.Text.Encoding": "4.3.0",
          "runtime.any.System.Text.Encoding.Extensions": "4.3.0"
        }
      },
      "System.Text.Encodings.Web": {
        "type": "Transitive",
        "resolved": "6.0.0",
        "contentHash": "Vg8eB5Tawm1IFqj4TVK1czJX89rhFxJo9ELqc/Eiq0eXy13RK00eubyU6TJE6y+GQXjyV5gSfiewDUZjQgSE0w==",
        "dependencies": {
          "System.Runtime.CompilerServices.Unsafe": "6.0.0"
        }
      },
      "System.Threading.AccessControl": {
        "type": "Transitive",
        "resolved": "6.0.0",
        "contentHash": "2258mqWesMch/xCpcnjJBgJP33yhpZLGLbEOm01qwq0efG4b+NG8c9sxYOWNxmDQ82swXrnQRl1Yp2wC1NrfZA==",
        "dependencies": {
          "System.Security.AccessControl": "6.0.0"
        }
      },
      "System.Threading.Overlapped": {
        "type": "Transitive",
        "resolved": "4.3.0",
        "contentHash": "m3HQ2dPiX/DSTpf+yJt8B0c+SRvzfqAJKx+QDWi+VLhz8svLT23MVjEOHPF/KiSLeArKU/iHescrbLd3yVgyNg==",
        "dependencies": {
          "Microsoft.NETCore.Platforms": "1.1.0",
          "System.Resources.ResourceManager": "4.3.0",
          "System.Runtime": "4.3.0",
          "System.Runtime.Handles": "4.3.0"
        }
      },
      "System.Threading.Tasks": {
        "type": "Transitive",
        "resolved": "4.3.0",
        "contentHash": "LbSxKEdOUhVe8BezB/9uOGGppt+nZf6e1VFyw6v3DN6lqitm0OSn2uXMOdtP0M3W4iMcqcivm2J6UgqiwwnXiA==",
        "dependencies": {
          "Microsoft.NETCore.Platforms": "1.1.0",
          "Microsoft.NETCore.Targets": "1.1.0",
          "System.Runtime": "4.3.0",
          "runtime.any.System.Threading.Tasks": "4.3.0"
        }
      },
      "System.Threading.Timer": {
        "type": "Transitive",
        "resolved": "4.3.0",
        "contentHash": "Z6YfyYTCg7lOZjJzBjONJTFKGN9/NIYKSxhU5GRd+DTwHSZyvWp1xuI5aR+dLg+ayyC5Xv57KiY4oJ0tMO89fQ==",
        "dependencies": {
          "Microsoft.NETCore.Platforms": "1.1.0",
          "Microsoft.NETCore.Targets": "1.1.0",
          "System.Runtime": "4.3.0",
          "runtime.any.System.Threading.Timer": "4.3.0"
        }
      },
      "System.Windows.Extensions": {
        "type": "Transitive",
        "resolved": "6.0.0",
        "contentHash": "IXoJOXIqc39AIe+CIR7koBtRGMiCt/LPM3lI+PELtDIy9XdyeSrwXFdWV9dzJ2Awl0paLWUaknLxFQ5HpHZUog==",
        "dependencies": {
          "System.Drawing.Common": "6.0.0"
        }
      }
    },
    "net6.0/win-x64": {
      "Microsoft.Win32.Primitives": {
        "type": "Transitive",
        "resolved": "4.3.0",
        "contentHash": "9ZQKCWxH7Ijp9BfahvL2Zyf1cJIk8XYLF6Yjzr2yi0b2cOut/HQ31qf1ThHAgCc3WiZMdnWcfJCgN82/0UunxA==",
        "dependencies": {
          "Microsoft.NETCore.Platforms": "1.1.0",
          "Microsoft.NETCore.Targets": "1.1.0",
          "System.Runtime": "4.3.0",
          "runtime.win.Microsoft.Win32.Primitives": "4.3.0"
        }
      },
      "Microsoft.Win32.Registry": {
        "type": "Transitive",
        "resolved": "4.7.0",
        "contentHash": "KSrRMb5vNi0CWSGG1++id2ZOs/1QhRqROt+qgbEAdQuGjGrFcl4AOl4/exGPUYz2wUnU42nvJqon1T3U0kPXLA==",
        "dependencies": {
          "System.Security.AccessControl": "4.7.0",
          "System.Security.Principal.Windows": "4.7.0"
        }
      },
      "Microsoft.Win32.Registry.AccessControl": {
        "type": "Transitive",
        "resolved": "6.0.0",
        "contentHash": "UoE+eeuBKL+GFHxHV3FjHlY5K8Wr/IR7Ee/a2oDNqFodF1iMqyt5hIs0U9Z217AbWrHrNle4750kD03hv1IMZw==",
        "dependencies": {
          "System.Security.AccessControl": "6.0.0"
        }
      },
      "Microsoft.Win32.SystemEvents": {
        "type": "Transitive",
        "resolved": "6.0.1",
        "contentHash": "AlsaDWyQHLFB7O2nfbny0x0oziB34WWzGnf/4Q5R8KjXhu8MnCsxE2MIePr192lIIaxarfTLI9bQg+qtmM+9ag=="
      },
      "runtime.any.System.Collections": {
        "type": "Transitive",
        "resolved": "4.3.0",
        "contentHash": "23g6rqftKmovn2cLeGsuHUYm0FD7pdutb0uQMJpZ3qTvq+zHkgmt6J65VtRry4WDGYlmkMa4xDACtaQ94alNag==",
        "dependencies": {
          "System.Runtime": "4.3.0"
        }
      },
      "runtime.any.System.Diagnostics.Tools": {
        "type": "Transitive",
        "resolved": "4.3.0",
        "contentHash": "S/GPBmfPBB48ZghLxdDR7kDAJVAqgAuThyDJho3OLP5OS4tWD2ydyL8LKm8lhiBxce10OKe9X2zZ6DUjAqEbPg=="
      },
      "runtime.any.System.Diagnostics.Tracing": {
        "type": "Transitive",
        "resolved": "4.3.0",
        "contentHash": "1lpifymjGDzoYIaam6/Hyqf8GhBI3xXYLK2TgEvTtuZMorG3Kb9QnMTIKhLjJYXIiu1JvxjngHvtVFQQlpQ3HQ=="
      },
      "runtime.any.System.Globalization": {
        "type": "Transitive",
        "resolved": "4.3.0",
        "contentHash": "sMDBnad4rp4t7GY442Jux0MCUuKL4otn5BK6Ni0ARTXTSpRNBzZ7hpMfKSvnVSED5kYJm96YOWsqV0JH0d2uuw=="
      },
      "runtime.any.System.Globalization.Calendars": {
        "type": "Transitive",
        "resolved": "4.3.0",
        "contentHash": "M1r+760j1CNA6M/ZaW6KX8gOS8nxPRqloqDcJYVidRG566Ykwcs29AweZs2JF+nMOCgWDiMfPSTMfvwOI9F77w=="
      },
      "runtime.any.System.IO": {
        "type": "Transitive",
        "resolved": "4.3.0",
        "contentHash": "SDZ5AD1DtyRoxYtEcqQ3HDlcrorMYXZeCt7ZhG9US9I5Vva+gpIWDGMkcwa5XiKL0ceQKRZIX2x0XEjLX7PDzQ=="
      },
      "runtime.any.System.Reflection": {
        "type": "Transitive",
        "resolved": "4.3.0",
        "contentHash": "hLC3A3rI8jipR5d9k7+f0MgRCW6texsAp0MWkN/ci18FMtQ9KH7E2vDn/DH2LkxsszlpJpOn9qy6Z6/69rH6eQ=="
      },
      "runtime.any.System.Reflection.Extensions": {
        "type": "Transitive",
        "resolved": "4.3.0",
        "contentHash": "cPhT+Vqu52+cQQrDai/V91gubXUnDKNRvlBnH+hOgtGyHdC17aQIU64EaehwAQymd7kJA5rSrVRNfDYrbhnzyA=="
      },
      "runtime.any.System.Reflection.Primitives": {
        "type": "Transitive",
        "resolved": "4.3.0",
        "contentHash": "Nrm1p3armp6TTf2xuvaa+jGTTmncALWFq22CpmwRvhDf6dE9ZmH40EbOswD4GnFLrMRS0Ki6Kx5aUPmKK/hZBg=="
      },
      "runtime.any.System.Resources.ResourceManager": {
        "type": "Transitive",
        "resolved": "4.3.0",
        "contentHash": "Lxb89SMvf8w9p9+keBLyL6H6x/TEmc6QVsIIA0T36IuyOY3kNvIdyGddA2qt35cRamzxF8K5p0Opq4G4HjNbhQ=="
      },
      "runtime.any.System.Runtime": {
        "type": "Transitive",
        "resolved": "4.3.0",
        "contentHash": "fRS7zJgaG9NkifaAxGGclDDoRn9HC7hXACl52Or06a/fxdzDajWb5wov3c6a+gVSlekRoexfjwQSK9sh5um5LQ==",
        "dependencies": {
          "System.Private.Uri": "4.3.0"
        }
      },
      "runtime.any.System.Runtime.Handles": {
        "type": "Transitive",
        "resolved": "4.3.0",
        "contentHash": "GG84X6vufoEzqx8PbeBKheE4srOhimv+yLtGb/JkR3Y2FmoqmueLNFU4Xx8Y67plFpltQSdK74x0qlEhIpv/CQ=="
      },
      "runtime.any.System.Runtime.InteropServices": {
        "type": "Transitive",
        "resolved": "4.3.0",
        "contentHash": "lBoFeQfxe/4eqjPi46E0LU/YaCMdNkQ8B4MZu/mkzdIAZh8RQ1NYZSj0egrQKdgdvlPFtP4STtob40r4o2DBAw=="
      },
      "runtime.any.System.Text.Encoding": {
        "type": "Transitive",
        "resolved": "4.3.0",
        "contentHash": "+ihI5VaXFCMVPJNstG4O4eo1CfbrByLxRrQQTqOTp1ttK0kUKDqOdBSTaCB2IBk/QtjDrs6+x4xuezyMXdm0HQ=="
      },
      "runtime.any.System.Text.Encoding.Extensions": {
        "type": "Transitive",
        "resolved": "4.3.0",
        "contentHash": "NLrxmLsfRrOuVqPWG+2lrQZnE53MLVeo+w9c54EV+TUo4c8rILpsDXfY8pPiOy9kHpUHHP07ugKmtsU3vVW5Jg=="
      },
      "runtime.any.System.Threading.Tasks": {
        "type": "Transitive",
        "resolved": "4.3.0",
        "contentHash": "OhBAVBQG5kFj1S+hCEQ3TUHBAEtZ3fbEMgZMRNdN8A0Pj4x+5nTELEqL59DU0TjKVE6II3dqKw4Dklb3szT65w=="
      },
      "runtime.any.System.Threading.Timer": {
        "type": "Transitive",
        "resolved": "4.3.0",
        "contentHash": "w4ehZJ+AwXYmGwYu+rMvym6RvMaRiUEQR1u6dwcyuKHxz8Heu/mO9AG1MquEgTyucnhv3M43X0iKpDOoN17C0w=="
      },
      "runtime.debian.8-x64.runtime.native.System.Security.Cryptography.OpenSsl": {
        "type": "Transitive",
        "resolved": "4.3.0",
        "contentHash": "HdSSp5MnJSsg08KMfZThpuLPJpPwE5hBXvHwoKWosyHHfe8Mh5WKT0ylEOf6yNzX6Ngjxe4Whkafh5q7Ymac4Q=="
      },
      "runtime.fedora.23-x64.runtime.native.System.Security.Cryptography.OpenSsl": {
        "type": "Transitive",
        "resolved": "4.3.0",
        "contentHash": "+yH1a49wJMy8Zt4yx5RhJrxO/DBDByAiCzNwiETI+1S4mPdCu0OY4djdciC7Vssk0l22wQaDLrXxXkp+3+7bVA=="
      },
      "runtime.fedora.24-x64.runtime.native.System.Security.Cryptography.OpenSsl": {
        "type": "Transitive",
        "resolved": "4.3.0",
        "contentHash": "c3YNH1GQJbfIPJeCnr4avseugSqPrxwIqzthYyZDN6EuOyNOzq+y2KSUfRcXauya1sF4foESTgwM5e1A8arAKw=="
      },
      "runtime.linux-arm.runtime.native.System.IO.Ports": {
        "type": "Transitive",
        "resolved": "6.0.0",
        "contentHash": "75q52H7CSpgIoIDwXb9o833EvBZIXJ0mdPhz1E6jSisEXUBlSCPalC29cj3EXsjpuDwr0dj1LRXZepIQH/oL4Q=="
      },
      "runtime.linux-arm64.runtime.native.System.IO.Ports": {
        "type": "Transitive",
        "resolved": "6.0.0",
        "contentHash": "xn2bMThmXr3CsvOYmS8ex2Yz1xo+kcnhVg2iVhS9PlmqjZPAkrEo/I40wjrBZH/tU4kvH0s1AE8opAvQ3KIS8g=="
      },
      "runtime.linux-x64.runtime.native.System.IO.Ports": {
        "type": "Transitive",
        "resolved": "6.0.0",
        "contentHash": "16nbNXwv0sC+gLGIuecri0skjuh6R1maIJggsaNP7MQBcbVcEfWFUOkEnsnvoLEjy0XerfibuRptfQ8AmdIcWA=="
      },
      "runtime.opensuse.13.2-x64.runtime.native.System.Security.Cryptography.OpenSsl": {
        "type": "Transitive",
        "resolved": "4.3.0",
        "contentHash": "b3pthNgxxFcD+Pc0WSEoC0+md3MyhRS6aCEeenvNE3Fdw1HyJ18ZhRFVJJzIeR/O/jpxPboB805Ho0T3Ul7w8A=="
      },
      "runtime.opensuse.42.1-x64.runtime.native.System.Security.Cryptography.OpenSsl": {
        "type": "Transitive",
        "resolved": "4.3.0",
        "contentHash": "KeLz4HClKf+nFS7p/6Fi/CqyLXh81FpiGzcmuS8DGi9lUqSnZ6Es23/gv2O+1XVGfrbNmviF7CckBpavkBoIFQ=="
      },
      "runtime.osx-arm64.runtime.native.System.IO.Ports": {
        "type": "Transitive",
        "resolved": "6.0.0",
        "contentHash": "fXG12NodG1QrCdoaeSQ1gVnk/koi4WYY4jZtarMkZeQMyReBm1nZlSRoPnUjLr2ZR36TiMjpcGnQfxymieUe7w=="
      },
      "runtime.osx-x64.runtime.native.System.IO.Ports": {
        "type": "Transitive",
        "resolved": "6.0.0",
        "contentHash": "/As+zPY49+dSUXkh+fTUbyPhqrdGN//evLxo4Vue88pfh1BHZgF7q4kMblTkxYvwR6Vi03zSYxysSFktO8/SDQ=="
      },
      "runtime.osx.10.10-x64.runtime.native.System.Security.Cryptography.Apple": {
        "type": "Transitive",
        "resolved": "4.3.0",
        "contentHash": "kVXCuMTrTlxq4XOOMAysuNwsXWpYeboGddNGpIgNSZmv1b6r/s/DPk0fYMB7Q5Qo4bY68o48jt4T4y5BVecbCQ=="
      },
      "runtime.osx.10.10-x64.runtime.native.System.Security.Cryptography.OpenSsl": {
        "type": "Transitive",
        "resolved": "4.3.0",
        "contentHash": "X7IdhILzr4ROXd8mI1BUCQMSHSQwelUlBjF1JyTKCjXaOGn2fB4EKBxQbCK2VjO3WaWIdlXZL3W6TiIVnrhX4g=="
      },
      "runtime.rhel.7-x64.runtime.native.System.Security.Cryptography.OpenSsl": {
        "type": "Transitive",
        "resolved": "4.3.0",
        "contentHash": "nyFNiCk/r+VOiIqreLix8yN+q3Wga9+SE8BCgkf+2BwEKiNx6DyvFjCgkfV743/grxv8jHJ8gUK4XEQw7yzRYg=="
      },
      "runtime.ubuntu.14.04-x64.runtime.native.System.Security.Cryptography.OpenSsl": {
        "type": "Transitive",
        "resolved": "4.3.0",
        "contentHash": "ytoewC6wGorL7KoCAvRfsgoJPJbNq+64k2SqW6JcOAebWsFUvCCYgfzQMrnpvPiEl4OrblUlhF2ji+Q1+SVLrQ=="
      },
      "runtime.ubuntu.16.04-x64.runtime.native.System.Security.Cryptography.OpenSsl": {
        "type": "Transitive",
        "resolved": "4.3.0",
        "contentHash": "I8bKw2I8k58Wx7fMKQJn2R8lamboCAiHfHeV/pS65ScKWMMI0+wJkLYlEKvgW1D/XvSl/221clBoR2q9QNNM7A=="
      },
      "runtime.ubuntu.16.10-x64.runtime.native.System.Security.Cryptography.OpenSsl": {
        "type": "Transitive",
        "resolved": "4.3.0",
        "contentHash": "VB5cn/7OzUfzdnC8tqAIMQciVLiq2epm2NrAm1E9OjNRyG4lVhfR61SMcLizejzQP8R8Uf/0l5qOIbUEi+RdEg=="
      },
      "runtime.win-arm64.runtime.native.System.Data.SqlClient.sni": {
        "type": "Transitive",
        "resolved": "4.4.0",
        "contentHash": "LbrynESTp3bm5O/+jGL8v0Qg5SJlTV08lpIpFesXjF6uGNMWqFnUQbYBJwZTeua6E/Y7FIM1C54Ey1btLWupdg=="
      },
      "runtime.win-x64.runtime.native.System.Data.SqlClient.sni": {
        "type": "Transitive",
        "resolved": "4.4.0",
        "contentHash": "38ugOfkYJqJoX9g6EYRlZB5U2ZJH51UP8ptxZgdpS07FgOEToV+lS11ouNK2PM12Pr6X/PpT5jK82G3DwH/SxQ=="
      },
      "runtime.win-x86.runtime.native.System.Data.SqlClient.sni": {
        "type": "Transitive",
        "resolved": "4.4.0",
        "contentHash": "YhEdSQUsTx+C8m8Bw7ar5/VesXvCFMItyZF7G1AUY+OM0VPZUOeAVpJ4Wl6fydBGUYZxojTDR3I6Bj/+BPkJNA=="
      },
      "runtime.win.Microsoft.Win32.Primitives": {
        "type": "Transitive",
        "resolved": "4.3.0",
        "contentHash": "NU51SEt/ZaD2MF48sJ17BIqx7rjeNNLXUevfMOjqQIetdndXwYjZfZsT6jD+rSWp/FYxjesdK4xUSl4OTEI0jw==",
        "dependencies": {
          "System.Runtime": "4.3.0",
          "System.Runtime.InteropServices": "4.3.0"
        }
      },
      "runtime.win.System.Console": {
        "type": "Transitive",
        "resolved": "4.3.0",
        "contentHash": "RRACWygml5dnmfgC1SW6tLGsFgwsUAKFtvhdyHnIEz4EhWyrd7pacDdY95CacQJy7BMXRDRCejC9aCRC0Y1sQA==",
        "dependencies": {
          "System.IO": "4.3.0",
          "System.IO.FileSystem.Primitives": "4.3.0",
          "System.Resources.ResourceManager": "4.3.0",
          "System.Runtime": "4.3.0",
          "System.Runtime.InteropServices": "4.3.0",
          "System.Text.Encoding": "4.3.0",
          "System.Text.Encoding.Extensions": "4.3.0",
          "System.Threading": "4.3.0",
          "System.Threading.Tasks": "4.3.0"
        }
      },
      "runtime.win.System.Diagnostics.Debug": {
        "type": "Transitive",
        "resolved": "4.3.0",
        "contentHash": "hHHP0WCStene2jjeYcuDkETozUYF/3sHVRHAEOgS3L15hlip24ssqCTnJC28Z03Wpo078oMcJd0H4egD2aJI8g=="
      },
      "runtime.win.System.IO.FileSystem": {
        "type": "Transitive",
        "resolved": "4.3.0",
        "contentHash": "Z37zcSCpXuGCYtFbqYO0TwOVXxS2d+BXgSoDFZmRg8BC4Cuy54edjyIvhhcfCrDQA9nl+EPFTgHN54dRAK7mNA==",
        "dependencies": {
          "System.Buffers": "4.3.0",
          "System.Collections": "4.3.0",
          "System.Diagnostics.Debug": "4.3.0",
          "System.IO": "4.3.0",
          "System.IO.FileSystem.Primitives": "4.3.0",
          "System.Resources.ResourceManager": "4.3.0",
          "System.Runtime": "4.3.0",
          "System.Runtime.Extensions": "4.3.0",
          "System.Runtime.Handles": "4.3.0",
          "System.Runtime.InteropServices": "4.3.0",
          "System.Text.Encoding": "4.3.0",
          "System.Text.Encoding.Extensions": "4.3.0",
          "System.Threading": "4.3.0",
          "System.Threading.Overlapped": "4.3.0",
          "System.Threading.Tasks": "4.3.0"
        }
      },
      "runtime.win.System.Net.Primitives": {
        "type": "Transitive",
        "resolved": "4.3.0",
        "contentHash": "lkXXykakvXUU+Zq2j0pC6EO20lEhijjqMc01XXpp1CJN+DeCwl3nsj4t5Xbpz3kA7yQyTqw6d9SyIzsyLsV3zA==",
        "dependencies": {
          "Microsoft.Win32.Primitives": "4.3.0",
          "System.Collections": "4.3.0",
          "System.Diagnostics.Tracing": "4.3.0",
          "System.Globalization": "4.3.0",
          "System.Resources.ResourceManager": "4.3.0",
          "System.Runtime": "4.3.0",
          "System.Runtime.Extensions": "4.3.0",
          "System.Runtime.Handles": "4.3.0",
          "System.Runtime.InteropServices": "4.3.0",
          "System.Threading": "4.3.0"
        }
      },
      "runtime.win.System.Net.Sockets": {
        "type": "Transitive",
        "resolved": "4.3.0",
        "contentHash": "FK/2gX6MmuLIKNCGsV59Fe4IYrLrI5n9pQ1jh477wiivEM/NCXDT2dRetH5FSfY0bQ+VgTLcS3zcmjQ8my3nxQ==",
        "dependencies": {
          "System.Collections": "4.3.0",
          "System.Diagnostics.Debug": "4.3.0",
          "System.Diagnostics.Tracing": "4.3.0",
          "System.Globalization": "4.3.0",
          "System.IO": "4.3.0",
          "System.IO.FileSystem": "4.3.0",
          "System.IO.FileSystem.Primitives": "4.3.0",
          "System.Net.NameResolution": "4.3.0",
          "System.Net.Primitives": "4.3.0",
          "System.Resources.ResourceManager": "4.3.0",
          "System.Runtime": "4.3.0",
          "System.Runtime.Extensions": "4.3.0",
          "System.Runtime.Handles": "4.3.0",
          "System.Runtime.InteropServices": "4.3.0",
          "System.Security.Principal.Windows": "4.3.0",
          "System.Threading": "4.3.0",
          "System.Threading.Overlapped": "4.3.0",
          "System.Threading.Tasks": "4.3.0"
        }
      },
      "runtime.win.System.Runtime.Extensions": {
        "type": "Transitive",
        "resolved": "4.3.0",
        "contentHash": "RkgHVhUPvzZxuUubiZe8yr/6CypRVXj0VBzaR8hsqQ8f+rUo7e4PWrHTLOCjd8fBMGWCrY//fi7Ku3qXD7oHRw==",
        "dependencies": {
          "System.Private.Uri": "4.3.0"
        }
      },
      "System.Buffers": {
        "type": "Transitive",
        "resolved": "4.3.0",
        "contentHash": "ratu44uTIHgeBeI0dE8DWvmXVBSo4u7ozRZZHOMmK/JPpYyo0dAfgSiHlpiObMQ5lEtEyIXA40sKRYg5J6A8uQ==",
        "dependencies": {
          "System.Diagnostics.Debug": "4.3.0",
          "System.Diagnostics.Tracing": "4.3.0",
          "System.Resources.ResourceManager": "4.3.0",
          "System.Runtime": "4.3.0",
          "System.Threading": "4.3.0"
        }
      },
      "System.Collections": {
        "type": "Transitive",
        "resolved": "4.3.0",
        "contentHash": "3Dcj85/TBdVpL5Zr+gEEBUuFe2icOnLalmEh9hfck1PTYbbyWuZgh4fmm2ysCLTrqLQw6t3TgTyJ+VLp+Qb+Lw==",
        "dependencies": {
          "Microsoft.NETCore.Platforms": "1.1.0",
          "Microsoft.NETCore.Targets": "1.1.0",
          "System.Runtime": "4.3.0",
          "runtime.any.System.Collections": "4.3.0"
        }
      },
      "System.Console": {
        "type": "Transitive",
        "resolved": "4.3.0",
        "contentHash": "DHDrIxiqk1h03m6khKWV2X8p/uvN79rgSqpilL6uzpmSfxfU5ng8VcPtW4qsDsQDHiTv6IPV9TmD5M/vElPNLg==",
        "dependencies": {
          "Microsoft.NETCore.Platforms": "1.1.0",
          "Microsoft.NETCore.Targets": "1.1.0",
          "System.IO": "4.3.0",
          "System.Runtime": "4.3.0",
          "System.Text.Encoding": "4.3.0",
          "runtime.win.System.Console": "4.3.0"
        }
      },
      "System.Data.Odbc": {
        "type": "Transitive",
        "resolved": "6.0.1",
        "contentHash": "4vl7z0b8gcwc2NotcpEkqaLVQAw/wo46zV1uVSoIx2UfJdqlxWKD3ViUicCNJGo41th4kaGcY9kyVe2q9EuB4w==",
        "dependencies": {
          "System.Text.Encoding.CodePages": "6.0.0"
        }
      },
      "System.Data.OleDb": {
        "type": "Transitive",
        "resolved": "6.0.0",
        "contentHash": "LQ8PjTIF1LtrrlGiyiTVjAkQtTWKm9GSNnygIlWjhN9y88s7xhy6DUNDDkmQQ9f6ex7mA4k0Tl97lz/CklaiLg==",
        "dependencies": {
          "System.Configuration.ConfigurationManager": "6.0.0",
          "System.Diagnostics.PerformanceCounter": "6.0.0"
        }
      },
      "System.Data.SqlClient": {
        "type": "Transitive",
        "resolved": "4.8.4",
        "contentHash": "45YflfcVXAu+Tnf0WnZzQIp9iGm+XvSvh8OosYHqax/nW3gV28NBSRvHFZ/IsuwV4JIypYCKBEOVzW+RB5+zgQ==",
        "dependencies": {
          "Microsoft.Win32.Registry": "4.7.0",
          "System.Security.Principal.Windows": "4.7.0",
          "runtime.native.System.Data.SqlClient.sni": "4.7.0"
        }
      },
      "System.Diagnostics.Debug": {
        "type": "Transitive",
        "resolved": "4.3.0",
        "contentHash": "ZUhUOdqmaG5Jk3Xdb8xi5kIyQYAA4PnTNlHx1mu9ZY3qv4ELIdKbnL/akbGaKi2RnNUWaZsAs31rvzFdewTj2g==",
        "dependencies": {
          "Microsoft.NETCore.Platforms": "1.1.0",
          "Microsoft.NETCore.Targets": "1.1.0",
          "System.Runtime": "4.3.0",
          "runtime.win.System.Diagnostics.Debug": "4.3.0"
        }
      },
      "System.Diagnostics.EventLog": {
        "type": "Transitive",
        "resolved": "6.0.0",
        "contentHash": "lcyUiXTsETK2ALsZrX+nWuHSIQeazhqPphLfaRxzdGaG93+0kELqpgEHtwWOlQe7+jSFnKwaCAgL4kjeZCQJnw=="
      },
      "System.Diagnostics.PerformanceCounter": {
        "type": "Transitive",
        "resolved": "6.0.1",
        "contentHash": "dDl7Gx3bmSrM2k2ZIm+ucEJnLloZRyvfQF1DvfvATcGF3jtaUBiPvChma+6ZcZzxWMirN3kCywkW7PILphXyMQ==",
        "dependencies": {
          "System.Configuration.ConfigurationManager": "6.0.0"
        }
      },
      "System.Diagnostics.Tools": {
        "type": "Transitive",
        "resolved": "4.3.0",
        "contentHash": "UUvkJfSYJMM6x527dJg2VyWPSRqIVB0Z7dbjHst1zmwTXz5CcXSYJFWRpuigfbO1Lf7yfZiIaEUesfnl/g5EyA==",
        "dependencies": {
          "Microsoft.NETCore.Platforms": "1.1.0",
          "Microsoft.NETCore.Targets": "1.1.0",
          "System.Runtime": "4.3.0",
          "runtime.any.System.Diagnostics.Tools": "4.3.0"
        }
      },
      "System.Diagnostics.Tracing": {
        "type": "Transitive",
        "resolved": "4.3.0",
        "contentHash": "rswfv0f/Cqkh78rA5S8eN8Neocz234+emGCtTF3lxPY96F+mmmUen6tbn0glN6PMvlKQb9bPAY5e9u7fgPTkKw==",
        "dependencies": {
          "Microsoft.NETCore.Platforms": "1.1.0",
          "Microsoft.NETCore.Targets": "1.1.0",
          "System.Runtime": "4.3.0",
          "runtime.any.System.Diagnostics.Tracing": "4.3.0"
        }
      },
      "System.DirectoryServices": {
        "type": "Transitive",
        "resolved": "6.0.0",
        "contentHash": "kp/Op0nxDVGlElDKh8TsXO0GKXftQgAB6sJk0wUetZK1Rr0Pbd86Tn7AllLLlROFZa4BTl/LVHakljtGELFzCg==",
        "dependencies": {
          "System.Security.AccessControl": "6.0.0",
          "System.Security.Permissions": "6.0.0"
        }
      },
      "System.DirectoryServices.AccountManagement": {
        "type": "Transitive",
        "resolved": "6.0.0",
        "contentHash": "2iKkY6VC4WX6H13N8WhH2SRUfWCwg2KZR5w9JIS9cw9N8cZhT7VXxHX0L6OX6Po419aSu2LWrJE9tu6b+cUnPA==",
        "dependencies": {
          "System.Configuration.ConfigurationManager": "6.0.0",
          "System.DirectoryServices": "6.0.0",
          "System.DirectoryServices.Protocols": "6.0.0",
          "System.Security.AccessControl": "6.0.0"
        }
      },
      "System.DirectoryServices.Protocols": {
        "type": "Transitive",
        "resolved": "6.0.1",
        "contentHash": "ndUZlEkAMc1XzM0xGN++SsJrNhRkIHaKI8+te325vrUgoLT1ufWNI6KB8FFrL7NpRMHPrdxP99aF3fHbAPxW0A=="
      },
      "System.Drawing.Common": {
        "type": "Transitive",
        "resolved": "6.0.0",
        "contentHash": "NfuoKUiP2nUWwKZN6twGqXioIe1zVD0RIj2t976A+czLHr2nY454RwwXs6JU9Htc6mwqL6Dn/nEL3dpVf2jOhg==",
        "dependencies": {
          "Microsoft.Win32.SystemEvents": "6.0.0"
        }
      },
      "System.Globalization": {
        "type": "Transitive",
        "resolved": "4.3.0",
        "contentHash": "kYdVd2f2PAdFGblzFswE4hkNANJBKRmsfa2X5LG2AcWE1c7/4t0pYae1L8vfZ5xvE2nK/R9JprtToA61OSHWIg==",
        "dependencies": {
          "Microsoft.NETCore.Platforms": "1.1.0",
          "Microsoft.NETCore.Targets": "1.1.0",
          "System.Runtime": "4.3.0",
          "runtime.any.System.Globalization": "4.3.0"
        }
      },
      "System.Globalization.Calendars": {
        "type": "Transitive",
        "resolved": "4.3.0",
        "contentHash": "GUlBtdOWT4LTV3I+9/PJW+56AnnChTaOqqTLFtdmype/L500M2LIyXgmtd9X2P2VOkmJd5c67H5SaC2QcL1bFA==",
        "dependencies": {
          "Microsoft.NETCore.Platforms": "1.1.0",
          "Microsoft.NETCore.Targets": "1.1.0",
          "System.Globalization": "4.3.0",
          "System.Runtime": "4.3.0",
          "runtime.any.System.Globalization.Calendars": "4.3.0"
        }
      },
      "System.Globalization.Extensions": {
        "type": "Transitive",
        "resolved": "4.3.0",
        "contentHash": "FhKmdR6MPG+pxow6wGtNAWdZh7noIOpdD5TwQ3CprzgIE1bBBoim0vbR1+AWsWjQmU7zXHgQo4TWSP6lCeiWcQ==",
        "dependencies": {
          "Microsoft.NETCore.Platforms": "1.1.0",
          "System.Globalization": "4.3.0",
          "System.Resources.ResourceManager": "4.3.0",
          "System.Runtime": "4.3.0",
          "System.Runtime.Extensions": "4.3.0",
          "System.Runtime.InteropServices": "4.3.0"
        }
      },
      "System.IO": {
        "type": "Transitive",
        "resolved": "4.3.0",
        "contentHash": "3qjaHvxQPDpSOYICjUoTsmoq5u6QJAFRUITgeT/4gqkF1bajbSmb1kwSxEA8AHlofqgcKJcM8udgieRNhaJ5Cg==",
        "dependencies": {
          "Microsoft.NETCore.Platforms": "1.1.0",
          "Microsoft.NETCore.Targets": "1.1.0",
          "System.Runtime": "4.3.0",
          "System.Text.Encoding": "4.3.0",
          "System.Threading.Tasks": "4.3.0",
          "runtime.any.System.IO": "4.3.0"
        }
      },
      "System.IO.Compression": {
        "type": "Transitive",
        "resolved": "4.3.0",
        "contentHash": "YHndyoiV90iu4iKG115ibkhrG+S3jBm8Ap9OwoUAzO5oPDAWcr0SFwQFm0HjM8WkEZWo0zvLTyLmbvTkW1bXgg==",
        "dependencies": {
          "Microsoft.NETCore.Platforms": "1.1.0",
          "System.Buffers": "4.3.0",
          "System.Collections": "4.3.0",
          "System.Diagnostics.Debug": "4.3.0",
          "System.IO": "4.3.0",
          "System.Resources.ResourceManager": "4.3.0",
          "System.Runtime": "4.3.0",
          "System.Runtime.Extensions": "4.3.0",
          "System.Runtime.Handles": "4.3.0",
          "System.Runtime.InteropServices": "4.3.0",
          "System.Text.Encoding": "4.3.0",
          "System.Threading": "4.3.0",
          "System.Threading.Tasks": "4.3.0",
          "runtime.native.System": "4.3.0",
          "runtime.native.System.IO.Compression": "4.3.0"
        }
      },
      "System.IO.FileSystem": {
        "type": "Transitive",
        "resolved": "4.3.0",
        "contentHash": "3wEMARTnuio+ulnvi+hkRNROYwa1kylvYahhcLk4HSoVdl+xxTFVeVlYOfLwrDPImGls0mDqbMhrza8qnWPTdA==",
        "dependencies": {
          "Microsoft.NETCore.Platforms": "1.1.0",
          "Microsoft.NETCore.Targets": "1.1.0",
          "System.IO": "4.3.0",
          "System.IO.FileSystem.Primitives": "4.3.0",
          "System.Runtime": "4.3.0",
          "System.Runtime.Handles": "4.3.0",
          "System.Text.Encoding": "4.3.0",
          "System.Threading.Tasks": "4.3.0",
          "runtime.win.System.IO.FileSystem": "4.3.0"
        }
      },
      "System.IO.Ports": {
        "type": "Transitive",
        "resolved": "6.0.0",
        "contentHash": "dRyGI7fUESar5ZLIpiBOaaNLW7YyOBGftjj5Of+xcduC/Rjl7RjhEnWDvvNBmHuF3d0tdXoqdVI/yrVA8f00XA==",
        "dependencies": {
          "runtime.native.System.IO.Ports": "6.0.0"
        }
      },
      "System.Management": {
        "type": "Transitive",
        "resolved": "6.0.0",
        "contentHash": "sHsESYMmPDhQuOC66h6AEOs/XowzKsbT9srMbX71TCXP58hkpn1BqBjdmKj1+DCA/WlBETX1K5WjQHwmV0Txrg==",
        "dependencies": {
          "System.CodeDom": "6.0.0"
        }
      },
      "System.Net.Http": {
        "type": "Transitive",
        "resolved": "4.3.0",
        "contentHash": "sYg+FtILtRQuYWSIAuNOELwVuVsxVyJGWQyOnlAzhV4xvhyFnON1bAzYYC+jjRW8JREM45R0R5Dgi8MTC5sEwA==",
        "dependencies": {
          "Microsoft.NETCore.Platforms": "1.1.0",
          "System.Collections": "4.3.0",
          "System.Diagnostics.Debug": "4.3.0",
          "System.Diagnostics.DiagnosticSource": "4.3.0",
          "System.Diagnostics.Tracing": "4.3.0",
          "System.Globalization": "4.3.0",
          "System.Globalization.Extensions": "4.3.0",
          "System.IO": "4.3.0",
          "System.IO.FileSystem": "4.3.0",
          "System.Net.Primitives": "4.3.0",
          "System.Resources.ResourceManager": "4.3.0",
          "System.Runtime": "4.3.0",
          "System.Runtime.Extensions": "4.3.0",
          "System.Runtime.Handles": "4.3.0",
          "System.Runtime.InteropServices": "4.3.0",
          "System.Security.Cryptography.Algorithms": "4.3.0",
          "System.Security.Cryptography.Encoding": "4.3.0",
          "System.Security.Cryptography.OpenSsl": "4.3.0",
          "System.Security.Cryptography.Primitives": "4.3.0",
          "System.Security.Cryptography.X509Certificates": "4.3.0",
          "System.Text.Encoding": "4.3.0",
          "System.Threading": "4.3.0",
          "System.Threading.Tasks": "4.3.0",
          "runtime.native.System": "4.3.0",
          "runtime.native.System.Net.Http": "4.3.0",
          "runtime.native.System.Security.Cryptography.OpenSsl": "4.3.0"
        }
      },
      "System.Net.NameResolution": {
        "type": "Transitive",
        "resolved": "4.3.0",
        "contentHash": "AFYl08R7MrsrEjqpQWTZWBadqXyTzNDaWpMqyxhb0d6sGhV6xMDKueuBXlLL30gz+DIRY6MpdgnHWlCh5wmq9w==",
        "dependencies": {
          "Microsoft.NETCore.Platforms": "1.1.0",
          "System.Collections": "4.3.0",
          "System.Diagnostics.Tracing": "4.3.0",
          "System.Globalization": "4.3.0",
          "System.Net.Primitives": "4.3.0",
          "System.Resources.ResourceManager": "4.3.0",
          "System.Runtime": "4.3.0",
          "System.Runtime.Extensions": "4.3.0",
          "System.Runtime.Handles": "4.3.0",
          "System.Runtime.InteropServices": "4.3.0",
          "System.Security.Principal.Windows": "4.3.0",
          "System.Threading": "4.3.0",
          "System.Threading.Tasks": "4.3.0",
          "runtime.native.System": "4.3.0"
        }
      },
      "System.Net.Primitives": {
        "type": "Transitive",
        "resolved": "4.3.0",
        "contentHash": "qOu+hDwFwoZPbzPvwut2qATe3ygjeQBDQj91xlsaqGFQUI5i4ZnZb8yyQuLGpDGivEPIt8EJkd1BVzVoP31FXA==",
        "dependencies": {
          "Microsoft.NETCore.Platforms": "1.1.0",
          "Microsoft.NETCore.Targets": "1.1.0",
          "System.Runtime": "4.3.0",
          "System.Runtime.Handles": "4.3.0",
          "runtime.win.System.Net.Primitives": "4.3.0"
        }
      },
      "System.Net.Sockets": {
        "type": "Transitive",
        "resolved": "4.3.0",
        "contentHash": "m6icV6TqQOAdgt5N/9I5KNpjom/5NFtkmGseEH+AK/hny8XrytLH3+b5M8zL/Ycg3fhIocFpUMyl/wpFnVRvdw==",
        "dependencies": {
          "Microsoft.NETCore.Platforms": "1.1.0",
          "Microsoft.NETCore.Targets": "1.1.0",
          "System.IO": "4.3.0",
          "System.Net.Primitives": "4.3.0",
          "System.Runtime": "4.3.0",
          "System.Threading.Tasks": "4.3.0",
          "runtime.win.System.Net.Sockets": "4.3.0"
        }
      },
      "System.Private.Uri": {
        "type": "Transitive",
        "resolved": "4.3.0",
        "contentHash": "I4SwANiUGho1esj4V4oSlPllXjzCZDE+5XXso2P03LW2vOda2Enzh8DWOxwN6hnrJyp314c7KuVu31QYhRzOGg==",
        "dependencies": {
          "Microsoft.NETCore.Platforms": "1.1.0",
          "Microsoft.NETCore.Targets": "1.1.0"
        }
      },
      "System.Reflection": {
        "type": "Transitive",
        "resolved": "4.3.0",
        "contentHash": "KMiAFoW7MfJGa9nDFNcfu+FpEdiHpWgTcS2HdMpDvt9saK3y/G4GwprPyzqjFH9NTaGPQeWNHU+iDlDILj96aQ==",
        "dependencies": {
          "Microsoft.NETCore.Platforms": "1.1.0",
          "Microsoft.NETCore.Targets": "1.1.0",
          "System.IO": "4.3.0",
          "System.Reflection.Primitives": "4.3.0",
          "System.Runtime": "4.3.0",
          "runtime.any.System.Reflection": "4.3.0"
        }
      },
      "System.Reflection.Extensions": {
        "type": "Transitive",
        "resolved": "4.3.0",
        "contentHash": "rJkrJD3kBI5B712aRu4DpSIiHRtr6QlfZSQsb0hYHrDCZORXCFjQfoipo2LaMUHoT9i1B7j7MnfaEKWDFmFQNQ==",
        "dependencies": {
          "Microsoft.NETCore.Platforms": "1.1.0",
          "Microsoft.NETCore.Targets": "1.1.0",
          "System.Reflection": "4.3.0",
          "System.Runtime": "4.3.0",
          "runtime.any.System.Reflection.Extensions": "4.3.0"
        }
      },
      "System.Reflection.Primitives": {
        "type": "Transitive",
        "resolved": "4.3.0",
        "contentHash": "5RXItQz5As4xN2/YUDxdpsEkMhvw3e6aNveFXUn4Hl/udNTCNhnKp8lT9fnc3MhvGKh1baak5CovpuQUXHAlIA==",
        "dependencies": {
          "Microsoft.NETCore.Platforms": "1.1.0",
          "Microsoft.NETCore.Targets": "1.1.0",
          "System.Runtime": "4.3.0",
          "runtime.any.System.Reflection.Primitives": "4.3.0"
        }
      },
      "System.Resources.ResourceManager": {
        "type": "Transitive",
        "resolved": "4.3.0",
        "contentHash": "/zrcPkkWdZmI4F92gL/TPumP98AVDu/Wxr3CSJGQQ+XN6wbRZcyfSKVoPo17ilb3iOr0cCRqJInGwNMolqhS8A==",
        "dependencies": {
          "Microsoft.NETCore.Platforms": "1.1.0",
          "Microsoft.NETCore.Targets": "1.1.0",
          "System.Globalization": "4.3.0",
          "System.Reflection": "4.3.0",
          "System.Runtime": "4.3.0",
          "runtime.any.System.Resources.ResourceManager": "4.3.0"
        }
      },
      "System.Runtime": {
        "type": "Transitive",
        "resolved": "4.3.0",
        "contentHash": "JufQi0vPQ0xGnAczR13AUFglDyVYt4Kqnz1AZaiKZ5+GICq0/1MH/mO/eAJHt/mHW1zjKBJd7kV26SrxddAhiw==",
        "dependencies": {
          "Microsoft.NETCore.Platforms": "1.1.0",
          "Microsoft.NETCore.Targets": "1.1.0",
          "runtime.any.System.Runtime": "4.3.0"
        }
      },
      "System.Runtime.Caching": {
        "type": "Transitive",
        "resolved": "6.0.0",
        "contentHash": "E0e03kUp5X2k+UAoVl6efmI7uU7JRBWi5EIdlQ7cr0NpBGjHG4fWII35PgsBY9T4fJQ8E4QPsL0rKksU9gcL5A==",
        "dependencies": {
          "System.Configuration.ConfigurationManager": "6.0.0"
        }
      },
      "System.Runtime.Extensions": {
        "type": "Transitive",
        "resolved": "4.3.0",
        "contentHash": "guW0uK0fn5fcJJ1tJVXYd7/1h5F+pea1r7FLSOz/f8vPEqbR2ZAknuRDvTQ8PzAilDveOxNjSfr0CHfIQfFk8g==",
        "dependencies": {
          "Microsoft.NETCore.Platforms": "1.1.0",
          "Microsoft.NETCore.Targets": "1.1.0",
          "System.Runtime": "4.3.0",
          "runtime.win.System.Runtime.Extensions": "4.3.0"
        }
      },
      "System.Runtime.Handles": {
        "type": "Transitive",
        "resolved": "4.3.0",
        "contentHash": "OKiSUN7DmTWeYb3l51A7EYaeNMnvxwE249YtZz7yooT4gOZhmTjIn48KgSsw2k2lYdLgTKNJw/ZIfSElwDRVgg==",
        "dependencies": {
          "Microsoft.NETCore.Platforms": "1.1.0",
          "Microsoft.NETCore.Targets": "1.1.0",
          "System.Runtime": "4.3.0",
          "runtime.any.System.Runtime.Handles": "4.3.0"
        }
      },
      "System.Runtime.InteropServices": {
        "type": "Transitive",
        "resolved": "4.3.0",
        "contentHash": "uv1ynXqiMK8mp1GM3jDqPCFN66eJ5w5XNomaK2XD+TuCroNTLFGeZ+WCmBMcBDyTFKou3P6cR6J/QsaqDp7fGQ==",
        "dependencies": {
          "Microsoft.NETCore.Platforms": "1.1.0",
          "Microsoft.NETCore.Targets": "1.1.0",
          "System.Reflection": "4.3.0",
          "System.Reflection.Primitives": "4.3.0",
          "System.Runtime": "4.3.0",
          "System.Runtime.Handles": "4.3.0",
          "runtime.any.System.Runtime.InteropServices": "4.3.0"
        }
      },
      "System.Runtime.InteropServices.RuntimeInformation": {
        "type": "Transitive",
        "resolved": "4.3.0",
        "contentHash": "cbz4YJMqRDR7oLeMRbdYv7mYzc++17lNhScCX0goO2XpGWdvAt60CGN+FHdePUEHCe/Jy9jUlvNAiNdM+7jsOw==",
        "dependencies": {
          "System.Reflection": "4.3.0",
          "System.Reflection.Extensions": "4.3.0",
          "System.Resources.ResourceManager": "4.3.0",
          "System.Runtime": "4.3.0",
          "System.Runtime.InteropServices": "4.3.0",
          "System.Threading": "4.3.0",
          "runtime.native.System": "4.3.0"
        }
      },
      "System.Security.AccessControl": {
        "type": "Transitive",
        "resolved": "6.0.0",
        "contentHash": "AUADIc0LIEQe7MzC+I0cl0rAT8RrTAKFHl53yHjEUzNVIaUlhFY11vc2ebiVJzVBuOzun6F7FBA+8KAbGTTedQ=="
      },
      "System.Security.Cryptography.Algorithms": {
        "type": "Transitive",
        "resolved": "4.3.0",
        "contentHash": "W1kd2Y8mYSCgc3ULTAZ0hOP2dSdG5YauTb1089T0/kRcN2MpSAW1izOFROrJgxSlMn3ArsgHXagigyi+ibhevg==",
        "dependencies": {
          "Microsoft.NETCore.Platforms": "1.1.0",
          "System.Collections": "4.3.0",
          "System.IO": "4.3.0",
          "System.Resources.ResourceManager": "4.3.0",
          "System.Runtime": "4.3.0",
          "System.Runtime.Extensions": "4.3.0",
          "System.Runtime.Handles": "4.3.0",
          "System.Runtime.InteropServices": "4.3.0",
          "System.Runtime.Numerics": "4.3.0",
          "System.Security.Cryptography.Encoding": "4.3.0",
          "System.Security.Cryptography.Primitives": "4.3.0",
          "System.Text.Encoding": "4.3.0",
          "runtime.native.System.Security.Cryptography.Apple": "4.3.0",
          "runtime.native.System.Security.Cryptography.OpenSsl": "4.3.0"
        }
      },
      "System.Security.Cryptography.Cng": {
        "type": "Transitive",
        "resolved": "4.3.0",
        "contentHash": "03idZOqFlsKRL4W+LuCpJ6dBYDUWReug6lZjBa3uJWnk5sPCUXckocevTaUA8iT/MFSrY/2HXkOt753xQ/cf8g==",
        "dependencies": {
          "Microsoft.NETCore.Platforms": "1.1.0",
          "System.IO": "4.3.0",
          "System.Resources.ResourceManager": "4.3.0",
          "System.Runtime": "4.3.0",
          "System.Runtime.Extensions": "4.3.0",
          "System.Runtime.Handles": "4.3.0",
          "System.Runtime.InteropServices": "4.3.0",
          "System.Security.Cryptography.Algorithms": "4.3.0",
          "System.Security.Cryptography.Encoding": "4.3.0",
          "System.Security.Cryptography.Primitives": "4.3.0",
          "System.Text.Encoding": "4.3.0"
        }
      },
      "System.Security.Cryptography.Csp": {
        "type": "Transitive",
        "resolved": "4.3.0",
        "contentHash": "X4s/FCkEUnRGnwR3aSfVIkldBmtURMhmexALNTwpjklzxWU7yjMk7GHLKOZTNkgnWnE0q7+BCf9N2LVRWxewaA==",
        "dependencies": {
          "Microsoft.NETCore.Platforms": "1.1.0",
          "System.IO": "4.3.0",
          "System.Reflection": "4.3.0",
          "System.Resources.ResourceManager": "4.3.0",
          "System.Runtime": "4.3.0",
          "System.Runtime.Extensions": "4.3.0",
          "System.Runtime.Handles": "4.3.0",
          "System.Runtime.InteropServices": "4.3.0",
          "System.Security.Cryptography.Algorithms": "4.3.0",
          "System.Security.Cryptography.Encoding": "4.3.0",
          "System.Security.Cryptography.Primitives": "4.3.0",
          "System.Text.Encoding": "4.3.0",
          "System.Threading": "4.3.0"
        }
      },
      "System.Security.Cryptography.Encoding": {
        "type": "Transitive",
        "resolved": "4.3.0",
        "contentHash": "1DEWjZZly9ae9C79vFwqaO5kaOlI5q+3/55ohmq/7dpDyDfc8lYe7YVxJUZ5MF/NtbkRjwFRo14yM4OEo9EmDw==",
        "dependencies": {
          "Microsoft.NETCore.Platforms": "1.1.0",
          "System.Collections": "4.3.0",
          "System.Collections.Concurrent": "4.3.0",
          "System.Linq": "4.3.0",
          "System.Resources.ResourceManager": "4.3.0",
          "System.Runtime": "4.3.0",
          "System.Runtime.Extensions": "4.3.0",
          "System.Runtime.Handles": "4.3.0",
          "System.Runtime.InteropServices": "4.3.0",
          "System.Security.Cryptography.Primitives": "4.3.0",
          "System.Text.Encoding": "4.3.0",
          "runtime.native.System.Security.Cryptography.OpenSsl": "4.3.0"
        }
      },
      "System.Security.Cryptography.OpenSsl": {
        "type": "Transitive",
        "resolved": "4.3.0",
        "contentHash": "h4CEgOgv5PKVF/HwaHzJRiVboL2THYCou97zpmhjghx5frc7fIvlkY1jL+lnIQyChrJDMNEXS6r7byGif8Cy4w==",
        "dependencies": {
          "System.Collections": "4.3.0",
          "System.IO": "4.3.0",
          "System.Resources.ResourceManager": "4.3.0",
          "System.Runtime": "4.3.0",
          "System.Runtime.Extensions": "4.3.0",
          "System.Runtime.Handles": "4.3.0",
          "System.Runtime.InteropServices": "4.3.0",
          "System.Runtime.Numerics": "4.3.0",
          "System.Security.Cryptography.Algorithms": "4.3.0",
          "System.Security.Cryptography.Encoding": "4.3.0",
          "System.Security.Cryptography.Primitives": "4.3.0",
          "System.Text.Encoding": "4.3.0",
          "runtime.native.System.Security.Cryptography.OpenSsl": "4.3.0"
        }
      },
      "System.Security.Cryptography.Pkcs": {
        "type": "Transitive",
        "resolved": "6.0.1",
        "contentHash": "ynmbW2GjIGg9K1wXmVIRs4IlyDolf0JXNpzFQ8JCVgwM+myUC2JeUggl2PwQig2PNVMegKmN1aAx7WPQ8tI3vA==",
        "dependencies": {
          "System.Formats.Asn1": "6.0.0"
        }
      },
      "System.Security.Cryptography.ProtectedData": {
        "type": "Transitive",
        "resolved": "6.0.0",
        "contentHash": "rp1gMNEZpvx9vP0JW0oHLxlf8oSiQgtno77Y4PLUBjSiDYoD77Y8uXHr1Ea5XG4/pIKhqAdxZ8v8OTUtqo9PeQ=="
      },
      "System.Security.Cryptography.X509Certificates": {
        "type": "Transitive",
        "resolved": "4.3.0",
        "contentHash": "t2Tmu6Y2NtJ2um0RtcuhP7ZdNNxXEgUm2JeoA/0NvlMjAhKCnM1NX07TDl3244mVp3QU6LPEhT3HTtH1uF7IYw==",
        "dependencies": {
          "Microsoft.NETCore.Platforms": "1.1.0",
          "System.Collections": "4.3.0",
          "System.Diagnostics.Debug": "4.3.0",
          "System.Globalization": "4.3.0",
          "System.Globalization.Calendars": "4.3.0",
          "System.IO": "4.3.0",
          "System.IO.FileSystem": "4.3.0",
          "System.IO.FileSystem.Primitives": "4.3.0",
          "System.Resources.ResourceManager": "4.3.0",
          "System.Runtime": "4.3.0",
          "System.Runtime.Extensions": "4.3.0",
          "System.Runtime.Handles": "4.3.0",
          "System.Runtime.InteropServices": "4.3.0",
          "System.Runtime.Numerics": "4.3.0",
          "System.Security.Cryptography.Algorithms": "4.3.0",
          "System.Security.Cryptography.Cng": "4.3.0",
          "System.Security.Cryptography.Csp": "4.3.0",
          "System.Security.Cryptography.Encoding": "4.3.0",
          "System.Security.Cryptography.OpenSsl": "4.3.0",
          "System.Security.Cryptography.Primitives": "4.3.0",
          "System.Text.Encoding": "4.3.0",
          "System.Threading": "4.3.0",
          "runtime.native.System": "4.3.0",
          "runtime.native.System.Net.Http": "4.3.0",
          "runtime.native.System.Security.Cryptography.OpenSsl": "4.3.0"
        }
      },
      "System.Security.Principal.Windows": {
        "type": "Transitive",
        "resolved": "5.0.0",
        "contentHash": "t0MGLukB5WAVU9bO3MGzvlGnyJPgUlcwerXn1kzBRjwLKixT96XV0Uza41W49gVd8zEMFu9vQEFlv0IOrytICA=="
      },
      "System.ServiceProcess.ServiceController": {
        "type": "Transitive",
        "resolved": "6.0.0",
        "contentHash": "qMBvG8ZFbkXoe0Z5/D7FAAadfPkH2v7vSuh2xsLf3U6jNoejpIdeV18A0htiASsLK1CCAc/p59kaLXlt2yB1gw==",
        "dependencies": {
          "System.Diagnostics.EventLog": "6.0.0"
        }
      },
      "System.Speech": {
        "type": "Transitive",
        "resolved": "6.0.0",
        "contentHash": "GQovERMrNP0Vbtgk8LzH4PlFS6lqHgsL9WkUmv8Kkxa0m0vNakitytpHZlfJ9WR7n9WKLXh68nn2kyL9mflnLg=="
      },
      "System.Text.Encoding": {
        "type": "Transitive",
        "resolved": "4.3.0",
        "contentHash": "BiIg+KWaSDOITze6jGQynxg64naAPtqGHBwDrLaCtixsa5bKiR8dpPOHA7ge3C0JJQizJE+sfkz1wV+BAKAYZw==",
        "dependencies": {
          "Microsoft.NETCore.Platforms": "1.1.0",
          "Microsoft.NETCore.Targets": "1.1.0",
          "System.Runtime": "4.3.0",
          "runtime.any.System.Text.Encoding": "4.3.0"
        }
      },
      "System.Text.Encoding.CodePages": {
        "type": "Transitive",
        "resolved": "6.0.0",
        "contentHash": "ZFCILZuOvtKPauZ/j/swhvw68ZRi9ATCfvGbk1QfydmcXBkIWecWKn/250UH7rahZ5OoDBaiAudJtPvLwzw85A==",
        "dependencies": {
          "System.Runtime.CompilerServices.Unsafe": "6.0.0"
        }
      },
      "System.Text.Encoding.Extensions": {
        "type": "Transitive",
        "resolved": "4.3.0",
        "contentHash": "YVMK0Bt/A43RmwizJoZ22ei2nmrhobgeiYwFzC4YAN+nue8RF6djXDMog0UCn+brerQoYVyaS+ghy9P/MUVcmw==",
        "dependencies": {
          "Microsoft.NETCore.Platforms": "1.1.0",
          "Microsoft.NETCore.Targets": "1.1.0",
          "System.Runtime": "4.3.0",
          "System.Text.Encoding": "4.3.0",
          "runtime.any.System.Text.Encoding.Extensions": "4.3.0"
        }
      },
      "System.Text.Encodings.Web": {
        "type": "Transitive",
        "resolved": "6.0.0",
        "contentHash": "Vg8eB5Tawm1IFqj4TVK1czJX89rhFxJo9ELqc/Eiq0eXy13RK00eubyU6TJE6y+GQXjyV5gSfiewDUZjQgSE0w==",
        "dependencies": {
          "System.Runtime.CompilerServices.Unsafe": "6.0.0"
        }
      },
      "System.Threading.AccessControl": {
        "type": "Transitive",
        "resolved": "6.0.0",
        "contentHash": "2258mqWesMch/xCpcnjJBgJP33yhpZLGLbEOm01qwq0efG4b+NG8c9sxYOWNxmDQ82swXrnQRl1Yp2wC1NrfZA==",
        "dependencies": {
          "System.Security.AccessControl": "6.0.0"
        }
      },
      "System.Threading.Overlapped": {
        "type": "Transitive",
        "resolved": "4.3.0",
        "contentHash": "m3HQ2dPiX/DSTpf+yJt8B0c+SRvzfqAJKx+QDWi+VLhz8svLT23MVjEOHPF/KiSLeArKU/iHescrbLd3yVgyNg==",
        "dependencies": {
          "Microsoft.NETCore.Platforms": "1.1.0",
          "System.Resources.ResourceManager": "4.3.0",
          "System.Runtime": "4.3.0",
          "System.Runtime.Handles": "4.3.0"
        }
      },
      "System.Threading.Tasks": {
        "type": "Transitive",
        "resolved": "4.3.0",
        "contentHash": "LbSxKEdOUhVe8BezB/9uOGGppt+nZf6e1VFyw6v3DN6lqitm0OSn2uXMOdtP0M3W4iMcqcivm2J6UgqiwwnXiA==",
        "dependencies": {
          "Microsoft.NETCore.Platforms": "1.1.0",
          "Microsoft.NETCore.Targets": "1.1.0",
          "System.Runtime": "4.3.0",
          "runtime.any.System.Threading.Tasks": "4.3.0"
        }
      },
      "System.Threading.Timer": {
        "type": "Transitive",
        "resolved": "4.3.0",
        "contentHash": "Z6YfyYTCg7lOZjJzBjONJTFKGN9/NIYKSxhU5GRd+DTwHSZyvWp1xuI5aR+dLg+ayyC5Xv57KiY4oJ0tMO89fQ==",
        "dependencies": {
          "Microsoft.NETCore.Platforms": "1.1.0",
          "Microsoft.NETCore.Targets": "1.1.0",
          "System.Runtime": "4.3.0",
          "runtime.any.System.Threading.Timer": "4.3.0"
        }
      },
      "System.Windows.Extensions": {
        "type": "Transitive",
        "resolved": "6.0.0",
        "contentHash": "IXoJOXIqc39AIe+CIR7koBtRGMiCt/LPM3lI+PELtDIy9XdyeSrwXFdWV9dzJ2Awl0paLWUaknLxFQ5HpHZUog==",
        "dependencies": {
          "System.Drawing.Common": "6.0.0"
        }
      }
    }
  }
}<|MERGE_RESOLUTION|>--- conflicted
+++ resolved
@@ -279,17 +279,15 @@
         "resolved": "6.0.0",
         "contentHash": "ip8jnL1aPiaPeKINCqaTEbvBFDmVx9dXQEBZ2HOBRXPD1eabGNqP/bKlsIcp7U2lGxiXd5xIhoFcmY8nM4Hdiw=="
       },
-<<<<<<< HEAD
       "Microsoft.Extensions.Logging.Abstractions": {
         "type": "Transitive",
         "resolved": "7.0.0",
         "contentHash": "kmn78+LPVMOWeITUjIlfxUPDsI0R6G0RkeAMBmQxAJ7vBJn4q2dTva7pWi65ceN5vPGjJ9q/Uae2WKgvfktJAw=="
-=======
+      },
       "Microsoft.Extensions.ObjectPool": {
         "type": "Transitive",
         "resolved": "5.0.10",
         "contentHash": "pp9tbGqIhdEXL6Q1yJl+zevAJSq4BsxqhS1GXzBvEsEz9DDNu9GLNzgUy2xyFc4YjB4m4Ff2YEWTnvQvVYdkvQ=="
->>>>>>> 267d1047
       },
       "Microsoft.Extensions.Options": {
         "type": "Transitive",
