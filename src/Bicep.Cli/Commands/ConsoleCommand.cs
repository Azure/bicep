// Copyright (c) Microsoft Corporation.
// Licensed under the MIT License.

using System.Diagnostics;
using System.Text;
using Bicep.Cli.Arguments;
using Bicep.Cli.Helpers.Repl;
using Bicep.Cli.Services;
using Bicep.Core;
using Microsoft.Extensions.Logging;

namespace Bicep.Cli.Commands;

/// <summary>
/// Minimal interactive console (experimental).
/// Supports multi-line input: enter expressions or variable declarations.
/// Input is submitted automatically when structurally complete, or by entering a blank line once complete.
/// Type :reset to discard the current multi-line buffer.
/// </summary>
public class ConsoleCommand : ICommand
{
    private readonly IOContext io;
    private readonly ReplEnvironment replEnvironment;

    public ConsoleCommand(IOContext io, ReplEnvironment replEnvironment)
    {
        this.io = io;
        this.replEnvironment = replEnvironment;
    }

    public async Task<int> RunAsync(ConsoleArguments _)
    {
        await io.Output.WriteLineAsync("Bicep Console v1.0.0");
        await io.Output.WriteLineAsync("Type 'help' for available commands, 'exit' to quit.");
        await io.Output.WriteLineAsync("Multi-line input supported. Use :reset to clear current buffer.");
        await io.Output.WriteLineAsync(string.Empty);

        var buffer = new StringBuilder();

        while (true)
        {
            await io.Output.WriteAsync(buffer.Length == 0 ? "> " : ". ");
            var rawLine = Console.ReadLine();
            if (rawLine is null)
            {
                break; // EOF
            }

            // Only treat commands when buffer empty (except :reset)
            var trimmed = rawLine.Trim();

            if (buffer.Length == 0)
            {
                if (trimmed.Length == 0)
                {
                    continue; // ignore empty standalone line
                }

                if (trimmed.Equals("exit", StringComparison.OrdinalIgnoreCase))
                {
                    break;
                }

                if (trimmed.Equals("clear", StringComparison.OrdinalIgnoreCase))
                {
                    Console.Clear();
                    continue;
                }

                if (trimmed.Equals("help", StringComparison.OrdinalIgnoreCase))
                {
                    await io.Output.WriteLineAsync("Enter expressions or 'var name = <expr>'. Multi-line supported until structure closes.");
                    await io.Output.WriteLineAsync("Commands: exit, clear, :reset");
                    continue;
                }
            }

<<<<<<< HEAD
            if (trimmed.Equals(":reset", StringComparison.OrdinalIgnoreCase))
=======
            if (trimmed.Equals("exit", StringComparison.OrdinalIgnoreCase))
>>>>>>> 4cbcfb46
            {
                buffer.Clear();
                continue;
            }

            // Accumulate line
            if (buffer.Length > 0)
            {
                buffer.AppendLine();
            }
            buffer.Append(rawLine);

            var current = buffer.ToString();

            // If line is blank AND structurally complete -> submit
            if (trimmed.Length == 0 && IsInputStructurallyComplete(current))
            {
                await SubmitBuffer(buffer, current);
                continue;
            }

<<<<<<< HEAD
            // Auto-submit when structure complete immediately after this line.
            if (IsInputStructurallyComplete(current))
            {
                await SubmitBuffer(buffer, current);
            }
        }

        return 0;
    }

    private async Task SubmitBuffer(StringBuilder buffer, string current)
    {
        if (current.Trim().Length == 0)
        {
            buffer.Clear();
            return;
        }

        var result = await replEnvironment.EvaluateInput(current);
        if (result.Diagnostics.Any())
        {
            foreach (var diag in result.Diagnostics)
            {
                await io.Output.WriteLineAsync(diag.Message);
            }
        }
        else if (result.AnnotatedDiagnostics is { } annotatedDiagnostic)
        {
            await io.Output.WriteLineAsync(annotatedDiagnostic.Diagnostic);
        }
        else if (result.Value is { } value)
        {
            await io.Output.WriteLineAsync(value.ToString());
        }
        buffer.Clear();
    }

    /// <summary>
    /// Heuristic structural completeness check: ensures bracket/brace/paren balance
    /// and not inside (multi-line) string or interpolation expression.
    /// Not a full parse; parse errors still reported by real parser.
    /// </summary>
    private static bool IsInputStructurallyComplete(string text)
    {
        int openCurly = 0, openSquare = 0, openParen = 0;
        bool inString = false; // single or multi-line (same delimiter logic)
        bool inMultiline = false;
        int interpolationDepth = 0; // inside ${ ... } within string
        for (int i = 0; i < text.Length; i++)
        {
            char c = text[i];

            // Handle single-line comments // ... (ignore content until newline)
            if (!inString && c == '/' && i + 1 < text.Length && text[i + 1] == '/')
            {
                // skip until newline or end
                i += 2;
                while (i < text.Length && text[i] != '\n')
                {
                    i++;
                }
                continue;
            }

            if (!inString)
            {
                // Start (multi-line) string detection: ''' or single '
                if (c == '\'')
                {
                    if (i + 2 < text.Length && text[i + 1] == '\'' && text[i + 2] == '\'')
                    {
                        inString = true; inMultiline = true; i += 2; // skip the two extra quotes
                        continue;
                    }
                    inString = true; inMultiline = false; continue;
                }

                switch (c)
                {
                    case '{':
                        openCurly++;
                        break;
                    case '}':
                        if (openCurly > 0)
                        {
                            openCurly--;
                        }
                        break;
                    case '[':
                        openSquare++;
                        break;
                    case ']':
                        if (openSquare > 0)
                        {
                            openSquare--;
                        }
                        break;
                    case '(':
                        openParen++;
                        break;
                    case ')':
                        if (openParen > 0)
                        {
                            openParen--;
                        }
                        break;
                }
            }
            else // inside string (maybe interpolation)
            {
                if (!inMultiline && c == '\n')
                {
                    // normal single quoted string cannot span lines; treat newline as termination safeguard
                    // (actual parser will raise a diagnostic); we end early to avoid blocking user.
                    inString = false; interpolationDepth = 0; continue;
                }

                if (c == '$' && i + 1 < text.Length && text[i + 1] == '{')
                {
                    interpolationDepth++; i++; continue;
                }
                if (c == '{' && interpolationDepth > 0)
                {
                    interpolationDepth++; continue;
                }
                if (c == '}' && interpolationDepth > 0)
                {
                    interpolationDepth--; continue;
                }

                // End of string
                if (c == '\'')
                {
                    if (inMultiline)
                    {
                        // need '''
                        if (i + 2 < text.Length && text[i + 1] == '\'' && text[i + 2] == '\'')
                        {
                            inString = false; inMultiline = false; interpolationDepth = 0; i += 2; continue;
                        }
                    }
                    else if (interpolationDepth == 0)
                    {
                        inString = false; interpolationDepth = 0; continue;
                    }
                }
=======
            // evaluate input
            var result = await replEnvironment.EvaluateInput(rawLine);

            if (result.Value is { } value)
            {
                await io.Output.WriteLineAsync(value.ToString());
            }
            else if (result.AnnotatedDiagnostics.Any())
            {
                await io.Output.WriteLineAsync(PrintHelper.PrintWithAnnotations(rawLine, result.AnnotatedDiagnostics));
>>>>>>> 4cbcfb46
            }
        }

        return openCurly == 0 && openSquare == 0 && openParen == 0 && !inString && interpolationDepth == 0;
    }
}<|MERGE_RESOLUTION|>--- conflicted
+++ resolved
@@ -75,11 +75,7 @@
                 }
             }
 
-<<<<<<< HEAD
             if (trimmed.Equals(":reset", StringComparison.OrdinalIgnoreCase))
-=======
-            if (trimmed.Equals("exit", StringComparison.OrdinalIgnoreCase))
->>>>>>> 4cbcfb46
             {
                 buffer.Clear();
                 continue;
@@ -101,7 +97,6 @@
                 continue;
             }
 
-<<<<<<< HEAD
             // Auto-submit when structure complete immediately after this line.
             if (IsInputStructurallyComplete(current))
             {
@@ -120,21 +115,16 @@
             return;
         }
 
+        // evaluate input
         var result = await replEnvironment.EvaluateInput(current);
-        if (result.Diagnostics.Any())
-        {
-            foreach (var diag in result.Diagnostics)
-            {
-                await io.Output.WriteLineAsync(diag.Message);
-            }
-        }
-        else if (result.AnnotatedDiagnostics is { } annotatedDiagnostic)
-        {
-            await io.Output.WriteLineAsync(annotatedDiagnostic.Diagnostic);
-        }
-        else if (result.Value is { } value)
+
+        if (result.Value is { } value)
         {
             await io.Output.WriteLineAsync(value.ToString());
+        }
+        else if (result.AnnotatedDiagnostics.Any())
+        {
+            await io.Output.WriteLineAsync(PrintHelper.PrintWithAnnotations(current, result.AnnotatedDiagnostics));
         }
         buffer.Clear();
     }
@@ -248,18 +238,6 @@
                         inString = false; interpolationDepth = 0; continue;
                     }
                 }
-=======
-            // evaluate input
-            var result = await replEnvironment.EvaluateInput(rawLine);
-
-            if (result.Value is { } value)
-            {
-                await io.Output.WriteLineAsync(value.ToString());
-            }
-            else if (result.AnnotatedDiagnostics.Any())
-            {
-                await io.Output.WriteLineAsync(PrintHelper.PrintWithAnnotations(rawLine, result.AnnotatedDiagnostics));
->>>>>>> 4cbcfb46
             }
         }
 
