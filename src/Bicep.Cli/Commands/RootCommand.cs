--- conflicted
+++ resolved
@@ -180,11 +180,7 @@
     Examples:
       bicep build-params params.bicepparam
       bicep build-params params.bicepparam --stdout
-<<<<<<< HEAD
       bicep build-params params.bicepparam --outfile-params otherParams.json --outfile-bicep otherMain.json
-=======
-      bicep build-params params.bicepparam --outfile otherParams.json
->>>>>>> adeab531
       bicep build-params params.bicepparam --no-restore
 
 "; // this newline is intentional
