// Copyright (c) Microsoft Corporation.
// Licensed under the MIT License.

<<<<<<< HEAD
using System.Collections.Immutable;
using System.Text.Json.Nodes;
using Azure.ResourceManager.Resources.Models;
=======
>>>>>>> 577060f8
using Bicep.Cli.Arguments;
using Bicep.Cli.Helpers.Deploy;
using Bicep.Cli.Logging;
using Bicep.Core;
using Bicep.Core.Emit;
using Bicep.Core.Semantics;
using Bicep.Core.TypeSystem;
using Bicep.Core.Utils;
using Bicep.Local.Deploy;
using Bicep.Local.Deploy.Extensibility;
using Microsoft.Extensions.Logging;
using Microsoft.WindowsAzure.ResourceStack.Common.Json;

namespace Bicep.Cli.Commands;

public class DeployCommand(
    DeploymentRenderer deploymentRenderer,
    IDeploymentProcessor deploymentProcessor,
    ILogger logger,
    IEnvironment environment,
    DiagnosticLogger diagnosticLogger,
    BicepCompiler compiler,
    LocalExtensionDispatcherFactory dispatcherFactory,
    InputOutputArgumentsResolver inputOutputArgumentsResolver) : DeploymentsCommandsBase<DeployArguments>(logger, diagnosticLogger, compiler, inputOutputArgumentsResolver)
{
    protected override async Task<int> RunInternal(DeployArguments args, Compilation compilation, SemanticModel model, ParametersResult result, CancellationToken cancellationToken)
    {
        var config = await DeploymentProcessor.GetDeployCommandsConfig(environment, args.AdditionalArguments, result, model.TargetScope);

        var success = await deploymentRenderer.RenderDeployment(
            DeploymentRenderer.RefreshInterval,
            (onUpdate) => deploymentProcessor.Deploy(model.Configuration, config, onUpdate, cancellationToken),
            args.OutputFormat ?? DeploymentOutputFormat.Default,
            cancellationToken);

<<<<<<< HEAD
        return DeploymentProcessor.IsSuccess(state.Deployments) ? 0 : 1;
    }

    protected override async Task<int> RunOrchestrationInternal(DeployArguments args, Compilation compilation, SemanticModel model, CancellationToken cancellationToken)
    {
        var parameters = compilation.Emitter.Parameters();

        if (parameters.Template?.Template is not { } templateContent ||
            parameters.Parameters is not { } parametersContent)
        {
            return 1;
        }

        var renderer = new DeploymentRenderer();
        void Refresh(LocalDeploymentResult result, Action<DeploymentState> onUpdate)
        {
            var (deployment, operations) = result;

            onUpdate(new(
                Deployments: [new(
                    Id: deployment.Id,
                    Name: deployment.Name,
                    StartTime: deployment.Properties.Timestamp!.Value,
                    EndTime: DeploymentProcessor.IsTerminal(deployment.Properties.ProvisioningState!.Value.ToString()) ? deployment.Properties.Timestamp!.Value.Add(deployment.Properties.Duration!.Value) : null,
                    Operations: [..operations.Where(x => x.Properties.TargetResource is { }).Select(op => new DeploymentOperationView(
                        Id: "",
                        Name: op.Properties.TargetResource.SymbolicName,
                        Type: "",
                        State: op.Properties.ProvisioningState.ToString(),
                        StartTime: op.Properties.Timestamp!.Value,
                        EndTime: DeploymentProcessor.IsTerminal(op.Properties.ProvisioningState.ToString()) ? op.Properties.Timestamp!.Value.Add(op.Properties.Duration!.Value) : null,
                        Error: op.Properties.StatusMessage?.FromJToken<StatusMessage>()?.Error is { } error ? $"{error.Code}: {error.Message}" : null))],
                    IsEntryPoint: true,
                    State: deployment.Properties.ProvisioningState.ToString()!,
                    Error: deployment.Properties.Error is { } error ? $"{error.Code}: {error.Message}" : null,
                    Outputs: deployment.Properties.Outputs is { } outputs ? outputs.ToImmutableDictionary(
                        kvp => kvp.Key,
                        kvp => JsonNode.Parse(kvp.Value.Value.ToJson())!) : ImmutableDictionary<string, JsonNode>.Empty)
                    ],
                IsActive: DeploymentProcessor.IsTerminal(deployment.Properties.ProvisioningState.ToString()!) == false));
        }

        async Task ProcessLocal(Action<DeploymentState> onUpdate)
        {
            // this using block is intentional to ensure that the dispatcher completes running before we write the summary
            LocalDeploymentResult localDeploymentResult;
            await using (var dispatcher = dispatcherFactory.Create())
            {
                await dispatcher.InitializeExtensions(compilation);
                localDeploymentResult = await dispatcher.Deploy(templateContent, parametersContent, cancellationToken, x => Refresh(x, onUpdate));
            }

            Refresh(localDeploymentResult, onUpdate);
        }

        DeploymentState state = new(Deployments: [], IsActive: true);
        await Task.WhenAll([
            RenderLoop(TimeSpan.FromMilliseconds(50), () => state, cancellationToken),
            ProcessLocal(newState => state = newState),
        ]);

        return 0;
    }

    private record DeploymentState(ImmutableArray<DeploymentView> Deployments, bool IsActive);

    private async Task ProcessDeployment(SemanticModel model, DeployCommandsConfig config, Action<DeploymentState> onUpdate, CancellationToken cancellationToken)
    {
        var armClient = armClientProvider.CreateArmClient(model.Configuration, null);
        var processor = new DeploymentProcessor(armClient);

        ImmutableArray<DeploymentView> currentDeployments = [];
        try
        {
            await processor.Deploy(config, deployments =>
            {
                currentDeployments = deployments;
                onUpdate(new(Deployments: currentDeployments, IsActive: true));
            }, cancellationToken);
        }
        finally
        {
            // ensure we always set IsActive to false, so that the render loop exits even on error
            onUpdate(new(Deployments: currentDeployments, IsActive: false));
        }
    }

    private async Task RenderLoop(TimeSpan refreshInterval, Func<DeploymentState> getCurrentState, CancellationToken cancellationToken)
    {
        var lineCount = 0;
        var isActive = true;
        while (isActive)
        {
            (var deployments, isActive) = getCurrentState();
            var output = DeploymentRenderer.Format(DateTime.UtcNow, deployments, lineCount);
            lineCount = output.Count(c => c == '\n');
            await io.Output.WriteAsync(output);
            await io.Output.FlushAsync(cancellationToken);
            await Task.Delay(refreshInterval, cancellationToken);
        }

        {
            // Always render the final state before exiting
            (var deployments, _) = getCurrentState();
            var finalOutput = DeploymentRenderer.Format(DateTime.UtcNow, deployments, lineCount);
            await io.Output.WriteAsync(finalOutput);
            await io.Output.FlushAsync(cancellationToken);
        }
=======
        return success ? 0 : 1;
>>>>>>> 577060f8
    }
}<|MERGE_RESOLUTION|>--- conflicted
+++ resolved
@@ -1,12 +1,9 @@
 // Copyright (c) Microsoft Corporation.
 // Licensed under the MIT License.
 
-<<<<<<< HEAD
 using System.Collections.Immutable;
 using System.Text.Json.Nodes;
 using Azure.ResourceManager.Resources.Models;
-=======
->>>>>>> 577060f8
 using Bicep.Cli.Arguments;
 using Bicep.Cli.Helpers.Deploy;
 using Bicep.Cli.Logging;
@@ -42,8 +39,7 @@
             args.OutputFormat ?? DeploymentOutputFormat.Default,
             cancellationToken);
 
-<<<<<<< HEAD
-        return DeploymentProcessor.IsSuccess(state.Deployments) ? 0 : 1;
+        return success ? 0 : 1;
     }
 
     protected override async Task<int> RunOrchestrationInternal(DeployArguments args, Compilation compilation, SemanticModel model, CancellationToken cancellationToken)
@@ -56,103 +52,29 @@
             return 1;
         }
 
-        var renderer = new DeploymentRenderer();
-        void Refresh(LocalDeploymentResult result, Action<DeploymentState> onUpdate)
+        async Task ProcessLocal(Action<DeploymentWrapperView> onUpdate)
         {
-            var (deployment, operations) = result;
+            try
+            {
+                await using var dispatcher = dispatcherFactory.Create();
 
-            onUpdate(new(
-                Deployments: [new(
-                    Id: deployment.Id,
-                    Name: deployment.Name,
-                    StartTime: deployment.Properties.Timestamp!.Value,
-                    EndTime: DeploymentProcessor.IsTerminal(deployment.Properties.ProvisioningState!.Value.ToString()) ? deployment.Properties.Timestamp!.Value.Add(deployment.Properties.Duration!.Value) : null,
-                    Operations: [..operations.Where(x => x.Properties.TargetResource is { }).Select(op => new DeploymentOperationView(
-                        Id: "",
-                        Name: op.Properties.TargetResource.SymbolicName,
-                        Type: "",
-                        State: op.Properties.ProvisioningState.ToString(),
-                        StartTime: op.Properties.Timestamp!.Value,
-                        EndTime: DeploymentProcessor.IsTerminal(op.Properties.ProvisioningState.ToString()) ? op.Properties.Timestamp!.Value.Add(op.Properties.Duration!.Value) : null,
-                        Error: op.Properties.StatusMessage?.FromJToken<StatusMessage>()?.Error is { } error ? $"{error.Code}: {error.Message}" : null))],
-                    IsEntryPoint: true,
-                    State: deployment.Properties.ProvisioningState.ToString()!,
-                    Error: deployment.Properties.Error is { } error ? $"{error.Code}: {error.Message}" : null,
-                    Outputs: deployment.Properties.Outputs is { } outputs ? outputs.ToImmutableDictionary(
-                        kvp => kvp.Key,
-                        kvp => JsonNode.Parse(kvp.Value.Value.ToJson())!) : ImmutableDictionary<string, JsonNode>.Empty)
-                    ],
-                IsActive: DeploymentProcessor.IsTerminal(deployment.Properties.ProvisioningState.ToString()!) == false));
+                await dispatcher.InitializeExtensions(compilation);
+                await dispatcher.Deploy(templateContent, parametersContent, result => onUpdate(new(DeploymentProcessor.GetDeploymentView(result.Deployment, result.Operations), null)), cancellationToken);
+            }
+            catch (Exception exception)
+            {
+                onUpdate(new(null, exception.Message));
+            }
         }
 
-        async Task ProcessLocal(Action<DeploymentState> onUpdate)
-        {
-            // this using block is intentional to ensure that the dispatcher completes running before we write the summary
-            LocalDeploymentResult localDeploymentResult;
-            await using (var dispatcher = dispatcherFactory.Create())
-            {
-                await dispatcher.InitializeExtensions(compilation);
-                localDeploymentResult = await dispatcher.Deploy(templateContent, parametersContent, cancellationToken, x => Refresh(x, onUpdate));
-            }
+        var success = await deploymentRenderer.RenderDeployment(
+            DeploymentRenderer.RefreshInterval,
+            (onUpdate) => ProcessLocal(onUpdate),
+            args.OutputFormat ?? DeploymentOutputFormat.Default,
+            cancellationToken);
 
-            Refresh(localDeploymentResult, onUpdate);
-        }
-
-        DeploymentState state = new(Deployments: [], IsActive: true);
-        await Task.WhenAll([
-            RenderLoop(TimeSpan.FromMilliseconds(50), () => state, cancellationToken),
-            ProcessLocal(newState => state = newState),
-        ]);
-
-        return 0;
+        return success ? 0 : 1;
     }
 
     private record DeploymentState(ImmutableArray<DeploymentView> Deployments, bool IsActive);
-
-    private async Task ProcessDeployment(SemanticModel model, DeployCommandsConfig config, Action<DeploymentState> onUpdate, CancellationToken cancellationToken)
-    {
-        var armClient = armClientProvider.CreateArmClient(model.Configuration, null);
-        var processor = new DeploymentProcessor(armClient);
-
-        ImmutableArray<DeploymentView> currentDeployments = [];
-        try
-        {
-            await processor.Deploy(config, deployments =>
-            {
-                currentDeployments = deployments;
-                onUpdate(new(Deployments: currentDeployments, IsActive: true));
-            }, cancellationToken);
-        }
-        finally
-        {
-            // ensure we always set IsActive to false, so that the render loop exits even on error
-            onUpdate(new(Deployments: currentDeployments, IsActive: false));
-        }
-    }
-
-    private async Task RenderLoop(TimeSpan refreshInterval, Func<DeploymentState> getCurrentState, CancellationToken cancellationToken)
-    {
-        var lineCount = 0;
-        var isActive = true;
-        while (isActive)
-        {
-            (var deployments, isActive) = getCurrentState();
-            var output = DeploymentRenderer.Format(DateTime.UtcNow, deployments, lineCount);
-            lineCount = output.Count(c => c == '\n');
-            await io.Output.WriteAsync(output);
-            await io.Output.FlushAsync(cancellationToken);
-            await Task.Delay(refreshInterval, cancellationToken);
-        }
-
-        {
-            // Always render the final state before exiting
-            (var deployments, _) = getCurrentState();
-            var finalOutput = DeploymentRenderer.Format(DateTime.UtcNow, deployments, lineCount);
-            await io.Output.WriteAsync(finalOutput);
-            await io.Output.FlushAsync(cancellationToken);
-        }
-=======
-        return success ? 0 : 1;
->>>>>>> 577060f8
-    }
 }