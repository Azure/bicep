--- conflicted
+++ resolved
@@ -41,34 +41,11 @@
             var armClient = armClientProvider.CreateArmClient(model.Configuration, null);
             var processor = new DeploymentProcessor(armClient);
 
-<<<<<<< HEAD
             await processor.Deploy(config, deployment => onUpdate(deployment), cancellationToken);
-=======
-    private async Task RenderLoop(TimeSpan refreshInterval, Func<DeploymentState> getCurrentState, CancellationToken cancellationToken)
-    {
-        var lineCount = 0;
-        var isActive = true;
-        while (isActive)
-        {
-            (var deployments, isActive) = getCurrentState();
-            var output = DeploymentRenderer.Format(DateTime.UtcNow, deployments, lineCount);
-            lineCount = output.Count(c => c == '\n');
-            await io.Output.WriteAsync(output);
-            await Task.Delay(refreshInterval, cancellationToken);
-            await io.Output.FlushAsync(cancellationToken);
->>>>>>> 408e92db
         }
         catch (Exception exception)
         {
-<<<<<<< HEAD
             onUpdate(new(null, exception.Message));
-=======
-            // Always render the final state before exiting
-            (var deployments, _) = getCurrentState();
-            var finalOutput = DeploymentRenderer.Format(DateTime.UtcNow, deployments, lineCount);
-            await io.Output.WriteAsync(finalOutput);
-            await io.Output.FlushAsync(cancellationToken);
->>>>>>> 408e92db
         }
     }
 }