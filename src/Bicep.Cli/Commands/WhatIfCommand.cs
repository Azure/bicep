--- conflicted
+++ resolved
@@ -1,17 +1,18 @@
 // Copyright (c) Microsoft Corporation.
 // Licensed under the MIT License.
 
+using Azure.Core;
+using Azure.Deployments.Core.Definitions;
 using Azure.Deployments.Core.Entities;
+using Azure.ResourceManager.Resources;
+using Azure.ResourceManager.Resources.Models;
 using Bicep.Cli.Arguments;
-<<<<<<< HEAD
-using Bicep.Cli.Commands.Helpers.Deploy;
+using Bicep.Cli.Helpers.Deploy;
 using Bicep.Cli.Helpers.Snapshot;
-=======
-using Bicep.Cli.Helpers.Deploy;
->>>>>>> 577060f8
 using Bicep.Cli.Helpers.WhatIf;
 using Bicep.Cli.Logging;
 using Bicep.Core;
+using Bicep.Core.AzureApi;
 using Bicep.Core.Emit;
 using Bicep.Core.Extensions;
 using Bicep.Core.Semantics;
@@ -20,7 +21,6 @@
 using Bicep.Local.Deploy.Extensibility;
 using Json.More;
 using Microsoft.Extensions.Logging;
-<<<<<<< HEAD
 using Microsoft.WindowsAzure.ResourceStack.Common.Json;
 using Newtonsoft.Json.Linq;
 
@@ -31,6 +31,7 @@
     private readonly IOContext io;
     private readonly ILogger logger;
     private readonly IEnvironment environment;
+    private readonly IDeploymentProcessor deploymentProcessor;
     private readonly IArmClientProvider armClientProvider;
     private readonly DiagnosticLogger diagnosticLogger;
     private readonly BicepCompiler compiler;
@@ -39,6 +40,7 @@
         IOContext io,
         ILogger logger,
         IEnvironment environment,
+        IDeploymentProcessor deploymentProcessor,
         IArmClientProvider armClientProvider,
         DiagnosticLogger diagnosticLogger,
         BicepCompiler compiler,
@@ -47,40 +49,21 @@
         this.io = io;
         this.logger = logger;
         this.environment = environment;
+        this.deploymentProcessor = deploymentProcessor;
         this.armClientProvider = armClientProvider;
         this.diagnosticLogger = diagnosticLogger;
         this.compiler = compiler;
     }
 
-    protected override async Task<int> RunInternal(WhatIfArguments args, Compilation compilation, SemanticModel model, ParametersResult parameters, CancellationToken cancellationToken)
-    {
-        var armClient = armClientProvider.CreateArmClient(model.Configuration, null);
-
-        await WhatIf(armClient, args, parameters, cancellationToken);
-=======
-
-namespace Bicep.Cli.Commands;
-
-public class WhatIfCommand(
-    IDeploymentProcessor deploymentProcessor,
-    IOContext io,
-    ILogger logger,
-    IEnvironment environment,
-    DiagnosticLogger diagnosticLogger,
-    BicepCompiler compiler,
-    InputOutputArgumentsResolver inputOutputArgumentsResolver) : DeploymentsCommandsBase<WhatIfArguments>(logger, diagnosticLogger, compiler, inputOutputArgumentsResolver)
-{
-    protected override async Task<int> RunInternal(WhatIfArguments args, SemanticModel model, ParametersResult result, CancellationToken cancellationToken)
+    protected override async Task<int> RunInternal(WhatIfArguments args, Compilation compilation, SemanticModel model, ParametersResult result, CancellationToken cancellationToken)
     {
         var config = await DeploymentProcessor.GetDeployCommandsConfig(environment, args.AdditionalArguments, result, model.TargetScope);
 
         await WhatIf(model, config, cancellationToken);
->>>>>>> 577060f8
 
         return 0;
     }
 
-<<<<<<< HEAD
     protected override async Task<int> RunOrchestrationInternal(WhatIfArguments args, Compilation compilation, SemanticModel model, CancellationToken cancellationToken)
     {
         var parameters = compilation.Emitter.Parameters();
@@ -152,10 +135,7 @@
         return hasFailures ? 1 : 0;
     }
 
-    private async Task WhatIf(ArmClient armClient, WhatIfArguments args, ParametersResult result, CancellationToken cancellationToken)
-=======
     private async Task WhatIf(SemanticModel model, DeployCommandsConfig config, CancellationToken cancellationToken)
->>>>>>> 577060f8
     {
         var result = await deploymentProcessor.WhatIf(model.Configuration, config, cancellationToken);
 
