--- conflicted
+++ resolved
@@ -36,16 +36,12 @@
         {
             var inputPath = PathHelper.ResolvePath(args.InputFile);
 
-<<<<<<< HEAD
             if (invocationContext.EmitterSettings.EnableSymbolicNames)
             {
                 logger.LogWarning(CliResources.SymbolicNamesDisclaimerMessage);
             }
 
-            var compilation = await compilationService.CompileAsync(inputPath);
-=======
             var compilation = await compilationService.CompileAsync(inputPath, args.NoRestore);
->>>>>>> 1a7c3ace
 
             if (diagnosticLogger.ErrorCount < 1)
             {
