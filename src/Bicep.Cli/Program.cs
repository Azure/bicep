--- conflicted
+++ resolved
@@ -116,13 +116,8 @@
                     case WhatIfArguments whatIfArguments when whatIfArguments.CommandName == Constants.Command.WhatIf: // bicep what-if [options]
                         return await services.GetRequiredService<WhatIfCommand>().RunAsync(whatIfArguments, cancellationToken);
 
-<<<<<<< HEAD
-                    case DestroyArguments destroyArguments when destroyArguments.CommandName == Constants.Command.Destroy: // bicep destroy [options]
-                        return await services.GetRequiredService<DestroyCommand>().RunAsync(destroyArguments, cancellationToken);
-=======
                     case TeardownArguments teardownArguments when teardownArguments.CommandName == Constants.Command.Teardown: // bicep teardown [options]
                         return await services.GetRequiredService<TeardownCommand>().RunAsync(teardownArguments, cancellationToken);
->>>>>>> e3506175
 
                     case RootArguments rootArguments when rootArguments.CommandName == Constants.Command.Root: // bicep [options]
                         return services.GetRequiredService<RootCommand>().Run(rootArguments);
