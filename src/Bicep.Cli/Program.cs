// Copyright (c) Microsoft Corporation.
// Licensed under the MIT License.

using Bicep.Cli.Arguments;
using Bicep.Cli.Commands;
using Bicep.Cli.Helpers;
using Bicep.Cli.Logging;
using Bicep.Cli.Services;
using Bicep.Core.Diagnostics;
using Bicep.Core.Emit;
using Bicep.Core.TypeSystem.Az;
using Bicep.Core.Utils;
using Microsoft.Extensions.DependencyInjection;
using Microsoft.Extensions.Logging;
using System;
using System.Runtime;

namespace Bicep.Cli
{
    public class Program
    {
        private readonly InvocationContext invocationContext;

        public Program(InvocationContext invocationContext)
        {
            this.invocationContext = invocationContext;
        }

        public static int Main(string[] args)
        {            
            string profilePath = MulticoreJIT.GetMulticoreJITPath();
            ProfileOptimization.SetProfileRoot(profilePath);
            ProfileOptimization.StartProfile("bicep.profile");
            Console.OutputEncoding = TemplateEmitter.UTF8EncodingWithoutBom;

            BicepDeploymentsInterop.Initialize();

            var program = new Program(new InvocationContext(AzResourceTypeProvider.CreateWithAzTypes(), Console.Out, Console.Error, ThisAssembly.AssemblyFileVersion));

            return program.Run(args);
        }

        public int Run(string[] args)
        {
            ServiceProvider serviceProvider = ConfigureServices();

            try
            {
                switch (ArgumentParser.TryParse(args))
                {
                    case BuildArguments buildArguments when buildArguments.CommandName == Constants.Command.Build: // bicep build [options]
                        return serviceProvider.GetRequiredService<BuildCommand>().Run(buildArguments);

                    case DecompileArguments decompileArguments when decompileArguments.CommandName == Constants.Command.Decompile: // bicep decompile [options]
                        return serviceProvider.GetRequiredService<DecompileCommand>().Run(decompileArguments);

                    case RootArguments rootArguments when rootArguments.CommandName == Constants.Command.Root: // bicep [options]
                        return serviceProvider.GetRequiredService<RootCommand>().Run(rootArguments);

<<<<<<< HEAD
        private static bool LogDiagnosticsAndCheckSuccess(IDiagnosticLogger logger, Compilation compilation)
        {
            var success = true;
            foreach (var (syntaxTree, diagnostics) in compilation.GetAllDiagnosticsByBicepFile())
            {
                foreach (var diagnostic in diagnostics)
                {
                    logger.LogDiagnostic(syntaxTree.FileUri, diagnostic, syntaxTree.LineStarts);
                    success &= diagnostic.Level != DiagnosticLevel.Error;
=======
                    default:
                        invocationContext.ErrorWriter.WriteLine(string.Format(CliResources.UnrecognizedArgumentsFormat, string.Join(' ', args), ThisAssembly.AssemblyName)); // should probably print help here??
                        return 1;
>>>>>>> 44fea698
                }
            }
            catch (CommandLineException exception)
            {
<<<<<<< HEAD
                var emitter = new TemplateEmitter(compilation.GetEntrypointSemanticModel(), this.assemblyFileVersion);

                using var outputStream = CreateFileStream(outputPath);
                emitter.Emit(outputStream);
            }
        }

        private void BuildToStdout(IDiagnosticLogger logger, string bicepPath)
        {
            using var writer = new JsonTextWriter(this.outputWriter)
            {
                Formatting = Formatting.Indented
            };

            var fileResolver = new FileResolver();
            var syntaxTreeGrouping = SyntaxTreeGroupingBuilder.Build(fileResolver, new Workspace(), PathHelper.FilePathToFileUrl(bicepPath));
            var compilation = new Compilation(resourceTypeProvider, syntaxTreeGrouping);

            var success = LogDiagnosticsAndCheckSuccess(logger, compilation);
            if (success)
            {
                var emitter = new TemplateEmitter(compilation.GetEntrypointSemanticModel(), this.assemblyFileVersion);

                emitter.Emit(writer);
            }
        }

        private int DecompileToFile(IDiagnosticLogger logger, string jsonPath, string outputPath)
        {
            try
            {
                var jsonUri = PathHelper.FilePathToFileUrl(jsonPath);
                var bicepUri = PathHelper.FilePathToFileUrl(outputPath);
                var fileResolver = new FileResolver();

                var (entrypointUri, filesToSave) = TemplateDecompiler.DecompileFileWithModules(resourceTypeProvider, fileResolver, jsonUri, bicepUri);
                var workspace = new Workspace();
                foreach (var (fileUri, bicepOutput) in filesToSave)
                {
                    File.WriteAllText(fileUri.LocalPath, bicepOutput);
                    workspace.UpsertSourceFiles(SourceFileFactory.CreateSourceFile(fileUri, bicepOutput).AsEnumerable());
                }

                var syntaxTreeGrouping = SyntaxTreeGroupingBuilder.Build(fileResolver, workspace, entrypointUri);
                var compilation = new Compilation(resourceTypeProvider, syntaxTreeGrouping);

                return LogDiagnosticsAndCheckSuccess(logger, compilation) ? 0 : 1;
            }
            catch (Exception exception)
            {
                this.errorWriter.WriteLine(string.Format(CliResources.DecompilationFailedFormat, jsonPath, exception.Message));
=======
                invocationContext.ErrorWriter.WriteLine(exception.Message);
>>>>>>> 44fea698
                return 1;
            }
            catch (BicepException exception)
            {
<<<<<<< HEAD
                var jsonUri = PathHelper.FilePathToFileUrl(jsonPath);
                var bicepUri = PathHelper.ChangeToBicepExtension(jsonUri);
                var fileResolver = new FileResolver();

                var (entrypointUri, filesToSave) = TemplateDecompiler.DecompileFileWithModules(resourceTypeProvider, fileResolver, jsonUri, bicepUri);
                var workspace = new Workspace();
                foreach (var (fileUri, bicepOutput) in filesToSave)
                {
                    this.outputWriter.Write(bicepOutput);
                    workspace.UpsertSourceFiles(SourceFileFactory.CreateSourceFile(fileUri, bicepOutput).AsEnumerable());
                }

                var syntaxTreeGrouping = SyntaxTreeGroupingBuilder.Build(fileResolver, workspace, entrypointUri);
                var compilation = new Compilation(resourceTypeProvider, syntaxTreeGrouping);

                return LogDiagnosticsAndCheckSuccess(logger, compilation) ? 0 : 1;
=======
                invocationContext.ErrorWriter.WriteLine(exception.Message);
                return 1;
>>>>>>> 44fea698
            }
            catch (ErrorDiagnosticException exception)
            {
                invocationContext.ErrorWriter.WriteLine(exception.Message);
                return 1;
            }
        }

        private ILoggerFactory CreateLoggerFactory()
        {
            // apparently logging requires a factory factory 🤦‍
            return LoggerFactory.Create(builder =>
            {
                builder.AddProvider(new BicepLoggerProvider(new BicepLoggerOptions(true, ConsoleColor.Red, ConsoleColor.DarkYellow, this.invocationContext.ErrorWriter)));
            });
        }

        private ServiceProvider ConfigureServices()
        {
            return new ServiceCollection()
                // Adds commands to the DI container
                .AddCommands()

                // Adds the ILogger and IDiagnosticlogger
                .AddSingleton(CreateLoggerFactory().CreateLogger("bicep"))
                .AddSingleton<IDiagnosticLogger, BicepDiagnosticLogger>()

                // Handles the context of this invocation
                .AddSingleton(invocationContext)

                // Adds the various services that
                .AddSingleton<DecompilationWriter>()
                .AddSingleton<CompilationWriter>()
                .AddSingleton<CompilationService>()
                .BuildServiceProvider();
        }
    }
}<|MERGE_RESOLUTION|>--- conflicted
+++ resolved
@@ -57,105 +57,20 @@
                     case RootArguments rootArguments when rootArguments.CommandName == Constants.Command.Root: // bicep [options]
                         return serviceProvider.GetRequiredService<RootCommand>().Run(rootArguments);
 
-<<<<<<< HEAD
-        private static bool LogDiagnosticsAndCheckSuccess(IDiagnosticLogger logger, Compilation compilation)
-        {
-            var success = true;
-            foreach (var (syntaxTree, diagnostics) in compilation.GetAllDiagnosticsByBicepFile())
-            {
-                foreach (var diagnostic in diagnostics)
-                {
-                    logger.LogDiagnostic(syntaxTree.FileUri, diagnostic, syntaxTree.LineStarts);
-                    success &= diagnostic.Level != DiagnosticLevel.Error;
-=======
                     default:
                         invocationContext.ErrorWriter.WriteLine(string.Format(CliResources.UnrecognizedArgumentsFormat, string.Join(' ', args), ThisAssembly.AssemblyName)); // should probably print help here??
                         return 1;
->>>>>>> 44fea698
                 }
             }
             catch (CommandLineException exception)
             {
-<<<<<<< HEAD
-                var emitter = new TemplateEmitter(compilation.GetEntrypointSemanticModel(), this.assemblyFileVersion);
-
-                using var outputStream = CreateFileStream(outputPath);
-                emitter.Emit(outputStream);
-            }
-        }
-
-        private void BuildToStdout(IDiagnosticLogger logger, string bicepPath)
-        {
-            using var writer = new JsonTextWriter(this.outputWriter)
-            {
-                Formatting = Formatting.Indented
-            };
-
-            var fileResolver = new FileResolver();
-            var syntaxTreeGrouping = SyntaxTreeGroupingBuilder.Build(fileResolver, new Workspace(), PathHelper.FilePathToFileUrl(bicepPath));
-            var compilation = new Compilation(resourceTypeProvider, syntaxTreeGrouping);
-
-            var success = LogDiagnosticsAndCheckSuccess(logger, compilation);
-            if (success)
-            {
-                var emitter = new TemplateEmitter(compilation.GetEntrypointSemanticModel(), this.assemblyFileVersion);
-
-                emitter.Emit(writer);
-            }
-        }
-
-        private int DecompileToFile(IDiagnosticLogger logger, string jsonPath, string outputPath)
-        {
-            try
-            {
-                var jsonUri = PathHelper.FilePathToFileUrl(jsonPath);
-                var bicepUri = PathHelper.FilePathToFileUrl(outputPath);
-                var fileResolver = new FileResolver();
-
-                var (entrypointUri, filesToSave) = TemplateDecompiler.DecompileFileWithModules(resourceTypeProvider, fileResolver, jsonUri, bicepUri);
-                var workspace = new Workspace();
-                foreach (var (fileUri, bicepOutput) in filesToSave)
-                {
-                    File.WriteAllText(fileUri.LocalPath, bicepOutput);
-                    workspace.UpsertSourceFiles(SourceFileFactory.CreateSourceFile(fileUri, bicepOutput).AsEnumerable());
-                }
-
-                var syntaxTreeGrouping = SyntaxTreeGroupingBuilder.Build(fileResolver, workspace, entrypointUri);
-                var compilation = new Compilation(resourceTypeProvider, syntaxTreeGrouping);
-
-                return LogDiagnosticsAndCheckSuccess(logger, compilation) ? 0 : 1;
-            }
-            catch (Exception exception)
-            {
-                this.errorWriter.WriteLine(string.Format(CliResources.DecompilationFailedFormat, jsonPath, exception.Message));
-=======
                 invocationContext.ErrorWriter.WriteLine(exception.Message);
->>>>>>> 44fea698
                 return 1;
             }
             catch (BicepException exception)
             {
-<<<<<<< HEAD
-                var jsonUri = PathHelper.FilePathToFileUrl(jsonPath);
-                var bicepUri = PathHelper.ChangeToBicepExtension(jsonUri);
-                var fileResolver = new FileResolver();
-
-                var (entrypointUri, filesToSave) = TemplateDecompiler.DecompileFileWithModules(resourceTypeProvider, fileResolver, jsonUri, bicepUri);
-                var workspace = new Workspace();
-                foreach (var (fileUri, bicepOutput) in filesToSave)
-                {
-                    this.outputWriter.Write(bicepOutput);
-                    workspace.UpsertSourceFiles(SourceFileFactory.CreateSourceFile(fileUri, bicepOutput).AsEnumerable());
-                }
-
-                var syntaxTreeGrouping = SyntaxTreeGroupingBuilder.Build(fileResolver, workspace, entrypointUri);
-                var compilation = new Compilation(resourceTypeProvider, syntaxTreeGrouping);
-
-                return LogDiagnosticsAndCheckSuccess(logger, compilation) ? 0 : 1;
-=======
                 invocationContext.ErrorWriter.WriteLine(exception.Message);
                 return 1;
->>>>>>> 44fea698
             }
             catch (ErrorDiagnosticException exception)
             {
