// Copyright (c) Microsoft Corporation.
// Licensed under the MIT License.

using Bicep.Cli.Arguments;
using Bicep.Cli.Commands;
using Bicep.Cli.Helpers;
using Bicep.Cli.Logging;
using Bicep.Cli.Services;
using Bicep.Core.Diagnostics;
using Bicep.Core.Emit;
using Bicep.Core.FileSystem;
using Bicep.Core.Registry;
using Bicep.Core.TypeSystem.Az;
using Bicep.Core.Utils;
using Bicep.Decompiler;
using Microsoft.Extensions.DependencyInjection;
using Microsoft.Extensions.Logging;
using System;
using System.Diagnostics;
using System.Runtime;
using System.Threading.Tasks;

namespace Bicep.Cli
{
    public class Program
    {
        private readonly InvocationContext invocationContext;

        public Program(InvocationContext invocationContext)
        {
            this.invocationContext = invocationContext;
        }

        public static Task<int> Main(string[] args)
        {
            string profilePath = DirHelper.GetTempPath();
            ProfileOptimization.SetProfileRoot(profilePath);
            ProfileOptimization.StartProfile("bicep.profile");
            Console.OutputEncoding = TemplateEmitter.UTF8EncodingWithoutBom;

            BicepDeploymentsInterop.Initialize();

<<<<<<< HEAD
            if (bool.TryParse(Environment.GetEnvironmentVariable("BICEP_TRACING_ENABLED"), out var enableTracing) && enableTracing)
            {
                Trace.Listeners.Add(new TextWriterTraceListener(Console.Out));
            }

            var settings = new EmitterSettings(ThisAssembly.AssemblyFileVersion, enableSymbolicNames: false);
            if (bool.TryParse(Environment.GetEnvironmentVariable("BICEP_SYMBOLIC_NAME_CODEGEN_EXPERIMENTAL"), out var enableSymbolicNames) && enableSymbolicNames)
            {
                settings = new EmitterSettings(settings.AssemblyFileVersion, enableSymbolicNames: true);
            }

            var program = new Program(new InvocationContext(AzResourceTypeProvider.CreateWithAzTypes(), Console.Out, Console.Error, settings));
=======
            var program = new Program(new InvocationContext(
                AzResourceTypeProvider.CreateWithAzTypes(),
                Console.Out,
                Console.Error,
                ThisAssembly.AssemblyFileVersion,
                features: null,
                clientFactory: null));
>>>>>>> 5fc1202b

            return program.RunAsync(args);
        }

        public async Task<int> RunAsync(string[] args)
        {
            var serviceProvider = ConfigureServices();

            try
            {
                switch (ArgumentParser.TryParse(args))
                {
                    case BuildArguments buildArguments when buildArguments.CommandName == Constants.Command.Build: // bicep build [options]
                        return await serviceProvider.GetRequiredService<BuildCommand>().RunAsync(buildArguments);

                    case DecompileArguments decompileArguments when decompileArguments.CommandName == Constants.Command.Decompile: // bicep decompile [options]
                        return await serviceProvider.GetRequiredService<DecompileCommand>().RunAsync(decompileArguments);

                    case PublishArguments publishArguments when publishArguments.CommandName == Constants.Command.Publish: // bicep publish [options]
                        return await serviceProvider.GetRequiredService<PublishCommand>().RunAsync(publishArguments);

                    case RootArguments rootArguments when rootArguments.CommandName == Constants.Command.Root: // bicep [options]
                        return serviceProvider.GetRequiredService<RootCommand>().Run(rootArguments);

                    default:
                        invocationContext.ErrorWriter.WriteLine(string.Format(CliResources.UnrecognizedArgumentsFormat, string.Join(' ', args), ThisAssembly.AssemblyName)); // should probably print help here??
                        return 1;
                }
            }
            catch (CommandLineException exception)
            {
                invocationContext.ErrorWriter.WriteLine(exception.Message);
                return 1;
            }
            catch (BicepException exception)
            {
                invocationContext.ErrorWriter.WriteLine(exception.Message);
                return 1;
            }
            catch (ErrorDiagnosticException exception)
            {
                invocationContext.ErrorWriter.WriteLine(exception.Message);
                return 1;
            }
        }

        private ILoggerFactory CreateLoggerFactory()
        {
            // apparently logging requires a factory factory 🤦‍
            return LoggerFactory.Create(builder =>
            {
                builder.AddProvider(new BicepLoggerProvider(new BicepLoggerOptions(true, ConsoleColor.Red, ConsoleColor.DarkYellow, this.invocationContext.ErrorWriter)));
            });
        }

        private ServiceProvider ConfigureServices()
        {
            return new ServiceCollection()
                .AddCommands()
                .AddInvocationContext(invocationContext)
                .AddSingleton(CreateLoggerFactory().CreateLogger("bicep"))
                .AddSingleton<IDiagnosticLogger, BicepDiagnosticLogger>()
                .AddSingleton<IFileResolver, FileResolver>()
                .AddSingleton<IModuleDispatcher, ModuleDispatcher>()
                .AddSingleton<IModuleRegistryProvider, DefaultModuleRegistryProvider>()
                .AddSingleton<TemplateDecompiler>()
                .AddSingleton<DecompilationWriter>()
                .AddSingleton<CompilationWriter>()
                .AddSingleton<CompilationService>()
                .BuildServiceProvider();
        }
    }
}<|MERGE_RESOLUTION|>--- conflicted
+++ resolved
@@ -40,7 +40,6 @@
 
             BicepDeploymentsInterop.Initialize();
 
-<<<<<<< HEAD
             if (bool.TryParse(Environment.GetEnvironmentVariable("BICEP_TRACING_ENABLED"), out var enableTracing) && enableTracing)
             {
                 Trace.Listeners.Add(new TextWriterTraceListener(Console.Out));
@@ -52,16 +51,13 @@
                 settings = new EmitterSettings(settings.AssemblyFileVersion, enableSymbolicNames: true);
             }
 
-            var program = new Program(new InvocationContext(AzResourceTypeProvider.CreateWithAzTypes(), Console.Out, Console.Error, settings));
-=======
             var program = new Program(new InvocationContext(
                 AzResourceTypeProvider.CreateWithAzTypes(),
                 Console.Out,
                 Console.Error,
-                ThisAssembly.AssemblyFileVersion,
+                settings,
                 features: null,
                 clientFactory: null));
->>>>>>> 5fc1202b
 
             return program.RunAsync(args);
         }
