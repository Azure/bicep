// Copyright (c) Microsoft Corporation.
// Licensed under the MIT License.

using System.Diagnostics;
using System.IO.Abstractions;
using System.Runtime;
using Azure.Deployments.Engine.Workers;
using Bicep.Cli.Arguments;
using Bicep.Cli.Commands;
using Bicep.Cli.Helpers;
using Bicep.Cli.Helpers.Deploy;
using Bicep.Cli.Logging;
using Bicep.Cli.Services;
using Bicep.Core;
using Bicep.Core.Emit;
using Bicep.Core.Exceptions;
using Bicep.Core.Features;
using Bicep.Core.Tracing;
using Bicep.Core.Utils;
using Microsoft.Extensions.DependencyInjection;
using Microsoft.Extensions.Logging;
using Spectre.Console;

namespace Bicep.Cli
{
    public record IOContext(
        TextWriter Output,
        TextWriter Error);

    public class Program
    {
        private readonly IServiceProvider services;
        private readonly IOContext io;

        public Program(IOContext io, Action<IServiceCollection>? registerAction = null)
        {
            var services = ConfigureServices(io);
            registerAction?.Invoke(services);
            this.services = services.BuildServiceProvider();
            this.io = io;
        }

        public static async Task<int> Main(string[] args)
            => await RunWithCancellationAsync(async cancellationToken =>
            {
                StartProfile();

                Console.OutputEncoding = TemplateEmitter.UTF8EncodingWithoutBom;

                if (FeatureProvider.TracingEnabled)
                {
                    Trace.Listeners.Add(new TextWriterTraceListener(Console.Error));
                }

                // this event listener picks up SDK events and writes them to Trace.WriteLine()
                using (FeatureProvider.TracingEnabled ? AzureEventSourceListenerFactory.Create(FeatureProvider.TracingVerbosity) : null)
                {
                    var program = new Program(new(Output: Console.Out, Error: Console.Error));

                    // this must be awaited so dispose of the listener occurs in the continuation
                    // rather than the sync part at the beginning of RunAsync()
                    return await program.RunAsync(args, cancellationToken);
                }
            });

        public async Task<int> RunAsync(string[] args, CancellationToken cancellationToken)
        {
            Trace.WriteLine($"Bicep version: {ThisAssembly.AssemblyInformationalVersion}, CLI arguments: \"{string.Join(' ', args)}\"");

            try
            {
                switch (ArgumentParser.TryParse(args, services.GetRequiredService<IFileSystem>()))
                {
                    case BuildArguments buildArguments when buildArguments.CommandName == Constants.Command.Build: // bicep build [options]
                        return await services.GetRequiredService<BuildCommand>().RunAsync(buildArguments);

                    case TestArguments testArguments when testArguments.CommandName == Constants.Command.Test: // bicep test [options]
                        return await services.GetRequiredService<TestCommand>().RunAsync(testArguments);

                    case BuildParamsArguments buildParamsArguments when buildParamsArguments.CommandName == Constants.Command.BuildParams: // bicep build-params [options]
                        return await services.GetRequiredService<BuildParamsCommand>().RunAsync(buildParamsArguments);

                    case FormatArguments formatArguments when formatArguments.CommandName == Constants.Command.Format: // bicep format [options]
                        return services.GetRequiredService<FormatCommand>().Run(formatArguments);

                    case GenerateParametersFileArguments generateParametersFileArguments when generateParametersFileArguments.CommandName == Constants.Command.GenerateParamsFile: // bicep generate-params [options]
                        return await services.GetRequiredService<GenerateParametersFileCommand>().RunAsync(generateParametersFileArguments);

                    case DecompileArguments decompileArguments when decompileArguments.CommandName == Constants.Command.Decompile: // bicep decompile [options]
                        return await services.GetRequiredService<DecompileCommand>().RunAsync(decompileArguments);

                    case DecompileParamsArguments decompileParamsArguments when decompileParamsArguments.CommandName == Constants.Command.DecompileParams:
                        return services.GetRequiredService<DecompileParamsCommand>().Run(decompileParamsArguments);

                    case PublishArguments publishArguments when publishArguments.CommandName == Constants.Command.Publish: // bicep publish [options]
                        return await services.GetRequiredService<PublishCommand>().RunAsync(publishArguments);

                    case PublishExtensionArguments publishProviderArguments when publishProviderArguments.CommandName == Constants.Command.PublishExtension: // bicep publish-extension [options]
                        return await services.GetRequiredService<PublishExtensionCommand>().RunAsync(publishProviderArguments, cancellationToken);

                    case RestoreArguments restoreArguments when restoreArguments.CommandName == Constants.Command.Restore: // bicep restore
                        return await services.GetRequiredService<RestoreCommand>().RunAsync(restoreArguments);

                    case LintArguments lintArguments when lintArguments.CommandName == Constants.Command.Lint: // bicep lint [options]
                        return await services.GetRequiredService<LintCommand>().RunAsync(lintArguments);

                    case JsonRpcArguments jsonRpcArguments when jsonRpcArguments.CommandName == Constants.Command.JsonRpc: // bicep jsonrpc [options]
                        return await services.GetRequiredService<JsonRpcCommand>().RunAsync(jsonRpcArguments, cancellationToken);

                    case LocalDeployArguments localDeployArguments when localDeployArguments.CommandName == Constants.Command.LocalDeploy: // bicep local-deploy [options]
                        return await services.GetRequiredService<LocalDeployCommand>().RunAsync(localDeployArguments, cancellationToken);

                    case SnapshotArguments snapshotArguments when snapshotArguments.CommandName == Constants.Command.Snapshot: // bicep snapshot [options]
                        return await services.GetRequiredService<SnapshotCommand>().RunAsync(snapshotArguments, cancellationToken);

<<<<<<< HEAD
                    case ConsoleArguments consoleArguments when consoleArguments.CommandName == Constants.Command.Console: // bicep console
                        return await services.GetRequiredService<ConsoleCommand>().RunAsync(consoleArguments);
=======
                    case DeployArguments deployArguments when deployArguments.CommandName == Constants.Command.Deploy: // bicep deploy [options]
                        return await services.GetRequiredService<DeployCommand>().RunAsync(deployArguments, cancellationToken);

                    case WhatIfArguments whatIfArguments when whatIfArguments.CommandName == Constants.Command.WhatIf: // bicep what-if [options]
                        return await services.GetRequiredService<WhatIfCommand>().RunAsync(whatIfArguments, cancellationToken);

                    case TeardownArguments teardownArguments when teardownArguments.CommandName == Constants.Command.Teardown: // bicep teardown [options]
                        return await services.GetRequiredService<TeardownCommand>().RunAsync(teardownArguments, cancellationToken);
>>>>>>> 3c80ce66

                    case RootArguments rootArguments when rootArguments.CommandName == Constants.Command.Root: // bicep [options]
                        return services.GetRequiredService<RootCommand>().Run(rootArguments);

                    default:
                        await io.Error.WriteLineAsync(string.Format(CliResources.UnrecognizedArgumentsFormat, string.Join(' ', args), ThisAssembly.AssemblyName)); // should probably print help here??
                        return 1;
                }
            }
            catch (BicepException exception)
            {
                await io.Error.WriteLineAsync(exception.Message);
                return 1;
            }
        }

        private static ILoggerFactory CreateLoggerFactory(IOContext io)
        {
            // apparently logging requires a factory factory 🤦‍
            return LoggerFactory.Create(builder =>
            {
                builder.AddProvider(new BicepLoggerProvider(new BicepLoggerOptions(true, ConsoleColor.Red, ConsoleColor.DarkYellow, io.Error)));
            });
        }

        private static async Task<int> RunWithCancellationAsync(Func<CancellationToken, Task<int>> runFunc)
        {
            var cancellationTokenSource = new CancellationTokenSource();

            Console.CancelKeyPress += (sender, e) =>
            {
                cancellationTokenSource.Cancel();
                e.Cancel = true;
            };

            AppDomain.CurrentDomain.ProcessExit += (sender, e) =>
            {
                cancellationTokenSource.Cancel();
            };

            try
            {
                return await runFunc(cancellationTokenSource.Token);
            }
            catch (OperationCanceledException exception) when (exception.CancellationToken == cancellationTokenSource.Token)
            {
                // this is expected - no need to rethrow
                return 1;
            }
        }

        private static IServiceCollection ConfigureServices(IOContext io)
            => new ServiceCollection()
                .AddBicepCore()
                .AddBicepDecompiler()
                .AddLocalDeploy()
                .AddCommands()
                .AddSingleton(CreateLoggerFactory(io).CreateLogger("bicep"))
                .AddSingleton<InputOutputArgumentsResolver>()
                .AddSingleton<DiagnosticLogger>()
                .AddSingleton<OutputWriter>()
                .AddSingleton<PlaceholderParametersWriter>()
<<<<<<< HEAD
                .AddSingleton<ReplEnvironment>()
                .AddSingleton(io);
=======
                .AddSingleton(io)
                .AddSingleton(AnsiConsole.Create(new AnsiConsoleSettings
                {
                    Ansi = AnsiSupport.Detect,
                    ColorSystem = ColorSystemSupport.Detect,
                    Interactive = InteractionSupport.Detect,
                    Out = new AnsiConsoleOutput(io.Output),
                }))
                .AddSingleton<IDeploymentProcessor, DeploymentProcessor>()
                .AddSingleton<DeploymentRenderer>();

        // This logic is duplicated in Bicep.Cli. We avoid placing it in Bicep.Core
        // to keep Bicep.Core free of System.IO dependencies. Consider moving this
        // and other components shared between the CLI and Language Server to a
        // separate project, such as Bicep.Hosting.
        private static void StartProfile()
        {
            string profilePath = Path.Combine(Path.GetTempPath(), LanguageConstants.LanguageFileExtension); // bicep extension as a hidden folder name
            Directory.CreateDirectory(profilePath);
            ProfileOptimization.SetProfileRoot(profilePath);
            ProfileOptimization.StartProfile("bicep.profile");
        }
>>>>>>> 3c80ce66
    }
}<|MERGE_RESOLUTION|>--- conflicted
+++ resolved
@@ -113,10 +113,9 @@
                     case SnapshotArguments snapshotArguments when snapshotArguments.CommandName == Constants.Command.Snapshot: // bicep snapshot [options]
                         return await services.GetRequiredService<SnapshotCommand>().RunAsync(snapshotArguments, cancellationToken);
 
-<<<<<<< HEAD
                     case ConsoleArguments consoleArguments when consoleArguments.CommandName == Constants.Command.Console: // bicep console
                         return await services.GetRequiredService<ConsoleCommand>().RunAsync(consoleArguments);
-=======
+
                     case DeployArguments deployArguments when deployArguments.CommandName == Constants.Command.Deploy: // bicep deploy [options]
                         return await services.GetRequiredService<DeployCommand>().RunAsync(deployArguments, cancellationToken);
 
@@ -125,7 +124,6 @@
 
                     case TeardownArguments teardownArguments when teardownArguments.CommandName == Constants.Command.Teardown: // bicep teardown [options]
                         return await services.GetRequiredService<TeardownCommand>().RunAsync(teardownArguments, cancellationToken);
->>>>>>> 3c80ce66
 
                     case RootArguments rootArguments when rootArguments.CommandName == Constants.Command.Root: // bicep [options]
                         return services.GetRequiredService<RootCommand>().Run(rootArguments);
@@ -188,10 +186,7 @@
                 .AddSingleton<DiagnosticLogger>()
                 .AddSingleton<OutputWriter>()
                 .AddSingleton<PlaceholderParametersWriter>()
-<<<<<<< HEAD
                 .AddSingleton<ReplEnvironment>()
-                .AddSingleton(io);
-=======
                 .AddSingleton(io)
                 .AddSingleton(AnsiConsole.Create(new AnsiConsoleSettings
                 {
@@ -214,6 +209,5 @@
             ProfileOptimization.SetProfileRoot(profilePath);
             ProfileOptimization.StartProfile("bicep.profile");
         }
->>>>>>> 3c80ce66
     }
 }