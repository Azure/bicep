<Project Sdk="Microsoft.NET.Sdk">

  <PropertyGroup>
    <IsPackable>false</IsPackable>
  </PropertyGroup>

  <ItemGroup>
    <None Remove="./Files/**/*.*" />
    <EmbeddedResource Include="./Files/**/*.*" LogicalName="$([System.String]::new('Files/%(RecursiveDir)%(Filename)%(Extension)').Replace('\', '/'))" WithCulture="false" />
  </ItemGroup>

  <ItemGroup>
    <PackageReference Include="coverlet.collector" Version="6.0.2">
      <PrivateAssets>all</PrivateAssets>
      <IncludeAssets>runtime; build; native; contentfiles; analyzers; buildtransitive</IncludeAssets>
    </PackageReference>
    <PackageReference Include="FluentAssertions" Version="6.12.0" />
    <PackageReference Include="Microsoft.NET.Test.Sdk" Version="17.10.0" />
<<<<<<< HEAD
    <PackageReference Include="MSTest.TestAdapter" Version="3.4.3" />
    <PackageReference Include="MSTest.TestFramework" Version="3.4.3" />
    <PackageReference Include="TestableIO.System.IO.Abstractions.TestingHelpers" Version="21.0.2" />
=======
    <PackageReference Include="MSTest.TestAdapter" Version="3.2.2" />
    <PackageReference Include="MSTest.TestFramework" Version="3.3.1" />
>>>>>>> 67551921
  </ItemGroup>

  <ItemGroup>
    <ProjectReference Include="..\Bicep.Cli.UnitTests\Bicep.Cli.UnitTests.csproj" />
    <ProjectReference Include="..\Bicep.Cli\Bicep.Cli.csproj" />
    <ProjectReference Include="..\Bicep.Core.Samples\Bicep.Core.Samples.csproj" />
    <ProjectReference Include="..\Bicep.Core.UnitTests\Bicep.Core.UnitTests.csproj" />
  </ItemGroup>

  <ItemGroup>
    <PackageReference Update="Nerdbank.GitVersioning" Version="3.6.139" />
  </ItemGroup>
</Project><|MERGE_RESOLUTION|>--- conflicted
+++ resolved
@@ -16,14 +16,8 @@
     </PackageReference>
     <PackageReference Include="FluentAssertions" Version="6.12.0" />
     <PackageReference Include="Microsoft.NET.Test.Sdk" Version="17.10.0" />
-<<<<<<< HEAD
     <PackageReference Include="MSTest.TestAdapter" Version="3.4.3" />
     <PackageReference Include="MSTest.TestFramework" Version="3.4.3" />
-    <PackageReference Include="TestableIO.System.IO.Abstractions.TestingHelpers" Version="21.0.2" />
-=======
-    <PackageReference Include="MSTest.TestAdapter" Version="3.2.2" />
-    <PackageReference Include="MSTest.TestFramework" Version="3.3.1" />
->>>>>>> 67551921
   </ItemGroup>
 
   <ItemGroup>
