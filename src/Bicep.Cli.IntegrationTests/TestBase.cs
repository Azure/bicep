// Copyright (c) Microsoft Corporation.
// Licensed under the MIT License.

using System;
using System.Collections.Generic;
using System.Threading;
using System.Threading.Tasks;
using Bicep.Cli.UnitTests;
using Bicep.Core;
using Bicep.Core.Extensions;
using Bicep.Core.FileSystem;
using Bicep.Core.Registry;
using Bicep.Core.Text;
using Bicep.Core.UnitTests;
using Bicep.Core.UnitTests.Features;
using Bicep.Core.UnitTests.Utils;
using Bicep.Core.Utils;
using FluentAssertions;
using Microsoft.Extensions.DependencyInjection;
using Moq;

namespace Bicep.Cli.IntegrationTests
{
    public abstract class TestBase : Bicep.Core.UnitTests.TestBase
    {
        private static BicepCompiler CreateCompiler(IContainerRegistryClientFactory clientFactory, ITemplateSpecRepositoryFactory templateSpecRepositoryFactory)
            => ServiceBuilder.Create(
                x => x.AddSingleton(clientFactory).AddSingleton(templateSpecRepositoryFactory)).GetCompiler();

        protected const string BuildSummaryFailedRegex = @"Build failed: (\d*) Warning\(s\), ([1-9][0-9]*) Error\(s\)";
        protected const string BuildSummarySucceededRegex = @"Build succeeded: (\d*) Warning\(s\), 0 Error\(s\)";

        protected static readonly MockRepository Repository = new(MockBehavior.Strict);

        protected record InvocationSettings(
            FeatureProviderOverrides? FeatureOverrides,
            IContainerRegistryClientFactory ClientFactory,
            ITemplateSpecRepositoryFactory TemplateSpecRepositoryFactory,
            IEnvironment? Environment = null);

        protected static Task<CliResult> Bicep(params string[] args) => Bicep(CreateDefaultSettings(), args);

        protected static InvocationSettings CreateDefaultSettings() => new(
            FeatureOverrides: null,
            ClientFactory: Repository.Create<IContainerRegistryClientFactory>().Object,
            TemplateSpecRepositoryFactory: Repository.Create<ITemplateSpecRepositoryFactory>().Object);

        protected static Task<CliResult> Bicep(Action<IServiceCollection> registerAction, CancellationToken cancellationToken, params string[] args)
            => TextWriterHelper.InvokeWriterAction((@out, err)
<<<<<<< HEAD
                => new Program(new(Output: @out, Error: err), services
                    => {
                        if (settings.FeatureOverrides is {})
                        {
                            services.WithFeatureOverrides(settings.FeatureOverrides);
                        }

                        services
                            .AddSingleton(settings.Environment ?? BicepTestConstants.EmptyEnvironment)
                            .AddSingleton(settings.ClientFactory)
                            .AddSingleton(settings.TemplateSpecRepositoryFactory);
                    })
                    .RunAsync(args.ToArrayExcludingNull(), CancellationToken.None));
=======
                => new Program(new(Output: @out, Error: err), registerAction)
                    .RunAsync(args, cancellationToken));

        protected static Task<CliResult> Bicep(InvocationSettings settings, params string?[] args /*null args are ignored*/)
            => Bicep(services =>
                {
                    if (settings.FeatureOverrides is { })
                    {
                        services.WithFeatureOverrides(settings.FeatureOverrides);
                    }

                    services
                        .WithEmptyAzResources()
                        .AddSingleton(settings.Environment ?? BicepTestConstants.EmptyEnvironment)
                        .AddSingleton(settings.ClientFactory)
                        .AddSingleton(settings.TemplateSpecRepositoryFactory);
                }, CancellationToken.None, args.ToArrayExcludingNull());
>>>>>>> e6444ca7

        protected static void AssertNoErrors(string error)
        {
            foreach (var line in error.Split(new[] { "\r\n", "\n" }, StringSplitOptions.RemoveEmptyEntries))
            {
                line.Should().NotContain(") : Error ");
            }
        }

        protected static async Task<IEnumerable<string>> GetAllDiagnostics(string bicepFilePath, IContainerRegistryClientFactory clientFactory, ITemplateSpecRepositoryFactory templateSpecRepositoryFactory)
        {
            var compilation = await CreateCompiler(clientFactory, templateSpecRepositoryFactory).CreateCompilation(PathHelper.FilePathToFileUrl(bicepFilePath));

            var output = new List<string>();
            foreach (var (bicepFile, diagnostics) in compilation.GetAllDiagnosticsByBicepFile())
            {
                foreach (var diagnostic in diagnostics)
                {
                    var (line, character) = TextCoordinateConverter.GetPosition(bicepFile.LineStarts, diagnostic.Span.Position);
                    var codeDescription = diagnostic.Uri == null ? string.Empty : $" [{diagnostic.Uri.AbsoluteUri}]";
                    output.Add($"{bicepFile.FileUri.LocalPath}({line + 1},{character + 1}) : {diagnostic.Level} {diagnostic.Code}: {diagnostic.Message}{codeDescription}");
                }
            }

            return output;
        }

        protected static async Task<IEnumerable<string>> GetAllParamDiagnostics(string paramFilePath)
        {
            var compiler = new ServiceBuilder().Build().GetCompiler();

            var compilation = await compiler.CreateCompilation(PathHelper.FilePathToFileUrl(paramFilePath));

            var semanticModel = compilation.GetEntrypointSemanticModel();

            var output = new List<string>();
            foreach (var diagnostic in semanticModel.GetAllDiagnostics())
            {
                var (line, character) = TextCoordinateConverter.GetPosition(semanticModel.SourceFile.LineStarts, diagnostic.Span.Position);
                var codeDescription = diagnostic.Uri == null ? string.Empty : $" [{diagnostic.Uri.AbsoluteUri}]";
                output.Add($"{paramFilePath}({line + 1},{character + 1}) : {diagnostic.Level} {diagnostic.Code}: {diagnostic.Message}{codeDescription}");
            }

            return output;
        }
    }
}<|MERGE_RESOLUTION|>--- conflicted
+++ resolved
@@ -47,21 +47,6 @@
 
         protected static Task<CliResult> Bicep(Action<IServiceCollection> registerAction, CancellationToken cancellationToken, params string[] args)
             => TextWriterHelper.InvokeWriterAction((@out, err)
-<<<<<<< HEAD
-                => new Program(new(Output: @out, Error: err), services
-                    => {
-                        if (settings.FeatureOverrides is {})
-                        {
-                            services.WithFeatureOverrides(settings.FeatureOverrides);
-                        }
-
-                        services
-                            .AddSingleton(settings.Environment ?? BicepTestConstants.EmptyEnvironment)
-                            .AddSingleton(settings.ClientFactory)
-                            .AddSingleton(settings.TemplateSpecRepositoryFactory);
-                    })
-                    .RunAsync(args.ToArrayExcludingNull(), CancellationToken.None));
-=======
                 => new Program(new(Output: @out, Error: err), registerAction)
                     .RunAsync(args, cancellationToken));
 
@@ -74,12 +59,10 @@
                     }
 
                     services
-                        .WithEmptyAzResources()
                         .AddSingleton(settings.Environment ?? BicepTestConstants.EmptyEnvironment)
                         .AddSingleton(settings.ClientFactory)
                         .AddSingleton(settings.TemplateSpecRepositoryFactory);
                 }, CancellationToken.None, args.ToArrayExcludingNull());
->>>>>>> e6444ca7
 
         protected static void AssertNoErrors(string error)
         {
