--- conflicted
+++ resolved
@@ -103,17 +103,10 @@
       },
       "Azure.Deployments.Core": {
         "type": "Transitive",
-<<<<<<< HEAD
-        "resolved": "1.393.0",
-        "contentHash": "BAh6CTnYGT8lldtbQvfKgCljBkFLhemqDhhRwpp7tmDwMR/7PoHkyhYPmaME/CjOBxvYaMLyadMYM+ahv/1z2Q==",
-        "dependencies": {
-          "Microsoft.Bcl.AsyncInterfaces": "8.0.0",
-=======
         "resolved": "1.424.0",
         "contentHash": "pRUv1L29tP+bXMvYWXGnLDZ3raNPA9o8Jos4TgarbQklE1Ee0Um6FU0+4Tm+0YQaZ9KEFtE50DTjF9z1s7NqQw==",
         "dependencies": {
           "Microsoft.Bcl.AsyncInterfaces": "9.0.3",
->>>>>>> 300de3e3
           "Microsoft.PowerPlatform.ResourceStack": "7.0.0.2070",
           "Newtonsoft.Json": "13.0.3",
           "System.Collections.Immutable": "8.0.0",
@@ -125,26 +118,6 @@
       },
       "Azure.Deployments.DiffEngine": {
         "type": "Transitive",
-<<<<<<< HEAD
-        "resolved": "1.393.0",
-        "contentHash": "8cfeZnoLd7ImE3OdMbidcZjQsMFPXDpZKOYusNkgh7zsDmSJQElkFgRdzJiW/JjQ+mAWqFjTb4UIfjK+vlTqow=="
-      },
-      "Azure.Deployments.Engine": {
-        "type": "Transitive",
-        "resolved": "1.393.0",
-        "contentHash": "0fYpgNZlp53bCgyHzVAOxkUL626aVjWmAUDi3bOu+sXDthQTNSV+nYRd9STe+unVQvd9vXeq7MvwUVjdgGaNdQ==",
-        "dependencies": {
-          "Azure.Bicep.Types": "0.5.110",
-          "Azure.Deployments.Core": "1.393.0",
-          "Azure.Deployments.DiffEngine": "1.393.0",
-          "Azure.Deployments.Extensibility": "1.393.0",
-          "Azure.Deployments.ResourceMetadata": "1.71.0",
-          "Azure.Deployments.Templates": "1.393.0",
-          "IPNetwork2": "2.6.598",
-          "JsonDiffPatch.Net": "2.3.0",
-          "Microsoft.AspNet.WebApi.Client": "6.0.0",
-          "Microsoft.Bcl.AsyncInterfaces": "8.0.0",
-=======
         "resolved": "1.424.0",
         "contentHash": "5E6CPN5nVoQWCm4rVa1hJGChQSCbN5GNf04q5sxhcACUf5Sz7sInVDUP9VtHu0Te4Gh7I890o1EjQ9vM7QJQ1A=="
       },
@@ -163,7 +136,6 @@
           "JsonDiffPatch.Net": "2.3.0",
           "Microsoft.AspNet.WebApi.Client": "6.0.0",
           "Microsoft.Bcl.AsyncInterfaces": "9.0.3",
->>>>>>> 300de3e3
           "Microsoft.Extensions.DependencyInjection": "8.0.1",
           "Microsoft.PowerPlatform.ResourceStack": "7.0.0.2070",
           "Newtonsoft.Json": "13.0.3",
@@ -173,30 +145,17 @@
           "System.IO.Packaging": "8.0.1",
           "System.Memory": "4.5.5",
           "System.Reflection.Emit.Lightweight": "4.7.0",
-<<<<<<< HEAD
-          "System.Text.Json": "8.0.5"
-=======
           "System.Text.Json": "9.0.2"
->>>>>>> 300de3e3
         }
       },
       "Azure.Deployments.Expression": {
         "type": "Transitive",
-<<<<<<< HEAD
-        "resolved": "1.393.0",
-        "contentHash": "lwunHYEV/figvEf0g9ZcTQ+6atWEq8KY8tTbJQif0PWc40LuNxjxTqKFbdoqS/TIVTGmrju7qW0Q+olQ8z5YLg==",
-        "dependencies": {
-          "Azure.Deployments.Core": "1.393.0",
-          "IPNetwork2": "2.6.598",
-          "Microsoft.Bcl.AsyncInterfaces": "8.0.0",
-=======
         "resolved": "1.424.0",
         "contentHash": "x0eWxFcvwrfwGC19D3jWPZBJBbxW1ElOd7K6DnvME128Ae7fX5iLV5frl7v8m/g1xL54b3eZRe2OXR3R2Fw+9Q==",
         "dependencies": {
           "Azure.Deployments.Core": "1.424.0",
           "IPNetwork2": "2.6.598",
           "Microsoft.Bcl.AsyncInterfaces": "9.0.3",
->>>>>>> 300de3e3
           "Microsoft.PowerPlatform.ResourceStack": "7.0.0.2070",
           "Newtonsoft.Json": "13.0.3",
           "System.Collections.Immutable": "8.0.0",
@@ -208,21 +167,12 @@
       },
       "Azure.Deployments.Extensibility": {
         "type": "Transitive",
-<<<<<<< HEAD
-        "resolved": "1.393.0",
-        "contentHash": "omXL9qrtnqeAoirw2etVHLkQ8ZtQlxLDB+mHh8Tw02RDDc0+7CrinfsIy7FJcgbHSpgE8EIn08ZZ3TFTnM662Q==",
-        "dependencies": {
-          "Azure.Deployments.Core": "1.393.0",
-          "Microsoft.AspNet.WebApi.Client": "6.0.0",
-          "Microsoft.Bcl.AsyncInterfaces": "8.0.0",
-=======
         "resolved": "1.424.0",
         "contentHash": "/qvx4w+Ei7dcbOYqCj6X27YZ26cSGr+17E3M0KNXIqyXiAQ0WfJ0G9I10orz1xqCpCtGP0KcHSv743p4T+rc8w==",
         "dependencies": {
           "Azure.Deployments.Core": "1.424.0",
           "Microsoft.AspNet.WebApi.Client": "6.0.0",
           "Microsoft.Bcl.AsyncInterfaces": "9.0.3",
->>>>>>> 300de3e3
           "Microsoft.PowerPlatform.ResourceStack": "7.0.0.2070",
           "Newtonsoft.Json": "13.0.3",
           "System.Collections.Immutable": "8.0.0",
@@ -230,11 +180,7 @@
           "System.IO.Packaging": "8.0.1",
           "System.Memory": "4.5.5",
           "System.Reflection.Emit.Lightweight": "4.7.0",
-<<<<<<< HEAD
-          "System.Text.Json": "8.0.5"
-=======
           "System.Text.Json": "9.0.2"
->>>>>>> 300de3e3
         }
       },
       "Azure.Deployments.Extensibility.Core": {
@@ -272,16 +218,6 @@
       },
       "Azure.Deployments.Templates": {
         "type": "Transitive",
-<<<<<<< HEAD
-        "resolved": "1.393.0",
-        "contentHash": "CD544eMbLvJAbToMjQrl3P4RoMEdX17luYmQb2UxUWSt9xhs1TqlEZO44r3x5x5Gbo3z89pzonVRYuIhT7zy7Q==",
-        "dependencies": {
-          "Azure.Bicep.Types": "0.5.110",
-          "Azure.Deployments.Core": "1.393.0",
-          "Azure.Deployments.Expression": "1.393.0",
-          "IPNetwork2": "2.6.598",
-          "Microsoft.Bcl.AsyncInterfaces": "8.0.0",
-=======
         "resolved": "1.424.0",
         "contentHash": "0LOfZg89sGdGfP+nrNnYnXp/Fc6igpqPBS4q/R9uVV2G3GRAfPA1AnI3L/2Jl7m5/ed7KK80UsB+mE7USuADYA==",
         "dependencies": {
@@ -290,7 +226,6 @@
           "Azure.Deployments.Expression": "1.424.0",
           "IPNetwork2": "2.6.598",
           "Microsoft.Bcl.AsyncInterfaces": "9.0.3",
->>>>>>> 300de3e3
           "Microsoft.PowerPlatform.ResourceStack": "7.0.0.2070",
           "Newtonsoft.Json": "13.0.3",
           "System.Collections.Immutable": "8.0.0",
@@ -298,11 +233,7 @@
           "System.IO.Packaging": "8.0.1",
           "System.Memory": "4.5.5",
           "System.Reflection.Emit.Lightweight": "4.7.0",
-<<<<<<< HEAD
-          "System.Text.Json": "8.0.5"
-=======
           "System.Text.Json": "9.0.2"
->>>>>>> 300de3e3
         }
       },
       "Azure.Identity": {
@@ -368,7 +299,6 @@
       },
       "Google.Protobuf": {
         "type": "Transitive",
-<<<<<<< HEAD
         "resolved": "3.30.2",
         "contentHash": "Y2aOVLIt75yeeEWigg9V9YnjsEm53sADtLGq0gLhwaXpk3iu8tYSoauolyhenagA2sWno2TQ2WujI0HQd6s1Vw=="
       },
@@ -463,33 +393,6 @@
         "resolved": "2.71.0",
         "contentHash": "r8zHZm7kHdMrtujnkcuQ0BNDH2969at/8Va1ZzQgVblaQzR7tm8JlA3G+5Z5IFbvvf9PcAr1/VcoSR+g7j4Nyw=="
       },
-=======
-        "resolved": "3.29.2",
-        "contentHash": "98gc5v6WTfvfo6nXXUFyXOwwfehUGVn4tIis3AnCZabur8t6Eq0lo4eloWEYpdxPH9MrhnbAzHcMwPCS8lCWoQ=="
-      },
-      "Grpc.Core.Api": {
-        "type": "Transitive",
-        "resolved": "2.70.0",
-        "contentHash": "66UotvWcSIq41oiQhLWcQACyKPM4umxXNiht5DQTLZJfNwEswWOcS7Z0xIEHyNIBE7ZpjotH22bEjTkvhPxmVw=="
-      },
-      "Grpc.Net.Client": {
-        "type": "Transitive",
-        "resolved": "2.70.0",
-        "contentHash": "xNv0FFCVJa5S1beUtye82WFCxKThuE1jbN8DO1x1Rj8VSIWXLBUmfSID5a1fGzsU2R/EMfwPoWclJ2RMfQuGXw==",
-        "dependencies": {
-          "Grpc.Net.Common": "2.70.0",
-          "Microsoft.Extensions.Logging.Abstractions": "6.0.0"
-        }
-      },
-      "Grpc.Net.Common": {
-        "type": "Transitive",
-        "resolved": "2.70.0",
-        "contentHash": "rBdEUMyCwa+iB8mqC6JKyPbj3SBHHkReJj/yy/XKJI63GcG6w9DJMMGTVcYHqq4Ci2W4m0HT4jt2pFfFscar8g==",
-        "dependencies": {
-          "Grpc.Core.Api": "2.70.0"
-        }
-      },
->>>>>>> 300de3e3
       "Humanizer.Core": {
         "type": "Transitive",
         "resolved": "2.14.1",
@@ -591,13 +494,8 @@
       },
       "Microsoft.Bcl.AsyncInterfaces": {
         "type": "Transitive",
-<<<<<<< HEAD
-        "resolved": "8.0.0",
-        "contentHash": "3WA9q9yVqJp222P3x1wYIGDAkpjAku0TMUaaQV22g6L67AI0LdOIrVS7Ht2vJfLHGSPVuqN94vIr15qn+HEkHw=="
-=======
         "resolved": "9.0.3",
         "contentHash": "oFFX9Ls8dnNUBCD9yzRzHTY8tqvv+CiX43B8L8DjrM8BqYTAlORYaJf6+KXNtSC2bD1135yV8OxzcZFaluow5w=="
->>>>>>> 300de3e3
       },
       "Microsoft.Build.Tasks.Git": {
         "type": "Transitive",
@@ -1826,11 +1724,7 @@
           "Azure.Bicep.Types.Az": "[0.2.784, )",
           "Azure.Bicep.Types.K8s": "[0.1.644, )",
           "Azure.Containers.ContainerRegistry": "[1.1.1, )",
-<<<<<<< HEAD
-          "Azure.Deployments.Templates": "[1.393.0, )",
-=======
           "Azure.Deployments.Templates": "[1.424.0, )",
->>>>>>> 300de3e3
           "Azure.Identity": "[1.13.2, )",
           "Azure.ResourceManager.Resources": "[1.9.0, )",
           "JsonPatch.Net": "[3.3.0, )",
@@ -1867,11 +1761,7 @@
         "dependencies": {
           "Azure.Bicep.Core": "[1.0.0, )",
           "Azure.Bicep.Local.Extension": "[1.0.0, )",
-<<<<<<< HEAD
-          "Azure.Deployments.Engine": "[1.393.0, )",
-=======
           "Azure.Deployments.Engine": "[1.424.0, )",
->>>>>>> 300de3e3
           "Azure.Deployments.Extensibility.Core": "[0.1.67, )",
           "Microsoft.AspNet.WebApi.Client": "[6.0.0, )"
         }
@@ -1881,14 +1771,9 @@
         "dependencies": {
           "Azure.Bicep.Types": "[0.5.110, )",
           "CommandLineParser": "[2.9.1, )",
-<<<<<<< HEAD
           "Grpc.AspNetCore": "[2.71.0, )",
           "Grpc.AspNetCore.Server.Reflection": "[2.71.0, )",
           "Grpc.Core": "[2.46.6, )"
-=======
-          "Google.Protobuf": "[3.29.2, )",
-          "Grpc.Net.Client": "[2.70.0, )"
->>>>>>> 300de3e3
         }
       },
       "bicep": {
@@ -1964,7 +1849,6 @@
       }
     },
     "net8.0/linux-arm64": {
-<<<<<<< HEAD
       "Grpc.Core": {
         "type": "Transitive",
         "resolved": "2.46.6",
@@ -1974,8 +1858,6 @@
           "System.Memory": "4.5.3"
         }
       },
-=======
->>>>>>> 300de3e3
       "Microsoft.Testing.Extensions.CodeCoverage": {
         "type": "Transitive",
         "resolved": "17.13.1",
@@ -2488,7 +2370,6 @@
       }
     },
     "net8.0/linux-musl-x64": {
-<<<<<<< HEAD
       "Grpc.Core": {
         "type": "Transitive",
         "resolved": "2.46.6",
@@ -2498,8 +2379,6 @@
           "System.Memory": "4.5.3"
         }
       },
-=======
->>>>>>> 300de3e3
       "Microsoft.Testing.Extensions.CodeCoverage": {
         "type": "Transitive",
         "resolved": "17.13.1",
@@ -3012,7 +2891,6 @@
       }
     },
     "net8.0/linux-x64": {
-<<<<<<< HEAD
       "Grpc.Core": {
         "type": "Transitive",
         "resolved": "2.46.6",
@@ -3022,8 +2900,6 @@
           "System.Memory": "4.5.3"
         }
       },
-=======
->>>>>>> 300de3e3
       "Microsoft.Testing.Extensions.CodeCoverage": {
         "type": "Transitive",
         "resolved": "17.13.1",
@@ -3536,7 +3412,6 @@
       }
     },
     "net8.0/osx-arm64": {
-<<<<<<< HEAD
       "Grpc.Core": {
         "type": "Transitive",
         "resolved": "2.46.6",
@@ -3546,8 +3421,6 @@
           "System.Memory": "4.5.3"
         }
       },
-=======
->>>>>>> 300de3e3
       "Microsoft.Testing.Extensions.CodeCoverage": {
         "type": "Transitive",
         "resolved": "17.13.1",
@@ -4060,7 +3933,6 @@
       }
     },
     "net8.0/osx-x64": {
-<<<<<<< HEAD
       "Grpc.Core": {
         "type": "Transitive",
         "resolved": "2.46.6",
@@ -4070,8 +3942,6 @@
           "System.Memory": "4.5.3"
         }
       },
-=======
->>>>>>> 300de3e3
       "Microsoft.Testing.Extensions.CodeCoverage": {
         "type": "Transitive",
         "resolved": "17.13.1",
@@ -4584,7 +4454,6 @@
       }
     },
     "net8.0/win-arm64": {
-<<<<<<< HEAD
       "Grpc.Core": {
         "type": "Transitive",
         "resolved": "2.46.6",
@@ -4594,8 +4463,6 @@
           "System.Memory": "4.5.3"
         }
       },
-=======
->>>>>>> 300de3e3
       "Microsoft.Testing.Extensions.CodeCoverage": {
         "type": "Transitive",
         "resolved": "17.13.1",
@@ -5009,7 +4876,6 @@
       }
     },
     "net8.0/win-x64": {
-<<<<<<< HEAD
       "Grpc.Core": {
         "type": "Transitive",
         "resolved": "2.46.6",
@@ -5019,8 +4885,6 @@
           "System.Memory": "4.5.3"
         }
       },
-=======
->>>>>>> 300de3e3
       "Microsoft.Testing.Extensions.CodeCoverage": {
         "type": "Transitive",
         "resolved": "17.13.1",
