--- conflicted
+++ resolved
@@ -1694,30 +1694,7 @@
           "System.Xml.ReaderWriter": "4.3.0"
         }
       },
-<<<<<<< HEAD
-      "bicep": {
-        "type": "Project",
-        "dependencies": {
-          "Bicep.Core": "1.0.0",
-          "Bicep.Decompiler": "1.0.0",
-          "Microsoft.Extensions.Logging": "6.0.0",
-          "Microsoft.Extensions.Logging.Abstractions": "6.0.0"
-        }
-      },
-      "bicep.cli.unittests": {
-        "type": "Project",
-        "dependencies": {
-          "FluentAssertions": "6.1.0",
-          "MSTest.TestAdapter": "2.2.8",
-          "MSTest.TestFramework": "2.2.8",
-          "Microsoft.NET.Test.Sdk": "16.10.0",
-          "bicep": "1.0.0"
-        }
-      },
-      "bicep.core": {
-=======
       "Azure.Bicep.Core": {
->>>>>>> 2101ed99
         "type": "Project",
         "dependencies": {
           "Azure.Bicep.Types": "0.1.331",
@@ -1760,8 +1737,8 @@
         "type": "Project",
         "dependencies": {
           "FluentAssertions": "6.4.0",
-          "MSTest.TestAdapter": "2.2.3",
-          "MSTest.TestFramework": "2.2.5",
+          "MSTest.TestAdapter": "2.2.8",
+          "MSTest.TestFramework": "2.2.8",
           "Microsoft.NET.Test.Sdk": "16.10.0",
           "bicep": "1.0.0"
         }
@@ -1771,15 +1748,9 @@
         "dependencies": {
           "Azure.Bicep.Core": "1.0.0",
           "Bicep.Core.UnitTests": "1.0.0",
-<<<<<<< HEAD
-          "FluentAssertions": "6.1.0",
+          "FluentAssertions": "6.4.0",
           "MSTest.TestAdapter": "2.2.8",
           "MSTest.TestFramework": "2.2.8",
-=======
-          "FluentAssertions": "6.4.0",
-          "MSTest.TestAdapter": "2.2.3",
-          "MSTest.TestFramework": "2.2.5",
->>>>>>> 2101ed99
           "Microsoft.NET.Test.Sdk": "16.10.0",
           "bicep": "1.0.0"
         }
