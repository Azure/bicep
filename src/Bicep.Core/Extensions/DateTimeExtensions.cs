--- conflicted
+++ resolved
@@ -1,14 +1,8 @@
 // Copyright (c) Microsoft Corporation.
 // Licensed under the MIT License.
 
-<<<<<<< HEAD
-using System;
-using System.Xml;
-
 namespace Bicep.Core.Extensions;
 
-=======
->>>>>>> 4d311c11
 public static class DateTimeExtensions
 {
     public static string ToRfc3339Format(this DateTime date)
