--- conflicted
+++ resolved
@@ -77,30 +77,29 @@
                 this.Visit(syntax.Value);
             });
 
-<<<<<<< HEAD
-        public override void VisitMetadataDeclarationSyntax(MetadataDeclarationSyntax syntax) =>
-=======
         public override void VisitImportDeclarationSyntax(ImportDeclarationSyntax syntax) =>
->>>>>>> a2b79709
-            this.BuildStatement(syntax, () =>
-            {
-                this.VisitNodes(syntax.LeadingNodes);
-                this.Visit(syntax.Keyword);
-                this.documentStack.Push(Nil);
-<<<<<<< HEAD
-                this.Visit(syntax.Name);
-                this.Visit(syntax.Assignment);
-                this.Visit(syntax.Value);
-            });
-        
-=======
+            this.BuildStatement(syntax, () =>
+            {
+                this.VisitNodes(syntax.LeadingNodes);
+                this.Visit(syntax.Keyword);
+                this.documentStack.Push(Nil);
                 this.Visit(syntax.ProviderName);
                 this.Visit(syntax.AsKeyword);
                 this.Visit(syntax.AliasName);
                 this.Visit(syntax.Config);
             });
 
->>>>>>> a2b79709
+        public override void VisitMetadataDeclarationSyntax(MetadataDeclarationSyntax syntax) =>
+            this.BuildStatement(syntax, () =>
+            {
+                this.VisitNodes(syntax.LeadingNodes);
+                this.Visit(syntax.Keyword);
+                this.documentStack.Push(Nil);
+                this.Visit(syntax.Name);
+                this.Visit(syntax.Assignment);
+                this.Visit(syntax.Value);
+            });
+
         public override void VisitParameterDeclarationSyntax(ParameterDeclarationSyntax syntax) =>
             this.BuildStatement(syntax, () =>
             {
