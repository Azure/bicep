--- conflicted
+++ resolved
@@ -1,421 +1,395 @@
-﻿// Copyright (c) Microsoft Corporation.
-// Licensed under the MIT License.
-using System;
-using System.Collections.Generic;
-using System.Diagnostics;
-using System.Linq;
-using Bicep.Core.Extensions;
-using Bicep.Core.Parser;
-using Bicep.Core.PrettyPrint.Documents;
-using Bicep.Core.PrettyPrint.DocumentCombinators;
-using Bicep.Core.Syntax;
-using System.Collections.Immutable;
-
-namespace Bicep.Core.PrettyPrint
-{
-    public class DocumentBuildVisitor : SyntaxVisitor
-    {
-        private static readonly ILinkedDocument Nil = new NilDocument();
-
-        private static readonly ILinkedDocument Space = new TextDocument(" ", Nil);
-
-        private static readonly ILinkedDocument Line = new NestDocument(0, Nil);
-
-        private static readonly ILinkedDocument NoLine = new NilDocument();
-
-        private static readonly ILinkedDocument SingleLine = new NestDocument(0, Nil);
-
-        private static readonly ILinkedDocument DoubleLine = new NestDocument(0, Line);
-
-        private static readonly ImmutableDictionary<string, TextDocument> CommonTextCache =
-            LanguageConstants.DeclarationKeywords
-            .Concat(LanguageConstants.Keywords.Keys)
-            .Concat(new[] { "(", ")", "[", "]", "{", "}", "=", ":", "+", "-", "*", "/", "!" })
-            .Concat(new[] { "name", "properties", "string", "bool", "int", "array", "object" })
-            .ToImmutableDictionary(value => value, value => new TextDocument(value, Nil));
-
-        private readonly Stack<ILinkedDocument> documentStack = new Stack<ILinkedDocument>();
-
-        private bool visitingBlockOpenSyntax;
-
-        private bool visitingBlockCloseSyntax;
-
-        private bool visitingSkippedTriviaSyntax;
-
-        private bool visitingBrokenDeclaration;
-
-        private bool visitingComment;
-
-        public ILinkedDocument BuildDocument(SyntaxBase syntax)
-        {
-            this.Visit(syntax);
-
-            Debug.Assert(this.documentStack.Count == 1);
-
-            return this.documentStack.Pop();
-        }
-
-        public override void VisitProgramSyntax(ProgramSyntax syntax) =>
-            this.BuildWithConcat(() =>
-            {
-                this.PushDocument(NoLine);
-                this.VisitNodes(syntax.Children);
-                this.PushDocument(NoLine);
-                this.Visit(syntax.EndOfFile);
-            });
-
-        public override void VisitParameterDeclarationSyntax(ParameterDeclarationSyntax syntax) =>
-            this.BuildDeclaration(syntax, () => base.VisitParameterDeclarationSyntax(syntax));
-
-        public override void VisitVariableDeclarationSyntax(VariableDeclarationSyntax syntax) =>
-            this.BuildDeclaration(syntax, () => base.VisitVariableDeclarationSyntax(syntax));
-
-        public override void VisitResourceDeclarationSyntax(ResourceDeclarationSyntax syntax) =>
-            this.BuildDeclaration(syntax, () => base.VisitResourceDeclarationSyntax(syntax));
-
-        public override void VisitModuleDeclarationSyntax(ModuleDeclarationSyntax syntax) =>
-            this.BuildDeclaration(syntax, () => base.VisitModuleDeclarationSyntax(syntax));
-
-        public override void VisitOutputDeclarationSyntax(OutputDeclarationSyntax syntax) =>
-            this.BuildDeclaration(syntax, () => base.VisitOutputDeclarationSyntax(syntax));
-
-        public override void VisitTernaryOperationSyntax(TernaryOperationSyntax syntax) =>
-            this.BuildWithSpread(() => base.VisitTernaryOperationSyntax(syntax));
-
-        public override void VisitBinaryOperationSyntax(BinaryOperationSyntax syntax) =>
-            this.BuildWithSpread(() => base.VisitBinaryOperationSyntax(syntax));
-
-        public override void VisitUnaryOperationSyntax(UnaryOperationSyntax syntax) =>
-            this.BuildWithConcat(() => base.VisitUnaryOperationSyntax(syntax));
-
-        public override void VisitArrayAccessSyntax(ArrayAccessSyntax syntax) =>
-            this.BuildWithConcat(() => base.VisitArrayAccessSyntax(syntax));
-
-        public override void VisitPropertyAccessSyntax(PropertyAccessSyntax syntax) =>
-            this.BuildWithConcat(() => base.VisitPropertyAccessSyntax(syntax));
-
-        public override void VisitParenthesizedExpressionSyntax(ParenthesizedExpressionSyntax syntax) =>
-            this.BuildWithConcat(() => base.VisitParenthesizedExpressionSyntax(syntax));
-
-        public override void VisitFunctionCallSyntax(FunctionCallSyntax syntax) =>
-            this.Build(() => base.VisitFunctionCallSyntax(syntax), children =>
-            {
-                Debug.Assert(children.Length >= 3);
-
-                ILinkedDocument name = children[0];
-                ILinkedDocument openParen = children[1];
-                ILinkedDocument arguments = Spread(children.Skip(2).SkipLast(1));
-                ILinkedDocument closeParen = children[^1];
-
-                return Concat(name, openParen, arguments, closeParen);
-            });
-
-        public override void VisitInstanceFunctionCallSyntax(InstanceFunctionCallSyntax syntax) =>
-            this.Build(() => base.VisitInstanceFunctionCallSyntax(syntax), children =>
-            {
-                Debug.Assert(children.Length >= 5);
-
-                ILinkedDocument baseExpression = children[0];
-                ILinkedDocument dot = children[1];
-                ILinkedDocument name = children[2];
-                ILinkedDocument openParen = children[3];
-                ILinkedDocument arguments = Spread(children.Skip(4).SkipLast(1));
-                ILinkedDocument closeParen = children[^1];
-
-                return Concat(baseExpression, dot, name, openParen, arguments, closeParen);
-            });
-
-        public override void VisitFunctionArgumentSyntax(FunctionArgumentSyntax syntax) =>
-            this.BuildWithConcat(() => base.VisitFunctionArgumentSyntax(syntax));
-
-        public override void VisitSkippedTriviaSyntax(SkippedTriviaSyntax syntax)
-        {
-            ILinkedDocument top = this.documentStack.Peek();
-
-            if (!this.visitingBrokenDeclaration &&
-                syntax.Elements.Length > 0 &&
-                top != NoLine &&
-                top != Line &&
-                top != SingleLine &&
-                top != DoubleLine)
-            {
-                // The skipped trivia is after some valid declaration. Insert a Space to separate them.
-                this.documentStack.Push(Space);
-            }
-
-            this.visitingSkippedTriviaSyntax = true;
-            base.VisitSkippedTriviaSyntax(syntax);
-            this.visitingSkippedTriviaSyntax = false;
-        }
-
-        public override void VisitStringSyntax(StringSyntax syntax) =>
-            this.BuildWithConcat(() => base.VisitStringSyntax(syntax));
-
-        public override void VisitToken(Token token)
-        {
-            foreach (var trivia in token.LeadingTrivia)
-            {
-                this.VisitSyntaxTrivia(trivia);
-            }
-
-            var pushDocument = this.visitingBrokenDeclaration
-                ? (Action<ILinkedDocument>)this.documentStack.Push
-                : (Action<ILinkedDocument>)this.PushDocument;
-
-            if (token.Type == TokenType.NewLine)
-            {
-                int newlineCount = StringUtils.CountNewlines(token.Text);
-
-                for (int i = 0; i < newlineCount; i++)
-                {
-                    pushDocument(Line);
-                }
-            }
-            else
-            {
-                pushDocument(Text(token.Text));
-            }
-
-            foreach (var trivia in token.TrailingTrivia)
-            {
-                this.VisitSyntaxTrivia(trivia);
-            }
-        }
-
-        public override void VisitSyntaxTrivia(SyntaxTrivia syntaxTrivia)
-        {
-            if (this.visitingBrokenDeclaration || this.visitingSkippedTriviaSyntax)
-            {
-                this.documentStack.Push(Text(syntaxTrivia.Text));
-                return;
-            }
-
-            if (syntaxTrivia.Type == SyntaxTriviaType.SingleLineComment ||
-                syntaxTrivia.Type == SyntaxTriviaType.MultiLineComment)
-            {
-                this.visitingComment = true;
-                this.PushDocument(Text(syntaxTrivia.Text));
-                this.visitingComment = false;
-            }
-        }
-
-        public override void VisitObjectSyntax(ObjectSyntax syntax) =>
-            this.BuildBlock(() =>
-            {
-                this.visitingBlockOpenSyntax = true;
-                this.Visit(syntax.OpenBrace);
-                this.visitingBlockOpenSyntax = false;
-
-                this.VisitNodes(syntax.Children);
-
-                this.visitingBlockCloseSyntax = true;
-                this.Visit(syntax.CloseBrace);
-                this.visitingBlockCloseSyntax = false;
-            });
-
-        public override void VisitObjectPropertySyntax(ObjectPropertySyntax syntax) =>
-            this.Build(() => base.VisitObjectPropertySyntax(syntax), children =>
-            {
-                Debug.Assert(children.Length == 3);
-
-                ILinkedDocument key = children[0];
-                ILinkedDocument colon = children[1];
-                ILinkedDocument value = children[2];
-
-                return Concat(key, colon, Space, value);
-            });
-
-        public override void VisitArraySyntax(ArraySyntax syntax) =>
-<<<<<<< HEAD
-            this.BuildBlock(
-                syntax.OpenBracket,
-                syntax.CloseBracket,
-                syntax.Children.FirstOrDefault(),
-                syntax.Children.LastOrDefault(),
-                () => base.VisitArraySyntax(syntax));
-
-        private static ILinkedDocument Text(string text)
-        {
-            if (CommonTextCache.TryGetValue(text, out var cached))
-=======
-            this.BuildBlock(() =>
->>>>>>> eacd0bc6
-            {
-                this.visitingBlockOpenSyntax = true;
-                this.Visit(syntax.OpenBracket);
-                this.visitingBlockOpenSyntax = false;
-
-                this.VisitNodes(syntax.Children);
-
-                this.visitingBlockCloseSyntax = true;
-                this.Visit(syntax.CloseBracket);
-                this.visitingBlockCloseSyntax = false;
-            });
-
-        private static ILinkedDocument Text(string text) =>
-            CommonTextCache.TryGetValue(text, out TextDocument cached) ? cached : new TextDocument(text, Nil);
-
-        private static ILinkedDocument Concat(params ILinkedDocument[] combinators) =>
-            Concat(combinators as IEnumerable<ILinkedDocument>);
-
-        private static ILinkedDocument Concat(IEnumerable<ILinkedDocument> combinators) =>
-            combinators.Aggregate(Nil, (a, b) => a.Concat(b));
-
-        private static ILinkedDocument Spread(params ILinkedDocument[] combinators) =>
-            Spread(combinators as IEnumerable<ILinkedDocument>);
-
-        private static ILinkedDocument Spread(IEnumerable<ILinkedDocument> combinators) =>
-            combinators.Any() ? combinators.Aggregate((a, b) => a.Concat(Space).Concat(b)) : Nil;
-
-        private void BuildWithConcat(Action visitAciton) => this.Build(visitAciton, Concat);
-
-<<<<<<< HEAD
-        private void BuildBlock(SyntaxBase openSyntax, SyntaxBase closeSyntax, SyntaxBase? firstNewLine, SyntaxBase? lastNewLine, Action visitAction) =>
-            this.Build(() =>
-            {
-                this.documentBlockContexts.Push(new DocumentBlockContext(
-                    openSyntax,
-                    closeSyntax,
-                    firstNewLine,
-                    lastNewLine));
-
-                visitAction();
-=======
-        private void BuildWithSpread(Action visitAciton) => this.Build(visitAciton, Spread);
->>>>>>> eacd0bc6
-
-        private void BuildBlock(Action visitAction) =>
-            this.Build(visitAction, children =>
-            {
-                Debug.Assert(children.Length >= 2);
-
-                ILinkedDocument openSymbol = children[0];
-                ILinkedDocument body = Concat(children.Skip(1).SkipLast(2)).Nest(1);
-                ILinkedDocument lastLine = children.Length > 2 ? children[^2] : Nil;
-                ILinkedDocument closeSymbol = children[^1];
-
-                return Concat(openSymbol, body, lastLine, closeSymbol);
-            });
-
-        private void BuildDeclaration(SyntaxBase syntax, Action visitAction)
-        {
-            if (syntax.GetParseDiagnostics().Count > 0)
-            {
-                this.visitingBrokenDeclaration = true;
-                visitAction();
-                this.visitingBrokenDeclaration = false;
-
-                // Everyting left on the stack will be concatenated by the top level Concat rule defined in VisitProgram.
-                return;
-            }
-
-            this.BuildWithSpread(visitAction);
-        }
-
-        private void Build(Action visitAction, Func<ILinkedDocument[], ILinkedDocument> buildFunc)
-        {
-            int beforeCount = this.documentStack.Count;
-
-            visitAction();
-
-            if (this.visitingBrokenDeclaration)
-            {
-                return;
-            }
-
-            int childrenCount = this.documentStack.Count - beforeCount;
-
-            var children = new ILinkedDocument[childrenCount];
-
-            for (int i = childrenCount - 1; i >= 0; i--)
-            {
-                children[i] = this.documentStack.Pop();
-            }
-
-            this.PushDocument(buildFunc(children));
-        }
-
-        private void PushDocument(ILinkedDocument document)
-        {
-            if (this.documentStack.Count == 0)
-            {
-                this.documentStack.Push(document);
-
-                return;
-            }
-
-            ILinkedDocument top = this.documentStack.Peek();
-
-            if (document == Line)
-            {
-                if (top == NoLine || top == SingleLine || top == DoubleLine)
-                {
-                    // No newlines are allowed after a NoLine / SingleLine / DoubleLine.
-                    return;
-                }
-
-                if (top == Line)
-                {
-                    // Two Lines form a DoubleLine that prevents more newlines from being added.
-                    this.documentStack.Pop();
-                    this.documentStack.Push(DoubleLine);
-                }
-                else
-                {
-                    this.documentStack.Push(Line);
-                }
-            }
-            else if (document == NoLine)
-            {
-                if (top == Line || top == DoubleLine)
-                {
-                    // No newlines are allowed before a NoLine.
-                    this.documentStack.Pop();
-                }
-
-                this.documentStack.Push(document);
-            }
-            else if (document == SingleLine)
-            {
-                if (top == SingleLine)
-                {
-                    // When two SingleLines meet, the current block is empty. Remove all newlines inside the block.
-                    this.documentStack.Pop();
-                    return;
-                }
-
-                if (top == Line || top == DoubleLine)
-                {
-                    // No newlines are allowed before a SingleLine.
-                    this.documentStack.Pop();
-                }
-
-                this.documentStack.Push(document);
-            }
-            else if (visitingComment)
-            {
-                // Add a space before the comment if it's not at the begining of the file or after a newline.
-                ILinkedDocument gap = top != NoLine && top != Line && top != SingleLine && top != DoubleLine ? Space : Nil;
-
-                // Combine the comment and the document at the top of the stack. This is the key to simplify VisitToken.
-                this.documentStack.Push(Concat(this.documentStack.Pop(), gap, document));
-            }
-            else
-            {
-                if (this.visitingBlockCloseSyntax)
-                {
-                    // Insert a SingleLine before "}" and "]", which will remove extra newlines before it (by calling PushDocument).
-                    this.PushDocument(SingleLine);
-                }
-
-                this.documentStack.Push(document);
-
-                if (this.visitingBlockOpenSyntax)
-                {
-                    // Add a SingleLine after "{" and "[", which will prevent more newlines from being added after it.
-                    this.documentStack.Push(SingleLine);
-                }
-            }
-        }
-    }
-}
+﻿// Copyright (c) Microsoft Corporation.
+// Licensed under the MIT License.
+using System;
+using System.Collections.Generic;
+using System.Diagnostics;
+using System.Linq;
+using Bicep.Core.Extensions;
+using Bicep.Core.Parser;
+using Bicep.Core.PrettyPrint.Documents;
+using Bicep.Core.PrettyPrint.DocumentCombinators;
+using Bicep.Core.Syntax;
+using System.Collections.Immutable;
+
+namespace Bicep.Core.PrettyPrint
+{
+    public class DocumentBuildVisitor : SyntaxVisitor
+    {
+        private static readonly ILinkedDocument Nil = new NilDocument();
+
+        private static readonly ILinkedDocument Space = new TextDocument(" ", Nil);
+
+        private static readonly ILinkedDocument Line = new NestDocument(0, Nil);
+
+        private static readonly ILinkedDocument NoLine = new NilDocument();
+
+        private static readonly ILinkedDocument SingleLine = new NestDocument(0, Nil);
+
+        private static readonly ILinkedDocument DoubleLine = new NestDocument(0, Line);
+
+        private static readonly ImmutableDictionary<string, TextDocument> CommonTextCache =
+            LanguageConstants.DeclarationKeywords
+            .Concat(LanguageConstants.Keywords.Keys)
+            .Concat(new[] { "(", ")", "[", "]", "{", "}", "=", ":", "+", "-", "*", "/", "!" })
+            .Concat(new[] { "name", "properties", "string", "bool", "int", "array", "object" })
+            .ToImmutableDictionary(value => value, value => new TextDocument(value, Nil));
+
+        private readonly Stack<ILinkedDocument> documentStack = new Stack<ILinkedDocument>();
+
+        private bool visitingBlockOpenSyntax;
+
+        private bool visitingBlockCloseSyntax;
+
+        private bool visitingSkippedTriviaSyntax;
+
+        private bool visitingBrokenDeclaration;
+
+        private bool visitingComment;
+
+        public ILinkedDocument BuildDocument(SyntaxBase syntax)
+        {
+            this.Visit(syntax);
+
+            Debug.Assert(this.documentStack.Count == 1);
+
+            return this.documentStack.Pop();
+        }
+
+        public override void VisitProgramSyntax(ProgramSyntax syntax) =>
+            this.BuildWithConcat(() =>
+            {
+                this.PushDocument(NoLine);
+                this.VisitNodes(syntax.Children);
+                this.PushDocument(NoLine);
+                this.Visit(syntax.EndOfFile);
+            });
+
+        public override void VisitParameterDeclarationSyntax(ParameterDeclarationSyntax syntax) =>
+            this.BuildDeclaration(syntax, () => base.VisitParameterDeclarationSyntax(syntax));
+
+        public override void VisitVariableDeclarationSyntax(VariableDeclarationSyntax syntax) =>
+            this.BuildDeclaration(syntax, () => base.VisitVariableDeclarationSyntax(syntax));
+
+        public override void VisitResourceDeclarationSyntax(ResourceDeclarationSyntax syntax) =>
+            this.BuildDeclaration(syntax, () => base.VisitResourceDeclarationSyntax(syntax));
+
+        public override void VisitModuleDeclarationSyntax(ModuleDeclarationSyntax syntax) =>
+            this.BuildDeclaration(syntax, () => base.VisitModuleDeclarationSyntax(syntax));
+
+        public override void VisitOutputDeclarationSyntax(OutputDeclarationSyntax syntax) =>
+            this.BuildDeclaration(syntax, () => base.VisitOutputDeclarationSyntax(syntax));
+
+        public override void VisitTernaryOperationSyntax(TernaryOperationSyntax syntax) =>
+            this.BuildWithSpread(() => base.VisitTernaryOperationSyntax(syntax));
+
+        public override void VisitBinaryOperationSyntax(BinaryOperationSyntax syntax) =>
+            this.BuildWithSpread(() => base.VisitBinaryOperationSyntax(syntax));
+
+        public override void VisitUnaryOperationSyntax(UnaryOperationSyntax syntax) =>
+            this.BuildWithConcat(() => base.VisitUnaryOperationSyntax(syntax));
+
+        public override void VisitArrayAccessSyntax(ArrayAccessSyntax syntax) =>
+            this.BuildWithConcat(() => base.VisitArrayAccessSyntax(syntax));
+
+        public override void VisitPropertyAccessSyntax(PropertyAccessSyntax syntax) =>
+            this.BuildWithConcat(() => base.VisitPropertyAccessSyntax(syntax));
+
+        public override void VisitParenthesizedExpressionSyntax(ParenthesizedExpressionSyntax syntax) =>
+            this.BuildWithConcat(() => base.VisitParenthesizedExpressionSyntax(syntax));
+
+        public override void VisitFunctionCallSyntax(FunctionCallSyntax syntax) =>
+            this.Build(() => base.VisitFunctionCallSyntax(syntax), children =>
+            {
+                Debug.Assert(children.Length >= 3);
+
+                ILinkedDocument name = children[0];
+                ILinkedDocument openParen = children[1];
+                ILinkedDocument arguments = Spread(children.Skip(2).SkipLast(1));
+                ILinkedDocument closeParen = children[^1];
+
+                return Concat(name, openParen, arguments, closeParen);
+            });
+
+        public override void VisitInstanceFunctionCallSyntax(InstanceFunctionCallSyntax syntax) =>
+            this.Build(() => base.VisitInstanceFunctionCallSyntax(syntax), children =>
+            {
+                Debug.Assert(children.Length >= 5);
+
+                ILinkedDocument baseExpression = children[0];
+                ILinkedDocument dot = children[1];
+                ILinkedDocument name = children[2];
+                ILinkedDocument openParen = children[3];
+                ILinkedDocument arguments = Spread(children.Skip(4).SkipLast(1));
+                ILinkedDocument closeParen = children[^1];
+
+                return Concat(baseExpression, dot, name, openParen, arguments, closeParen);
+            });
+
+        public override void VisitFunctionArgumentSyntax(FunctionArgumentSyntax syntax) =>
+            this.BuildWithConcat(() => base.VisitFunctionArgumentSyntax(syntax));
+
+        public override void VisitSkippedTriviaSyntax(SkippedTriviaSyntax syntax)
+        {
+            ILinkedDocument top = this.documentStack.Peek();
+
+            if (!this.visitingBrokenDeclaration &&
+                syntax.Elements.Length > 0 &&
+                top != NoLine &&
+                top != Line &&
+                top != SingleLine &&
+                top != DoubleLine)
+            {
+                // The skipped trivia is after some valid declaration. Insert a Space to separate them.
+                this.documentStack.Push(Space);
+            }
+
+            this.visitingSkippedTriviaSyntax = true;
+            base.VisitSkippedTriviaSyntax(syntax);
+            this.visitingSkippedTriviaSyntax = false;
+        }
+
+        public override void VisitStringSyntax(StringSyntax syntax) =>
+            this.BuildWithConcat(() => base.VisitStringSyntax(syntax));
+
+        public override void VisitToken(Token token)
+        {
+            foreach (var trivia in token.LeadingTrivia)
+            {
+                this.VisitSyntaxTrivia(trivia);
+            }
+
+            var pushDocument = this.visitingBrokenDeclaration
+                ? (Action<ILinkedDocument>)this.documentStack.Push
+                : (Action<ILinkedDocument>)this.PushDocument;
+
+            if (token.Type == TokenType.NewLine)
+            {
+                int newlineCount = StringUtils.CountNewlines(token.Text);
+
+                for (int i = 0; i < newlineCount; i++)
+                {
+                    pushDocument(Line);
+                }
+            }
+            else
+            {
+                pushDocument(Text(token.Text));
+            }
+
+            foreach (var trivia in token.TrailingTrivia)
+            {
+                this.VisitSyntaxTrivia(trivia);
+            }
+        }
+
+        public override void VisitSyntaxTrivia(SyntaxTrivia syntaxTrivia)
+        {
+            if (this.visitingBrokenDeclaration || this.visitingSkippedTriviaSyntax)
+            {
+                this.documentStack.Push(Text(syntaxTrivia.Text));
+                return;
+            }
+
+            if (syntaxTrivia.Type == SyntaxTriviaType.SingleLineComment ||
+                syntaxTrivia.Type == SyntaxTriviaType.MultiLineComment)
+            {
+                this.visitingComment = true;
+                this.PushDocument(Text(syntaxTrivia.Text));
+                this.visitingComment = false;
+            }
+        }
+
+        public override void VisitObjectSyntax(ObjectSyntax syntax) =>
+            this.BuildBlock(() =>
+            {
+                this.visitingBlockOpenSyntax = true;
+                this.Visit(syntax.OpenBrace);
+                this.visitingBlockOpenSyntax = false;
+
+                this.VisitNodes(syntax.Children);
+
+                this.visitingBlockCloseSyntax = true;
+                this.Visit(syntax.CloseBrace);
+                this.visitingBlockCloseSyntax = false;
+            });
+
+        public override void VisitObjectPropertySyntax(ObjectPropertySyntax syntax) =>
+            this.Build(() => base.VisitObjectPropertySyntax(syntax), children =>
+            {
+                Debug.Assert(children.Length == 3);
+
+                ILinkedDocument key = children[0];
+                ILinkedDocument colon = children[1];
+                ILinkedDocument value = children[2];
+
+                return Concat(key, colon, Space, value);
+            });
+
+        public override void VisitArraySyntax(ArraySyntax syntax) =>
+            this.BuildBlock(() =>
+            {
+                this.visitingBlockOpenSyntax = true;
+                this.Visit(syntax.OpenBracket);
+                this.visitingBlockOpenSyntax = false;
+
+                this.VisitNodes(syntax.Children);
+
+                this.visitingBlockCloseSyntax = true;
+                this.Visit(syntax.CloseBracket);
+                this.visitingBlockCloseSyntax = false;
+            });
+
+        private static ILinkedDocument Text(string text) =>
+            CommonTextCache.TryGetValue(text, out var cached) ? cached : new TextDocument(text, Nil);
+
+        private static ILinkedDocument Concat(params ILinkedDocument[] combinators) =>
+            Concat(combinators as IEnumerable<ILinkedDocument>);
+
+        private static ILinkedDocument Concat(IEnumerable<ILinkedDocument> combinators) =>
+            combinators.Aggregate(Nil, (a, b) => a.Concat(b));
+
+        private static ILinkedDocument Spread(params ILinkedDocument[] combinators) =>
+            Spread(combinators as IEnumerable<ILinkedDocument>);
+
+        private static ILinkedDocument Spread(IEnumerable<ILinkedDocument> combinators) =>
+            combinators.Any() ? combinators.Aggregate((a, b) => a.Concat(Space).Concat(b)) : Nil;
+
+        private void BuildWithConcat(Action visitAciton) => this.Build(visitAciton, Concat);
+
+        private void BuildWithSpread(Action visitAciton) => this.Build(visitAciton, Spread);
+
+        private void BuildBlock(Action visitAction) =>
+            this.Build(visitAction, children =>
+            {
+                Debug.Assert(children.Length >= 2);
+
+                ILinkedDocument openSymbol = children[0];
+                ILinkedDocument body = Concat(children.Skip(1).SkipLast(2)).Nest(1);
+                ILinkedDocument lastLine = children.Length > 2 ? children[^2] : Nil;
+                ILinkedDocument closeSymbol = children[^1];
+
+                return Concat(openSymbol, body, lastLine, closeSymbol);
+            });
+
+        private void BuildDeclaration(SyntaxBase syntax, Action visitAction)
+        {
+            if (syntax.GetParseDiagnostics().Count > 0)
+            {
+                this.visitingBrokenDeclaration = true;
+                visitAction();
+                this.visitingBrokenDeclaration = false;
+
+                // Everyting left on the stack will be concatenated by the top level Concat rule defined in VisitProgram.
+                return;
+            }
+
+            this.BuildWithSpread(visitAction);
+        }
+
+        private void Build(Action visitAction, Func<ILinkedDocument[], ILinkedDocument> buildFunc)
+        {
+            int beforeCount = this.documentStack.Count;
+
+            visitAction();
+
+            if (this.visitingBrokenDeclaration)
+            {
+                return;
+            }
+
+            int childrenCount = this.documentStack.Count - beforeCount;
+
+            var children = new ILinkedDocument[childrenCount];
+
+            for (int i = childrenCount - 1; i >= 0; i--)
+            {
+                children[i] = this.documentStack.Pop();
+            }
+
+            this.PushDocument(buildFunc(children));
+        }
+
+        private void PushDocument(ILinkedDocument document)
+        {
+            if (this.documentStack.Count == 0)
+            {
+                this.documentStack.Push(document);
+
+                return;
+            }
+
+            ILinkedDocument top = this.documentStack.Peek();
+
+            if (document == Line)
+            {
+                if (top == NoLine || top == SingleLine || top == DoubleLine)
+                {
+                    // No newlines are allowed after a NoLine / SingleLine / DoubleLine.
+                    return;
+                }
+
+                if (top == Line)
+                {
+                    // Two Lines form a DoubleLine that prevents more newlines from being added.
+                    this.documentStack.Pop();
+                    this.documentStack.Push(DoubleLine);
+                }
+                else
+                {
+                    this.documentStack.Push(Line);
+                }
+            }
+            else if (document == NoLine)
+            {
+                if (top == Line || top == DoubleLine)
+                {
+                    // No newlines are allowed before a NoLine.
+                    this.documentStack.Pop();
+                }
+
+                this.documentStack.Push(document);
+            }
+            else if (document == SingleLine)
+            {
+                if (top == SingleLine)
+                {
+                    // When two SingleLines meet, the current block is empty. Remove all newlines inside the block.
+                    this.documentStack.Pop();
+                    return;
+                }
+
+                if (top == Line || top == DoubleLine)
+                {
+                    // No newlines are allowed before a SingleLine.
+                    this.documentStack.Pop();
+                }
+
+                this.documentStack.Push(document);
+            }
+            else if (visitingComment)
+            {
+                // Add a space before the comment if it's not at the begining of the file or after a newline.
+                ILinkedDocument gap = top != NoLine && top != Line && top != SingleLine && top != DoubleLine ? Space : Nil;
+
+                // Combine the comment and the document at the top of the stack. This is the key to simplify VisitToken.
+                this.documentStack.Push(Concat(this.documentStack.Pop(), gap, document));
+            }
+            else
+            {
+                if (this.visitingBlockCloseSyntax)
+                {
+                    // Insert a SingleLine before "}" and "]", which will remove extra newlines before it (by calling PushDocument).
+                    this.PushDocument(SingleLine);
+                }
+
+                this.documentStack.Push(document);
+
+                if (this.visitingBlockOpenSyntax)
+                {
+                    // Add a SingleLine after "{" and "[", which will prevent more newlines from being added after it.
+                    this.documentStack.Push(SingleLine);
+                }
+            }
+        }
+    }
+}