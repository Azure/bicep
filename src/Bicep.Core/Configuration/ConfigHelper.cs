--- conflicted
+++ resolved
@@ -79,21 +79,20 @@
 
         private string? DiscoverLocalConfigurationFile(string? nextDir)
         {
-<<<<<<< HEAD
             try
-=======
-            while (!string.IsNullOrEmpty(nextDir))
->>>>>>> 2a01d506
             {
-                while (nextDir != default && Path.IsPathRooted(nextDir))
-                {
-                    var fileName = Path.Combine(nextDir, SettingsFileName);
-                    if (File.Exists(fileName))
-                    {
-                        return fileName;
-                    }
-                    nextDir = Directory.GetParent(nextDir)?.FullName;
-                }
+              while (!string.IsNullOrEmpty(nextDir))
+              {
+                  while (!string.IsNullOrEmpty(nextDir))
+                  {
+                      var fileName = Path.Combine(nextDir, SettingsFileName);
+                      if (File.Exists(fileName))
+                      {
+                          return fileName;
+                      }
+                      nextDir = Directory.GetParent(nextDir)?.FullName;
+                  }
+              }
             }
             catch (Exception)
             {
