--- conflicted
+++ resolved
@@ -23,11 +23,8 @@
     bool TypedVariables,
     bool ModuleExtensionConfigs,
     bool DesiredStateConfiguration,
-<<<<<<< HEAD
-    bool ExternalInputFunction)
-=======
+    bool ExternalInputFunction,
     bool OnlyIfNotExists)
->>>>>>> 925c7a2c
 {
     public static ExperimentalFeaturesEnabled Bind(JsonElement element)
         => element.ToNonNullObject<ExperimentalFeaturesEnabled>();
