--- conflicted
+++ resolved
@@ -22,11 +22,8 @@
     bool ResourceInfoCodegen,
     bool TypedVariables,
     bool ModuleExtensionConfigs,
-<<<<<<< HEAD
+    bool DesiredStateConfiguration,
     bool OnlyIfNotExists)
-=======
-    bool DesiredStateConfiguration)
->>>>>>> 3ba8d059
 {
     public static ExperimentalFeaturesEnabled Bind(JsonElement element)
         => element.ToNonNullObject<ExperimentalFeaturesEnabled>();
