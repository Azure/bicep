// Copyright (c) Microsoft Corporation.
// Licensed under the MIT License.

using System.Text.Json;
using Bicep.Core.Extensions;
using Bicep.Core.Features;
using Bicep.Core.Json;
using Bicep.IO.Abstraction;

namespace Bicep.Core.Configuration;

public record ExperimentalFeaturesEnabled(
    bool SymbolicNameCodegen,
    bool ExtendableParamFiles,
    bool ResourceTypedParamsAndOutputs,
    bool SourceMapping,
    bool LegacyFormatter,
    bool TestFramework,
    bool Assertions,
    bool WaitAndRetry,
    bool LocalDeploy,
    bool ResourceInfoCodegen,
    bool ModuleExtensionConfigs,
    bool DesiredStateConfiguration,
    bool UserDefinedConstraints,
    bool DeployCommands,
<<<<<<< HEAD
    bool MultilineStringInterpolation,
    bool ThisNamespace,
    bool ExistingNullIfNotFound)
=======
    bool ThisNamespace)
>>>>>>> c7beb6fb
{
    public static ExperimentalFeaturesEnabled Bind(JsonElement element)
        => element.ToNonNullObject<ExperimentalFeaturesEnabled>();

    public void WriteTo(Utf8JsonWriter writer) => JsonElementFactory.CreateElement(this).WriteTo(writer);

    public static readonly ExperimentalFeaturesEnabled AllDisabled = new(
        SymbolicNameCodegen: false,
        ExtendableParamFiles: false,
        ResourceTypedParamsAndOutputs: false,
        SourceMapping: false,
        LegacyFormatter: false,
        TestFramework: false,
        Assertions: false,
        WaitAndRetry: false,
        LocalDeploy: false,
        ResourceInfoCodegen: false,
        ModuleExtensionConfigs: false,
        DesiredStateConfiguration: false,
        UserDefinedConstraints: false,
        DeployCommands: false,
<<<<<<< HEAD
        MultilineStringInterpolation: false,
        ThisNamespace: false,
        ExistingNullIfNotFound: false);
=======
        ThisNamespace: false);
>>>>>>> c7beb6fb
}<|MERGE_RESOLUTION|>--- conflicted
+++ resolved
@@ -24,13 +24,8 @@
     bool DesiredStateConfiguration,
     bool UserDefinedConstraints,
     bool DeployCommands,
-<<<<<<< HEAD
-    bool MultilineStringInterpolation,
     bool ThisNamespace,
     bool ExistingNullIfNotFound)
-=======
-    bool ThisNamespace)
->>>>>>> c7beb6fb
 {
     public static ExperimentalFeaturesEnabled Bind(JsonElement element)
         => element.ToNonNullObject<ExperimentalFeaturesEnabled>();
@@ -52,11 +47,6 @@
         DesiredStateConfiguration: false,
         UserDefinedConstraints: false,
         DeployCommands: false,
-<<<<<<< HEAD
-        MultilineStringInterpolation: false,
         ThisNamespace: false,
         ExistingNullIfNotFound: false);
-=======
-        ThisNamespace: false);
->>>>>>> c7beb6fb
 }