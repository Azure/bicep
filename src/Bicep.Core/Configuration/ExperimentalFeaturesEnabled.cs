// Copyright (c) Microsoft Corporation.
// Licensed under the MIT License.

using System.Text.Json;
using Bicep.Core.Extensions;
using Bicep.Core.Features;
using Bicep.Core.Json;
using Bicep.IO.Abstraction;

namespace Bicep.Core.Configuration;

public record ExperimentalFeaturesEnabled(
    bool SymbolicNameCodegen,
    bool ExtendableParamFiles,
    bool ResourceTypedParamsAndOutputs,
    bool SourceMapping,
    bool LegacyFormatter,
    bool TestFramework,
    bool Assertions,
    bool WaitAndRetry,
    bool LocalDeploy,
    bool ResourceInfoCodegen,
    bool ModuleExtensionConfigs,
    bool DesiredStateConfiguration,
    bool OnlyIfNotExists,
<<<<<<< HEAD
    bool ModuleIdentity,
    bool DeployCommand)
=======
    bool UserDefinedConstraints)
>>>>>>> 12c6ae40
{
    public static ExperimentalFeaturesEnabled Bind(JsonElement element)
        => element.ToNonNullObject<ExperimentalFeaturesEnabled>();

    public void WriteTo(Utf8JsonWriter writer) => JsonElementFactory.CreateElement(this).WriteTo(writer);

    public static readonly ExperimentalFeaturesEnabled AllDisabled = new(
        SymbolicNameCodegen: false,
        ExtendableParamFiles: false,
        ResourceTypedParamsAndOutputs: false,
        SourceMapping: false,
        LegacyFormatter: false,
        TestFramework: false,
        Assertions: false,
        WaitAndRetry: false,
        LocalDeploy: false,
        ResourceInfoCodegen: false,
        ModuleExtensionConfigs: false,
        DesiredStateConfiguration: false,
        OnlyIfNotExists: false,
<<<<<<< HEAD
        ModuleIdentity: false,
        DeployCommand: false);
=======
        UserDefinedConstraints: false);
>>>>>>> 12c6ae40
}<|MERGE_RESOLUTION|>--- conflicted
+++ resolved
@@ -23,12 +23,8 @@
     bool ModuleExtensionConfigs,
     bool DesiredStateConfiguration,
     bool OnlyIfNotExists,
-<<<<<<< HEAD
-    bool ModuleIdentity,
+    bool UserDefinedConstraints,
     bool DeployCommand)
-=======
-    bool UserDefinedConstraints)
->>>>>>> 12c6ae40
 {
     public static ExperimentalFeaturesEnabled Bind(JsonElement element)
         => element.ToNonNullObject<ExperimentalFeaturesEnabled>();
@@ -49,10 +45,6 @@
         ModuleExtensionConfigs: false,
         DesiredStateConfiguration: false,
         OnlyIfNotExists: false,
-<<<<<<< HEAD
-        ModuleIdentity: false,
+        UserDefinedConstraints: false,
         DeployCommand: false);
-=======
-        UserDefinedConstraints: false);
->>>>>>> 12c6ae40
 }