// Copyright (c) Microsoft Corporation.
// Licensed under the MIT License.

using System.Text.Json;
using Bicep.Core.Extensions;
using Bicep.Core.Json;

namespace Bicep.Core.Configuration;

public record ExperimentalFeaturesEnabled(
<<<<<<< HEAD
    bool? SymbolicNameCodegen,
    bool? Extensibility,
    bool? ResourceTypedParamsAndOutputs,
    bool? SourceMapping,
    bool? ParamsFiles,
    bool? UserDefinedTypes,
    bool? UserDefinedFunctions,
    bool? DynamicTypeLoadingEnabled)
=======
    bool SymbolicNameCodegen,
    bool Extensibility,
    bool ResourceTypedParamsAndOutputs,
    bool SourceMapping,
    bool UserDefinedTypes,
    bool UserDefinedFunctions,
    bool PrettyPrinting)
>>>>>>> 39313738
{
    public static ExperimentalFeaturesEnabled Bind(JsonElement element)
        => element.ToNonNullObject<ExperimentalFeaturesEnabled>();

    public void WriteTo(Utf8JsonWriter writer) => JsonElementFactory.CreateElement(this).WriteTo(writer);
}<|MERGE_RESOLUTION|>--- conflicted
+++ resolved
@@ -8,24 +8,14 @@
 namespace Bicep.Core.Configuration;
 
 public record ExperimentalFeaturesEnabled(
-<<<<<<< HEAD
-    bool? SymbolicNameCodegen,
-    bool? Extensibility,
-    bool? ResourceTypedParamsAndOutputs,
-    bool? SourceMapping,
-    bool? ParamsFiles,
-    bool? UserDefinedTypes,
-    bool? UserDefinedFunctions,
-    bool? DynamicTypeLoadingEnabled)
-=======
     bool SymbolicNameCodegen,
     bool Extensibility,
     bool ResourceTypedParamsAndOutputs,
     bool SourceMapping,
     bool UserDefinedTypes,
     bool UserDefinedFunctions,
-    bool PrettyPrinting)
->>>>>>> 39313738
+    bool PrettyPrinting,
+    bool DynamicTypeLoadingEnabled)
 {
     public static ExperimentalFeaturesEnabled Bind(JsonElement element)
         => element.ToNonNullObject<ExperimentalFeaturesEnabled>();
