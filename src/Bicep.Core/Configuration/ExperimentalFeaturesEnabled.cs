// Copyright (c) Microsoft Corporation.
// Licensed under the MIT License.

using System.Text.Json;
using Bicep.Core.Extensions;
using Bicep.Core.Features;
using Bicep.Core.Json;
using Bicep.IO.Abstraction;

namespace Bicep.Core.Configuration;

public record ExperimentalFeaturesEnabled(
    bool SymbolicNameCodegen,
    bool ExtendableParamFiles,
    bool ResourceTypedParamsAndOutputs,
    bool SourceMapping,
    bool LegacyFormatter,
    bool TestFramework,
    bool Assertions,
    bool WaitAndRetry,
    bool LocalDeploy,
    bool ResourceInfoCodegen,
    bool ModuleExtensionConfigs,
    bool DesiredStateConfiguration,
<<<<<<< HEAD
    bool ModuleIdentity)
=======
    bool OnlyIfNotExists,
    bool UserDefinedConstraints)
>>>>>>> 7761abe8
{
    public static ExperimentalFeaturesEnabled Bind(JsonElement element)
        => element.ToNonNullObject<ExperimentalFeaturesEnabled>();

    public void WriteTo(Utf8JsonWriter writer) => JsonElementFactory.CreateElement(this).WriteTo(writer);

    public static readonly ExperimentalFeaturesEnabled AllDisabled = new(
        SymbolicNameCodegen: false,
        ExtendableParamFiles: false,
        ResourceTypedParamsAndOutputs: false,
        SourceMapping: false,
        LegacyFormatter: false,
        TestFramework: false,
        Assertions: false,
        WaitAndRetry: false,
        LocalDeploy: false,
        ResourceInfoCodegen: false,
        ModuleExtensionConfigs: false,
        DesiredStateConfiguration: false,
<<<<<<< HEAD
        ModuleIdentity: false);
=======
        OnlyIfNotExists: false,
        UserDefinedConstraints: false);
>>>>>>> 7761abe8
}<|MERGE_RESOLUTION|>--- conflicted
+++ resolved
@@ -22,12 +22,7 @@
     bool ResourceInfoCodegen,
     bool ModuleExtensionConfigs,
     bool DesiredStateConfiguration,
-<<<<<<< HEAD
-    bool ModuleIdentity)
-=======
-    bool OnlyIfNotExists,
     bool UserDefinedConstraints)
->>>>>>> 7761abe8
 {
     public static ExperimentalFeaturesEnabled Bind(JsonElement element)
         => element.ToNonNullObject<ExperimentalFeaturesEnabled>();
@@ -47,10 +42,5 @@
         ResourceInfoCodegen: false,
         ModuleExtensionConfigs: false,
         DesiredStateConfiguration: false,
-<<<<<<< HEAD
-        ModuleIdentity: false);
-=======
-        OnlyIfNotExists: false,
         UserDefinedConstraints: false);
->>>>>>> 7761abe8
 }