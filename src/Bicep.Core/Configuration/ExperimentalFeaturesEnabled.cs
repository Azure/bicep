// Copyright (c) Microsoft Corporation.
// Licensed under the MIT License.

using System.Text.Json;
using Bicep.Core.Extensions;
using Bicep.Core.Json;

namespace Bicep.Core.Configuration;

public record ExperimentalFeaturesEnabled(
    bool SymbolicNameCodegen,
    bool Extensibility,
    bool ResourceTypedParamsAndOutputs,
    bool SourceMapping,
    bool UserDefinedFunctions,
    bool PrettyPrinting,
    bool TestFramework,
    bool Assertions,
    bool DynamicTypeLoading,
    bool ProviderRegistry,
    bool MicrosoftGraphPreview,
    bool CompileTimeImports,
    bool PublishSource,
<<<<<<< HEAD
    bool ResourceDerivedTypes)
=======
    bool OptionalModuleNames)
>>>>>>> 7e89b5a0
{
    public static ExperimentalFeaturesEnabled Bind(JsonElement element)
        => element.ToNonNullObject<ExperimentalFeaturesEnabled>();

    public void WriteTo(Utf8JsonWriter writer) => JsonElementFactory.CreateElement(this).WriteTo(writer);
}<|MERGE_RESOLUTION|>--- conflicted
+++ resolved
@@ -21,11 +21,8 @@
     bool MicrosoftGraphPreview,
     bool CompileTimeImports,
     bool PublishSource,
-<<<<<<< HEAD
+    bool OptionalModuleNames,
     bool ResourceDerivedTypes)
-=======
-    bool OptionalModuleNames)
->>>>>>> 7e89b5a0
 {
     public static ExperimentalFeaturesEnabled Bind(JsonElement element)
         => element.ToNonNullObject<ExperimentalFeaturesEnabled>();
