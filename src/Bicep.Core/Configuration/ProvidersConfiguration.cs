--- conflicted
+++ resolved
@@ -53,10 +53,6 @@
         return new(providerConfigEntry);
     }
 
-<<<<<<< HEAD
-    public bool IsSysOrBuiltIn(string providerName)
-        => providerName == SystemNamespaceType.BuiltInName || this.Data.TryGetValue(providerName)?.BuiltIn == true;
-=======
     public override void WriteTo(Utf8JsonWriter writer)
     {
         writer.WriteStartObject();
@@ -67,6 +63,7 @@
         }
         writer.WriteEndObject();
     }
->>>>>>> 3a300e5b
-}
 
+    public bool IsSysOrBuiltIn(string providerName)
+        => providerName == SystemNamespaceType.BuiltInName || this.Data.TryGetValue(providerName)?.BuiltIn == true;
+}