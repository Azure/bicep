// Copyright (c) Microsoft Corporation.
// Licensed under the MIT License.
using System;
using System.Collections.Generic;
using System.Diagnostics.CodeAnalysis;
using System.IO;
using System.Linq;
using System.Text;
using Bicep.Core.Diagnostics;

namespace Bicep.Core.FileSystem
{
    public class FileResolver : IFileResolver
    {
        public bool TryRead(Uri fileUri, [NotNullWhen(true)] out string? fileContents, [NotNullWhen(false)] out DiagnosticBuilder.ErrorBuilderDelegate? failureBuilder)
        {
            if (!fileUri.IsFile)
            {
                failureBuilder = x => x.UnableToLoadNonFileUri(fileUri);
                fileContents = null;
                return false;
            }

            try
            {
                failureBuilder = null;
                if (Directory.Exists(fileUri.LocalPath))
                {
                    // Docs suggest this is the error to throw when we give a directory.
                    // A trailing backslash causes windows not to throw this exception.
                    throw new UnauthorizedAccessException($"Access to the path '{fileUri.LocalPath}' is denied.");
                }
                fileContents = File.ReadAllText(fileUri.LocalPath);
                return true;
            }
            catch (Exception exception)
            {
                // I/O classes typically throw a large variety of exceptions
                // instead of handling each one separately let's just trust the message we get
                failureBuilder = x => x.ErrorOccurredReadingFile(exception.Message);
                fileContents = null;
                return false;
            }
        }

        public bool TryRead(Uri fileUri, [NotNullWhen(true)] out string? fileContents, [NotNullWhen(false)] out DiagnosticBuilder.ErrorBuilderDelegate? failureBuilder, Encoding fileEncoding, int maxCharacters, [NotNullWhen(true)] out Encoding? detectedEncoding)
        {
            if (!fileUri.IsFile)
            {
                failureBuilder = x => x.UnableToLoadNonFileUri(fileUri);
                fileContents = null;
                detectedEncoding = null;
                return false;
            }

            try
            {
                failureBuilder = null;
                if (Directory.Exists(fileUri.LocalPath))
                {
                    // Docs suggest this is the error to throw when we give a directory.
                    // A trailing backslash causes windows not to throw this exception.
                    throw new UnauthorizedAccessException($"Access to the path '{fileUri.LocalPath}' is denied.");
                }
                using var fileStream = File.OpenRead(fileUri.LocalPath);
                using var sr = new StreamReader(fileStream, fileEncoding, true);

                Span<char> buffer = stackalloc char[LanguageConstants.MaxLiteralCharacterLimit + 1];
                var sb = new StringBuilder();
                while (!sr.EndOfStream)
                {
                    var i = sr.ReadBlock(buffer);
                    sb.Append(new string(buffer.Slice(0, i)));
                    if (maxCharacters > 0 && sb.Length > maxCharacters)
                    {
                        failureBuilder = x => x.FileExceedsMaximumSize(fileUri.LocalPath, maxCharacters, "characters");
                        fileContents = null;
                        detectedEncoding = null;
                        return false;
                    }
                }
                fileContents = sb.ToString();
                detectedEncoding = sr.CurrentEncoding;
                return true;
            }
            catch (Exception exception)
            {
                // I/O classes typically throw a large variety of exceptions
                // instead of handling each one separately let's just trust the message we get
                failureBuilder = x => x.ErrorOccurredReadingFile(exception.Message);
                fileContents = null;
                detectedEncoding = null;
                return false;
            }
        }

        public bool TryReadAsBase64(Uri fileUri, [NotNullWhen(true)] out string? fileBase64, [NotNullWhen(false)] out DiagnosticBuilder.ErrorBuilderDelegate? failureBuilder, int maxCharacters = -1)
        {
            if (!fileUri.IsFile)
            {
                failureBuilder = x => x.UnableToLoadNonFileUri(fileUri);
                fileBase64 = null;
                return false;
            }
            try
            {
                failureBuilder = null;
                if (Directory.Exists(fileUri.LocalPath))
                {
                    // Docs suggest this is the error to throw when we give a directory.
                    // A trailing backslash causes windows not to throw this exception.
                    throw new UnauthorizedAccessException($"Access to the path '{fileUri.LocalPath}' is denied.");
                }

                if (maxCharacters > 0)
                {
                    var maxFileSize = maxCharacters / 4 * 3; //each base64 character represents 6 bits
                    var fileInfo = new FileInfo(fileUri.LocalPath);
                    fileInfo.Refresh();
                    if (fileInfo.Length > maxFileSize)
                    {
                        failureBuilder = x => x.FileExceedsMaximumSize(fileUri.LocalPath, maxFileSize, "bytes");
                        fileBase64 = null;
                        return false;
                    }
                }

                using var fileStream = File.OpenRead(fileUri.LocalPath);

                Span<byte> buffer = stackalloc byte[102400];
                var sb = new StringBuilder();
                using var memoryStream = new MemoryStream(102400);
                var i = 0;
                while ((i = fileStream.Read(buffer)) > 0)
                {
                    memoryStream.Write(buffer.Slice(0, i));
                }

                fileBase64 = new string(Convert.ToBase64String(memoryStream.ToArray(), Base64FormattingOptions.None));

                return true;
            }
            catch (Exception exception)
            {
                // I/O classes typically throw a large variety of exceptions
                // instead of handling each one separately let's just trust the message we get
                failureBuilder = x => x.ErrorOccurredReadingFile(exception.Message);
                fileBase64 = null;
                return false;
            }
        }

        public bool TryReadAtMostNCharaters(Uri fileUri, Encoding fileEncoding, int n, [NotNullWhen(true)] out string? fileContents)
        {
            if (!fileUri.IsFile || n <= 0)
            {
                fileContents = null;
                return false;
            }

            try
            {
                if (Directory.Exists(fileUri.LocalPath))
                {
                    // Docs suggest this is the error to throw when we give a directory.
                    // A trailing backslash causes windows not to throw this exception.
                    throw new UnauthorizedAccessException($"Access to the path '{fileUri.LocalPath}' is denied.");
                }

                using var fileStream = File.OpenRead(fileUri.LocalPath);
                using var sr = new StreamReader(fileStream, fileEncoding, true);

                var buffer = new char[n];
                n = sr.ReadBlock(buffer, 0, n);

                fileContents = new string(buffer.Take(n).ToArray());
                return true;
            }
            catch (Exception)
            {
                fileContents = null;
                return false;
            }
        }

        public Uri? TryResolveFilePath(Uri parentFileUri, string childFilePath)
        {
            if (!Uri.TryCreate(parentFileUri, childFilePath, out var relativeUri))
            {
                return null;
            }

            return relativeUri;
        }

        public IEnumerable<Uri> GetDirectories(Uri fileUri, string pattern = "")
        {
            if (!fileUri.IsFile)
            {
                return Enumerable.Empty<Uri>();
            }
            return Directory.GetDirectories(fileUri.LocalPath, pattern).Select(s => new Uri(s + "/"));
        }

        public IEnumerable<Uri> GetFiles(Uri fileUri, string pattern = "")
        {
            if (!fileUri.IsFile)
            {
                return Enumerable.Empty<Uri>();
            }
            return Directory.GetFiles(fileUri.LocalPath, pattern).Select(s => new Uri(s));
        }

        public bool DirExists(Uri fileUri) => fileUri.IsFile && Directory.Exists(fileUri.LocalPath);

<<<<<<< HEAD
        public bool FileExists(Uri fileUri)
        {
            return fileUri.IsFile && File.Exists(fileUri.LocalPath);
        }

=======
        public bool FileExists(Uri uri) => uri.IsFile && File.Exists(uri.LocalPath);
>>>>>>> 6e66671c
    }
}<|MERGE_RESOLUTION|>--- conflicted
+++ resolved
@@ -213,14 +213,6 @@
 
         public bool DirExists(Uri fileUri) => fileUri.IsFile && Directory.Exists(fileUri.LocalPath);
 
-<<<<<<< HEAD
-        public bool FileExists(Uri fileUri)
-        {
-            return fileUri.IsFile && File.Exists(fileUri.LocalPath);
-        }
-
-=======
         public bool FileExists(Uri uri) => uri.IsFile && File.Exists(uri.LocalPath);
->>>>>>> 6e66671c
     }
 }