--- conflicted
+++ resolved
@@ -27,13 +27,8 @@
             }
 
             // Ignore layers we don't recognize for now.
-<<<<<<< HEAD
-            var expectedLayerMediaType = BicepModuleMediaTypes.BicepModuleLayerV1Json;
+            var expectedLayerMediaType = BicepMediaTypes.BicepModuleLayerV1Json;
             var mainLayers = this.Layers.Where(l => l.MediaType.Equals(expectedLayerMediaType, MediaTypeComparison)).ToArray();
-=======
-            var expectedLayerMediaType = BicepMediaTypes.BicepModuleLayerV1Json;
-            var mainLayers = this.Layers.Where(l => l.MediaType.Equals(expectedLayerMediaType, MediaTypeComparison));
->>>>>>> 9fd452ed
 
             this.mainLayer = mainLayers.Length switch
             {
