// Copyright (c) Microsoft Corporation.
// Licensed under the MIT License.

using System.Collections.Generic;
using System.Runtime.CompilerServices;

namespace Bicep.Core.Intermediate;

public abstract class ExpressionVisitor : IExpressionVisitor
{
    public virtual void VisitAccessChainExpression(AccessChainExpression expression)
    {
        Visit(expression.FirstLink);
        Visit(expression.AdditionalProperties);
    }

    public virtual void VisitArrayAccessExpression(ArrayAccessExpression expression)
    {
        Visit(expression.Access);
        Visit(expression.Base);
    }

    public virtual void VisitArrayExpression(ArrayExpression expression)
    {
        Visit(expression.Items);
    }

    public virtual void VisitBinaryExpression(BinaryExpression expression)
    {
        Visit(expression.Left);
        Visit(expression.Right);
    }

    public virtual void VisitBooleanLiteralExpression(BooleanLiteralExpression expression)
    {
    }

    public virtual void VisitCopyIndexExpression(CopyIndexExpression expression)
    {
    }

    public virtual void VisitForLoopExpression(ForLoopExpression expression)
    {
        Visit(expression.Expression);
        Visit(expression.Body);
    }

    public virtual void VisitConditionExpression(ConditionExpression expression)
    {
        Visit(expression.Expression);
        Visit(expression.Body);
    }

    public virtual void VisitFunctionCallExpression(FunctionCallExpression expression)
    {
        Visit(expression.Parameters);
    }

    public virtual void VisitResourceFunctionCallExpression(ResourceFunctionCallExpression expression)
    {
        Visit(expression.Resource);
        Visit(expression.Parameters);
    }

    public virtual void VisitIntegerLiteralExpression(IntegerLiteralExpression expression)
    {
    }

    public virtual void VisitInterpolatedStringExpression(InterpolatedStringExpression expression)
    {
        Visit(expression.Expressions);
    }

    public virtual void VisitLambdaExpression(LambdaExpression expression)
    {
        Visit(expression.ParameterTypes);
        Visit(expression.Body);
        Visit(expression.OutputType);
    }

    public virtual void VisitLambdaVariableReferenceExpression(LambdaVariableReferenceExpression expression)
    {
    }

    public virtual void VisitModuleOutputPropertyAccessExpression(ModuleOutputPropertyAccessExpression expression)
    {
        Visit(expression.Base);
    }

    public virtual void VisitModuleReferenceExpression(ModuleReferenceExpression expression)
    {
    }

    public virtual void VisitNullLiteralExpression(NullLiteralExpression expression)
    {
    }

    public virtual void VisitObjectExpression(ObjectExpression expression)
    {
        Visit(expression.Properties);
    }

    public virtual void VisitObjectPropertyExpression(ObjectPropertyExpression expression)
    {
        Visit(expression.Key);
        Visit(expression.Value);
    }

    public virtual void VisitParametersReferenceExpression(ParametersReferenceExpression expression)
    {
    }

    public virtual void VisitParametersAssignmentReferenceExpression(ParametersAssignmentReferenceExpression expression)
    {
    }

    public virtual void VisitPropertyAccessExpression(PropertyAccessExpression expression)
    {
        Visit(expression.Base);
    }

    public virtual void VisitResourceReferenceExpression(ResourceReferenceExpression expression)
    {
    }

    public virtual void VisitStringLiteralExpression(StringLiteralExpression expression)
    {
    }

    public virtual void VisitTernaryExpression(TernaryExpression expression)
    {
        Visit(expression.Condition);
        Visit(expression.True);
        Visit(expression.False);
    }

    public virtual void VisitUnaryExpression(UnaryExpression expression)
    {
        Visit(expression.Expression);
    }

    public virtual void VisitVariableReferenceExpression(VariableReferenceExpression expression)
    {
    }

    public virtual void VisitSynthesizedVariableReferenceExpression(SynthesizedVariableReferenceExpression expression)
    {
    }

    public virtual void VisitDeclaredMetadataExpression(DeclaredMetadataExpression expression)
    {
        VisitDescribableExpression(expression);
        Visit(expression.Value);
    }

    private void VisitDescribableExpression(DescribableExpression expression)
    {
        Visit(expression.Description);
    }

<<<<<<< HEAD
    public virtual void VisitDeclaredImportExpression(DeclaredImportExpression expression)
=======
    public void VisitDeclaredProviderExpression(DeclaredProviderExpression expression)
>>>>>>> e39a2f10
    {
        VisitDescribableExpression(expression);
        Visit(expression.Config);
    }

    public virtual void VisitDeclaredParameterExpression(DeclaredParameterExpression expression)
    {
        VisitTypeDeclaringExpression(expression);
        Visit(expression.Type);
        Visit(expression.DefaultValue);
    }

    private void VisitTypeDeclaringExpression(TypeDeclaringExpression expression)
    {
        VisitDescribableExpression(expression);
        Visit(expression.Metadata);
        Visit(expression.Secure);
        Visit(expression.MinLength);
        Visit(expression.MaxLength);
        Visit(expression.MinValue);
        Visit(expression.MaxValue);
        Visit(expression.Sealed);
    }

    public virtual void VisitDeclaredVariableExpression(DeclaredVariableExpression expression)
    {
        VisitDescribableExpression(expression);
        Visit(expression.Value);
    }

    public virtual void VisitDeclaredOutputExpression(DeclaredOutputExpression expression)
    {
        Visit(expression.Type);
        Visit(expression.Value);
    }

    public virtual void VisitDeclaredResourceExpression(DeclaredResourceExpression expression)
    {
        VisitDescribableExpression(expression);
        Visit(expression.Body);
        Visit(expression.DependsOn);
    }

    public virtual void VisitDeclaredAssertExpression(DeclaredAssertExpression expression)
    {
        VisitDescribableExpression(expression);
        Visit(expression.Value);
    }

    public virtual void VisitDeclaredModuleExpression(DeclaredModuleExpression expression)
    {
        VisitDescribableExpression(expression);
        Visit(expression.Body);
        Visit(expression.Parameters);
        Visit(expression.DependsOn);
    }

    public virtual void VisitResourceDependencyExpression(ResourceDependencyExpression expression)
    {
        Visit(expression.Reference);
    }

    public virtual void VisitDeclaredFunctionExpression(DeclaredFunctionExpression expression)
    {
        VisitDescribableExpression(expression);
        Visit(expression.Lambda);
    }

    public virtual void VisitUserDefinedFunctionCallExpression(UserDefinedFunctionCallExpression expression)
    {
        Visit(expression.Parameters);
    }

    public virtual void VisitDeclaredTypeExpression(DeclaredTypeExpression expression)
    {
        VisitTypeDeclaringExpression(expression);
        Visit(expression.Value);
    }

    public virtual void VisitAmbientTypeReferenceExpression(AmbientTypeReferenceExpression expression)
    {
    }

    public virtual void VisitFullyQualifiedAmbientTypeReferenceExpression(FullyQualifiedAmbientTypeReferenceExpression expression)
    {
    }

    public virtual void VisitTypeAliasReferenceExpression(TypeAliasReferenceExpression expression)
    {
    }

    public virtual void VisitStringLiteralTypeExpression(StringLiteralTypeExpression expression)
    {
    }

    public virtual void VisitIntegerLiteralTypeExpression(IntegerLiteralTypeExpression expression)
    {
    }

    public virtual void VisitBooleanLiteralTypeExpression(BooleanLiteralTypeExpression expression)
    {
    }

    public virtual void VisitNullLiteralTypeExpression(NullLiteralTypeExpression expression)
    {
    }

    public virtual void VisitResourceTypeExpression(ResourceTypeExpression expression)
    {
    }

    public virtual void VisitObjectTypePropertyExpression(ObjectTypePropertyExpression expression)
    {
        VisitTypeDeclaringExpression(expression);
        Visit(expression.Value);
    }

    public virtual void VisitObjectTypeAdditionalPropertiesExpression(ObjectTypeAdditionalPropertiesExpression expression)
    {
        VisitTypeDeclaringExpression(expression);
        Visit(expression.Value);
    }

    public virtual void VisitObjectTypeExpression(ObjectTypeExpression expression)
    {
        Visit(expression.PropertyExpressions);
        Visit(expression.AdditionalPropertiesExpression);
    }

    public virtual void VisitTupleTypeItemExpression(TupleTypeItemExpression expression)
    {
        VisitTypeDeclaringExpression(expression);
        Visit(expression.Value);
    }

    public virtual void VisitTupleTypeExpression(TupleTypeExpression expression)
    {
        Visit(expression.ItemExpressions);
    }

    public virtual void VisitArrayTypeExpression(ArrayTypeExpression expression)
    {
        Visit(expression.BaseExpression);
    }

    public virtual void VisitNullableTypeExpression(NullableTypeExpression expression)
    {
        Visit(expression.BaseExpression);
    }

    public virtual void VisitNonNullableTypeExpression(NonNullableTypeExpression expression)
    {
        Visit(expression.BaseExpression);
    }

    public virtual void VisitUnionTypeExpression(UnionTypeExpression expression)
    {
        Visit(expression.MemberExpressions);
    }

<<<<<<< HEAD
    public virtual void VisitDiscriminatedObjectTypeExpression(DiscriminatedObjectTypeExpression expression)
    {
        Visit(expression.MemberExpressions);
    }

    public virtual void VisitProgramExpression(ProgramExpression expression)
=======
    public void VisitImportedTypeReferenceExpression(ImportedTypeReferenceExpression expression)
    {
    }

    public void VisitWildcardImportPropertyReferenceExpression(WildcardImportPropertyReferenceExpression expression)
    {
    }

    public void VisitProgramExpression(ProgramExpression expression)
>>>>>>> e39a2f10
    {
        Visit(expression.Metadata);
        Visit(expression.Providers);
        Visit(expression.Types);
        Visit(expression.Parameters);
        Visit(expression.Variables);
        Visit(expression.Functions);
        Visit(expression.Resources);
        Visit(expression.Modules);
        Visit(expression.Outputs);
    }

    public void Visit(Expression? expression)
    {
        if (expression is null)
        {
            return;
        }

        RuntimeHelpers.EnsureSufficientExecutionStack();

        VisitInternal(expression);
    }

    protected void Visit(IEnumerable<Expression> expressions)
    {
        foreach (var expression in expressions)
        {
            this.Visit(expression);
        }
    }

    protected virtual void VisitInternal(Expression expression)
    {
        expression.Accept(this);
    }
}<|MERGE_RESOLUTION|>--- conflicted
+++ resolved
@@ -158,11 +158,7 @@
         Visit(expression.Description);
     }
 
-<<<<<<< HEAD
-    public virtual void VisitDeclaredImportExpression(DeclaredImportExpression expression)
-=======
-    public void VisitDeclaredProviderExpression(DeclaredProviderExpression expression)
->>>>>>> e39a2f10
+    public virtual void VisitDeclaredProviderExpression(DeclaredProviderExpression expression)
     {
         VisitDescribableExpression(expression);
         Visit(expression.Config);
@@ -323,24 +319,20 @@
         Visit(expression.MemberExpressions);
     }
 
-<<<<<<< HEAD
+    public void VisitImportedTypeReferenceExpression(ImportedTypeReferenceExpression expression)
+    {
+    }
+
+    public void VisitWildcardImportPropertyReferenceExpression(WildcardImportPropertyReferenceExpression expression)
+    {
+    }
+
     public virtual void VisitDiscriminatedObjectTypeExpression(DiscriminatedObjectTypeExpression expression)
     {
         Visit(expression.MemberExpressions);
     }
 
     public virtual void VisitProgramExpression(ProgramExpression expression)
-=======
-    public void VisitImportedTypeReferenceExpression(ImportedTypeReferenceExpression expression)
-    {
-    }
-
-    public void VisitWildcardImportPropertyReferenceExpression(WildcardImportPropertyReferenceExpression expression)
-    {
-    }
-
-    public void VisitProgramExpression(ProgramExpression expression)
->>>>>>> e39a2f10
     {
         Visit(expression.Metadata);
         Visit(expression.Providers);
