--- conflicted
+++ resolved
@@ -238,40 +238,7 @@
     }
 
     private TypeExpression ConvertTypeWithoutLowering(SyntaxBase syntax)
-<<<<<<< HEAD
-    {
-        var symbolInfo = Context.SemanticModel.Binder.GetSymbolInfo(syntax);
-
-        switch (symbolInfo)
-        {
-            case AmbientTypeSymbol ambientType:
-                return new AmbientTypeReferenceExpression(syntax, ambientType.Name, ambientType.Type);
-            case TypeAliasSymbol typeAlias:
-                return new TypeAliasReferenceExpression(syntax, typeAlias.Name, typeAlias.Type);
-            case Symbol otherwise:
-                throw new ArgumentException($"Encountered unexpected symbol of type {otherwise.GetType()} in a type expression.");
-        }
-
-        var typeInfo = Context.SemanticModel.GetTypeInfo(syntax);
-
-        switch (typeInfo)
-        {
-            case StringLiteralType @string:
-                return new StringLiteralTypeExpression(syntax, @string);
-            case IntegerLiteralType @int:
-                return new IntegerLiteralTypeExpression(syntax, @int);
-            case BooleanLiteralType @bool:
-                return new BooleanLiteralTypeExpression(syntax, @bool);
-            case NullType @null:
-                return new NullLiteralTypeExpression(syntax, @null);
-            case ResourceType resource:
-                return new ResourceTypeExpression(syntax, resource);
-        }
-
-        return syntax switch
-=======
         => syntax switch
->>>>>>> 8eb2fee9
         {
             VariableAccessSyntax variableAccess => Context.SemanticModel.Binder.GetSymbolInfo(syntax) switch
             {
@@ -304,16 +271,11 @@
                 GetTypeInfo<ArrayType>(syntax),
                 ConvertTypeWithoutLowering(arrayTypeSyntax.Item.Value)),
             NullableTypeSyntax nullableTypeSyntax => new NullableTypeExpression(syntax, ConvertTypeWithoutLowering(nullableTypeSyntax.Base)),
-<<<<<<< HEAD
-            UnionTypeSyntax unionTypeSyntax when GetDiscriminatedObjectUnionFromTypeInfo(typeInfo) is { } discriminatedObjectType =>
+            UnionTypeSyntax unionTypeSyntax when GetDiscriminatedObjectUnionFromTypeInfo(Context.SemanticModel.GetTypeInfo(unionTypeSyntax)) is { } discriminatedObjectType =>
                 new DiscriminatedObjectTypeExpression(
                     syntax,
                     discriminatedObjectType,
                     unionTypeSyntax.Members.Select(m => ConvertTypeWithoutLowering(m.Value)).ToImmutableArray()),
-            UnionTypeSyntax unionTypeSyntax => new UnionTypeExpression(syntax,
-                GetTypeInfo<UnionType>(syntax),
-                unionTypeSyntax.Members.Select(m => ConvertTypeWithoutLowering(m.Value)).ToImmutableArray()),
-=======
             UnionTypeSyntax unionTypeSyntax when Context.SemanticModel.GetTypeInfo(unionTypeSyntax) is UnionType unionType
                 => new UnionTypeExpression(syntax, unionType, unionTypeSyntax.Members.Select(m => ConvertTypeWithoutLowering(m.Value)).ToImmutableArray()),
             UnionTypeSyntax unionTypeSyntax => Context.SemanticModel.GetTypeInfo(unionTypeSyntax) switch
@@ -325,7 +287,6 @@
                     new UnionType(string.Empty, ImmutableArray.Create<ITypeReference>(otherwise)),
                     ImmutableArray.CreateRange(unionTypeSyntax.Members.Select(m => ConvertTypeWithoutLowering(m.Value)))),
             },
->>>>>>> 8eb2fee9
             ParenthesizedExpressionSyntax parenthesizedExpression => ConvertTypeWithoutLowering(parenthesizedExpression.Expression),
             NonNullAssertionSyntax nonNullAssertion => new NonNullableTypeExpression(nonNullAssertion, ConvertTypeWithoutLowering(nonNullAssertion.BaseExpression)),
             PropertyAccessSyntax propertyAccess when Context.SemanticModel.GetSymbolInfo(propertyAccess.BaseExpression) is BuiltInNamespaceSymbol namespaceSymbol &&
