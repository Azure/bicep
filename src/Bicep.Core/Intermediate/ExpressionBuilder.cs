// Copyright (c) Microsoft Corporation.
// Licensed under the MIT License.

using System;
using System.Collections.Generic;
using System.Collections.Immutable;
using System.Diagnostics;
using System.Linq;
using Azure.Deployments.Expression.Expressions;
using Bicep.Core.DataFlow;
using Bicep.Core.Emit;
using Bicep.Core.Semantics;
using Bicep.Core.Semantics.Metadata;
using Bicep.Core.Semantics.Namespaces;
using Bicep.Core.Syntax;
using Bicep.Core.TypeSystem;
using Bicep.Core.TypeSystem.Az;
using Microsoft.WindowsAzure.ResourceStack.Common.Extensions;
using static Bicep.Core.Emit.ScopeHelper;

namespace Bicep.Core.Intermediate;

public class ExpressionBuilder
{
<<<<<<< HEAD
    private static readonly ImmutableHashSet<string> NonAzResourcePropertiesToOmit = new[] {
        LanguageConstants.ResourceDependsOnPropertyName,
    }.ToImmutableHashSet();

    private static readonly ImmutableHashSet<string> AzResourcePropertiesToOmit = new[] {
        AzResourceTypeProvider.ResourceNamePropertyName,
        LanguageConstants.ResourceScopePropertyName,
        LanguageConstants.ResourceParentPropertyName,
        LanguageConstants.ResourceDependsOnPropertyName,
    }.ToImmutableHashSet();

    private static readonly ImmutableHashSet<string> ModulePropertiesToOmit = new[] {
        LanguageConstants.ModuleParamsPropertyName,
        LanguageConstants.ResourceScopePropertyName,
        LanguageConstants.ResourceDependsOnPropertyName,
    }.ToImmutableHashSet();

    private readonly EmitterContext context;
=======
>>>>>>> fa438c59
    private readonly ImmutableDictionary<LocalVariableSymbol, Expression> localReplacements;

    public EmitterContext Context { get; }

    public ExpressionBuilder(EmitterContext context, ImmutableDictionary<LocalVariableSymbol, Expression> localReplacements)
    {
        this.Context = context;
        this.localReplacements = localReplacements;
    }

    public ExpressionBuilder(EmitterContext context)
        : this(context, ImmutableDictionary<LocalVariableSymbol, Expression>.Empty)
    {
    }

    public Expression Convert(SyntaxBase syntax)
    {
        var expresion = ConvertWithoutLowering(syntax);

        return ExpressionLoweringVisitor.Lower(expresion);
    }

    private Expression ConvertWithoutLowering(SyntaxBase syntax)
    {
        switch (syntax)
        {
            case StringSyntax @string: {
                if (@string.TryGetLiteralValue() is {} stringValue)
                {
                    return new StringLiteralExpression(@string, stringValue);
                }

                return new InterpolatedStringExpression(
                    @string,
                    @string.SegmentValues,
                    @string.Expressions.Select(ConvertWithoutLowering).ToImmutableArray());
            }
            case IntegerLiteralSyntax @int: {
                var literalValue = SafeConvertIntegerValue(@int, isNegative: false);
                return new IntegerLiteralExpression(@int, literalValue);
            }
            case UnaryOperationSyntax { Operator: UnaryOperator.Minus } unary when unary.Expression is IntegerLiteralSyntax @int: {
                var literalValue = SafeConvertIntegerValue(@int, isNegative: true);
                return new IntegerLiteralExpression(unary, literalValue);
            }
            case BooleanLiteralSyntax @bool:
                return new BooleanLiteralExpression(@bool, @bool.Value);
            case NullLiteralSyntax:
                return new NullLiteralExpression(syntax);
            case ParenthesizedExpressionSyntax x:
                return ConvertWithoutLowering(x.Expression);
            case NonNullAssertionSyntax assertion:
                return ConvertWithoutLowering(assertion.BaseExpression);
            case ObjectSyntax @object:
                return ConvertObject(@object);
            case ArraySyntax array:
                var items = array.Items.Select(x => ConvertWithoutLowering(x.Value));
                return new ArrayExpression(array, items.ToImmutableArray());
            case TernaryOperationSyntax ternary:
                return new TernaryExpression(
                    ternary,
                    ConvertWithoutLowering(ternary.ConditionExpression),
                    ConvertWithoutLowering(ternary.TrueExpression),
                    ConvertWithoutLowering(ternary.FalseExpression));
            case BinaryOperationSyntax binary:
                return new BinaryExpression(
                    binary,
                    binary.Operator,
                    ConvertWithoutLowering(binary.LeftExpression),
                    ConvertWithoutLowering(binary.RightExpression));
            case UnaryOperationSyntax unary:
                return new UnaryExpression(
                    unary,
                    unary.Operator,
                    ConvertWithoutLowering(unary.Expression));
            case FunctionCallSyntaxBase function:
                return ConvertFunction(function);
            case ArrayAccessSyntax arrayAccess:
                // TODO: should we lower an arrayAccess with constant property name to a propertyAccess?
                return ConvertArrayAccess(arrayAccess);
            case PropertyAccessSyntax propertyAccess:
                return ConvertPropertyAccess(propertyAccess);
            case VariableAccessSyntax variableAccess:
                return ConvertVariableAccess(variableAccess);
            case ResourceAccessSyntax resourceAccess:
                return ConvertResourceAccess(resourceAccess);
            case LambdaSyntax lambda:
                var variableNames = lambda.GetLocalVariables().Select(x => x.Name.IdentifierName);

                return new LambdaExpression(
                    lambda,
                    variableNames.ToImmutableArray(),
                    ConvertWithoutLowering(lambda.Body));

            case ForSyntax forSyntax:
                return new ForLoopExpression(
                    forSyntax,
                    ConvertWithoutLowering(forSyntax.Expression),
                    ConvertWithoutLowering(forSyntax.Body),
                    null,
                    null);

            case IfConditionSyntax conditionSyntax:
                return new ConditionExpression(
                    conditionSyntax,
                    ConvertWithoutLowering(conditionSyntax.ConditionExpression),
                    ConvertWithoutLowering(conditionSyntax.Body));

            case MetadataDeclarationSyntax metadata:
                return new DeclaredMetadataExpression(
                    metadata,
                    metadata.Name.IdentifierName,
                    ConvertWithoutLowering(metadata.Value));

            case ImportDeclarationSyntax import:
                var symbol = GetDeclaredSymbol<ImportedNamespaceSymbol>(import);
                return new DeclaredImportExpression(
                    import,
                    symbol.Name,
                    GetTypeInfo<NamespaceType>(import),
                    import.Config is not null ? ConvertWithoutLowering(import.Config) : null);

            case ParameterDeclarationSyntax parameter:
                return new DeclaredParameterExpression(
                    parameter,
                    parameter.Name.IdentifierName,
                    GetDeclaredSymbol<ParameterSymbol>(parameter),
                    parameter.Modifier is ParameterDefaultValueSyntax defaultValue ? ConvertWithoutLowering(defaultValue.DefaultValue) : null);

            case VariableDeclarationSyntax variable:
                return new DeclaredVariableExpression(
                    variable,
                    variable.Name.IdentifierName,
                    ConvertWithoutLowering(variable.Value));

            case OutputDeclarationSyntax output:
                return new DeclaredOutputExpression(
                    output,
                    output.Name.IdentifierName,
                    GetDeclaredSymbol<OutputSymbol>(output),
                    ConvertWithoutLowering(output.Value));

            case ResourceDeclarationSyntax resource:
                return ConvertResource(resource);

            case ModuleDeclarationSyntax module:
                return ConvertModule(module);

            case ProgramSyntax program:
<<<<<<< HEAD
                return ConvertProgram(program);
=======
                var metadataArray = Context.SemanticModel.Root.MetadataDeclarations
                    .Select(x => ConvertWithoutLowering(x.DeclaringSyntax))
                    .OfType<DeclaredMetadataExpression>()
                    .ToImmutableArray();

                var imports = Context.SemanticModel.Root.ImportDeclarations
                    .Select(x => ConvertWithoutLowering(x.DeclaringSyntax))
                    .OfType<DeclaredImportExpression>()
                    .ToImmutableArray();

                var parameters = Context.SemanticModel.Root.ParameterDeclarations
                    .Select(x => ConvertWithoutLowering(x.DeclaringSyntax))
                    .OfType<DeclaredParameterExpression>()
                    .ToImmutableArray();

                var variables = Context.SemanticModel.Root.VariableDeclarations
                    .Where(x => !Context.VariablesToInline.Contains(x))
                    .Select(x => ConvertWithoutLowering(x.DeclaringSyntax))
                    .OfType<DeclaredVariableExpression>()
                    .ToImmutableArray();

                var outputs = Context.SemanticModel.Root.OutputDeclarations
                    .Select(x => ConvertWithoutLowering(x.DeclaringSyntax))
                    .OfType<DeclaredOutputExpression>()
                    .ToImmutableArray();

                return new ProgramExpression(
                    program,
                    metadataArray,
                    imports,
                    parameters,
                    variables,
                    outputs);
>>>>>>> fa438c59

            default:
                throw new ArgumentException($"Failed to convert syntax of type {syntax.GetType()}");
        }
    }

    private TSymbol GetDeclaredSymbol<TSymbol>(SyntaxBase syntax)
        where TSymbol : DeclaredSymbol
    {
        if (!Context.SemanticModel.Root.DeclarationsBySyntax.TryGetValue(syntax, out var symbol) ||
            symbol is not TSymbol declaredSymbol)
        {
            throw new ArgumentException($"Failed to find symbol for syntax of type {syntax.GetType()}");
        }

        return declaredSymbol;
    }

    private TType GetTypeInfo<TType>(SyntaxBase syntax)
        where TType : TypeSymbol
    {
        if (Context.SemanticModel.GetTypeInfo(syntax) is not TType typeSymbol)
        {
            throw new ArgumentException($"Failed to find type symbol for syntax of type {syntax.GetType()}");
        }

        return typeSymbol;
    }

    private ProgramExpression ConvertProgram(ProgramSyntax syntax)
    {
        var metadataArray = context.SemanticModel.Root.MetadataDeclarations
            .Select(x => ConvertWithoutLowering(x.DeclaringSyntax))
            .OfType<DeclaredMetadataExpression>()
            .ToImmutableArray();

        var imports = context.SemanticModel.Root.ImportDeclarations
            .Select(x => ConvertWithoutLowering(x.DeclaringSyntax))
            .OfType<DeclaredImportExpression>()
            .ToImmutableArray();

        var parameters = context.SemanticModel.Root.ParameterDeclarations
            .Select(x => ConvertWithoutLowering(x.DeclaringSyntax))
            .OfType<DeclaredParameterExpression>()
            .ToImmutableArray();

        var functionVariables = context.FunctionVariables
            .OrderBy(x => x.Value.Name, LanguageConstants.IdentifierComparer)
            .Select(x => new DeclaredVariableExpression(x.Key, x.Value.Name, x.Value.Value))
            .ToImmutableArray();

        var variables = context.SemanticModel.Root.VariableDeclarations
            .Where(x => !context.VariablesToInline.Contains(x))
            .Select(x => ConvertWithoutLowering(x.DeclaringSyntax))
            .OfType<DeclaredVariableExpression>()
            .ToImmutableArray();

        var resources = context.SemanticModel.DeclaredResources
            .Select(x => ConvertWithoutLowering(x.Symbol.DeclaringSyntax))
            .OfType<DeclaredResourceExpression>()
            .ToImmutableArray();

        var modules = context.SemanticModel.Root.ModuleDeclarations
            .Select(x => ConvertWithoutLowering(x.DeclaringSyntax))
            .OfType<DeclaredModuleExpression>()
            .ToImmutableArray();

        var outputs = context.SemanticModel.Root.OutputDeclarations
            .Select(x => ConvertWithoutLowering(x.DeclaringSyntax))
            .OfType<DeclaredOutputExpression>()
            .ToImmutableArray();

        return new ProgramExpression(
            syntax,
            metadataArray,
            imports,
            parameters,
            functionVariables.AddRange(variables),
            resources,
            modules,
            outputs);
    }

    private record LoopExpressionContext(string Name, SyntaxBase SourceSyntax, Expression LoopExpression);

    private DeclaredModuleExpression ConvertModule(ModuleDeclarationSyntax syntax)
    {
        var symbol = GetDeclaredSymbol<ModuleSymbol>(syntax);
        Expression? condition = null;
        LoopExpressionContext? loop = null;

        // Unwrap the 'real' body if there's a condition / for loop
        var body = syntax.Value;
        if (body is ForSyntax @for)
        {
            loop = new(symbol.Name, @for, ConvertWithoutLowering(@for.Expression));
            body = @for.Body;
        }

        if (body is IfConditionSyntax @if)
        {
            condition = ConvertWithoutLowering(@if.ConditionExpression);
            body = @if.Body;
        }

        var objectBody = (ObjectSyntax)body;
        var properties = objectBody.Properties
            .Where(x => x.TryGetKeyText() is not {} key || !ModulePropertiesToOmit.Contains(key))
            .Select(ConvertObjectProperty);
        Expression bodyExpression = new ObjectExpression(body, properties.ToImmutableArray());
        var parameters = objectBody.TryGetPropertyByName(LanguageConstants.ModuleParamsPropertyName);

        if (condition is not null)
        {
            bodyExpression = new ConditionExpression(condition.SourceSyntax, condition, bodyExpression);
        }

        if (loop is not null)
        {
            bodyExpression = new ForLoopExpression(
                loop.SourceSyntax,
                loop.LoopExpression,
                bodyExpression,
                loop.Name,
                GetBatchSize(syntax));
        }

        var dependencies = context.ResourceDependencies[symbol]
            .Where(ShouldGenerateDependsOn)
            .OrderBy(x => x.Resource.Name) // order to generate a deterministic template
            .Select(x => ToDependencyExpression(x, body))
            .ToImmutableArray();

        return new DeclaredModuleExpression(
            syntax,
            symbol,
            context.ModuleScopeData[symbol],
            body,
            bodyExpression,
            parameters is not null ? ConvertWithoutLowering(parameters.Value) : null,
            dependencies);
    }

    private DeclaredResourceExpression ConvertResource(ResourceDeclarationSyntax syntax)
    {
        var resource = context.SemanticModel.ResourceMetadata.TryLookup(syntax) as DeclaredResourceMetadata
            ?? throw new InvalidOperationException("Failed to find resource in cache");

        Expression? condition = null;
        LoopExpressionContext? loop = null;

        void AddCondition(Expression newCondition)
        {
            if (condition is null)
            {
                condition = newCondition;
            }
            else
            {
                condition = new BinaryExpression(
                    newCondition.SourceSyntax,
                    BinaryOperator.LogicalAnd,
                    condition,
                    newCondition);
            }
        }

        void AddLoop(LoopExpressionContext newLoop)
        {
            if (loop is null)
            {
                loop = newLoop;
            }
            else
            {
                throw new InvalidOperationException("Nested loops are not supported");
            }
        }

        // Note: conditions STACK with nesting.
        //
        // Children inherit the conditions of their parents, etc. This avoids a problem
        // where we emit a dependsOn to something that's not in the template, or not
        // being evaulated in the template.
        var ancestors = this.context.SemanticModel.ResourceAncestors.GetAncestors(resource);
        foreach (var ancestor in ancestors)
        {
            if (ancestor.AncestorType == ResourceAncestorGraph.ResourceAncestorType.Nested &&
                ancestor.Resource.Symbol.DeclaringResource.Value is IfConditionSyntax ancestorIf)
            {
                AddCondition(ConvertWithoutLowering(ancestorIf.ConditionExpression));
            }

            if (ancestor.AncestorType == ResourceAncestorGraph.ResourceAncestorType.Nested &&
                ancestor.Resource.Symbol.DeclaringResource.Value is ForSyntax ancestorFor)
            {
                AddLoop(new(ancestor.Resource.Symbol.Name, ancestorFor, ConvertWithoutLowering(ancestorFor.Expression)));
            }
        }

        // Unwrap the 'real' resource body if there's a condition / for loop
        var body = resource.Symbol.DeclaringResource.Value;
        if (body is ForSyntax @for)
        {
            AddLoop(new(resource.Symbol.Name, @for, ConvertWithoutLowering(@for.Expression)));
            body = @for.Body;
        }

        if (body is IfConditionSyntax @if)
        {
            AddCondition(ConvertWithoutLowering(@if.ConditionExpression));
            body = @if.Body;
        }
        
        var propertiesToOmit = resource.IsAzResource ? AzResourcePropertiesToOmit : NonAzResourcePropertiesToOmit;
        var properties = ((ObjectSyntax)body).Properties
            .Where(x => x.TryGetKeyText() is not {} key || !propertiesToOmit.Contains(key))
            .Select(ConvertObjectProperty);
        Expression bodyExpression = new ObjectExpression(body, properties.ToImmutableArray());

        if (condition is not null)
        {
            bodyExpression = new ConditionExpression(condition.SourceSyntax, condition, bodyExpression);
        }

        if (loop is not null)
        {
            bodyExpression = new ForLoopExpression(
                loop.SourceSyntax,
                loop.LoopExpression,
                bodyExpression,
                loop.Name,
                GetBatchSize(syntax));
        }

        var dependencies = context.ResourceDependencies[resource.Symbol]
            .Where(ShouldGenerateDependsOn)
            .OrderBy(x => x.Resource.Name) // order to generate a deterministic template
            .Select(x => ToDependencyExpression(x, body))
            .ToImmutableArray();

        return new DeclaredResourceExpression(
            syntax,
            resource,
            context.ResourceScopeData[resource],
            body,
            bodyExpression,
            dependencies);
    }

    private ObjectExpression ConvertObject(ObjectSyntax @object)
        => new ObjectExpression(
            @object,
            @object.Properties.Select(ConvertObjectProperty).ToImmutableArray());

    private ObjectPropertyExpression ConvertObjectProperty(ObjectPropertySyntax syntax)
    {
        var keyExpression = syntax.Key is IdentifierSyntax identifier ?
            new StringLiteralExpression(identifier, identifier.IdentifierName) :
            ConvertWithoutLowering(syntax.Key);

        return new(syntax, keyExpression, ConvertWithoutLowering(syntax.Value));
    }

    private Expression ConvertFunctionDirect(FunctionCallSyntaxBase functionCall)
    {
        switch (functionCall)
        {
            case FunctionCallSyntax function:
                return new FunctionCallExpression(
                    function,
                    function.Name.IdentifierName,
                    function.Arguments.Select(a => ConvertWithoutLowering(a.Expression)).ToImmutableArray());

            case InstanceFunctionCallSyntax method:
                var (baseSyntax, indexExpression) = SyntaxHelper.UnwrapArrayAccessSyntax(method.BaseExpression);
                var baseSymbol = Context.SemanticModel.GetSymbolInfo(baseSyntax);

                switch (baseSymbol)
                {
                    case INamespaceSymbol namespaceSymbol:
                        Debug.Assert(indexExpression is null, "Indexing into a namespace should have been blocked by type analysis");
                        return new FunctionCallExpression(
                            method,
                            method.Name.IdentifierName,
                            method.Arguments.Select(a => ConvertWithoutLowering(a.Expression)).ToImmutableArray());
<<<<<<< HEAD
                    case { } _ when context.SemanticModel.ResourceMetadata.TryLookup(baseSyntax) is DeclaredResourceMetadata resource:
                        var indexContext = TryGetReplacementContext(resource.NameSyntax, indexExpression, method);
=======
                    case { } _ when Context.SemanticModel.ResourceMetadata.TryLookup(baseSyntax) is DeclaredResourceMetadata resource:
                        if (method.Name.IdentifierName.StartsWithOrdinalInsensitively(LanguageConstants.ListFunctionPrefix))
                        {
                            var indexContext = TryGetReplacementContext(resource.NameSyntax, indexExpression, method);

                            // Handle list<method_name>(...) method on resource symbol - e.g. stgAcc.listKeys()
                            var convertedArgs = method.Arguments.SelectArray(a => ConvertWithoutLowering(a.Expression));
                            var resourceIdExpression = new PropertyAccessExpression(
                                baseSyntax,
                                new ResourceReferenceExpression(baseSyntax, resource, indexContext),
                                "id");

                            var apiVersion = resource.TypeReference.ApiVersion ?? throw new InvalidOperationException($"Expected resource type {resource.TypeReference.FormatName()} to contain version");
                            var apiVersionExpression = new StringLiteralExpression(baseSyntax, apiVersion);

                            var listArgs = convertedArgs.Length switch
                            {
                                0 => new Expression[] { resourceIdExpression, apiVersionExpression, },
                                _ => new Expression[] { resourceIdExpression, }.Concat(convertedArgs),
                            };
>>>>>>> fa438c59

                        // Handle list<method_name>(...) method on resource symbol - e.g. stgAcc.listKeys()
                        // This is also used for kv.getSecret() - for passing secure values to module parameters
                        return new ResourceFunctionCallExpression(
                            method,
                            new ResourceReferenceExpression(method.BaseExpression, resource, indexContext),
                            method.Name.IdentifierName,
                            method.Arguments.Select(a => ConvertWithoutLowering(a.Expression)).ToImmutableArray());
                }
                throw new InvalidOperationException($"Unrecognized base expression {baseSymbol?.Kind}");
            default:
                throw new NotImplementedException($"Cannot emit unexpected expression of type {functionCall.GetType().Name}");
        }
    }

    private Expression ConvertFunction(FunctionCallSyntaxBase functionCall)
    {
        if (Context.FunctionVariables.GetValueOrDefault(functionCall) is {} functionVariable)
        {
            return new SynthesizedVariableReferenceExpression(functionCall, functionVariable.Name);
        }

        if (Context.SemanticModel.TypeManager.GetMatchedFunctionResultValue(functionCall) is {} functionValue)
        {
            return functionValue;
        }

        var converted = ConvertFunctionDirect(functionCall);
<<<<<<< HEAD
        if (converted is FunctionCallExpression convertedFunction &&
            context.SemanticModel.TypeManager.GetMatchedFunctionOverload(functionCall) is { Evaluator: {} } functionOverload)
=======
        if (Context.SemanticModel.TypeManager.GetMatchedFunctionOverload(functionCall) is { Evaluator: {} } functionOverload)
>>>>>>> fa438c59
        {
            return functionOverload.Evaluator(convertedFunction);
        }

        return converted;
    }

    private Expression ConvertArrayAccess(ArrayAccessSyntax arrayAccess)
    {
        // if there is an array access on a resource/module reference, we have to generate differently
        // when constructing the reference() function call, the resource name expression needs to have its local
        // variable replaced with <loop array expression>[this array access' index expression]
        if (arrayAccess.BaseExpression is VariableAccessSyntax || arrayAccess.BaseExpression is ResourceAccessSyntax)
        {
            if (Context.SemanticModel.ResourceMetadata.TryLookup(arrayAccess.BaseExpression) is DeclaredResourceMetadata resource &&
                resource.Symbol.IsCollection)
            {
                var indexContext = TryGetReplacementContext(resource, arrayAccess.IndexExpression, arrayAccess);
                return new ResourceReferenceExpression(arrayAccess, resource, indexContext);
            }

            if (Context.SemanticModel.GetSymbolInfo(arrayAccess.BaseExpression) is ModuleSymbol { IsCollection: true } moduleSymbol)
            {
                var indexContext = TryGetReplacementContext(moduleSymbol, arrayAccess.IndexExpression, arrayAccess);
                return new ModuleReferenceExpression(arrayAccess, moduleSymbol, indexContext);
            }
        }

        return new ArrayAccessExpression(
            arrayAccess,
            ConvertWithoutLowering(arrayAccess.BaseExpression),
            ConvertWithoutLowering(arrayAccess.IndexExpression));
    }

    private Expression ConvertResourcePropertyAccess(PropertyAccessSyntax sourceSyntax, ResourceMetadata resource, IndexReplacementContext? indexContext, string propertyName)
        => ExpressionFactory.CreateResourcePropertyAccess(resource, indexContext, propertyName, sourceSyntax);

    private Expression ConvertPropertyAccess(PropertyAccessSyntax propertyAccess)
    {
        // Looking for: myResource.someProp (where myResource is a resource declared in-file)
        if (Context.SemanticModel.ResourceMetadata.TryLookup(propertyAccess.BaseExpression) is DeclaredResourceMetadata resource)
        {
            return ConvertResourcePropertyAccess(propertyAccess, resource, null, propertyAccess.PropertyName.IdentifierName);
        }

        // Looking for: myResource[blah].someProp (where myResource is a resource declared in-file)
        if (propertyAccess.BaseExpression is ArrayAccessSyntax propArrayAccess &&
            Context.SemanticModel.ResourceMetadata.TryLookup(propArrayAccess.BaseExpression) is DeclaredResourceMetadata resourceCollection)
        {
            var indexContext = TryGetReplacementContext(resourceCollection, propArrayAccess.IndexExpression, propertyAccess);
            return ConvertResourcePropertyAccess(propertyAccess, resourceCollection, indexContext, propertyAccess.PropertyName.IdentifierName);
        }

        // Looking for: myResource.someProp (where myResource is a parameter of type resource)
        if (Context.SemanticModel.ResourceMetadata.TryLookup(propertyAccess.BaseExpression) is ParameterResourceMetadata parameter)
        {
            return ConvertResourcePropertyAccess(propertyAccess, parameter, null, propertyAccess.PropertyName.IdentifierName);
        }

        // Looking for: myMod.outputs.someProp (where someProp is an output of type resource)
        if (propertyAccess.BaseExpression is PropertyAccessSyntax &&
            Context.SemanticModel.ResourceMetadata.TryLookup(propertyAccess.BaseExpression) is ModuleOutputResourceMetadata moduleOutput &&
            !moduleOutput.Module.IsCollection)
        {
            return ConvertResourcePropertyAccess(propertyAccess, moduleOutput, null, propertyAccess.PropertyName.IdentifierName);
        }

        // Looking for: myMod[blah].outputs.someProp (where someProp is an output of type resource)
        if (propertyAccess.BaseExpression is PropertyAccessSyntax moduleCollectionOutputProperty &&
            moduleCollectionOutputProperty.BaseExpression is PropertyAccessSyntax moduleCollectionOutputs &&
            moduleCollectionOutputs.BaseExpression is ArrayAccessSyntax moduleArrayAccess &&
            Context.SemanticModel.ResourceMetadata.TryLookup(propertyAccess.BaseExpression) is ModuleOutputResourceMetadata moduleCollectionOutputMetadata &&
            moduleCollectionOutputMetadata.Module.IsCollection)
        {
            var indexContext = TryGetReplacementContext(moduleCollectionOutputMetadata.NameSyntax, moduleArrayAccess.IndexExpression, propertyAccess);
            return ConvertResourcePropertyAccess(propertyAccess, moduleCollectionOutputMetadata, indexContext, propertyAccess.PropertyName.IdentifierName);
        }

        // Looking for: expr.outputs.blah (where expr is any expression of type module)
        if (propertyAccess.BaseExpression is PropertyAccessSyntax childPropertyAccess &&
            TypeHelper.SatisfiesCondition(Context.SemanticModel.GetTypeInfo(childPropertyAccess.BaseExpression), x => x is ModuleType) &&
            childPropertyAccess.PropertyName.NameEquals(LanguageConstants.ModuleOutputsPropertyName))
        {
            return new ModuleOutputPropertyAccessExpression(
                propertyAccess,
                ConvertWithoutLowering(propertyAccess.BaseExpression),
                propertyAccess.PropertyName.IdentifierName);
        }

        return new PropertyAccessExpression(
            propertyAccess,
            ConvertWithoutLowering(propertyAccess.BaseExpression),
            propertyAccess.PropertyName.IdentifierName);
    }

    private Expression ConvertResourceAccess(ResourceAccessSyntax resourceAccessSyntax)
    {
        if (Context.SemanticModel.ResourceMetadata.TryLookup(resourceAccessSyntax) is { } resource)
        {
            return new ResourceReferenceExpression(resourceAccessSyntax, resource, null);
        }

        throw new NotImplementedException($"Unable to obtain resource metadata when generating a resource access expression.");
    }

    private Expression ConvertVariableAccess(VariableAccessSyntax variableAccessSyntax)
    {
        var name = variableAccessSyntax.Name.IdentifierName;

        var symbol = Context.SemanticModel.GetSymbolInfo(variableAccessSyntax);

        switch (symbol)
        {
            case DeclaredSymbol declaredSymbol when Context.SemanticModel.ResourceMetadata.TryLookup(declaredSymbol.DeclaringSyntax) is {} resource:
                return new ResourceReferenceExpression(variableAccessSyntax, resource, null);

            case ParameterSymbol parameterSymbol:
                return new ParametersReferenceExpression(variableAccessSyntax, parameterSymbol);

            case VariableSymbol variableSymbol:
                if (Context.VariablesToInline.Contains(variableSymbol))
                {
                    // we've got a runtime dependency, so we have to inline the variable usage
                    return ConvertWithoutLowering(variableSymbol.DeclaringVariable.Value);
                }

                return new VariableReferenceExpression(variableAccessSyntax, variableSymbol);

            case ModuleSymbol moduleSymbol:
                return new ModuleReferenceExpression(variableAccessSyntax, moduleSymbol, null);

            case LocalVariableSymbol localVariableSymbol:
                return GetLocalVariableExpression(variableAccessSyntax, localVariableSymbol);

            default:
                throw new NotImplementedException($"Encountered an unexpected symbol kind '{symbol?.Kind}' when generating a variable access expression.");

        }
    }

    private Expression GetLocalVariableExpression(SyntaxBase sourceSyntax, LocalVariableSymbol localVariableSymbol)
    {
        if (this.localReplacements.TryGetValue(localVariableSymbol, out var replacement))
        {
            // the current context has specified an expression to be used for this local variable symbol
            // to override the regular conversion
            return replacement;
        }

        var enclosingSyntax = GetEnclosingDeclaringSyntax(localVariableSymbol);
        switch (enclosingSyntax)
        {
            case ForSyntax @for:
                return GetLoopVariable(localVariableSymbol, @for, new CopyIndexExpression(sourceSyntax, GetCopyIndexName(@for)));
            case LambdaSyntax lambda:
                return new LambdaVariableReferenceExpression(sourceSyntax, localVariableSymbol);
        }

        throw new NotImplementedException($"{nameof(LocalVariableSymbol)} was declared by an unexpected syntax type '{enclosingSyntax?.GetType().Name}'.");
    }

    private string? GetCopyIndexName(ForSyntax @for)
    {
        return this.Context.SemanticModel.Binder.GetParent(@for) switch
        {
            // copyIndex without name resolves to module/resource loop index in the runtime
            ResourceDeclarationSyntax => null,
            ModuleDeclarationSyntax => null,

            // variable copy index has the name of the variable
            VariableDeclarationSyntax variable when variable.Name.IsValid => variable.Name.IdentifierName,

            // output loops are only allowed at the top level and don't have names, either
            OutputDeclarationSyntax => null,

            // the property copy index has the name of the property
            ObjectPropertySyntax property when property.TryGetKeyText() is { } key && ReferenceEquals(property.Value, @for) => key,

            _ => throw new NotImplementedException("Unexpected for-expression grandparent.")
        };
    }

    private SyntaxBase GetEnclosingDeclaringSyntax(LocalVariableSymbol localVariable)
    {
        // we're following the symbol hierarchy rather than syntax hierarchy because
        // this guarantees a single hop in all cases
        var symbolParent = this.Context.SemanticModel.GetSymbolParent(localVariable);
        if (symbolParent is not LocalScope localScope)
        {
            throw new NotImplementedException($"{nameof(LocalVariableSymbol)} has un unexpected parent of type '{symbolParent?.GetType().Name}'.");
        }

        return localScope.DeclaringSyntax;
    }

    private Expression GetLoopItemVariable(ForSyntax @for, Expression index)
    {
        // loop item variable should be replaced with <array expression>[<index expression>]
        var forExpression = ConvertWithoutLowering(@for.Expression);

        return new ArrayAccessExpression(index.SourceSyntax, forExpression, index);
    }

    private Expression GetLoopVariable(LocalVariableSymbol localVariableSymbol, ForSyntax @for, Expression index)
    {
        return localVariableSymbol.LocalKind switch
        {
            // this is the "item" variable of a for-expression
            // to emit this, we need to index the array expression by the copyIndex() function
            LocalKind.ForExpressionItemVariable => GetLoopItemVariable(@for, index),

            // this is the "index" variable of a for-expression inside a variable block
            // to emit this, we need to return a copyIndex(...) function
            LocalKind.ForExpressionIndexVariable => index,

            _ => throw new NotImplementedException($"Unexpected local variable kind '{localVariableSymbol.LocalKind}'."),
        };
    }

    private ForSyntax GetEnclosingForExpression(LocalVariableSymbol localVariable)
    {
        // we're following the symbol hierarchy rather than syntax hierarchy because
        // this guarantees a single hop in all cases
        var symbolParent = this.Context.SemanticModel.GetSymbolParent(localVariable);
        if (symbolParent is not LocalScope localScope)
        {
            throw new NotImplementedException($"{nameof(LocalVariableSymbol)} has un unexpected parent of type '{symbolParent?.GetType().Name}'.");
        }

        if (localScope.DeclaringSyntax is ForSyntax @for)
        {
            return @for;
        }

        throw new NotImplementedException($"{nameof(LocalVariableSymbol)} was declared by an unexpected syntax type '{localScope.DeclaringSyntax?.GetType().Name}'.");
    }

    private IndexReplacementContext? TryGetReplacementContext(ModuleSymbol module, SyntaxBase? indexExpression, SyntaxBase newContext)
        => TryGetReplacementContext(GetModuleNameSyntax(module), indexExpression, newContext);

<<<<<<< HEAD
    private IndexReplacementContext? TryGetReplacementContext(DeclaredResourceMetadata resource, SyntaxBase? indexExpression, SyntaxBase newContext)
    {
        SyntaxBase movedSyntax = resource.IsAzResource ? SyntaxFactory.CreateArray(GetResourceNameSyntaxSegments(resource)) : resource.Symbol.NameIdentifier;
=======
        var movedSyntax = Context.Settings.EnableSymbolicNames ? declaredResource.Symbol.NameIdentifier : declaredResource.NameSyntax;
>>>>>>> fa438c59

        return TryGetReplacementContext(movedSyntax, indexExpression, newContext);
    }

    private IndexReplacementContext? TryGetReplacementContext(SyntaxBase nameSyntax, SyntaxBase? indexExpression, SyntaxBase newContext)
    {
        var inaccessibleLocals = this.Context.DataFlowAnalyzer.GetInaccessibleLocalsAfterSyntaxMove(nameSyntax, newContext);
        var inaccessibleLocalLoops = inaccessibleLocals.Select(local => GetEnclosingForExpression(local)).Distinct().ToList();

        switch (inaccessibleLocalLoops.Count)
        {
            case 0:
                // moving the name expression does not produce any inaccessible locals (no locals means no loops)
                // regardless if there is an index expression or not, we don't need to append replacements
                if (indexExpression is null)
                {
                    return null;
                }

                return new(this.localReplacements, ConvertWithoutLowering(indexExpression));

            case 1 when indexExpression is not null:
                // TODO: Run data flow analysis on the array expression as well. (Will be needed for nested resource loops)
                var @for = inaccessibleLocalLoops.Single();
                var localReplacements = this.localReplacements;
                foreach (var local in inaccessibleLocals)
                {
                    var replacementValue = GetLoopVariable(local, @for, ConvertWithoutLowering(indexExpression));
                    localReplacements = localReplacements.SetItem(local, replacementValue);
                }

                return new(localReplacements, ConvertWithoutLowering(indexExpression));

            default:
                throw new NotImplementedException("Mismatch between count of index expressions and inaccessible symbols during array access index replacement.");
        }
    }

    private static SyntaxBase GetModuleNameSyntax(ModuleSymbol moduleSymbol)
    {
        // this condition should have already been validated by the type checker
        return moduleSymbol.TryGetBodyPropertyValue(LanguageConstants.ModuleNamePropertyName)
            ?? throw new ArgumentException($"Expected module syntax body to contain property 'name'");
    }

<<<<<<< HEAD
    private ulong? GetBatchSize(StatementSyntax statement)
    {
        var decorator = SemanticModelHelper.TryGetDecoratorInNamespace(
            context.SemanticModel,
            statement,
            SystemNamespaceType.BuiltInName,
            LanguageConstants.BatchSizePropertyName);

        if (decorator?.Arguments is { } arguments
            && arguments.Count() == 1
            && arguments.ToList()[0].Expression is IntegerLiteralSyntax integerLiteral)
        {
            return integerLiteral.Value;
        }
        return null;
    }

    private static bool ShouldGenerateDependsOn(ResourceDependency dependency)
    {
        if (dependency.Kind == ResourceDependencyKind.Transitive)
        {
            // transitive dependencies do not have to be emitted
            return false;
        }

        return dependency.Resource switch
        {   // We only want to add a 'dependsOn' for resources being deployed in this file.
            ResourceSymbol resource => !resource.DeclaringResource.IsExistingResource(),
            ModuleSymbol => true,
            _ => throw new InvalidOperationException($"Found dependency '{dependency.Resource.Name}' of unexpected type {dependency.GetType()}"),
        };
    }

    private ResourceDependencyExpression ToDependencyExpression(ResourceDependency dependency, SyntaxBase newContext)
    {
        switch (dependency.Resource)
        {
            case ResourceSymbol resource: {
                var metadata = context.SemanticModel.ResourceMetadata.TryLookup(resource.DeclaringSyntax) as DeclaredResourceMetadata
                    ?? throw new InvalidOperationException("Failed to find resource in cache");

                var indexContext = (resource.IsCollection && dependency.IndexExpression is null) ? null :
                    TryGetReplacementContext(metadata, dependency.IndexExpression, newContext);

                var reference = new ResourceReferenceExpression(null, metadata, indexContext);
                return new ResourceDependencyExpression(null, reference);
            }
            case ModuleSymbol module: {
                var indexContext = (module.IsCollection && dependency.IndexExpression is null) ? null :
                    TryGetReplacementContext(module, dependency.IndexExpression, newContext);

                var reference = new ModuleReferenceExpression(null, module, indexContext);
                return new ResourceDependencyExpression(null, reference);
            }
            default:
                throw new InvalidOperationException($"Found dependency '{dependency.Resource.Name}' of unexpected type {dependency.GetType()}");
        }
    }

    /// <summary>
    /// Returns a collection of name segment expressions for the specified resource. Local variable replacements
    /// are performed so the expressions are valid in the language/binding scope of the specified resource.
    /// </summary>
    /// <param name="resource">The resource</param>
    public IEnumerable<SyntaxBase> GetResourceNameSyntaxSegments(DeclaredResourceMetadata resource)
    {
        var ancestors = this.context.SemanticModel.ResourceAncestors.GetAncestors(resource);
        var nameExpression = resource.NameSyntax;

        return ancestors
            .Select((x, i) => GetResourceNameAncestorSyntaxSegment(resource, i))
            .Concat(nameExpression);
    }

    /// <summary>
    /// Calculates the expression that represents the parent name corresponding to the specified ancestor of the specified resource.
    /// The expressions returned are modified by performing the necessary local variable replacements.
    /// </summary>
    /// <param name="resource">The declared resource metadata</param>
    /// <param name="startingAncestorIndex">the index of the ancestor (0 means the ancestor closest to the root)</param>
    private SyntaxBase GetResourceNameAncestorSyntaxSegment(DeclaredResourceMetadata resource, int startingAncestorIndex)
    {
        var ancestors = this.context.SemanticModel.ResourceAncestors.GetAncestors(resource);
        if (startingAncestorIndex >= ancestors.Length)
        {
            // not enough ancestors
            throw new ArgumentException($"Resource type has {ancestors.Length} ancestor types but name expression was requested for ancestor type at index {startingAncestorIndex}.");
        }

        /*
            * Consider the following example:
            *
            * resource one 'MS.Example/ones@...' = [for (_, i) in range(0, ...) : {
            *   name: name_exp1(i)
            * }]
            *
            * resource two 'MS.Example/ones/twos@...' = [for (_, j) in range(0, ...) : {
            *   parent: one[index_exp2(j)]
            *   name: name_exp2(j)
            * }]
            *
            * resource three 'MS.Example/ones/twos/threes@...' = [for (_, k) in range(0, ...) : {
            *   parent: two[index_exp3(k)]
            *   name: name_exp3(k)
            * }]
            *
            * name_exp* and index_exp* are expressions represented here as functions
            *
            * The name segment expressions for "three" are the following:
            * 0. name_exp1(index_exp2(index_exp3(k)))
            * 1. name_exp2(index_exp3(k))
            * 2. name_exp3(k)
            *
            * (The formula can be generalized to more levels of nesting.)
            *
            * This function can be used to get 0 and 1 above by passing 0 or 1 respectively as the startingAncestorIndex.
            * The name segment 2 above must be obtained from the resource directly.
            *
            * Given that we don't have proper functions in our runtime AND that our expressions don't have side effects,
            * the formula is implemented via local variable replacement.
            */

        // the initial ancestor gives us the base expression
        SyntaxBase? rewritten = ancestors[startingAncestorIndex].Resource.NameSyntax;

        for (int i = startingAncestorIndex; i < ancestors.Length; i++)
        {
            var ancestor = ancestors[i];

            // local variable replacement will be done in context of the next ancestor
            // or the resource itself if we're on the last ancestor
            var newContext = i < ancestors.Length - 1 ? ancestors[i + 1].Resource : resource;

            var inaccessibleLocals = this.context.DataFlowAnalyzer.GetInaccessibleLocalsAfterSyntaxMove(rewritten, newContext.Symbol.NameIdentifier);
            var inaccessibleLocalLoops = inaccessibleLocals.Select(local => GetEnclosingForExpression(local)).Distinct().ToList();

            switch (inaccessibleLocalLoops.Count)
            {
                case 0:
                    /*
                        * Hardcoded index expression resulted in no more local vars to replace.
                        * We can just bail out with the result.
                        */
                    return rewritten;

                case 1 when ancestor.IndexExpression is not null:
                    if (LocalSymbolDependencyVisitor.GetLocalSymbolDependencies(this.context.SemanticModel, rewritten).SingleOrDefault(s => s.LocalKind == LocalKind.ForExpressionItemVariable) is { } loopItemSymbol)
                    {
                        // rewrite the straggler from previous iteration
                        // TODO: Nested loops will require DFA on the ForSyntax.Expression
                        rewritten = SymbolReplacer.Replace(this.context.SemanticModel, new Dictionary<Symbol, SyntaxBase> { [loopItemSymbol] = SyntaxFactory.CreateArrayAccess(GetEnclosingForExpression(loopItemSymbol).Expression, ancestor.IndexExpression) }, rewritten);
                    }

                    // TODO: Run data flow analysis on the array expression as well. (Will be needed for nested resource loops)
                    var @for = inaccessibleLocalLoops.Single();

                    var replacements = inaccessibleLocals.ToDictionary(local => (Symbol)local, local => local.LocalKind switch
                            {
                                LocalKind.ForExpressionIndexVariable => ancestor.IndexExpression,
                                LocalKind.ForExpressionItemVariable => SyntaxFactory.CreateArrayAccess(@for.Expression, ancestor.IndexExpression),
                                _ => throw new NotImplementedException($"Unexpected local kind '{local.LocalKind}'.")
                            });

                    rewritten = SymbolReplacer.Replace(this.context.SemanticModel, replacements, rewritten);

                    break;

                default:
                    throw new NotImplementedException("Mismatch between count of index expressions and inaccessible symbols during array access index expression rewriting.");
            }
        }

        return rewritten;
    }

    public void EmitResourceScopeProperties(ExpressionEmitter expressionEmitter, DeclaredResourceExpression resource)
    {
        if (resource.ScopeData.ResourceScope is DeclaredResourceMetadata scopeResource)
        {
            // emit the resource id of the resource being extended
            var indexContext = TryGetReplacementContext(scopeResource, resource.ScopeData.IndexExpression, resource.BodySyntax);
            expressionEmitter.EmitProperty("scope", () => expressionEmitter.EmitUnqualifiedResourceId(scopeResource, indexContext));
            return;
        }

        EmitResourceOrModuleScopeProperties(resource.ScopeData, expressionEmitter, resource.BodySyntax);
    }

    public void EmitModuleScopeProperties(ExpressionEmitter expressionEmitter, DeclaredModuleExpression module)
    {
        EmitResourceOrModuleScopeProperties(module.ScopeData, expressionEmitter, module.BodySyntax);
    }

    private void EmitResourceOrModuleScopeProperties(ScopeData scopeData, ExpressionEmitter expressionEmitter, SyntaxBase newContext)
    {
        switch (scopeData.RequestedScope)
        {
            case ResourceScope.Tenant:
                if (context.SemanticModel.TargetScope != ResourceScope.Tenant)
                {
                    // emit the "/" to allow cross-scope deployment of a Tenant resource from another deployment scope
                    expressionEmitter.EmitProperty("scope", new JTokenExpression("/"));
                }
                return;
            case ResourceScope.ManagementGroup:
                if (scopeData.ManagementGroupNameProperty is not null)
                {
                    // The template engine expects an unqualified resourceId for the management group scope if deploying at tenant or management group scope
                    var useFullyQualifiedResourceId = context.SemanticModel.TargetScope != ResourceScope.Tenant && context.SemanticModel.TargetScope != ResourceScope.ManagementGroup;
                    
                    var indexContext = TryGetReplacementContext(scopeData.ManagementGroupNameProperty, scopeData.IndexExpression, newContext);
                    expressionEmitter.EmitProperty("scope", expressionEmitter.GetManagementGroupResourceId(scopeData.ManagementGroupNameProperty, indexContext, useFullyQualifiedResourceId));
                }
                return;
            case ResourceScope.Subscription:
                if (scopeData.SubscriptionIdProperty is not null)
                {
                    // TODO: It's very suspicious that this doesn't reference scopeData.IndexExpression
                    expressionEmitter.EmitProperty("subscriptionId", scopeData.SubscriptionIdProperty);
                }
                else if (context.SemanticModel.TargetScope == ResourceScope.ResourceGroup)
                {
                    // TODO: It's very suspicious that this doesn't reference scopeData.IndexExpression
                    expressionEmitter.EmitProperty("subscriptionId", new FunctionExpression("subscription", Array.Empty<LanguageExpression>(), new LanguageExpression[] { new JTokenExpression("subscriptionId") }));
                }
                return;
            case ResourceScope.ResourceGroup:
                if (scopeData.SubscriptionIdProperty is not null)
                {
                    var indexContext = TryGetReplacementContext(scopeData.SubscriptionIdProperty, scopeData.IndexExpression, newContext);
                    expressionEmitter.EmitProperty("subscriptionId", () => expressionEmitter.EmitExpression(scopeData.SubscriptionIdProperty, indexContext));
                }
                if (scopeData.ResourceGroupProperty is not null)
                {
                    var indexContext = TryGetReplacementContext(scopeData.ResourceGroupProperty, scopeData.IndexExpression, newContext);
                    expressionEmitter.EmitProperty("resourceGroup", () => expressionEmitter.EmitExpression(scopeData.ResourceGroupProperty, indexContext));
                }
                return;
            default:
                throw new InvalidOperationException($"Cannot format resourceId for scope {scopeData.RequestedScope}");
        }
    }
=======
    private static long SafeConvertIntegerValue(IntegerLiteralSyntax @int, bool isNegative)
        => (@int.Value, isNegative) switch {
            (<= long.MaxValue, false) => (long)@int.Value,
            (<= long.MaxValue, true) => -(long)@int.Value,
            // long.MaxValue is 9223372036854775807, whereas long.MinValue is -9223372036854775808, hence this special-case check:
            (1UL + long.MaxValue, true) => long.MinValue,
            _ => throw new NotImplementedException($"Unexpected out-of-range integer value"),
        };
>>>>>>> fa438c59
}<|MERGE_RESOLUTION|>--- conflicted
+++ resolved
@@ -22,7 +22,6 @@
 
 public class ExpressionBuilder
 {
-<<<<<<< HEAD
     private static readonly ImmutableHashSet<string> NonAzResourcePropertiesToOmit = new[] {
         LanguageConstants.ResourceDependsOnPropertyName,
     }.ToImmutableHashSet();
@@ -40,21 +39,18 @@
         LanguageConstants.ResourceDependsOnPropertyName,
     }.ToImmutableHashSet();
 
-    private readonly EmitterContext context;
-=======
->>>>>>> fa438c59
     private readonly ImmutableDictionary<LocalVariableSymbol, Expression> localReplacements;
 
     public EmitterContext Context { get; }
 
-    public ExpressionBuilder(EmitterContext context, ImmutableDictionary<LocalVariableSymbol, Expression> localReplacements)
-    {
-        this.Context = context;
+    public ExpressionBuilder(EmitterContext Context, ImmutableDictionary<LocalVariableSymbol, Expression> localReplacements)
+    {
+        this.Context = Context;
         this.localReplacements = localReplacements;
     }
 
-    public ExpressionBuilder(EmitterContext context)
-        : this(context, ImmutableDictionary<LocalVariableSymbol, Expression>.Empty)
+    public ExpressionBuilder(EmitterContext Context)
+        : this(Context, ImmutableDictionary<LocalVariableSymbol, Expression>.Empty)
     {
     }
 
@@ -192,43 +188,7 @@
                 return ConvertModule(module);
 
             case ProgramSyntax program:
-<<<<<<< HEAD
                 return ConvertProgram(program);
-=======
-                var metadataArray = Context.SemanticModel.Root.MetadataDeclarations
-                    .Select(x => ConvertWithoutLowering(x.DeclaringSyntax))
-                    .OfType<DeclaredMetadataExpression>()
-                    .ToImmutableArray();
-
-                var imports = Context.SemanticModel.Root.ImportDeclarations
-                    .Select(x => ConvertWithoutLowering(x.DeclaringSyntax))
-                    .OfType<DeclaredImportExpression>()
-                    .ToImmutableArray();
-
-                var parameters = Context.SemanticModel.Root.ParameterDeclarations
-                    .Select(x => ConvertWithoutLowering(x.DeclaringSyntax))
-                    .OfType<DeclaredParameterExpression>()
-                    .ToImmutableArray();
-
-                var variables = Context.SemanticModel.Root.VariableDeclarations
-                    .Where(x => !Context.VariablesToInline.Contains(x))
-                    .Select(x => ConvertWithoutLowering(x.DeclaringSyntax))
-                    .OfType<DeclaredVariableExpression>()
-                    .ToImmutableArray();
-
-                var outputs = Context.SemanticModel.Root.OutputDeclarations
-                    .Select(x => ConvertWithoutLowering(x.DeclaringSyntax))
-                    .OfType<DeclaredOutputExpression>()
-                    .ToImmutableArray();
-
-                return new ProgramExpression(
-                    program,
-                    metadataArray,
-                    imports,
-                    parameters,
-                    variables,
-                    outputs);
->>>>>>> fa438c59
 
             default:
                 throw new ArgumentException($"Failed to convert syntax of type {syntax.GetType()}");
@@ -260,43 +220,43 @@
 
     private ProgramExpression ConvertProgram(ProgramSyntax syntax)
     {
-        var metadataArray = context.SemanticModel.Root.MetadataDeclarations
+        var metadataArray = Context.SemanticModel.Root.MetadataDeclarations
             .Select(x => ConvertWithoutLowering(x.DeclaringSyntax))
             .OfType<DeclaredMetadataExpression>()
             .ToImmutableArray();
 
-        var imports = context.SemanticModel.Root.ImportDeclarations
+        var imports = Context.SemanticModel.Root.ImportDeclarations
             .Select(x => ConvertWithoutLowering(x.DeclaringSyntax))
             .OfType<DeclaredImportExpression>()
             .ToImmutableArray();
 
-        var parameters = context.SemanticModel.Root.ParameterDeclarations
+        var parameters = Context.SemanticModel.Root.ParameterDeclarations
             .Select(x => ConvertWithoutLowering(x.DeclaringSyntax))
             .OfType<DeclaredParameterExpression>()
             .ToImmutableArray();
 
-        var functionVariables = context.FunctionVariables
+        var functionVariables = Context.FunctionVariables
             .OrderBy(x => x.Value.Name, LanguageConstants.IdentifierComparer)
             .Select(x => new DeclaredVariableExpression(x.Key, x.Value.Name, x.Value.Value))
             .ToImmutableArray();
 
-        var variables = context.SemanticModel.Root.VariableDeclarations
-            .Where(x => !context.VariablesToInline.Contains(x))
+        var variables = Context.SemanticModel.Root.VariableDeclarations
+            .Where(x => !Context.VariablesToInline.Contains(x))
             .Select(x => ConvertWithoutLowering(x.DeclaringSyntax))
             .OfType<DeclaredVariableExpression>()
             .ToImmutableArray();
 
-        var resources = context.SemanticModel.DeclaredResources
+        var resources = Context.SemanticModel.DeclaredResources
             .Select(x => ConvertWithoutLowering(x.Symbol.DeclaringSyntax))
             .OfType<DeclaredResourceExpression>()
             .ToImmutableArray();
 
-        var modules = context.SemanticModel.Root.ModuleDeclarations
+        var modules = Context.SemanticModel.Root.ModuleDeclarations
             .Select(x => ConvertWithoutLowering(x.DeclaringSyntax))
             .OfType<DeclaredModuleExpression>()
             .ToImmutableArray();
 
-        var outputs = context.SemanticModel.Root.OutputDeclarations
+        var outputs = Context.SemanticModel.Root.OutputDeclarations
             .Select(x => ConvertWithoutLowering(x.DeclaringSyntax))
             .OfType<DeclaredOutputExpression>()
             .ToImmutableArray();
@@ -356,7 +316,7 @@
                 GetBatchSize(syntax));
         }
 
-        var dependencies = context.ResourceDependencies[symbol]
+        var dependencies = Context.ResourceDependencies[symbol]
             .Where(ShouldGenerateDependsOn)
             .OrderBy(x => x.Resource.Name) // order to generate a deterministic template
             .Select(x => ToDependencyExpression(x, body))
@@ -365,7 +325,7 @@
         return new DeclaredModuleExpression(
             syntax,
             symbol,
-            context.ModuleScopeData[symbol],
+            Context.ModuleScopeData[symbol],
             body,
             bodyExpression,
             parameters is not null ? ConvertWithoutLowering(parameters.Value) : null,
@@ -374,7 +334,7 @@
 
     private DeclaredResourceExpression ConvertResource(ResourceDeclarationSyntax syntax)
     {
-        var resource = context.SemanticModel.ResourceMetadata.TryLookup(syntax) as DeclaredResourceMetadata
+        var resource = Context.SemanticModel.ResourceMetadata.TryLookup(syntax) as DeclaredResourceMetadata
             ?? throw new InvalidOperationException("Failed to find resource in cache");
 
         Expression? condition = null;
@@ -413,7 +373,7 @@
         // Children inherit the conditions of their parents, etc. This avoids a problem
         // where we emit a dependsOn to something that's not in the template, or not
         // being evaulated in the template.
-        var ancestors = this.context.SemanticModel.ResourceAncestors.GetAncestors(resource);
+        var ancestors = this.Context.SemanticModel.ResourceAncestors.GetAncestors(resource);
         foreach (var ancestor in ancestors)
         {
             if (ancestor.AncestorType == ResourceAncestorGraph.ResourceAncestorType.Nested &&
@@ -464,7 +424,7 @@
                 GetBatchSize(syntax));
         }
 
-        var dependencies = context.ResourceDependencies[resource.Symbol]
+        var dependencies = Context.ResourceDependencies[resource.Symbol]
             .Where(ShouldGenerateDependsOn)
             .OrderBy(x => x.Resource.Name) // order to generate a deterministic template
             .Select(x => ToDependencyExpression(x, body))
@@ -473,7 +433,7 @@
         return new DeclaredResourceExpression(
             syntax,
             resource,
-            context.ResourceScopeData[resource],
+            Context.ResourceScopeData[resource],
             body,
             bodyExpression,
             dependencies);
@@ -515,31 +475,8 @@
                             method,
                             method.Name.IdentifierName,
                             method.Arguments.Select(a => ConvertWithoutLowering(a.Expression)).ToImmutableArray());
-<<<<<<< HEAD
-                    case { } _ when context.SemanticModel.ResourceMetadata.TryLookup(baseSyntax) is DeclaredResourceMetadata resource:
+                    case { } _ when Context.SemanticModel.ResourceMetadata.TryLookup(baseSyntax) is DeclaredResourceMetadata resource:
                         var indexContext = TryGetReplacementContext(resource.NameSyntax, indexExpression, method);
-=======
-                    case { } _ when Context.SemanticModel.ResourceMetadata.TryLookup(baseSyntax) is DeclaredResourceMetadata resource:
-                        if (method.Name.IdentifierName.StartsWithOrdinalInsensitively(LanguageConstants.ListFunctionPrefix))
-                        {
-                            var indexContext = TryGetReplacementContext(resource.NameSyntax, indexExpression, method);
-
-                            // Handle list<method_name>(...) method on resource symbol - e.g. stgAcc.listKeys()
-                            var convertedArgs = method.Arguments.SelectArray(a => ConvertWithoutLowering(a.Expression));
-                            var resourceIdExpression = new PropertyAccessExpression(
-                                baseSyntax,
-                                new ResourceReferenceExpression(baseSyntax, resource, indexContext),
-                                "id");
-
-                            var apiVersion = resource.TypeReference.ApiVersion ?? throw new InvalidOperationException($"Expected resource type {resource.TypeReference.FormatName()} to contain version");
-                            var apiVersionExpression = new StringLiteralExpression(baseSyntax, apiVersion);
-
-                            var listArgs = convertedArgs.Length switch
-                            {
-                                0 => new Expression[] { resourceIdExpression, apiVersionExpression, },
-                                _ => new Expression[] { resourceIdExpression, }.Concat(convertedArgs),
-                            };
->>>>>>> fa438c59
 
                         // Handle list<method_name>(...) method on resource symbol - e.g. stgAcc.listKeys()
                         // This is also used for kv.getSecret() - for passing secure values to module parameters
@@ -568,12 +505,8 @@
         }
 
         var converted = ConvertFunctionDirect(functionCall);
-<<<<<<< HEAD
         if (converted is FunctionCallExpression convertedFunction &&
-            context.SemanticModel.TypeManager.GetMatchedFunctionOverload(functionCall) is { Evaluator: {} } functionOverload)
-=======
-        if (Context.SemanticModel.TypeManager.GetMatchedFunctionOverload(functionCall) is { Evaluator: {} } functionOverload)
->>>>>>> fa438c59
+            Context.SemanticModel.TypeManager.GetMatchedFunctionOverload(functionCall) is { Evaluator: {} } functionOverload)
         {
             return functionOverload.Evaluator(convertedFunction);
         }
@@ -718,7 +651,7 @@
     {
         if (this.localReplacements.TryGetValue(localVariableSymbol, out var replacement))
         {
-            // the current context has specified an expression to be used for this local variable symbol
+            // the current Context has specified an expression to be used for this local variable symbol
             // to override the regular conversion
             return replacement;
         }
@@ -814,13 +747,9 @@
     private IndexReplacementContext? TryGetReplacementContext(ModuleSymbol module, SyntaxBase? indexExpression, SyntaxBase newContext)
         => TryGetReplacementContext(GetModuleNameSyntax(module), indexExpression, newContext);
 
-<<<<<<< HEAD
     private IndexReplacementContext? TryGetReplacementContext(DeclaredResourceMetadata resource, SyntaxBase? indexExpression, SyntaxBase newContext)
     {
         SyntaxBase movedSyntax = resource.IsAzResource ? SyntaxFactory.CreateArray(GetResourceNameSyntaxSegments(resource)) : resource.Symbol.NameIdentifier;
-=======
-        var movedSyntax = Context.Settings.EnableSymbolicNames ? declaredResource.Symbol.NameIdentifier : declaredResource.NameSyntax;
->>>>>>> fa438c59
 
         return TryGetReplacementContext(movedSyntax, indexExpression, newContext);
     }
@@ -866,11 +795,10 @@
             ?? throw new ArgumentException($"Expected module syntax body to contain property 'name'");
     }
 
-<<<<<<< HEAD
     private ulong? GetBatchSize(StatementSyntax statement)
     {
         var decorator = SemanticModelHelper.TryGetDecoratorInNamespace(
-            context.SemanticModel,
+            Context.SemanticModel,
             statement,
             SystemNamespaceType.BuiltInName,
             LanguageConstants.BatchSizePropertyName);
@@ -905,7 +833,7 @@
         switch (dependency.Resource)
         {
             case ResourceSymbol resource: {
-                var metadata = context.SemanticModel.ResourceMetadata.TryLookup(resource.DeclaringSyntax) as DeclaredResourceMetadata
+                var metadata = Context.SemanticModel.ResourceMetadata.TryLookup(resource.DeclaringSyntax) as DeclaredResourceMetadata
                     ?? throw new InvalidOperationException("Failed to find resource in cache");
 
                 var indexContext = (resource.IsCollection && dependency.IndexExpression is null) ? null :
@@ -933,7 +861,7 @@
     /// <param name="resource">The resource</param>
     public IEnumerable<SyntaxBase> GetResourceNameSyntaxSegments(DeclaredResourceMetadata resource)
     {
-        var ancestors = this.context.SemanticModel.ResourceAncestors.GetAncestors(resource);
+        var ancestors = this.Context.SemanticModel.ResourceAncestors.GetAncestors(resource);
         var nameExpression = resource.NameSyntax;
 
         return ancestors
@@ -949,7 +877,7 @@
     /// <param name="startingAncestorIndex">the index of the ancestor (0 means the ancestor closest to the root)</param>
     private SyntaxBase GetResourceNameAncestorSyntaxSegment(DeclaredResourceMetadata resource, int startingAncestorIndex)
     {
-        var ancestors = this.context.SemanticModel.ResourceAncestors.GetAncestors(resource);
+        var ancestors = this.Context.SemanticModel.ResourceAncestors.GetAncestors(resource);
         if (startingAncestorIndex >= ancestors.Length)
         {
             // not enough ancestors
@@ -996,11 +924,11 @@
         {
             var ancestor = ancestors[i];
 
-            // local variable replacement will be done in context of the next ancestor
+            // local variable replacement will be done in Context of the next ancestor
             // or the resource itself if we're on the last ancestor
             var newContext = i < ancestors.Length - 1 ? ancestors[i + 1].Resource : resource;
 
-            var inaccessibleLocals = this.context.DataFlowAnalyzer.GetInaccessibleLocalsAfterSyntaxMove(rewritten, newContext.Symbol.NameIdentifier);
+            var inaccessibleLocals = this.Context.DataFlowAnalyzer.GetInaccessibleLocalsAfterSyntaxMove(rewritten, newContext.Symbol.NameIdentifier);
             var inaccessibleLocalLoops = inaccessibleLocals.Select(local => GetEnclosingForExpression(local)).Distinct().ToList();
 
             switch (inaccessibleLocalLoops.Count)
@@ -1013,11 +941,11 @@
                     return rewritten;
 
                 case 1 when ancestor.IndexExpression is not null:
-                    if (LocalSymbolDependencyVisitor.GetLocalSymbolDependencies(this.context.SemanticModel, rewritten).SingleOrDefault(s => s.LocalKind == LocalKind.ForExpressionItemVariable) is { } loopItemSymbol)
+                    if (LocalSymbolDependencyVisitor.GetLocalSymbolDependencies(this.Context.SemanticModel, rewritten).SingleOrDefault(s => s.LocalKind == LocalKind.ForExpressionItemVariable) is { } loopItemSymbol)
                     {
                         // rewrite the straggler from previous iteration
                         // TODO: Nested loops will require DFA on the ForSyntax.Expression
-                        rewritten = SymbolReplacer.Replace(this.context.SemanticModel, new Dictionary<Symbol, SyntaxBase> { [loopItemSymbol] = SyntaxFactory.CreateArrayAccess(GetEnclosingForExpression(loopItemSymbol).Expression, ancestor.IndexExpression) }, rewritten);
+                        rewritten = SymbolReplacer.Replace(this.Context.SemanticModel, new Dictionary<Symbol, SyntaxBase> { [loopItemSymbol] = SyntaxFactory.CreateArrayAccess(GetEnclosingForExpression(loopItemSymbol).Expression, ancestor.IndexExpression) }, rewritten);
                     }
 
                     // TODO: Run data flow analysis on the array expression as well. (Will be needed for nested resource loops)
@@ -1030,7 +958,7 @@
                                 _ => throw new NotImplementedException($"Unexpected local kind '{local.LocalKind}'.")
                             });
 
-                    rewritten = SymbolReplacer.Replace(this.context.SemanticModel, replacements, rewritten);
+                    rewritten = SymbolReplacer.Replace(this.Context.SemanticModel, replacements, rewritten);
 
                     break;
 
@@ -1065,7 +993,7 @@
         switch (scopeData.RequestedScope)
         {
             case ResourceScope.Tenant:
-                if (context.SemanticModel.TargetScope != ResourceScope.Tenant)
+                if (Context.SemanticModel.TargetScope != ResourceScope.Tenant)
                 {
                     // emit the "/" to allow cross-scope deployment of a Tenant resource from another deployment scope
                     expressionEmitter.EmitProperty("scope", new JTokenExpression("/"));
@@ -1075,7 +1003,7 @@
                 if (scopeData.ManagementGroupNameProperty is not null)
                 {
                     // The template engine expects an unqualified resourceId for the management group scope if deploying at tenant or management group scope
-                    var useFullyQualifiedResourceId = context.SemanticModel.TargetScope != ResourceScope.Tenant && context.SemanticModel.TargetScope != ResourceScope.ManagementGroup;
+                    var useFullyQualifiedResourceId = Context.SemanticModel.TargetScope != ResourceScope.Tenant && Context.SemanticModel.TargetScope != ResourceScope.ManagementGroup;
                     
                     var indexContext = TryGetReplacementContext(scopeData.ManagementGroupNameProperty, scopeData.IndexExpression, newContext);
                     expressionEmitter.EmitProperty("scope", expressionEmitter.GetManagementGroupResourceId(scopeData.ManagementGroupNameProperty, indexContext, useFullyQualifiedResourceId));
@@ -1087,7 +1015,7 @@
                     // TODO: It's very suspicious that this doesn't reference scopeData.IndexExpression
                     expressionEmitter.EmitProperty("subscriptionId", scopeData.SubscriptionIdProperty);
                 }
-                else if (context.SemanticModel.TargetScope == ResourceScope.ResourceGroup)
+                else if (Context.SemanticModel.TargetScope == ResourceScope.ResourceGroup)
                 {
                     // TODO: It's very suspicious that this doesn't reference scopeData.IndexExpression
                     expressionEmitter.EmitProperty("subscriptionId", new FunctionExpression("subscription", Array.Empty<LanguageExpression>(), new LanguageExpression[] { new JTokenExpression("subscriptionId") }));
@@ -1109,7 +1037,7 @@
                 throw new InvalidOperationException($"Cannot format resourceId for scope {scopeData.RequestedScope}");
         }
     }
-=======
+
     private static long SafeConvertIntegerValue(IntegerLiteralSyntax @int, bool isNegative)
         => (@int.Value, isNegative) switch {
             (<= long.MaxValue, false) => (long)@int.Value,
@@ -1118,5 +1046,4 @@
             (1UL + long.MaxValue, true) => long.MinValue,
             _ => throw new NotImplementedException($"Unexpected out-of-range integer value"),
         };
->>>>>>> fa438c59
 }