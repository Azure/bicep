--- conflicted
+++ resolved
@@ -237,45 +237,13 @@
     }
 
     private TypeExpression ConvertTypeWithoutLowering(SyntaxBase syntax)
-<<<<<<< HEAD
-    {
-        switch (Context.SemanticModel.Binder.GetSymbolInfo(syntax))
-        {
-            case AmbientTypeSymbol ambientType:
-                return new AmbientTypeReferenceExpression(syntax, ambientType.Name, ambientType.Type);
-            case TypeAliasSymbol typeAlias:
-                return new TypeAliasReferenceExpression(syntax, typeAlias.Name, typeAlias.Type);
-            case ImportedTypeSymbol importedType:
-                return new ImportedTypeReferenceExpression(syntax, importedType, importedType.Type);
-            case Symbol otherwise:
-                throw new ArgumentException($"Encountered unexpected symbol of type {otherwise.GetType()} in a type expression.");
-        }
-
-        switch (Context.SemanticModel.GetTypeInfo(syntax))
-        {
-            case StringLiteralType @string:
-                return new StringLiteralTypeExpression(syntax, @string);
-            case IntegerLiteralType @int:
-                return new IntegerLiteralTypeExpression(syntax, @int);
-            case BooleanLiteralType @bool:
-                return new BooleanLiteralTypeExpression(syntax, @bool);
-            case NullType @null:
-                return new NullLiteralTypeExpression(syntax, @null);
-            case ResourceType resource:
-                return new ResourceTypeExpression(syntax, resource);
-        }
-        var symbol = Context.SemanticModel.GetSymbolInfo(syntax);
-        var typeInfo = Context.SemanticModel.GetTypeInfo(syntax);
-
-        return syntax switch
-=======
         => syntax switch
->>>>>>> 8eb2fee9
         {
             VariableAccessSyntax variableAccess => Context.SemanticModel.Binder.GetSymbolInfo(syntax) switch
             {
                 AmbientTypeSymbol ambientType => new AmbientTypeReferenceExpression(syntax, ambientType.Name, ambientType.Type),
                 TypeAliasSymbol typeAlias => new TypeAliasReferenceExpression(syntax, typeAlias.Name, typeAlias.Type),
+                ImportedTypeSymbol importedType => new ImportedTypeReferenceExpression(syntax, importedType, importedType.Type),
                 Symbol otherwise => throw new ArgumentException($"Encountered unexpected symbol of type {otherwise.GetType()} in a type expression."),
                 _ => throw new ArgumentException($"Unable to locate symbol for name '{variableAccess.Name.IdentifierName}'.")
             },
