--- conflicted
+++ resolved
@@ -54,12 +54,8 @@
                 Formatting = Formatting.Indented
             };
 
-<<<<<<< HEAD
             new TemplateWriter(this.model, this.settings).Write(writer);
-=======
-            new TemplateWriter(this.model, this.assemblyFileVersion).Write(writer);
             writer.Flush();
->>>>>>> 188056e2
         });
 
         /// <summary>
