// Copyright (c) Microsoft Corporation.
// Licensed under the MIT License.

using System.Collections.Concurrent;
using System.Collections.Immutable;
using System.Diagnostics;
using Azure.Deployments.Core.Definitions.Schema;
using Azure.Deployments.Core.ErrorResponses;
using Azure.Deployments.Expression.Expressions;
using Azure.Deployments.Templates.Expressions;
using Azure.Deployments.Templates.Extensions;
using Bicep.Core.ArmHelpers;
using Bicep.Core.Diagnostics;
using Bicep.Core.Emit.CompileTimeImports;
using Bicep.Core.Intermediate;
using Bicep.Core.Semantics;
using Bicep.Core.Semantics.Metadata;
using Bicep.Core.Syntax;
using Microsoft.WindowsAzure.ResourceStack.Common.Extensions;
using Newtonsoft.Json;
using Newtonsoft.Json.Linq;

namespace Bicep.Core.Emit;

public class ParameterAssignmentEvaluator
{
    private class ParameterAssignmentEvaluationContext : IEvaluationContext
    {
        private readonly TemplateExpressionEvaluationHelper evaluationHelper;
        private readonly ParameterAssignmentEvaluator evaluator;

        public ParameterAssignmentEvaluationContext(TemplateExpressionEvaluationHelper evaluationHelper, ParameterAssignmentEvaluator evaluator)
            : this(evaluationHelper, evaluator, evaluationHelper.EvaluationContext.Scope)
        {
        }

        private ParameterAssignmentEvaluationContext(TemplateExpressionEvaluationHelper evaluationHelper, ParameterAssignmentEvaluator evaluator, ExpressionScope scope)
        {
            this.evaluationHelper = evaluationHelper;
            this.evaluator = evaluator;
            this.Scope = scope;
        }

        public bool IsShortCircuitAllowed => evaluationHelper.EvaluationContext.IsShortCircuitAllowed;

        public ExpressionScope Scope { get; }

        public bool AllowInvalidProperty(Exception exception, FunctionExpression functionExpression, FunctionArgument[] functionParametersValues, JToken[] selectedProperties) =>
            evaluationHelper.EvaluationContext.AllowInvalidProperty(exception, functionExpression, functionParametersValues, selectedProperties);

        public JToken EvaluateFunction(FunctionExpression functionExpression, FunctionArgument[] parameters, IEvaluationContext context, TemplateErrorAdditionalInfo? additionalnfo)
        {
            // IsTemplateFunction checks if the function is a user defined function.
            if (TemplateFunction.IsTemplateFunction(functionExpression.Function))
            {
                return this.EvaluateUserDefinedFunction(functionExpression, parameters, additionalnfo);
            }

            return evaluationHelper.EvaluationContext.EvaluateFunction(functionExpression, parameters, this, additionalnfo);
        }

        public bool ShouldIgnoreExceptionDuringEvaluation(Exception exception) =>
            this.evaluationHelper.EvaluationContext.ShouldIgnoreExceptionDuringEvaluation(exception);

        public IEvaluationContext WithNewScope(ExpressionScope scope) => new ParameterAssignmentEvaluationContext(this.evaluationHelper, this.evaluator, scope);

        private JToken EvaluateUserDefinedFunction(FunctionExpression expression, FunctionArgument[] parameters, TemplateErrorAdditionalInfo? additionalProperties)
        {
            JToken evaluateFunction(Template template, string originalFunctionName)
            {
                var functionsLookup = template.GetFunctionDefinitions().ToOrdinalInsensitiveDictionary(x => x.Key, x => x.Function);
                TemplateVariablesEvaluator variablesEvaluator = new(template);

                var rewrittenExpression = new FunctionExpression(
                    $"{EmitConstants.UserDefinedFunctionsNamespace}.{originalFunctionName}",
                    expression.Parameters,
                    expression.Properties);

                // we must explicitly ensure the evaluation takes place in the context of the referenced template,
                // so that accessing scoped functions works as expected
                var helper = new TemplateExpressionEvaluationHelper
                {
                    OnGetFunction = (name, _) => functionsLookup[name],
                    OnGetVariable = (name, _) => variablesEvaluator.GetEvaluatedVariableValue(name),
                    ValidationContext = SchemaValidationContext.ForTemplate(template),
                };

                return helper.EvaluationContext.EvaluateFunction(rewrittenExpression, parameters, this, additionalProperties);
            }

            if (expression.Function.StartsWith($"{EmitConstants.UserDefinedFunctionsNamespace}.") &&
                expression.Function[$"{EmitConstants.UserDefinedFunctionsNamespace}.".Length..] is { } functionName &&
                this.evaluator.importsByName.TryGetValue(functionName, out var imported) &&
                imported.OriginalSymbolName is { } originalSymbolName)
            {
                var template = this.evaluator.GetTemplateWithCaching(imported.SourceModel).Unwrap();
                var evaluator = this.evaluator.armEvaluators.GetOrAdd(template, importedFrom => new(importedFrom));


                return evaluateFunction(template, originalSymbolName);
            }

            if (this.evaluator.wildcardImportPropertiesByName.TryGetValue(expression.Function, out var wildcardImportProperty))
            {
                var template = this.evaluator.GetTemplateWithCaching(wildcardImportProperty.WildcardImport.SourceModel).Unwrap();

                return evaluateFunction(template, wildcardImportProperty.PropertyName);
            }

            throw new InvalidOperationException($"Function {expression.Function} not found");
        }
    }

    public class Result
    {
        private Result(JToken? value, Expression? expression, ParameterKeyVaultReferenceExpression? keyVaultReference, IDiagnostic? diagnostic)
        {
            Value = value;
            KeyVaultReference = keyVaultReference;
            Expression = expression;
            Diagnostic = diagnostic;
        }

        public JToken? Value { get; }
        public Expression? Expression { get; }
        public ParameterKeyVaultReferenceExpression? KeyVaultReference { get; }
        public IDiagnostic? Diagnostic { get; }

        public static Result For(JToken value) => new(value, null, null, null);
        public static Result For(Expression expression) => new(null, expression, null, null);
        public static Result For(ParameterKeyVaultReferenceExpression expression) => new(null, null, expression, null);

        public static Result For(IDiagnostic diagnostic) => new(null, null, null, diagnostic);
    }

    private readonly ConcurrentDictionary<ParameterAssignmentSymbol, Result> results = new();
    private readonly ConcurrentDictionary<ExtensionConfigAssignmentSymbol, ImmutableDictionary<string, Result>> extensionConfigAssignmentResults = new();
    private readonly ConcurrentDictionary<VariableSymbol, Result> varResults = new();
    private readonly ConcurrentDictionary<ImportedVariableSymbol, Result> importResults = new();
    private readonly ConcurrentDictionary<WildcardImportPropertyReference, Result> wildcardImportVariableResults = new();
    private readonly ConcurrentDictionary<Expression, Result> synthesizedVariableResults = new();
    private readonly ConcurrentDictionary<SemanticModel, ResultWithDiagnosticBuilder<Template>> templateResults = new();
    private readonly ConcurrentDictionary<Template, TemplateVariablesEvaluator> armEvaluators = new();
    private readonly ImmutableDictionary<string, ParameterAssignmentSymbol> paramsByName;
    private readonly ImmutableDictionary<string, VariableSymbol> variablesByName;
    private readonly ImmutableDictionary<string, ImportedSymbol> importsByName;
    private readonly ImmutableDictionary<string, WildcardImportPropertyReference> wildcardImportPropertiesByName;
    private readonly ImmutableDictionary<string, Expression> synthesizedVariableValuesByName;
    private readonly ExternalInputReferences externalInputReferences;
    private readonly ExpressionConverter converter;

    public ParameterAssignmentEvaluator(SemanticModel model)
    {
        this.paramsByName = model.Root.ParameterAssignments
            .GroupBy(x => x.Name, LanguageConstants.IdentifierComparer)
            .ToImmutableDictionary(x => x.Key, x => x.First(), LanguageConstants.IdentifierComparer);
        this.variablesByName = model.Root.VariableDeclarations
            .GroupBy(x => x.Name, LanguageConstants.IdentifierComparer)
            .ToImmutableDictionary(x => x.Key, x => x.First(), LanguageConstants.IdentifierComparer);

        EmitterContext context = new(model);
        this.converter = new(context);
        this.importsByName = context.SemanticModel.ImportClosureInfo.ImportedSymbolNames.Keys
            .Select(importedVariable => (context.SemanticModel.ImportClosureInfo.ImportedSymbolNames[importedVariable], importedVariable))
            .GroupBy(x => x.Item1, LanguageConstants.IdentifierComparer)
            .ToImmutableDictionary(x => x.Key, x => x.First().importedVariable, LanguageConstants.IdentifierComparer);
        this.wildcardImportPropertiesByName = context.SemanticModel.ImportClosureInfo.WildcardImportPropertyNames
            .GroupBy(x => x.Value, LanguageConstants.IdentifierComparer)
            .ToImmutableDictionary(x => x.Key, x => x.First().Key, LanguageConstants.IdentifierComparer);
        this.synthesizedVariableValuesByName = context.FunctionVariables.Values
            .GroupBy(result => result.Name)
            .ToImmutableDictionary(x => x.Key, x => x.First().Value);

        this.externalInputReferences = context.ExternalInputReferences;
    }

    public Result EvaluateParameter(ParameterAssignmentSymbol parameter)
        => results.GetOrAdd(
            parameter,
            parameter =>
            {
                var context = GetExpressionEvaluationContext();

                var declaringParam = parameter.DeclaringParameterAssignment;

                var intermediate = converter.ConvertToIntermediateExpression(declaringParam.Value);

                if (this.externalInputReferences.ParametersReferences.Contains(parameter))
                {
                    var rewrittenExpression = ExternalInputExpressionRewriter
                        .Rewrite(intermediate, this.externalInputReferences);

                    return Result.For(rewrittenExpression);
                }

                if (intermediate is ParameterKeyVaultReferenceExpression keyVaultReferenceExpression)
                {
                    return Result.For(keyVaultReferenceExpression);
                }

                try
                {
                    return Result.For(converter.ConvertExpression(intermediate).EvaluateExpression(context));
                }
                catch (Exception ex)
                {
                    return Result.For(DiagnosticBuilder.ForPosition(declaringParam.Value)
                        .FailedToEvaluateSubject("parameter", parameter.Name, ex.Message));
                }
            });

    public Result? EvaluateUsingConfig(FileSymbol file)
    {
        if (file.UsingDeclarationSyntax?.Config is not { } config)
        {
            return null;
        }

        var intermediate = converter.ConvertToIntermediateExpression(config);

        var rewrittenExpression = ExternalInputExpressionRewriter
            .Rewrite(intermediate, this.externalInputReferences);

        return Result.For(rewrittenExpression);
    }

    public ImmutableDictionary<string, Result> EvaluateExtensionConfigAssignment(ExtensionConfigAssignmentSymbol inputExtConfigAssignment)
        => extensionConfigAssignmentResults.GetOrAdd(
            inputExtConfigAssignment,
            extConfigAssignment =>
            {
                if (extConfigAssignment.DeclaringExtensionConfigAssignment.Config is null)
                {
                    return ImmutableDictionary<string, Result>.Empty;
                }

                var context = GetExpressionEvaluationContext();
                var configAssignmentProperties = extConfigAssignment.DeclaringExtensionConfigAssignment.Config.Properties;

                var resultBuilder = ImmutableDictionary.CreateBuilder<string, Result>();

                foreach (var property in configAssignmentProperties)
                {
                    var propertyName = property.TryGetKeyText();

                    if (propertyName is null)
                    {
                        continue;
                    }

                    var intermediate = converter.ConvertToIntermediateExpression(property.Value);

                    Result propertyResult;

                    if (intermediate is ParameterKeyVaultReferenceExpression keyVaultReferenceExpr)
                    {
                        propertyResult = Result.For(keyVaultReferenceExpr);
                    }
                    else
                    {
                        try
                        {
                            propertyResult = Result.For(converter.ConvertExpression(intermediate).EvaluateExpression(context));
                        }
                        catch (Exception ex)
                        {
                            propertyResult = Result.For(
                                DiagnosticBuilder.ForPosition(property.Value)
                                    .FailedToEvaluateSubject("extension config", extConfigAssignment.Name, ex.Message));
                        }
                    }

                    resultBuilder.Add(propertyName, propertyResult);
                }

                return resultBuilder.ToImmutableDictionary();
            });

    private Result EvaluateVariable(VariableSymbol variable)
        => varResults.GetOrAdd(
            variable,
            variable =>
            {
                try
                {
                    var context = GetExpressionEvaluationContext();
                    var intermediate = converter.ConvertToIntermediateExpression(variable.DeclaringVariable.Value);

                    return Result.For(converter.ConvertExpression(intermediate).EvaluateExpression(context));
                }
                catch (Exception ex)
                {
                    return Result.For(DiagnosticBuilder.ForPosition(variable.DeclaringVariable.Value)
                        .FailedToEvaluateVariable(variable.Name, ex.Message));
                }
            });

    private Result EvaluateSynthesizeVariableExpression(string name, Expression expression)
        => synthesizedVariableResults.GetOrAdd(
            expression,
            expression =>
            {
                try
                {
                    return Result.For(converter.ConvertExpression(expression).EvaluateExpression(GetExpressionEvaluationContext()));
                }
                catch (Exception e)
                {
                    return Result.For(DiagnosticBuilder.ForDocumentStart().FailedToEvaluateVariable(name, e.Message));
                }
            });

    private ResultWithDiagnosticBuilder<Template> GetTemplateWithCaching(ISemanticModel model)
        => model switch
        {
            SemanticModel bicepModel => templateResults.GetOrAdd(bicepModel, GetTemplate),
            ArmTemplateSemanticModel armModel when armModel.SourceFile.Template is Template template => new(template),
            TemplateSpecSemanticModel tsModel when tsModel.SourceFile.MainTemplateFile.Template is Template template => new(template),
            ArmTemplateSemanticModel or TemplateSpecSemanticModel => new(x => x.ReferencedArmTemplateHasErrors()),
            _ => throw new UnreachableException(),
        };

    private Result EvaluateImport(ImportedVariableSymbol import) => importResults.GetOrAdd(import, import =>
    {
        if (import.Kind == SymbolKind.Variable)
        {
            return import.SourceModel switch
            {
                SemanticModel bicepModel
                    => EvaluateImportedVariable(bicepModel, import),
                ArmTemplateSemanticModel armModel when armModel.SourceFile.Template is Template template
                    => EvaluateImportedVariable(template, import),
                TemplateSpecSemanticModel tsModel when tsModel.SourceFile.MainTemplateFile.Template is Template template
                    => EvaluateImportedVariable(template, import),
                ArmTemplateSemanticModel or TemplateSpecSemanticModel
                    => Result.For(DiagnosticBuilder.ForPosition(import.EnclosingDeclaration.FromClause).ReferencedArmTemplateHasErrors()),
                _ => throw new UnreachableException(),
            };
        }

        return Result.For(DiagnosticBuilder.ForPosition(import.DeclaringImportedSymbolsListItem.OriginalSymbolName).TypeSymbolUsedAsValue(import.Name));
    });

    private Result EvaluateImportedVariable(SemanticModel importedFrom, ImportedSymbol symbol)
    {
        if (templateResults.GetOrAdd(importedFrom, GetTemplate).IsSuccess(out var template, out var diagnosticBuilder))
        {
            return EvaluateImportedVariable(template, symbol);
        }

        return Result.For(diagnosticBuilder(DiagnosticBuilder.ForPosition(symbol.DeclaringImportedSymbolsListItem.OriginalSymbolName)));
    }

    private Result EvaluateImportedVariable(Template importedFrom, ImportedSymbol symbol)
    {
        if (symbol.OriginalSymbolName is not string originalSymbolName)
        {
            return Result.For(DiagnosticBuilder.ForPosition(symbol.DeclaringImportedSymbolsListItem.OriginalSymbolName).ExpectedVariableIdentifier());
        }

        try
        {
            return Result.For(armEvaluators.GetOrAdd(importedFrom, t => new(t)).GetEvaluatedVariableValue(originalSymbolName));
        }
        catch (Exception e)
        {
            return Result.For(DiagnosticBuilder.ForPosition(symbol.DeclaringImportedSymbolsListItem.OriginalSymbolName)
                .FailedToEvaluateVariable(originalSymbolName, e.Message));
        }
    }

    private Result EvaluateWildcardImportPropertyAsVariable(WildcardImportPropertyReference propertyReference) => wildcardImportVariableResults.GetOrAdd(propertyReference, r => r.WildcardImport.SourceModel switch
    {
        SemanticModel bicepModel
            => EvaluateWildcardImportPropertyAsVariable(bicepModel, r),
        ArmTemplateSemanticModel armModel when armModel.SourceFile.Template is Template template
            => EvaluateWildcardImportPropertyAsVariable(armModel, template, r),
        TemplateSpecSemanticModel tsModel when tsModel.SourceFile.MainTemplateFile.Template is Template template
            => EvaluateWildcardImportPropertyAsVariable(tsModel, template, r),
        ArmTemplateSemanticModel or TemplateSpecSemanticModel
            => Result.For(DiagnosticBuilder.ForPosition(r.WildcardImport.EnclosingDeclaration.FromClause).ReferencedArmTemplateHasErrors()),
        _ => throw new UnreachableException(),
    });

    private Result EvaluateWildcardImportPropertyAsVariable(SemanticModel importedFrom, WildcardImportPropertyReference propertyReference)
    {
        if (templateResults.GetOrAdd(importedFrom, GetTemplate).IsSuccess(out var template, out var diagnosticBuilder))
        {
            return EvaluateWildcardImportPropertyAsVariable(importedFrom, template, propertyReference);
        }

        return Result.For(diagnosticBuilder(DiagnosticBuilder.ForPosition(propertyReference.WildcardImport.DeclaringSyntax)));
    }

    private Result EvaluateWildcardImportPropertyAsVariable(ISemanticModel model, Template importedFrom, WildcardImportPropertyReference propertyReference)
    {
        if (InvalidPropertyRefDiagnostic(model, propertyReference) is IDiagnostic diagnostic)
        {
            return Result.For(diagnostic);
        }

        try
        {
            return Result.For(armEvaluators.GetOrAdd(importedFrom, t => new(t)).GetEvaluatedVariableValue(propertyReference.PropertyName));
        }
        catch (Exception e)
        {
            return Result.For(DiagnosticBuilder.ForPosition(propertyReference.WildcardImport.DeclaringSyntax).FailedToEvaluateVariable(propertyReference.PropertyName, e.Message));
        }
    }

    private static IDiagnostic? InvalidPropertyRefDiagnostic(ISemanticModel importedFrom, WildcardImportPropertyReference propertyReference)
    {
        if (!importedFrom.Exports.TryGetValue(propertyReference.PropertyName, out var exportMetadata))
        {
            return DiagnosticBuilder.ForPosition(propertyReference.WildcardImport.DeclaringSyntax).ImportedSymbolNotFound(propertyReference.PropertyName);
        }

        if (exportMetadata.Kind != ExportMetadataKind.Variable)
        {
            return DiagnosticBuilder.ForPosition(propertyReference.WildcardImport.DeclaringSyntax).TypeSymbolUsedAsValue($"{propertyReference.WildcardImport.Name}.{propertyReference.PropertyName}");
        }

        return null;

    }

    private ParameterAssignmentEvaluationContext GetExpressionEvaluationContext()
    {
        var helper = new TemplateExpressionEvaluationHelper
        {
            OnGetVariable = (name, _) =>
            {
                if (variablesByName.TryGetValue(name, out var variable))
                {
                    return EvaluateVariable(variable).Value ?? throw new InvalidOperationException($"Variable {name} has an invalid value");
                }

                if (importsByName.TryGetValue(name, out var imported) && imported is ImportedVariableSymbol importedVariable)
                {
                    return EvaluateImport(importedVariable).Value ?? throw new InvalidOperationException($"Imported variable {name} has an invalid value");
                }

                if (wildcardImportPropertiesByName.TryGetValue(name, out var wildcardImportProperty))
                {
                    return EvaluateWildcardImportPropertyAsVariable(wildcardImportProperty).Value
                        ?? throw new InvalidOperationException($"Imported variable {wildcardImportProperty.WildcardImport.Name}.{wildcardImportProperty.PropertyName} has an invalid value");
                }

                if (synthesizedVariableValuesByName.TryGetValue(name, out var value))
                {
                    return EvaluateSynthesizeVariableExpression(name, value).Value
                        ?? throw new InvalidOperationException($"Synthesized variable {name} has an invalid value");
                }

                throw new InvalidOperationException($"Variable {name} not found");
            },
            OnGetParameter = (name, _) =>
            {
                return EvaluateParameter(paramsByName[name]).Value ?? throw new InvalidOperationException($"Parameter {name} has an invalid value");
            }
        };

        return new(helper, this);
    }

    private static ResultWithDiagnosticBuilder<Template> GetTemplate(SemanticModel model)
    {
        if (model.HasErrors())
        {
            return new(x => x.ReferencedModuleHasErrors());
        }

        try
        {
            var textWriter = new StringWriter();
            using var writer = new SourceAwareJsonTextWriter(textWriter)
            {
                // don't close the textWriter when writer is disposed
                CloseOutput = false,
                Formatting = Formatting.Indented
            };
            var (template, _) = new TemplateWriter(model).GetTemplate(writer);

            return new(template);
        }
        catch (Exception ex)
        {
            Trace.WriteLine($"Failed to generate template for {model.SourceFile.FileHandle.Uri}: {ex}");
            return new(x => x.ReferencedModuleHasErrors());
        }
    }


    /// <summary>
    /// Rewrites the external input function calls to use the externalInputs function with the index of the external input.
    /// e.g. externalInput('sys.cli', 'foo') becomes externalInputs('0')
    /// </summary>
    private class ExternalInputExpressionRewriter : ExpressionRewriteVisitor
    {
        private readonly ExternalInputReferences externalInputReferences;

        private ExternalInputExpressionRewriter(
            ExternalInputReferences externalInputReferences)
        {
            this.externalInputReferences = externalInputReferences;
        }

        public static Expression Rewrite(
            Expression expression,
            ExternalInputReferences externalInputReferences)
        {
            var visitor = new ExternalInputExpressionRewriter(externalInputReferences);
            var rewritten = visitor.Replace(expression);
            return rewritten;
        }

        public override Expression ReplaceFunctionCallExpression(FunctionCallExpression expression)
        {
<<<<<<< HEAD
            var isExternalInputs = LanguageConstants.IdentifierComparer.Equals(expression.Name, LanguageConstants.ExternalInputsArmFunctionName);
            var isInline = LanguageConstants.IdentifierComparer.Equals(expression.Name, LanguageConstants.InlineFunctionName);

            if ((isExternalInputs || isInline) &&
                expression.SourceSyntax is FunctionCallSyntaxBase functionCallSyntax &&
=======
            if (expression.SourceSyntax is FunctionCallSyntaxBase functionCallSyntax &&
>>>>>>> 6bb5d5f8
                externalInputReferences.ExternalInputIndexMap.TryGetValue(functionCallSyntax, out var definitionKey))
            {
                return new FunctionCallExpression(
                    functionCallSyntax,
                    LanguageConstants.ExternalInputsArmFunctionName,
                    [ExpressionFactory.CreateStringLiteral(definitionKey)]
                );
            }

            return base.ReplaceFunctionCallExpression(expression);
        }
    }
}<|MERGE_RESOLUTION|>--- conflicted
+++ resolved
@@ -517,15 +517,11 @@
 
         public override Expression ReplaceFunctionCallExpression(FunctionCallExpression expression)
         {
-<<<<<<< HEAD
             var isExternalInputs = LanguageConstants.IdentifierComparer.Equals(expression.Name, LanguageConstants.ExternalInputsArmFunctionName);
             var isInline = LanguageConstants.IdentifierComparer.Equals(expression.Name, LanguageConstants.InlineFunctionName);
 
             if ((isExternalInputs || isInline) &&
                 expression.SourceSyntax is FunctionCallSyntaxBase functionCallSyntax &&
-=======
-            if (expression.SourceSyntax is FunctionCallSyntaxBase functionCallSyntax &&
->>>>>>> 6bb5d5f8
                 externalInputReferences.ExternalInputIndexMap.TryGetValue(functionCallSyntax, out var definitionKey))
             {
                 return new FunctionCallExpression(
