// Copyright (c) Microsoft Corporation.
// Licensed under the MIT License.

using System;
using System.Collections.Generic;
using System.Collections.Immutable;
<<<<<<< HEAD
using System.ComponentModel.DataAnnotations;
using System.Diagnostics;
using System.IO;
using System.Linq;
using System.Text.RegularExpressions;
using Azure.Deployments.Core.Definitions.Schema;
using Azure.Deployments.Core.Extensions;
=======
using System.Diagnostics;
using System.IO;
using System.Linq;
using Azure.Deployments.Core.Definitions.Schema;
>>>>>>> b762f4fb
using Azure.Deployments.Core.Helpers;
using Azure.Deployments.Expression.Expressions;
using Bicep.Core.Extensions;
using Bicep.Core.Parsing;
using Bicep.Core.Semantics;
using Bicep.Core.Semantics.Metadata;
using Bicep.Core.Semantics.Namespaces;
using Bicep.Core.Syntax;
using Bicep.Core.Text;
using Bicep.Core.TypeSystem;
using Bicep.Core.TypeSystem.Az;
using Microsoft.WindowsAzure.ResourceStack.Common.Extensions;
using Microsoft.WindowsAzure.ResourceStack.Common.Json;
using Newtonsoft.Json;
using Newtonsoft.Json.Linq;
<<<<<<< HEAD
using Microsoft.WindowsAzure.ResourceStack.Common.Json;
=======
>>>>>>> b762f4fb

namespace Bicep.Core.Emit
{
    public static class SourceMapExtensions
    {
        public static void AddMapping(this IDictionary<string, IDictionary<int, IList<(int start, int end)>>> sourceMap, string bicepFileName, int bicepLine, (int, int) mapping)
        {
            if (!sourceMap.ContainsKey(bicepFileName))
            {
                sourceMap[bicepFileName] = new Dictionary<int, IList<(int start, int end)>>();
            }

            if (!sourceMap[bicepFileName].ContainsKey(bicepLine))
            {
                sourceMap[bicepFileName][bicepLine] = new List<(int, int)>();
            }

            sourceMap[bicepFileName][bicepLine].Add(mapping);
        }
    }

    // TODO: Are there discrepancies between parameter, variable, and output names between bicep and ARM?
    public class TemplateWriter : ITemplateWriter
    {
        public const string GeneratorMetadataPath = "metadata._generator";
        public const string NestedDeploymentResourceType = AzResourceTypeProvider.ResourceTypeDeployments;
        public const string TemplateHashPropertyName = "templateHash";

        // IMPORTANT: Do not update this API version until the new one is confirmed to be deployed and available in ALL the clouds.
        public const string NestedDeploymentResourceApiVersion = "2020-10-01";

        private static readonly ImmutableHashSet<string> ResourcePropertiesToOmit = new[] {
            LanguageConstants.ResourceScopePropertyName,
            LanguageConstants.ResourceParentPropertyName,
            LanguageConstants.ResourceDependsOnPropertyName,
        }.ToImmutableHashSet();

        private static readonly ImmutableHashSet<string> ModulePropertiesToOmit = new[] {
            LanguageConstants.ModuleParamsPropertyName,
            LanguageConstants.ResourceScopePropertyName,
            LanguageConstants.ResourceDependsOnPropertyName,
        }.ToImmutableHashSet();

        private static readonly ImmutableHashSet<string> DecoratorsToEmitAsResourceProperties = new[] {
            LanguageConstants.ParameterSecurePropertyName,
            LanguageConstants.ParameterAllowedPropertyName,
            LanguageConstants.ParameterMinValuePropertyName,
            LanguageConstants.ParameterMaxValuePropertyName,
            LanguageConstants.ParameterMinLengthPropertyName,
            LanguageConstants.ParameterMaxLengthPropertyName,
            LanguageConstants.ParameterMetadataPropertyName,
            LanguageConstants.MetadataDescriptionPropertyName,
        }.ToImmutableHashSet();

        private static readonly Regex JsonWhitespaceStrippingRegex = new(@"(""(?:[^""\\]|\\.)*"")|\s+", RegexOptions.Compiled);

        private static ISemanticModel GetModuleSemanticModel(ModuleSymbol moduleSymbol)
        {
            if (!moduleSymbol.TryGetSemanticModel(out var moduleSemanticModel, out _))
            {
                // this should have already been checked during type assignment
                throw new InvalidOperationException($"Unable to find referenced compilation for module {moduleSymbol.Name}");
            }

            return moduleSemanticModel;
        }
        private static string GetSchema(ResourceScope targetScope)
        {
            if (targetScope.HasFlag(ResourceScope.Tenant))
            {
                return "https://schema.management.azure.com/schemas/2019-08-01/tenantDeploymentTemplate.json#";
            }

            if (targetScope.HasFlag(ResourceScope.ManagementGroup))
            {
                return "https://schema.management.azure.com/schemas/2019-08-01/managementGroupDeploymentTemplate.json#";
            }

            if (targetScope.HasFlag(ResourceScope.Subscription))
            {
                return "https://schema.management.azure.com/schemas/2018-05-01/subscriptionDeploymentTemplate.json#";
            }

            return "https://schema.management.azure.com/schemas/2019-04-01/deploymentTemplate.json#";
        }

        private readonly EmitterContext context;
        private readonly EmitterSettings settings;
<<<<<<< HEAD
        private readonly IDictionary<string, IDictionary<int, IList<(int start, int end)>>> rawSourceMap;
=======
        private readonly RawSourceMap? rawSourceMap;

        public SourceMap? SourceMap; // ARM JSON line => (Bicep File, Bicep Line)
>>>>>>> b762f4fb

        public TemplateWriter(SemanticModel semanticModel, EmitterSettings settings)
        {
            this.context = new EmitterContext(semanticModel, settings);
            this.settings = settings;
<<<<<<< HEAD
            this.rawSourceMap = new Dictionary<string, IDictionary<int, IList<(int, int)>>>();
=======
            this.rawSourceMap = (this.context.Settings.EnableSourceMapping)
                ? new(new List<RawSourceMapFileEntry>())
                : null;
            this.SourceMap = null;
>>>>>>> b762f4fb
        }

        public void Write(JsonTextWriter writer)
        {
            // Template is used for calculating template hash, template JToken is used for writing to file.
            var (template, templateJToken) = GenerateTemplateWithoutHash();

<<<<<<< HEAD
            ProcessRawSourceMap(templateJToken);

=======
>>>>>>> b762f4fb
            var templateHash = TemplateHelpers.ComputeTemplateHash(template.ToJToken());
            if (templateJToken.SelectToken(GeneratorMetadataPath) is not JObject generatorObject)
            {
                throw new InvalidOperationException($"generated template doesn't contain a generator object at the path {GeneratorMetadataPath}");
            }
            generatorObject.Add(TemplateHashPropertyName, templateHash);

<<<<<<< HEAD
            
=======
            if (this.context.Settings.EnableSourceMapping)
            {
                this.SourceMap = SourceMapHelper.ProcessRawSourceMap(
                    this.rawSourceMap!,
                    templateJToken,
                    this.context.SemanticModel.SourceFile!);
            }
>>>>>>> b762f4fb

            templateJToken.WriteTo(writer);
        }

        private (Template, JToken) GenerateTemplateWithoutHash()
        {
            using var stringWriter = new StringWriter();
<<<<<<< HEAD
            using var jsonWriter = PositionTrackingJsonTextWriter.Create(stringWriter);
=======
            using var jsonWriter = PositionTrackingJsonTextWriter.Create(stringWriter, this.rawSourceMap, this.context.SemanticModel.SourceFile);
>>>>>>> b762f4fb
            var emitter = new ExpressionEmitter(jsonWriter, this.context);

            jsonWriter.WriteStartObject();

            emitter.EmitProperty("$schema", GetSchema(context.SemanticModel.TargetScope));

            if (context.Settings.EnableSymbolicNames)
            {
                emitter.EmitProperty("languageVersion", "1.9-experimental");
            }

            emitter.EmitProperty("contentVersion", "1.0.0.0");

            this.EmitMetadata(jsonWriter, emitter);

            this.EmitParametersIfPresent(jsonWriter, emitter);

            this.EmitVariablesIfPresent(jsonWriter, emitter);

            this.EmitImports(jsonWriter, emitter);

            this.EmitResources(jsonWriter, emitter);

            this.EmitOutputsIfPresent(jsonWriter, emitter);

            jsonWriter.WriteEndObject();

            var content = stringWriter.ToString();
            return (Template.FromJson<Template>(content), content.FromJson<JToken>());
        }

<<<<<<< HEAD
        private void TransformSourceMap(JToken rawTemplate)
        {
            var unformattedTemplate = rawTemplate.ToString(Formatting.None); // DEBUG
            var formattedTemplate = rawTemplate.ToString(Formatting.Indented); // DEBUG

            // get line starts of unformatted JSON by stripping formatting from each line of formatted JSON
            var unformattedLineStarts = rawTemplate
                .ToString(Formatting.Indented)
                .Split(Environment.NewLine, StringSplitOptions.None)
                .Aggregate(
                    new List<int>() { 0 }, // first line starts at position 0
                    (lineStarts, line) =>
                    {
                        var unformattedLine = JsonWhitespaceStrippingRegex.Replace(line, "$1");
                        lineStarts.Add(lineStarts.Last() + unformattedLine.Length);
                        return lineStarts;
                    });

            // look for line wih template hash to get position and length (relying on the first occurence)
            (var templateHashStartPosition, var templateHashLength) = formattedTemplateLines
                .Select((value, index) => new { lineNumber = index, lineValue = value})
                .Where(item => item.lineValue.Contains(TemplateHashPropertyName))
                .Select(item =>
                {
                    var startPosition = unformattedLineStarts[item.lineNumber];
                    var unformattedLineLength = unformattedLineStarts[item.lineNumber + 1] - startPosition; // TODO bounds-check?
                    return (startPosition, unformattedLineLength + 1); // add 1 for comma
                })
                .FirstOrDefault();

            //var updatedRawSourceMap = this.rawSourceMap.ToDictionary(
            //    kvp => kvp.Key,
            //    kvp => kvp.Value.ToDictionary(
            //        kvp => kvp.Key + 1,
            //        kvp => kvp.Value
            //            // increment all positions in mappings by template hash length if they were after)
            //            .Select(mapping => (mapping.start >= templateHashStartPosition)
            //                ? (start: mapping.start + templateHashLength, end: mapping.end + templateHashLength)
            //                : mapping
            //            )));

            // transform offsets in rawSourceMap to line numbers for formatted JSON using unformattedLineStarts
            // add 1 to all line numbers to convert to 1-indexing
            var formattedSourceMap = this.rawSourceMap.ToDictionary(
                kvp => kvp.Key,
                kvp => kvp.Value.ToDictionary(
                    kvp => kvp.Key + 1,
                    kvp => kvp.Value
                        //// increment all positions in mappings by template hash length if they were after)
                        //.Select(mapping => (mapping.start >= templateHashStartPosition)
                        //    ? (start: mapping.start + templateHashLength, end: mapping.end + templateHashLength)
                        //    : mapping
                        //)
                        .Select(mapping => (
                            TextCoordinateConverter.GetPosition(unformattedLineStarts, mapping.start).line + 1,
                            TextCoordinateConverter.GetPosition(unformattedLineStarts, mapping.end).line + 1)
                            //unformattedTemplate[kvp.Value.start..kvp.Value.end] // DEBUG
                        )));

            // unfold key-values in bicep-to-json map to reverse to json-to-bicep map
            this.sourceMap = new (string, int)[unformattedLineStarts.Count];
            var weights = new int[unformattedLineStarts.Count];
            Array.Clear(this.sourceMap);
            Array.Fill(weights, int.MaxValue);

            formattedSourceMap.ForEach(fileKvp =>
                fileKvp.Value.ForEach(lineKvp =>
                    lineKvp.Value.ForEach(mapping =>
                    {
                        // write most specific mapping available for each json (less lines => higher weight)
                        int weight = mapping.Item2 - mapping.Item1 + 1;
                        for (int i = mapping.Item1; i <= mapping.Item2; i++)
                        {
                            // write new mapping if weight is stronger than existing mapping
                            if (weight < weights[i])
                            {
                                this.sourceMap[i] = (fileKvp.Key, lineKvp.Key);
                                weights[i] = weight;
                            }
                            else if (weight == weights[i])
                            {

                            }
                        }
                    })));
        }

        private void EmitParametersIfPresent(JsonTextWriter jsonWriter, ExpressionEmitter emitter)
=======
        private void EmitParametersIfPresent(PositionTrackingJsonTextWriter jsonWriter, ExpressionEmitter emitter)
>>>>>>> b762f4fb
        {
            if (this.context.SemanticModel.Root.ParameterDeclarations.Length == 0)
            {
                return;
            }

            jsonWriter.WritePropertyName("parameters");
            jsonWriter.WriteStartObject();

            foreach (var parameterSymbol in this.context.SemanticModel.Root.ParameterDeclarations)
            {
<<<<<<< HEAD
                int startPos = jsonWriter.CurrentPos;

                jsonWriter.WritePropertyName(parameterSymbol.Name);
                this.EmitParameter(jsonWriter, parameterSymbol, emitter);
=======
                jsonWriter.WriteProperty(
                    parameterSymbol.DeclaringParameter,
                    parameterSymbol.Name,
                    () => this.EmitParameter(jsonWriter, parameterSymbol, emitter));
>>>>>>> b762f4fb
            }

            jsonWriter.WriteEndObject();
        }

        private ObjectSyntax AddDecoratorsToBody(StatementSyntax statement, ObjectSyntax input, TypeSymbol targetType)
        {
            var result = input;
            foreach (var decoratorSyntax in statement.Decorators.Reverse())
            {
                var symbol = this.context.SemanticModel.GetSymbolInfo(decoratorSyntax.Expression);

                if (symbol is FunctionSymbol decoratorSymbol &&
                    decoratorSymbol.DeclaringObject is NamespaceType namespaceType &&
                    DecoratorsToEmitAsResourceProperties.Contains(decoratorSymbol.Name))
                {
                    var argumentTypes = decoratorSyntax.Arguments
                        .Select(argument => this.context.SemanticModel.TypeManager.GetTypeInfo(argument))
                        .ToArray();

                    // There should be exact one matching decorator since there's no errors.
                    var decorator = namespaceType.DecoratorResolver.GetMatches(decoratorSymbol, argumentTypes).Single();

                    var evaluated = decorator.Evaluate(decoratorSyntax, targetType, result);
                    if (evaluated is not null)
                    {
                        result = evaluated;
                    }
                }
            }

            return result;
        }

        private void EmitParameter(PositionTrackingJsonTextWriter jsonWriter, ParameterSymbol parameterSymbol, ExpressionEmitter emitter)
        {
            int startPos = jsonWriter.CurrentPos;

            var declaringParameter = parameterSymbol.DeclaringParameter;

            var properties = new List<ObjectPropertySyntax>();
            if (parameterSymbol.Type is ResourceType resourceType)
            {
                // Encode a resource type as a string parameter with a metadata for the resource type.
                properties.Add(SyntaxFactory.CreateObjectProperty("type", SyntaxFactory.CreateStringLiteral(LanguageConstants.String.Name)));
                properties.Add(SyntaxFactory.CreateObjectProperty(
                    LanguageConstants.ParameterMetadataPropertyName,
                    SyntaxFactory.CreateObject(new[]
                    {
                        SyntaxFactory.CreateObjectProperty(
                            LanguageConstants.MetadataResourceTypePropertyName,
                            SyntaxFactory.CreateStringLiteral(resourceType.TypeReference.FormatName())),
                    })));
            }
            else if (SyntaxHelper.TryGetPrimitiveType(declaringParameter) is TypeSymbol primitiveType)
            {
                properties.Add(SyntaxFactory.CreateObjectProperty("type", SyntaxFactory.CreateStringLiteral(primitiveType.Name)));
            }
            else
            {
                // this should have been caught by the type checker long ago
                throw new ArgumentException($"Unable to find primitive type for parameter {parameterSymbol.Name}");
            }

            jsonWriter.WriteObject(parameterSymbol.DeclaringParameter, () =>
            {
                var parameterObject = SyntaxFactory.CreateObject(properties);

                if (declaringParameter.Modifier is ParameterDefaultValueSyntax defaultValueSyntax)
                {
<<<<<<< HEAD
                    // TODO: investigate if ever viable position
                    //int start2 = jsonWriter.CurrentPos;
                    emitter.EmitProperty(propertyName, property.Value);
                    //AddSourceMapping(property, start2, jsonWriter);
=======
                    parameterObject = parameterObject.MergeProperty("defaultValue", defaultValueSyntax.DefaultValue);
>>>>>>> b762f4fb
                }

                parameterObject = AddDecoratorsToBody(declaringParameter, parameterObject, SyntaxHelper.TryGetPrimitiveType(declaringParameter) ?? parameterSymbol.Type);

                foreach (var property in parameterObject.Properties)
                {
                    if (property.TryGetKeyText() is string propertyName)
                    {
                        emitter.EmitProperty(propertyName, property.Value);
                    }
                }
            });
        }

        private void EmitVariablesIfPresent(PositionTrackingJsonTextWriter jsonWriter, ExpressionEmitter emitter)
        {
            if (!this.context.SemanticModel.Root.VariableDeclarations.Any(symbol => !this.context.VariablesToInline.Contains(symbol)) &&
                this.context.FunctionVariables.Count == 0)
            {
                return;
            }

            jsonWriter.WritePropertyName("variables");
            jsonWriter.WriteStartObject();

            //emit internal variables
            foreach (var functionVariable in this.context.FunctionVariables.Values.OrderBy(x => x.Name, LanguageConstants.IdentifierComparer))
            {
                jsonWriter.WritePropertyName(functionVariable.Name);
                emitter.EmitExpression(functionVariable.Value);
            }

            var variableLookup = this.context.SemanticModel.Root.VariableDeclarations.ToLookup(variableSymbol => variableSymbol.Value is ForSyntax);

            // local function
            IEnumerable<VariableSymbol> GetNonInlinedVariables(bool valueIsLoop) =>
                variableLookup[valueIsLoop].Where(symbol => !this.context.VariablesToInline.Contains(symbol));

            if (GetNonInlinedVariables(valueIsLoop: true).Any())
            {
                // we have variables whose values are loops
                emitter.EmitProperty("copy", () =>
                {
                    jsonWriter.WriteStartArray();

                    foreach (var variableSymbol in GetNonInlinedVariables(valueIsLoop: true))
                    {
                        int startPos = jsonWriter.CurrentPos;

                        // enforced by the lookup predicate above
                        var @for = (ForSyntax)variableSymbol.Value;

                        emitter.EmitCopyObject(variableSymbol.Name, @for, @for.Body);
                    }

                    jsonWriter.WriteEndArray();
                });
            }

            // emit non-loop variables
            foreach (var variableSymbol in GetNonInlinedVariables(valueIsLoop: false))
            {
<<<<<<< HEAD
                int startPos = jsonWriter.CurrentPos;

                jsonWriter.WritePropertyName(variableSymbol.Name);
                emitter.EmitExpression(variableSymbol.Value);
=======
                jsonWriter.WriteProperty(
                    variableSymbol.DeclaringVariable,
                    variableSymbol.Name,
                    () => emitter.EmitExpression(variableSymbol.Value));
>>>>>>> b762f4fb
            }

            jsonWriter.WriteEndObject();
        }

        private void EmitImports(PositionTrackingJsonTextWriter jsonWriter, ExpressionEmitter emitter)
        {
            if (!context.SemanticModel.Root.ImportDeclarations.Any())
            {
                return;
            }

            jsonWriter.WritePropertyName("imports");
            jsonWriter.WriteStartObject();

            foreach (var import in this.context.SemanticModel.Root.ImportDeclarations)
            {
                int startPos = jsonWriter.CurrentPos;

                var namespaceType = context.SemanticModel.GetTypeInfo(import.DeclaringSyntax) as NamespaceType
                    ?? throw new ArgumentException("Imported namespace does not have namespace type");

                jsonWriter.WriteProperty(import.DeclaringSyntax, import.DeclaringImport.AliasName.IdentifierName, () =>
                {
                    jsonWriter.WriteObject(import.DeclaringSyntax, () =>
                    {
                        emitter.EmitProperty("provider", namespaceType.Settings.ArmTemplateProviderName);
                        emitter.EmitProperty("version", namespaceType.Settings.ArmTemplateProviderVersion);
                        if (import.DeclaringImport.Config is { } config)
                        {
                            emitter.EmitProperty("config", config);
                        }
                    });
                });
            }

            jsonWriter.WriteEndObject();
        }

        private void EmitResources(PositionTrackingJsonTextWriter jsonWriter, ExpressionEmitter emitter)
        {
            jsonWriter.WritePropertyName("resources");
            if (context.Settings.EnableSymbolicNames)
            {
                jsonWriter.WriteStartObject();
            }
            else
            {
                jsonWriter.WriteStartArray();
            }

            foreach (var resource in this.context.SemanticModel.DeclaredResources)
            {
                if (resource.IsExistingResource && !context.Settings.EnableSymbolicNames)
                {
                    continue;
                }

                if (context.Settings.EnableSymbolicNames)
                {
                    jsonWriter.WritePropertyName(resource.Symbol.Name);
                }

                this.EmitResource(jsonWriter, resource, emitter);
            }

            foreach (var moduleSymbol in this.context.SemanticModel.Root.ModuleDeclarations)
            {
                if (context.Settings.EnableSymbolicNames)
                {
                    jsonWriter.WritePropertyName(moduleSymbol.Name);
                }

                this.EmitModule(jsonWriter, moduleSymbol, emitter);
            }

            if (context.Settings.EnableSymbolicNames)
            {
                jsonWriter.WriteEndObject();
            }
            else
            {
                jsonWriter.WriteEndArray();
            }
        }

        private ulong? GetBatchSize(StatementSyntax statement)
        {
            var decorator = SemanticModelHelper.TryGetDecoratorInNamespace(
                context.SemanticModel,
                statement,
                SystemNamespaceType.BuiltInName,
                LanguageConstants.BatchSizePropertyName);

            if (decorator?.Arguments is { } arguments
                && arguments.Count() == 1
                && arguments.ToList()[0].Expression is IntegerLiteralSyntax integerLiteral)
            {
                return integerLiteral.Value;
            }
            return null;
        }

        private void EmitResource(PositionTrackingJsonTextWriter jsonWriter, DeclaredResourceMetadata resource, ExpressionEmitter emitter)
        {
<<<<<<< HEAD
            int startPos = jsonWriter.CurrentPos;

            jsonWriter.WriteStartObject();

            // Save current line (start of resource) for source map
            int startLine = jsonWriter.CurrentLine;

            // Note: conditions STACK with nesting.
            //
            // Children inherit the conditions of their parents, etc. This avoids a problem
            // where we emit a dependsOn to something that's not in the template, or not
            // being evaulated i the template.
            var conditions = new List<SyntaxBase>();
            var loops = new List<(string name, ForSyntax @for, SyntaxBase? input)>();
=======
            jsonWriter.WriteObject(resource.Symbol.DeclaringResource, () =>
            {
                // Note: conditions STACK with nesting.
                //
                // Children inherit the conditions of their parents, etc. This avoids a problem
                // where we emit a dependsOn to something that's not in the template, or not
                // being evaulated i the template.
                var conditions = new List<SyntaxBase>();
                var loops = new List<(string name, ForSyntax @for, SyntaxBase? input)>();

                var ancestors = this.context.SemanticModel.ResourceAncestors.GetAncestors(resource);
                foreach (var ancestor in ancestors)
                {
                    if (ancestor.AncestorType == ResourceAncestorGraph.ResourceAncestorType.Nested &&
                        ancestor.Resource.Symbol.DeclaringResource.Value is IfConditionSyntax ifCondition)
                    {
                        conditions.Add(ifCondition.ConditionExpression);
                    }

                    if (ancestor.AncestorType == ResourceAncestorGraph.ResourceAncestorType.Nested &&
                        ancestor.Resource.Symbol.DeclaringResource.Value is ForSyntax @for)
                    {
                        loops.Add((ancestor.Resource.Symbol.Name, @for, null));
                    }
                }
>>>>>>> b762f4fb

                // Unwrap the 'real' resource body if there's a condition
                var body = resource.Symbol.DeclaringResource.Value;
                switch (body)
                {
                    case IfConditionSyntax ifCondition:
                        body = ifCondition.Body;
                        conditions.Add(ifCondition.ConditionExpression);
                        break;

                    case ForSyntax @for:
                        loops.Add((resource.Symbol.Name, @for, null));
                        if (@for.Body is IfConditionSyntax loopFilter)
                        {
                            body = loopFilter.Body;
                            conditions.Add(loopFilter.ConditionExpression);
                        }
                        else
                        {
                            body = @for.Body;
                        }

                        break;
                }

                if (conditions.Count == 1)
                {
                    emitter.EmitProperty("condition", conditions[0]);
                }
                else if (conditions.Count > 1)
                {
                    var @operator = new BinaryOperationSyntax(
                        conditions[0],
                        SyntaxFactory.CreateToken(TokenType.LogicalAnd),
                        conditions[1]);
                    for (var i = 2; i < conditions.Count; i++)
                    {
                        @operator = new BinaryOperationSyntax(
                            @operator,
                            SyntaxFactory.CreateToken(TokenType.LogicalAnd),
                            conditions[i]);
                    }

                    emitter.EmitProperty("condition", @operator);
                }

                if (loops.Count == 1)
                {
                    var batchSize = GetBatchSize(resource.Symbol.DeclaringResource);
                    emitter.EmitProperty("copy", () => emitter.EmitCopyObject(loops[0].name, loops[0].@for, loops[0].input, batchSize: batchSize));
                }
                else if (loops.Count > 1)
                {
                    throw new InvalidOperationException("nested loops are not supported");
                }

                if (context.Settings.EnableSymbolicNames && resource.IsExistingResource)
                {
                    jsonWriter.WritePropertyName("existing");
                    jsonWriter.WriteValue(true);
                }

                var importSymbol = context.SemanticModel.Root.ImportDeclarations.FirstOrDefault(i => resource.Type.DeclaringNamespace.AliasNameEquals(i.Name));

                if (importSymbol is not null)
                {
                    emitter.EmitProperty("import", importSymbol.Name);
                }

                if (resource.IsAzResource)
                {
                    emitter.EmitProperty("type", resource.TypeReference.FormatType());
                    if (resource.TypeReference.ApiVersion is not null)
                    {
                        emitter.EmitProperty("apiVersion", resource.TypeReference.ApiVersion);
                    }
                }
                else
                {
                    emitter.EmitProperty("type", resource.TypeReference.FormatName());
                }

                if (context.SemanticModel.EmitLimitationInfo.ResourceScopeData.TryGetValue(resource, out var scopeData))
                {
                    ScopeHelper.EmitResourceScopeProperties(context.SemanticModel, scopeData, emitter, body);
                }

                if (resource.IsAzResource)
                {
                    emitter.EmitProperty(AzResourceTypeProvider.ResourceNamePropertyName, emitter.GetFullyQualifiedResourceName(resource));
                    emitter.EmitObjectProperties((ObjectSyntax)body, ResourcePropertiesToOmit.Add(AzResourceTypeProvider.ResourceNamePropertyName));
                }
                else
                {
                    jsonWriter.WritePropertyName("properties");
                    jsonWriter.WriteStartObject();

                    emitter.EmitObjectProperties((ObjectSyntax)body, ResourcePropertiesToOmit);

                    jsonWriter.WriteEndObject();
                }

                this.EmitDependsOn(jsonWriter, resource.Symbol, emitter, body);

                // Since we don't want to be mutating the body of the original ObjectSyntax, we create an placeholder body in place
                // and emit its properties to merge decorator properties.
                foreach (var (property, val) in AddDecoratorsToBody(
                    resource.Symbol.DeclaringResource,
                    SyntaxFactory.CreateObject(Enumerable.Empty<ObjectPropertySyntax>()),
                    resource.Symbol.Type).ToNamedPropertyValueDictionary())
                {
                    emitter.EmitProperty(property, val);
                }
            });
        }

        private void EmitModuleParameters(JsonTextWriter jsonWriter, ModuleSymbol moduleSymbol, ExpressionEmitter emitter)
        {
            var paramsValue = moduleSymbol.TryGetBodyPropertyValue(LanguageConstants.ModuleParamsPropertyName);
            if (paramsValue is not ObjectSyntax paramsObjectSyntax)
            {
                // 'params' is optional if the module has no required params
                return;
            }

            jsonWriter.WritePropertyName("parameters");

            jsonWriter.WriteStartObject();

            foreach (var propertySyntax in paramsObjectSyntax.Properties)
            {
                if (propertySyntax.TryGetKeyText() is not string keyName)
                {
                    // should have been caught by earlier validation
                    throw new ArgumentException("Disallowed interpolation in module parameter");
                }

                // we can't just call EmitObjectProperties here because the ObjectSyntax is flatter than the structure we're generating
                // because nested deployment parameters are objects with a single value property
                jsonWriter.WritePropertyName(keyName);
                jsonWriter.WriteStartObject();
                if (propertySyntax.Value is ForSyntax @for)
                {
                    // the value is a for-expression
                    // write a single property copy loop
                    emitter.EmitProperty("copy", () =>
                    {
                        jsonWriter.WriteStartArray();
                        emitter.EmitCopyObject("value", @for, @for.Body, "value");
                        jsonWriter.WriteEndArray();
                    });
                }
                else if (
                    this.context.SemanticModel.ResourceMetadata.TryLookup(propertySyntax.Value) is { } resourceMetadata &&
                    moduleSymbol.TryGetModuleType() is ModuleType moduleType &&
                    moduleType.TryGetParameterType(keyName) is ResourceParameterType parameterType)
                {
                    // This is a resource being passed into a module, we actually want to pass in its id
                    // rather than the whole resource.
                    emitter.EmitProperty("value", new PropertyAccessSyntax(propertySyntax.Value, SyntaxFactory.DotToken, SyntaxFactory.CreateIdentifier("id")));
                }
                else
                {
                    // the value is not a for-expression - can emit normally
                    emitter.EmitModuleParameterValue(propertySyntax.Value);
                }

                jsonWriter.WriteEndObject();
            }

            jsonWriter.WriteEndObject();
        }

        private void EmitModule(PositionTrackingJsonTextWriter jsonWriter, ModuleSymbol moduleSymbol, ExpressionEmitter emitter)
        {
<<<<<<< HEAD
            int startPos = jsonWriter.CurrentPos;

            jsonWriter.WriteStartObject();

            var body = moduleSymbol.DeclaringModule.Value;
            switch (body)
=======
            jsonWriter.WriteObject(moduleSymbol.DeclaringModule, () =>
>>>>>>> b762f4fb
            {
                var body = moduleSymbol.DeclaringModule.Value;
                switch (body)
                {
                    case IfConditionSyntax ifCondition:
                        body = ifCondition.Body;
                        emitter.EmitProperty("condition", ifCondition.ConditionExpression);
                        break;

                    case ForSyntax @for:
                        if (@for.Body is IfConditionSyntax loopFilter)
                        {
                            body = loopFilter.Body;
                            emitter.EmitProperty("condition", loopFilter.ConditionExpression);
                        }
                        else
                        {
                            body = @for.Body;
                        }

                        var batchSize = GetBatchSize(moduleSymbol.DeclaringModule);
                        emitter.EmitProperty("copy", () => emitter.EmitCopyObject(moduleSymbol.Name, @for, input: null, batchSize: batchSize));
                        break;
                }

                emitter.EmitProperty("type", NestedDeploymentResourceType);
                emitter.EmitProperty("apiVersion", NestedDeploymentResourceApiVersion);

                // emit all properties apart from 'params'. In practice, this currently only allows 'name', but we may choose to allow other top-level resource properties in future.
                // params requires special handling (see below).
                emitter.EmitObjectProperties((ObjectSyntax)body, ModulePropertiesToOmit);

                var scopeData = context.ModuleScopeData[moduleSymbol];
                ScopeHelper.EmitModuleScopeProperties(context.SemanticModel, scopeData, emitter, body);

                if (scopeData.RequestedScope != ResourceScope.ResourceGroup)
                {
                    // if we're deploying to a scope other than resource group, we need to supply a location
                    if (this.context.SemanticModel.TargetScope == ResourceScope.ResourceGroup)
                    {
                        // the deployment() object at resource group scope does not contain a property named 'location', so we have to use resourceGroup().location
                        emitter.EmitProperty("location", new FunctionExpression(
                            "resourceGroup",
                            Array.Empty<LanguageExpression>(),
                            new LanguageExpression[] { new JTokenExpression("location") }));
                    }
                    else
                    {
                        // at all other scopes we can just use deployment().location
                        emitter.EmitProperty("location", new FunctionExpression(
                            "deployment",
                            Array.Empty<LanguageExpression>(),
                            new LanguageExpression[] { new JTokenExpression("location") }));
                    }
                }

                jsonWriter.WritePropertyName("properties");
                {
                    jsonWriter.WriteStartObject();

                    jsonWriter.WritePropertyName("expressionEvaluationOptions");
                    {
                        jsonWriter.WriteStartObject();
                        emitter.EmitProperty("scope", "inner");
                        jsonWriter.WriteEndObject();
                    }

<<<<<<< HEAD
            // emit all properties apart from 'params'. In practice, this currently only allows 'name', but we may choose to allow other top-level resource properties in future.
            // params requires special handling (see below).
            emitter.EmitObjectProperties((ObjectSyntax)body, ModulePropertiesToOmit);
=======
                    emitter.EmitProperty("mode", "Incremental");
>>>>>>> b762f4fb

                    EmitModuleParameters(jsonWriter, moduleSymbol, emitter);

                    var moduleSemanticModel = GetModuleSemanticModel(moduleSymbol);

                    // If it is a template spec module, emit templateLink instead of template contents.
                    jsonWriter.WritePropertyName(moduleSemanticModel is TemplateSpecSemanticModel ? "templateLink" : "template");
                    {
                        var writer = TemplateWriterFactory.CreateTemplateWriter(moduleSemanticModel, this.settings);
                        writer.Write(jsonWriter);

                        if (writer is TemplateWriter templateWriter && this.rawSourceMap != null)
                        {
                            var offset = jsonWriter.CurrentPos;
                            this.rawSourceMap.AddNestedRawSourceMap(
                                templateWriter.rawSourceMap!,
                                offset);
                        }
                    }

                    jsonWriter.WriteEndObject();
                }

                this.EmitDependsOn(jsonWriter, moduleSymbol, emitter, body);

                // Since we don't want to be mutating the body of the original ObjectSyntax, we create an placeholder body in place
                // and emit its properties to merge decorator properties.
                foreach (var (property, val) in AddDecoratorsToBody(
                    moduleSymbol.DeclaringModule,
                    SyntaxFactory.CreateObject(Enumerable.Empty<ObjectPropertySyntax>()),
                    moduleSymbol.Type).ToNamedPropertyValueDictionary())
                {
<<<<<<< HEAD
                    var writer = TemplateWriterFactory.CreateTemplateWriter(moduleSemanticModel, this.settings);
                    writer.Write(jsonWriter);

                    if (writer is TemplateWriter templateWriter)
                    {
                        templateWriter.rawSourceMap.ForEach(fileKvp =>
                            fileKvp.Value.ForEach(lineKvp =>
                                lineKvp.Value.ForEach(mapping =>
                                    this.rawSourceMap.AddMapping(fileKvp.Key, lineKvp.Key, mapping))));
                    }
=======
                    emitter.EmitProperty(property, val);
>>>>>>> b762f4fb
                }
            });



        }

        private static bool ShouldGenerateDependsOn(ResourceDependency dependency)
        {
            if (dependency.Kind == ResourceDependencyKind.Transitive)
            {
                // transitive dependencies do not have to be emitted
                return false;
            }

            return dependency.Resource switch
            {   // We only want to add a 'dependsOn' for resources being deployed in this file.
                ResourceSymbol resource => !resource.DeclaringResource.IsExistingResource(),
                ModuleSymbol => true,
                _ => throw new InvalidOperationException($"Found dependency '{dependency.Resource.Name}' of unexpected type {dependency.GetType()}"),
            };
        }

        private void EmitSymbolicNameDependsOnEntry(JsonTextWriter jsonWriter, ExpressionEmitter emitter, SyntaxBase newContext, ResourceDependency dependency)
        {
            switch (dependency.Resource)
            {
                case ResourceSymbol resourceDependency:
                    var resource = context.SemanticModel.ResourceMetadata.TryLookup(resourceDependency.DeclaringSyntax) as DeclaredResourceMetadata ??
                        throw new ArgumentException($"Unable to find resource metadata for dependency '{dependency.Resource.Name}'");

                    switch ((resourceDependency.IsCollection, dependency.IndexExpression))
                    {
                        case (false, _):
                            jsonWriter.WriteValue(resourceDependency.Name);
                            Debug.Assert(dependency.IndexExpression is null);
                            break;
                        // dependency is on the entire resource collection
                        // write the name of the resource collection as the dependency
                        case (true, null):
                            jsonWriter.WriteValue(resourceDependency.Name);
                            break;
                        case (true, { } indexExpression):
                            emitter.EmitIndexedSymbolReference(resource, indexExpression, newContext);
                            break;
                    }
                    break;
                case ModuleSymbol moduleDependency:
                    switch ((moduleDependency.IsCollection, dependency.IndexExpression))
                    {
                        case (false, _):
                            jsonWriter.WriteValue(moduleDependency.Name);
                            Debug.Assert(dependency.IndexExpression is null);
                            break;
                        // dependency is on the entire resource collection
                        // write the name of the resource collection as the dependency
                        case (true, null):
                            jsonWriter.WriteValue(moduleDependency.Name);
                            break;
                        case (true, { } indexExpression):
                            emitter.EmitIndexedSymbolReference(moduleDependency, indexExpression, newContext);
                            break;
                    }
                    break;
                default:
                    throw new InvalidOperationException($"Found dependency '{dependency.Resource.Name}' of unexpected type {dependency.GetType()}");
            }
        }

        private void EmitClassicDependsOnEntry(JsonTextWriter jsonWriter, ExpressionEmitter emitter, SyntaxBase newContext, ResourceDependency dependency)
        {
            switch (dependency.Resource)
            {
                case ResourceSymbol resourceDependency:
                    if (resourceDependency.IsCollection && dependency.IndexExpression == null)
                    {
                        // dependency is on the entire resource collection
                        // write the name of the resource collection as the dependency
                        jsonWriter.WriteValue(resourceDependency.DeclaringResource.Name.IdentifierName);

                        break;
                    }

                    var resource = context.SemanticModel.ResourceMetadata.TryLookup(resourceDependency.DeclaringSyntax) as DeclaredResourceMetadata ??
                        throw new ArgumentException($"Unable to find resource metadata for dependency '{dependency.Resource.Name}'");

                    emitter.EmitResourceIdReference(resource, dependency.IndexExpression, newContext);
                    break;
                case ModuleSymbol moduleDependency:
                    if (moduleDependency.IsCollection && dependency.IndexExpression == null)
                    {
                        // dependency is on the entire module collection
                        // write the name of the module collection as the dependency
                        jsonWriter.WriteValue(moduleDependency.DeclaringModule.Name.IdentifierName);

                        break;
                    }

                    emitter.EmitResourceIdReference(moduleDependency, dependency.IndexExpression, newContext);

                    break;
                default:
                    throw new InvalidOperationException($"Found dependency '{dependency.Resource.Name}' of unexpected type {dependency.GetType()}");
            }
        }

        private void EmitDependsOn(JsonTextWriter jsonWriter, DeclaredSymbol declaredSymbol, ExpressionEmitter emitter, SyntaxBase newContext)
        {
            var dependencies = context.ResourceDependencies[declaredSymbol]
                .Where(dep => ShouldGenerateDependsOn(dep));

            if (!dependencies.Any())
            {
                return;
            }

            jsonWriter.WritePropertyName("dependsOn");
            jsonWriter.WriteStartArray();
            // need to put dependencies in a deterministic order to generate a deterministic template
            foreach (var dependency in dependencies.OrderBy(x => x.Resource.Name))
            {
                if (context.Settings.EnableSymbolicNames)
                {
                    EmitSymbolicNameDependsOnEntry(jsonWriter, emitter, newContext, dependency);
                }
                else
                {
                    EmitClassicDependsOnEntry(jsonWriter, emitter, newContext, dependency);
                }
            }
            jsonWriter.WriteEndArray();
        }

        private void EmitOutputsIfPresent(PositionTrackingJsonTextWriter jsonWriter, ExpressionEmitter emitter)
        {
            if (this.context.SemanticModel.Root.OutputDeclarations.Length == 0)
            {
                return;
            }

            jsonWriter.WritePropertyName("outputs");
            jsonWriter.WriteStartObject();

            foreach (var outputSymbol in this.context.SemanticModel.Root.OutputDeclarations)
            {
<<<<<<< HEAD
                int startPos = jsonWriter.CurrentPos;

                jsonWriter.WritePropertyName(outputSymbol.Name);
                EmitOutput(jsonWriter, outputSymbol, emitter);
=======
                jsonWriter.WriteProperty(
                    outputSymbol.DeclaringSyntax,
                    outputSymbol.Name,
                    () => EmitOutput(jsonWriter, outputSymbol, emitter));
>>>>>>> b762f4fb
            }

            jsonWriter.WriteEndObject();
        }

        private void EmitOutput(PositionTrackingJsonTextWriter jsonWriter, OutputSymbol outputSymbol, ExpressionEmitter emitter)
        {
<<<<<<< HEAD
            int startPos = jsonWriter.CurrentPos;

            jsonWriter.WriteStartObject();

            var properties = new List<ObjectPropertySyntax>();
            if (outputSymbol.Type is ResourceType resourceType)
=======
            jsonWriter.WriteObject(outputSymbol.DeclaringSyntax, () =>
>>>>>>> b762f4fb
            {
                var properties = new List<ObjectPropertySyntax>();
                if (outputSymbol.Type is ResourceType resourceType)
                {
                    // Resource-typed outputs are encoded as strings
                    emitter.EmitProperty("type", LanguageConstants.String.Name);

                    properties.Add(SyntaxFactory.CreateObjectProperty(
                        LanguageConstants.ParameterMetadataPropertyName,
                        SyntaxFactory.CreateObject(new[]
                        {
                        SyntaxFactory.CreateObjectProperty(
                            LanguageConstants.MetadataResourceTypePropertyName,
                            SyntaxFactory.CreateStringLiteral(resourceType.TypeReference.FormatName())),
                        })));
                }
                else
                {
                    emitter.EmitProperty("type", outputSymbol.Type.Name);
                }


                if (outputSymbol.Value is ForSyntax @for)
                {
                    emitter.EmitProperty("copy", () => emitter.EmitCopyObject(name: null, @for, @for.Body));
                }
                else
                {
                    if (outputSymbol.Type is ResourceType)
                    {
                        // Resource-typed outputs are serialized using the resource id.
                        var value = new PropertyAccessSyntax(outputSymbol.Value, SyntaxFactory.DotToken, SyntaxFactory.CreateIdentifier("id"));
                        emitter.EmitProperty("value", value);
                    }
                    else
                    {
                        emitter.EmitProperty("value", outputSymbol.Value);
                    }
                }

                // emit any decorators on this output
                foreach (var (property, val) in AddDecoratorsToBody(
                    outputSymbol.DeclaringOutput,
                    SyntaxFactory.CreateObject(properties),
                    outputSymbol.Type).ToNamedPropertyValueDictionary())
                {
                    emitter.EmitProperty(property, val);
                }
            });
        }

        public void EmitMetadata(JsonTextWriter jsonWriter, ExpressionEmitter emitter)
        {
            jsonWriter.WritePropertyName("metadata");
            jsonWriter.WriteStartObject();
            {
                if (context.Settings.EnableSymbolicNames)
                {
                    emitter.EmitProperty("EXPERIMENTAL_WARNING", "Symbolic name support in ARM is experimental, and should be enabled for testing purposes only. Do not enable this setting for any production usage, or you may be unexpectedly broken at any time!");
                }

                jsonWriter.WritePropertyName("_generator");
                jsonWriter.WriteStartObject();
                {
                    emitter.EmitProperty("name", LanguageConstants.LanguageId);
                    emitter.EmitProperty("version", this.context.Settings.AssemblyFileVersion);
                }
                jsonWriter.WriteEndObject();
            }
            jsonWriter.WriteEndObject();
        }

        private void AddSourceMapping(SyntaxBase bicepSyntax, int startPosition, PositionTrackingJsonTextWriter jsonWriter)
        {
            (int bicepLine, _) = TextCoordinateConverter.GetPosition(this.context.SemanticModel.SourceFile.LineStarts, bicepSyntax.GetPosition());

            // account for leading nodes (decorators)
            if (bicepSyntax is StatementSyntax syntax)
            {
                bicepLine += syntax.LeadingNodes.Count(node => node is Token token && token.Type == TokenType.NewLine);
            }

            // increment start position if starting on a comma (happens when outputting successive items in objects and arrays)
            if (jsonWriter.CommaPositions.Contains(startPosition))
            {
                startPosition++;
            }

            if (!this.rawSourceMap.ContainsKey(bicepFileName))
            {
                this.rawSourceMap[bicepFileName] = new Dictionary<int, IList<(int start, int end)>>();
            }

            if (!this.rawSourceMap[bicepFileName].ContainsKey(bicepLine))
            {
                this.rawSourceMap[bicepFileName][bicepLine] = new List<(int, int)>();
            }

            // TODO: fix for issue with end positions and extra chars (curpos - 1 doesn't work?)
            this.rawSourceMap[bicepFileName][bicepLine].Add((startPosition, jsonWriter.CurrentPos - 1));
        }
    }
}
<|MERGE_RESOLUTION|>--- conflicted
+++ resolved
@@ -4,7 +4,6 @@
 using System;
 using System.Collections.Generic;
 using System.Collections.Immutable;
-<<<<<<< HEAD
 using System.ComponentModel.DataAnnotations;
 using System.Diagnostics;
 using System.IO;
@@ -12,12 +11,6 @@
 using System.Text.RegularExpressions;
 using Azure.Deployments.Core.Definitions.Schema;
 using Azure.Deployments.Core.Extensions;
-=======
-using System.Diagnostics;
-using System.IO;
-using System.Linq;
-using Azure.Deployments.Core.Definitions.Schema;
->>>>>>> b762f4fb
 using Azure.Deployments.Core.Helpers;
 using Azure.Deployments.Expression.Expressions;
 using Bicep.Core.Extensions;
@@ -29,14 +22,9 @@
 using Bicep.Core.Text;
 using Bicep.Core.TypeSystem;
 using Bicep.Core.TypeSystem.Az;
-using Microsoft.WindowsAzure.ResourceStack.Common.Extensions;
-using Microsoft.WindowsAzure.ResourceStack.Common.Json;
 using Newtonsoft.Json;
 using Newtonsoft.Json.Linq;
-<<<<<<< HEAD
 using Microsoft.WindowsAzure.ResourceStack.Common.Json;
-=======
->>>>>>> b762f4fb
 
 namespace Bicep.Core.Emit
 {
@@ -122,29 +110,20 @@
 
             return "https://schema.management.azure.com/schemas/2019-04-01/deploymentTemplate.json#";
         }
-
         private readonly EmitterContext context;
         private readonly EmitterSettings settings;
-<<<<<<< HEAD
         private readonly IDictionary<string, IDictionary<int, IList<(int start, int end)>>> rawSourceMap;
-=======
-        private readonly RawSourceMap? rawSourceMap;
-
-        public SourceMap? SourceMap; // ARM JSON line => (Bicep File, Bicep Line)
->>>>>>> b762f4fb
+
+        public Dictionary<int, (string, int)>? SourceMap; // ARM JSON line => (Bicep File, Bicep Line)
 
         public TemplateWriter(SemanticModel semanticModel, EmitterSettings settings)
         {
             this.context = new EmitterContext(semanticModel, settings);
             this.settings = settings;
-<<<<<<< HEAD
             this.rawSourceMap = new Dictionary<string, IDictionary<int, IList<(int, int)>>>();
-=======
-            this.rawSourceMap = (this.context.Settings.EnableSourceMapping)
-                ? new(new List<RawSourceMapFileEntry>())
-                : null;
-            this.SourceMap = null;
->>>>>>> b762f4fb
+            this.SourceMap = sourceMap is null && settings.EnableSourceMapping
+                ? new Dictionary<int, (string, int)>()
+                : sourceMap;
         }
 
         public void Write(JsonTextWriter writer)
@@ -152,11 +131,8 @@
             // Template is used for calculating template hash, template JToken is used for writing to file.
             var (template, templateJToken) = GenerateTemplateWithoutHash();
 
-<<<<<<< HEAD
             ProcessRawSourceMap(templateJToken);
 
-=======
->>>>>>> b762f4fb
             var templateHash = TemplateHelpers.ComputeTemplateHash(template.ToJToken());
             if (templateJToken.SelectToken(GeneratorMetadataPath) is not JObject generatorObject)
             {
@@ -164,17 +140,7 @@
             }
             generatorObject.Add(TemplateHashPropertyName, templateHash);
 
-<<<<<<< HEAD
             
-=======
-            if (this.context.Settings.EnableSourceMapping)
-            {
-                this.SourceMap = SourceMapHelper.ProcessRawSourceMap(
-                    this.rawSourceMap!,
-                    templateJToken,
-                    this.context.SemanticModel.SourceFile!);
-            }
->>>>>>> b762f4fb
 
             templateJToken.WriteTo(writer);
         }
@@ -182,11 +148,7 @@
         private (Template, JToken) GenerateTemplateWithoutHash()
         {
             using var stringWriter = new StringWriter();
-<<<<<<< HEAD
             using var jsonWriter = PositionTrackingJsonTextWriter.Create(stringWriter);
-=======
-            using var jsonWriter = PositionTrackingJsonTextWriter.Create(stringWriter, this.rawSourceMap, this.context.SemanticModel.SourceFile);
->>>>>>> b762f4fb
             var emitter = new ExpressionEmitter(jsonWriter, this.context);
 
             jsonWriter.WriteStartObject();
@@ -218,7 +180,6 @@
             return (Template.FromJson<Template>(content), content.FromJson<JToken>());
         }
 
-<<<<<<< HEAD
         private void TransformSourceMap(JToken rawTemplate)
         {
             var unformattedTemplate = rawTemplate.ToString(Formatting.None); // DEBUG
@@ -249,16 +210,23 @@
                 })
                 .FirstOrDefault();
 
-            //var updatedRawSourceMap = this.rawSourceMap.ToDictionary(
-            //    kvp => kvp.Key,
-            //    kvp => kvp.Value.ToDictionary(
-            //        kvp => kvp.Key + 1,
-            //        kvp => kvp.Value
-            //            // increment all positions in mappings by template hash length if they were after)
-            //            .Select(mapping => (mapping.start >= templateHashStartPosition)
-            //                ? (start: mapping.start + templateHashLength, end: mapping.end + templateHashLength)
-            //                : mapping
-            //            )));
+            // increment all positions in mappings by templateHashLength that occur after hash start position
+            this.rawSourceMap.Keys.ForEach(file =>
+            {
+                this.rawSourceMap[file].Keys.ForEach(line =>
+                {
+                    for (int i = 0; i < rawSourceMap[file][line].Count; i++)
+                    {
+                        var (start, end) = this.rawSourceMap[file][line][i];
+
+                        if (start >= templateHashStartPosition)
+                        {
+                            this.rawSourceMap[file][line][i] =
+                                (start + templateHashLength, end + templateHashLength);
+                        }
+                    }
+                });
+            });
 
             // transform offsets in rawSourceMap to line numbers for formatted JSON using unformattedLineStarts
             // add 1 to all line numbers to convert to 1-indexing
@@ -278,24 +246,26 @@
                             //unformattedTemplate[kvp.Value.start..kvp.Value.end] // DEBUG
                         )));
 
-            // unfold key-values in bicep-to-json map to reverse to json-to-bicep map
-            this.sourceMap = new (string, int)[unformattedLineStarts.Count];
+            // unfold key-values in bicep-to-json map to convert to json-to-bicep map
+            this.SourceMap = new();
             var weights = new int[unformattedLineStarts.Count];
             Array.Clear(this.sourceMap);
             Array.Fill(weights, int.MaxValue);
 
-            formattedSourceMap.ForEach(fileKvp =>
-                fileKvp.Value.ForEach(lineKvp =>
-                    lineKvp.Value.ForEach(mapping =>
-                    {
-                        // write most specific mapping available for each json (less lines => higher weight)
-                        int weight = mapping.Item2 - mapping.Item1 + 1;
+            foreach (var fileKvp in formattedSourceMap)
+            {
+                foreach (var lineKvp in fileKvp.Value)
+                {
+                    foreach (var (start, end) in lineKvp.Value)
+                    {
+                        // write most specific mapping available for each json line (less lines => stronger weight)
+                        int weight = mapping.Item2 - mapping.Item1;
                         for (int i = mapping.Item1; i <= mapping.Item2; i++)
                         {
                             // write new mapping if weight is stronger than existing mapping
                             if (weight < weights[i])
                             {
-                                this.sourceMap[i] = (fileKvp.Key, lineKvp.Key);
+                                this.SourceMap[i] = (fileKvp.Key, lineKvp.Key);
                                 weights[i] = weight;
                             }
                             else if (weight == weights[i])
@@ -303,13 +273,12 @@
 
                             }
                         }
-                    })));
+                    }
+                }
+            }
         }
 
         private void EmitParametersIfPresent(JsonTextWriter jsonWriter, ExpressionEmitter emitter)
-=======
-        private void EmitParametersIfPresent(PositionTrackingJsonTextWriter jsonWriter, ExpressionEmitter emitter)
->>>>>>> b762f4fb
         {
             if (this.context.SemanticModel.Root.ParameterDeclarations.Length == 0)
             {
@@ -321,17 +290,10 @@
 
             foreach (var parameterSymbol in this.context.SemanticModel.Root.ParameterDeclarations)
             {
-<<<<<<< HEAD
                 int startPos = jsonWriter.CurrentPos;
 
                 jsonWriter.WritePropertyName(parameterSymbol.Name);
                 this.EmitParameter(jsonWriter, parameterSymbol, emitter);
-=======
-                jsonWriter.WriteProperty(
-                    parameterSymbol.DeclaringParameter,
-                    parameterSymbol.Name,
-                    () => this.EmitParameter(jsonWriter, parameterSymbol, emitter));
->>>>>>> b762f4fb
             }
 
             jsonWriter.WriteEndObject();
@@ -396,32 +358,29 @@
                 throw new ArgumentException($"Unable to find primitive type for parameter {parameterSymbol.Name}");
             }
 
-            jsonWriter.WriteObject(parameterSymbol.DeclaringParameter, () =>
-            {
-                var parameterObject = SyntaxFactory.CreateObject(properties);
-
-                if (declaringParameter.Modifier is ParameterDefaultValueSyntax defaultValueSyntax)
-                {
-<<<<<<< HEAD
+            jsonWriter.WriteStartObject();
+
+            var parameterObject = SyntaxFactory.CreateObject(properties);
+
+            if (declaringParameter.Modifier is ParameterDefaultValueSyntax defaultValueSyntax)
+            {
+                parameterObject = parameterObject.MergeProperty("defaultValue", defaultValueSyntax.DefaultValue);
+            }
+
+            parameterObject = AddDecoratorsToBody(declaringParameter, parameterObject, SyntaxHelper.TryGetPrimitiveType(declaringParameter) ?? parameterSymbol.Type);
+
+            foreach (var property in parameterObject.Properties)
+            {
+                if (property.TryGetKeyText() is string propertyName)
+                {
                     // TODO: investigate if ever viable position
                     //int start2 = jsonWriter.CurrentPos;
                     emitter.EmitProperty(propertyName, property.Value);
                     //AddSourceMapping(property, start2, jsonWriter);
-=======
-                    parameterObject = parameterObject.MergeProperty("defaultValue", defaultValueSyntax.DefaultValue);
->>>>>>> b762f4fb
-                }
-
-                parameterObject = AddDecoratorsToBody(declaringParameter, parameterObject, SyntaxHelper.TryGetPrimitiveType(declaringParameter) ?? parameterSymbol.Type);
-
-                foreach (var property in parameterObject.Properties)
-                {
-                    if (property.TryGetKeyText() is string propertyName)
-                    {
-                        emitter.EmitProperty(propertyName, property.Value);
-                    }
-                }
-            });
+                }
+            }
+
+            jsonWriter.WriteEndObject();
         }
 
         private void EmitVariablesIfPresent(PositionTrackingJsonTextWriter jsonWriter, ExpressionEmitter emitter)
@@ -472,17 +431,10 @@
             // emit non-loop variables
             foreach (var variableSymbol in GetNonInlinedVariables(valueIsLoop: false))
             {
-<<<<<<< HEAD
                 int startPos = jsonWriter.CurrentPos;
 
                 jsonWriter.WritePropertyName(variableSymbol.Name);
                 emitter.EmitExpression(variableSymbol.Value);
-=======
-                jsonWriter.WriteProperty(
-                    variableSymbol.DeclaringVariable,
-                    variableSymbol.Name,
-                    () => emitter.EmitExpression(variableSymbol.Value));
->>>>>>> b762f4fb
             }
 
             jsonWriter.WriteEndObject();
@@ -505,18 +457,17 @@
                 var namespaceType = context.SemanticModel.GetTypeInfo(import.DeclaringSyntax) as NamespaceType
                     ?? throw new ArgumentException("Imported namespace does not have namespace type");
 
-                jsonWriter.WriteProperty(import.DeclaringSyntax, import.DeclaringImport.AliasName.IdentifierName, () =>
-                {
-                    jsonWriter.WriteObject(import.DeclaringSyntax, () =>
-                    {
-                        emitter.EmitProperty("provider", namespaceType.Settings.ArmTemplateProviderName);
-                        emitter.EmitProperty("version", namespaceType.Settings.ArmTemplateProviderVersion);
-                        if (import.DeclaringImport.Config is { } config)
-                        {
-                            emitter.EmitProperty("config", config);
-                        }
-                    });
-                });
+                jsonWriter.WritePropertyName(import.DeclaringImport.AliasName.IdentifierName);
+                jsonWriter.WriteStartObject();
+
+                emitter.EmitProperty("provider", namespaceType.Settings.ArmTemplateProviderName);
+                emitter.EmitProperty("version", namespaceType.Settings.ArmTemplateProviderVersion);
+                if (import.DeclaringImport.Config is { } config)
+                {
+                    emitter.EmitProperty("config", config);
+                }
+
+                jsonWriter.WriteEndObject();
             }
 
             jsonWriter.WriteEndObject();
@@ -588,7 +539,6 @@
 
         private void EmitResource(PositionTrackingJsonTextWriter jsonWriter, DeclaredResourceMetadata resource, ExpressionEmitter emitter)
         {
-<<<<<<< HEAD
             int startPos = jsonWriter.CurrentPos;
 
             jsonWriter.WriteStartObject();
@@ -603,147 +553,137 @@
             // being evaulated i the template.
             var conditions = new List<SyntaxBase>();
             var loops = new List<(string name, ForSyntax @for, SyntaxBase? input)>();
-=======
-            jsonWriter.WriteObject(resource.Symbol.DeclaringResource, () =>
-            {
-                // Note: conditions STACK with nesting.
-                //
-                // Children inherit the conditions of their parents, etc. This avoids a problem
-                // where we emit a dependsOn to something that's not in the template, or not
-                // being evaulated i the template.
-                var conditions = new List<SyntaxBase>();
-                var loops = new List<(string name, ForSyntax @for, SyntaxBase? input)>();
-
-                var ancestors = this.context.SemanticModel.ResourceAncestors.GetAncestors(resource);
-                foreach (var ancestor in ancestors)
-                {
-                    if (ancestor.AncestorType == ResourceAncestorGraph.ResourceAncestorType.Nested &&
-                        ancestor.Resource.Symbol.DeclaringResource.Value is IfConditionSyntax ifCondition)
-                    {
-                        conditions.Add(ifCondition.ConditionExpression);
-                    }
-
-                    if (ancestor.AncestorType == ResourceAncestorGraph.ResourceAncestorType.Nested &&
-                        ancestor.Resource.Symbol.DeclaringResource.Value is ForSyntax @for)
-                    {
-                        loops.Add((ancestor.Resource.Symbol.Name, @for, null));
-                    }
-                }
->>>>>>> b762f4fb
-
-                // Unwrap the 'real' resource body if there's a condition
-                var body = resource.Symbol.DeclaringResource.Value;
-                switch (body)
-                {
-                    case IfConditionSyntax ifCondition:
-                        body = ifCondition.Body;
-                        conditions.Add(ifCondition.ConditionExpression);
-                        break;
-
-                    case ForSyntax @for:
-                        loops.Add((resource.Symbol.Name, @for, null));
-                        if (@for.Body is IfConditionSyntax loopFilter)
-                        {
-                            body = loopFilter.Body;
-                            conditions.Add(loopFilter.ConditionExpression);
-                        }
-                        else
-                        {
-                            body = @for.Body;
-                        }
-
-                        break;
-                }
-
-                if (conditions.Count == 1)
-                {
-                    emitter.EmitProperty("condition", conditions[0]);
-                }
-                else if (conditions.Count > 1)
-                {
-                    var @operator = new BinaryOperationSyntax(
-                        conditions[0],
+
+            var ancestors = this.context.SemanticModel.ResourceAncestors.GetAncestors(resource);
+            foreach (var ancestor in ancestors)
+            {
+                if (ancestor.AncestorType == ResourceAncestorGraph.ResourceAncestorType.Nested &&
+                    ancestor.Resource.Symbol.DeclaringResource.Value is IfConditionSyntax ifCondition)
+                {
+                    conditions.Add(ifCondition.ConditionExpression);
+                }
+
+                if (ancestor.AncestorType == ResourceAncestorGraph.ResourceAncestorType.Nested &&
+                    ancestor.Resource.Symbol.DeclaringResource.Value is ForSyntax @for)
+                {
+                    loops.Add((ancestor.Resource.Symbol.Name, @for, null));
+                }
+            }
+
+            // Unwrap the 'real' resource body if there's a condition
+            var body = resource.Symbol.DeclaringResource.Value;
+            switch (body)
+            {
+                case IfConditionSyntax ifCondition:
+                    body = ifCondition.Body;
+                    conditions.Add(ifCondition.ConditionExpression);
+                    break;
+
+                case ForSyntax @for:
+                    loops.Add((resource.Symbol.Name, @for, null));
+                    if (@for.Body is IfConditionSyntax loopFilter)
+                    {
+                        body = loopFilter.Body;
+                        conditions.Add(loopFilter.ConditionExpression);
+                    }
+                    else
+                    {
+                        body = @for.Body;
+                    }
+
+                    break;
+            }
+
+            if (conditions.Count == 1)
+            {
+                emitter.EmitProperty("condition", conditions[0]);
+            }
+            else if (conditions.Count > 1)
+            {
+                var @operator = new BinaryOperationSyntax(
+                    conditions[0],
+                    SyntaxFactory.CreateToken(TokenType.LogicalAnd),
+                    conditions[1]);
+                for (var i = 2; i < conditions.Count; i++)
+                {
+                    @operator = new BinaryOperationSyntax(
+                        @operator,
                         SyntaxFactory.CreateToken(TokenType.LogicalAnd),
-                        conditions[1]);
-                    for (var i = 2; i < conditions.Count; i++)
-                    {
-                        @operator = new BinaryOperationSyntax(
-                            @operator,
-                            SyntaxFactory.CreateToken(TokenType.LogicalAnd),
-                            conditions[i]);
-                    }
-
-                    emitter.EmitProperty("condition", @operator);
-                }
-
-                if (loops.Count == 1)
-                {
-                    var batchSize = GetBatchSize(resource.Symbol.DeclaringResource);
-                    emitter.EmitProperty("copy", () => emitter.EmitCopyObject(loops[0].name, loops[0].@for, loops[0].input, batchSize: batchSize));
-                }
-                else if (loops.Count > 1)
-                {
-                    throw new InvalidOperationException("nested loops are not supported");
-                }
-
-                if (context.Settings.EnableSymbolicNames && resource.IsExistingResource)
-                {
-                    jsonWriter.WritePropertyName("existing");
-                    jsonWriter.WriteValue(true);
-                }
-
-                var importSymbol = context.SemanticModel.Root.ImportDeclarations.FirstOrDefault(i => resource.Type.DeclaringNamespace.AliasNameEquals(i.Name));
-
-                if (importSymbol is not null)
-                {
-                    emitter.EmitProperty("import", importSymbol.Name);
-                }
-
-                if (resource.IsAzResource)
-                {
-                    emitter.EmitProperty("type", resource.TypeReference.FormatType());
-                    if (resource.TypeReference.ApiVersion is not null)
-                    {
-                        emitter.EmitProperty("apiVersion", resource.TypeReference.ApiVersion);
-                    }
-                }
-                else
-                {
-                    emitter.EmitProperty("type", resource.TypeReference.FormatName());
-                }
-
-                if (context.SemanticModel.EmitLimitationInfo.ResourceScopeData.TryGetValue(resource, out var scopeData))
-                {
-                    ScopeHelper.EmitResourceScopeProperties(context.SemanticModel, scopeData, emitter, body);
-                }
-
-                if (resource.IsAzResource)
-                {
-                    emitter.EmitProperty(AzResourceTypeProvider.ResourceNamePropertyName, emitter.GetFullyQualifiedResourceName(resource));
-                    emitter.EmitObjectProperties((ObjectSyntax)body, ResourcePropertiesToOmit.Add(AzResourceTypeProvider.ResourceNamePropertyName));
-                }
-                else
-                {
-                    jsonWriter.WritePropertyName("properties");
-                    jsonWriter.WriteStartObject();
-
-                    emitter.EmitObjectProperties((ObjectSyntax)body, ResourcePropertiesToOmit);
-
-                    jsonWriter.WriteEndObject();
-                }
-
-                this.EmitDependsOn(jsonWriter, resource.Symbol, emitter, body);
-
-                // Since we don't want to be mutating the body of the original ObjectSyntax, we create an placeholder body in place
-                // and emit its properties to merge decorator properties.
-                foreach (var (property, val) in AddDecoratorsToBody(
-                    resource.Symbol.DeclaringResource,
-                    SyntaxFactory.CreateObject(Enumerable.Empty<ObjectPropertySyntax>()),
-                    resource.Symbol.Type).ToNamedPropertyValueDictionary())
-                {
-                    emitter.EmitProperty(property, val);
-                }
-            });
+                        conditions[i]);
+                }
+
+                emitter.EmitProperty("condition", @operator);
+            }
+
+            if (loops.Count == 1)
+            {
+                var batchSize = GetBatchSize(resource.Symbol.DeclaringResource);
+                emitter.EmitProperty("copy", () => emitter.EmitCopyObject(loops[0].name, loops[0].@for, loops[0].input, batchSize: batchSize));
+            }
+            else if (loops.Count > 1)
+            {
+                throw new InvalidOperationException("nested loops are not supported");
+            }
+
+            if (context.Settings.EnableSymbolicNames && resource.IsExistingResource)
+            {
+                jsonWriter.WritePropertyName("existing");
+                jsonWriter.WriteValue(true);
+            }
+
+            var importSymbol = context.SemanticModel.Root.ImportDeclarations.FirstOrDefault(i => resource.Type.DeclaringNamespace.AliasNameEquals(i.Name));
+
+            if (importSymbol is not null)
+            {
+                emitter.EmitProperty("import", importSymbol.Name);
+            }
+
+            if (resource.IsAzResource)
+            {
+                emitter.EmitProperty("type", resource.TypeReference.FormatType());
+                if (resource.TypeReference.ApiVersion is not null)
+                {
+                    emitter.EmitProperty("apiVersion", resource.TypeReference.ApiVersion);
+                }
+            }
+            else
+            {
+                emitter.EmitProperty("type", resource.TypeReference.FormatName());
+            }
+
+            if (context.SemanticModel.EmitLimitationInfo.ResourceScopeData.TryGetValue(resource, out var scopeData))
+            {
+                ScopeHelper.EmitResourceScopeProperties(context.SemanticModel, scopeData, emitter, body);
+            }
+
+            if (resource.IsAzResource)
+            {
+                emitter.EmitProperty(AzResourceTypeProvider.ResourceNamePropertyName, emitter.GetFullyQualifiedResourceName(resource));
+                emitter.EmitObjectProperties((ObjectSyntax)body, ResourcePropertiesToOmit.Add(AzResourceTypeProvider.ResourceNamePropertyName));
+            }
+            else
+            {
+                jsonWriter.WritePropertyName("properties");
+                jsonWriter.WriteStartObject();
+
+                emitter.EmitObjectProperties((ObjectSyntax)body, ResourcePropertiesToOmit);
+
+                jsonWriter.WriteEndObject();
+            }
+
+            this.EmitDependsOn(jsonWriter, resource.Symbol, emitter, body);
+
+            // Since we don't want to be mutating the body of the original ObjectSyntax, we create an placeholder body in place
+            // and emit its properties to merge decorator properties.
+            foreach (var (property, val) in AddDecoratorsToBody(
+                resource.Symbol.DeclaringResource,
+                SyntaxFactory.CreateObject(Enumerable.Empty<ObjectPropertySyntax>()),
+                resource.Symbol.Type).ToNamedPropertyValueDictionary())
+            {
+                emitter.EmitProperty(property, val);
+            }
+
+            jsonWriter.WriteEndObject();
         }
 
         private void EmitModuleParameters(JsonTextWriter jsonWriter, ModuleSymbol moduleSymbol, ExpressionEmitter emitter)
@@ -805,123 +745,85 @@
 
         private void EmitModule(PositionTrackingJsonTextWriter jsonWriter, ModuleSymbol moduleSymbol, ExpressionEmitter emitter)
         {
-<<<<<<< HEAD
             int startPos = jsonWriter.CurrentPos;
 
             jsonWriter.WriteStartObject();
 
             var body = moduleSymbol.DeclaringModule.Value;
             switch (body)
-=======
-            jsonWriter.WriteObject(moduleSymbol.DeclaringModule, () =>
->>>>>>> b762f4fb
-            {
-                var body = moduleSymbol.DeclaringModule.Value;
-                switch (body)
-                {
-                    case IfConditionSyntax ifCondition:
-                        body = ifCondition.Body;
-                        emitter.EmitProperty("condition", ifCondition.ConditionExpression);
-                        break;
-
-                    case ForSyntax @for:
-                        if (@for.Body is IfConditionSyntax loopFilter)
-                        {
-                            body = loopFilter.Body;
-                            emitter.EmitProperty("condition", loopFilter.ConditionExpression);
-                        }
-                        else
-                        {
-                            body = @for.Body;
-                        }
-
-                        var batchSize = GetBatchSize(moduleSymbol.DeclaringModule);
-                        emitter.EmitProperty("copy", () => emitter.EmitCopyObject(moduleSymbol.Name, @for, input: null, batchSize: batchSize));
-                        break;
-                }
-
-                emitter.EmitProperty("type", NestedDeploymentResourceType);
-                emitter.EmitProperty("apiVersion", NestedDeploymentResourceApiVersion);
-
-                // emit all properties apart from 'params'. In practice, this currently only allows 'name', but we may choose to allow other top-level resource properties in future.
-                // params requires special handling (see below).
-                emitter.EmitObjectProperties((ObjectSyntax)body, ModulePropertiesToOmit);
-
-                var scopeData = context.ModuleScopeData[moduleSymbol];
-                ScopeHelper.EmitModuleScopeProperties(context.SemanticModel, scopeData, emitter, body);
-
-                if (scopeData.RequestedScope != ResourceScope.ResourceGroup)
-                {
-                    // if we're deploying to a scope other than resource group, we need to supply a location
-                    if (this.context.SemanticModel.TargetScope == ResourceScope.ResourceGroup)
-                    {
-                        // the deployment() object at resource group scope does not contain a property named 'location', so we have to use resourceGroup().location
-                        emitter.EmitProperty("location", new FunctionExpression(
-                            "resourceGroup",
-                            Array.Empty<LanguageExpression>(),
-                            new LanguageExpression[] { new JTokenExpression("location") }));
+            {
+                case IfConditionSyntax ifCondition:
+                    body = ifCondition.Body;
+                    emitter.EmitProperty("condition", ifCondition.ConditionExpression);
+                    break;
+
+                case ForSyntax @for:
+                    if (@for.Body is IfConditionSyntax loopFilter)
+                    {
+                        body = loopFilter.Body;
+                        emitter.EmitProperty("condition", loopFilter.ConditionExpression);
                     }
                     else
                     {
-                        // at all other scopes we can just use deployment().location
-                        emitter.EmitProperty("location", new FunctionExpression(
-                            "deployment",
-                            Array.Empty<LanguageExpression>(),
-                            new LanguageExpression[] { new JTokenExpression("location") }));
-                    }
-                }
-
-                jsonWriter.WritePropertyName("properties");
-                {
-                    jsonWriter.WriteStartObject();
-
-                    jsonWriter.WritePropertyName("expressionEvaluationOptions");
-                    {
-                        jsonWriter.WriteStartObject();
-                        emitter.EmitProperty("scope", "inner");
-                        jsonWriter.WriteEndObject();
-                    }
-
-<<<<<<< HEAD
+                        body = @for.Body;
+                    }
+
+                    var batchSize = GetBatchSize(moduleSymbol.DeclaringModule);
+                    emitter.EmitProperty("copy", () => emitter.EmitCopyObject(moduleSymbol.Name, @for, input: null, batchSize: batchSize));
+                    break;
+            }
+
+            emitter.EmitProperty("type", NestedDeploymentResourceType);
+            emitter.EmitProperty("apiVersion", NestedDeploymentResourceApiVersion);
+
             // emit all properties apart from 'params'. In practice, this currently only allows 'name', but we may choose to allow other top-level resource properties in future.
             // params requires special handling (see below).
             emitter.EmitObjectProperties((ObjectSyntax)body, ModulePropertiesToOmit);
-=======
-                    emitter.EmitProperty("mode", "Incremental");
->>>>>>> b762f4fb
-
-                    EmitModuleParameters(jsonWriter, moduleSymbol, emitter);
-
-                    var moduleSemanticModel = GetModuleSemanticModel(moduleSymbol);
-
-                    // If it is a template spec module, emit templateLink instead of template contents.
-                    jsonWriter.WritePropertyName(moduleSemanticModel is TemplateSpecSemanticModel ? "templateLink" : "template");
-                    {
-                        var writer = TemplateWriterFactory.CreateTemplateWriter(moduleSemanticModel, this.settings);
-                        writer.Write(jsonWriter);
-
-                        if (writer is TemplateWriter templateWriter && this.rawSourceMap != null)
-                        {
-                            var offset = jsonWriter.CurrentPos;
-                            this.rawSourceMap.AddNestedRawSourceMap(
-                                templateWriter.rawSourceMap!,
-                                offset);
-                        }
-                    }
-
+
+            var scopeData = context.ModuleScopeData[moduleSymbol];
+            ScopeHelper.EmitModuleScopeProperties(context.SemanticModel, scopeData, emitter, body);
+
+            if (scopeData.RequestedScope != ResourceScope.ResourceGroup)
+            {
+                // if we're deploying to a scope other than resource group, we need to supply a location
+                if (this.context.SemanticModel.TargetScope == ResourceScope.ResourceGroup)
+                {
+                    // the deployment() object at resource group scope does not contain a property named 'location', so we have to use resourceGroup().location
+                    emitter.EmitProperty("location", new FunctionExpression(
+                        "resourceGroup",
+                        Array.Empty<LanguageExpression>(),
+                        new LanguageExpression[] { new JTokenExpression("location") }));
+                }
+                else
+                {
+                    // at all other scopes we can just use deployment().location
+                    emitter.EmitProperty("location", new FunctionExpression(
+                        "deployment",
+                        Array.Empty<LanguageExpression>(),
+                        new LanguageExpression[] { new JTokenExpression("location") }));
+                }
+            }
+
+            jsonWriter.WritePropertyName("properties");
+            {
+                jsonWriter.WriteStartObject();
+
+                jsonWriter.WritePropertyName("expressionEvaluationOptions");
+                {
+                    jsonWriter.WriteStartObject();
+                    emitter.EmitProperty("scope", "inner");
                     jsonWriter.WriteEndObject();
                 }
 
-                this.EmitDependsOn(jsonWriter, moduleSymbol, emitter, body);
-
-                // Since we don't want to be mutating the body of the original ObjectSyntax, we create an placeholder body in place
-                // and emit its properties to merge decorator properties.
-                foreach (var (property, val) in AddDecoratorsToBody(
-                    moduleSymbol.DeclaringModule,
-                    SyntaxFactory.CreateObject(Enumerable.Empty<ObjectPropertySyntax>()),
-                    moduleSymbol.Type).ToNamedPropertyValueDictionary())
-                {
-<<<<<<< HEAD
+                emitter.EmitProperty("mode", "Incremental");
+
+                EmitModuleParameters(jsonWriter, moduleSymbol, emitter);
+
+                var moduleSemanticModel = GetModuleSemanticModel(moduleSymbol);
+
+                // If it is a template spec module, emit templateLink instead of template contents.
+                jsonWriter.WritePropertyName(moduleSemanticModel is TemplateSpecSemanticModel ? "templateLink" : "template");
+                {
                     var writer = TemplateWriterFactory.CreateTemplateWriter(moduleSemanticModel, this.settings);
                     writer.Write(jsonWriter);
 
@@ -932,14 +834,24 @@
                                 lineKvp.Value.ForEach(mapping =>
                                     this.rawSourceMap.AddMapping(fileKvp.Key, lineKvp.Key, mapping))));
                     }
-=======
-                    emitter.EmitProperty(property, val);
->>>>>>> b762f4fb
-                }
-            });
-
-
-
+                }
+
+                jsonWriter.WriteEndObject();
+            }
+
+            this.EmitDependsOn(jsonWriter, moduleSymbol, emitter, body);
+
+            // Since we don't want to be mutating the body of the original ObjectSyntax, we create an placeholder body in place
+            // and emit its properties to merge decorator properties.
+            foreach (var (property, val) in AddDecoratorsToBody(
+                moduleSymbol.DeclaringModule,
+                SyntaxFactory.CreateObject(Enumerable.Empty<ObjectPropertySyntax>()),
+                moduleSymbol.Type).ToNamedPropertyValueDictionary())
+            {
+                emitter.EmitProperty(property, val);
+            }
+
+            jsonWriter.WriteEndObject();
         }
 
         private static bool ShouldGenerateDependsOn(ResourceDependency dependency)
@@ -1080,17 +992,10 @@
 
             foreach (var outputSymbol in this.context.SemanticModel.Root.OutputDeclarations)
             {
-<<<<<<< HEAD
                 int startPos = jsonWriter.CurrentPos;
 
                 jsonWriter.WritePropertyName(outputSymbol.Name);
                 EmitOutput(jsonWriter, outputSymbol, emitter);
-=======
-                jsonWriter.WriteProperty(
-                    outputSymbol.DeclaringSyntax,
-                    outputSymbol.Name,
-                    () => EmitOutput(jsonWriter, outputSymbol, emitter));
->>>>>>> b762f4fb
             }
 
             jsonWriter.WriteEndObject();
@@ -1098,65 +1003,59 @@
 
         private void EmitOutput(PositionTrackingJsonTextWriter jsonWriter, OutputSymbol outputSymbol, ExpressionEmitter emitter)
         {
-<<<<<<< HEAD
             int startPos = jsonWriter.CurrentPos;
 
             jsonWriter.WriteStartObject();
 
             var properties = new List<ObjectPropertySyntax>();
             if (outputSymbol.Type is ResourceType resourceType)
-=======
-            jsonWriter.WriteObject(outputSymbol.DeclaringSyntax, () =>
->>>>>>> b762f4fb
-            {
-                var properties = new List<ObjectPropertySyntax>();
-                if (outputSymbol.Type is ResourceType resourceType)
-                {
-                    // Resource-typed outputs are encoded as strings
-                    emitter.EmitProperty("type", LanguageConstants.String.Name);
-
-                    properties.Add(SyntaxFactory.CreateObjectProperty(
-                        LanguageConstants.ParameterMetadataPropertyName,
-                        SyntaxFactory.CreateObject(new[]
-                        {
+            {
+                // Resource-typed outputs are encoded as strings
+                emitter.EmitProperty("type", LanguageConstants.String.Name);
+
+                properties.Add(SyntaxFactory.CreateObjectProperty(
+                    LanguageConstants.ParameterMetadataPropertyName,
+                    SyntaxFactory.CreateObject(new[]
+                    {
                         SyntaxFactory.CreateObjectProperty(
                             LanguageConstants.MetadataResourceTypePropertyName,
                             SyntaxFactory.CreateStringLiteral(resourceType.TypeReference.FormatName())),
-                        })));
+                    })));
+            }
+            else
+            {
+                emitter.EmitProperty("type", outputSymbol.Type.Name);
+            }
+
+
+            if (outputSymbol.Value is ForSyntax @for)
+            {
+                emitter.EmitProperty("copy", () => emitter.EmitCopyObject(name: null, @for, @for.Body));
+            }
+            else
+            {
+                if (outputSymbol.Type is ResourceType)
+                {
+                    // Resource-typed outputs are serialized using the resource id.
+                    var value = new PropertyAccessSyntax(outputSymbol.Value, SyntaxFactory.DotToken, SyntaxFactory.CreateIdentifier("id"));
+                    emitter.EmitProperty("value", value);
                 }
                 else
                 {
-                    emitter.EmitProperty("type", outputSymbol.Type.Name);
-                }
-
-
-                if (outputSymbol.Value is ForSyntax @for)
-                {
-                    emitter.EmitProperty("copy", () => emitter.EmitCopyObject(name: null, @for, @for.Body));
-                }
-                else
-                {
-                    if (outputSymbol.Type is ResourceType)
-                    {
-                        // Resource-typed outputs are serialized using the resource id.
-                        var value = new PropertyAccessSyntax(outputSymbol.Value, SyntaxFactory.DotToken, SyntaxFactory.CreateIdentifier("id"));
-                        emitter.EmitProperty("value", value);
-                    }
-                    else
-                    {
-                        emitter.EmitProperty("value", outputSymbol.Value);
-                    }
-                }
-
-                // emit any decorators on this output
-                foreach (var (property, val) in AddDecoratorsToBody(
-                    outputSymbol.DeclaringOutput,
-                    SyntaxFactory.CreateObject(properties),
-                    outputSymbol.Type).ToNamedPropertyValueDictionary())
-                {
-                    emitter.EmitProperty(property, val);
-                }
-            });
+                    emitter.EmitProperty("value", outputSymbol.Value);
+                }
+            }
+
+            // emit any decorators on this output
+            foreach (var (property, val) in AddDecoratorsToBody(
+                outputSymbol.DeclaringOutput,
+                SyntaxFactory.CreateObject(properties),
+                outputSymbol.Type).ToNamedPropertyValueDictionary())
+            {
+                emitter.EmitProperty(property, val);
+            }
+
+            jsonWriter.WriteEndObject();
         }
 
         public void EmitMetadata(JsonTextWriter jsonWriter, ExpressionEmitter emitter)
