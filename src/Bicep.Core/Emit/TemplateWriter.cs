--- conflicted
+++ resolved
@@ -1265,11 +1265,7 @@
                         {
                             emitter.EmitObjectProperty("retryOn", () =>
                             {
-<<<<<<< HEAD
-                                emitter.EmitObjectProperties((ObjectExpression)resource.RetryOn.Value);
-=======
                                 emitter.EmitObjectProperties(resource.RetryOn);
->>>>>>> 93c5975b
                             });
                         }
 
@@ -1277,11 +1273,7 @@
                         {
                             emitter.EmitObjectProperty("waitUntil", () =>
                             {
-<<<<<<< HEAD
-                                emitter.EmitObjectProperties((ObjectExpression)resource.WaitUntil.Value);
-=======
                                 emitter.EmitObjectProperties(resource.WaitUntil);
->>>>>>> 93c5975b
                             });
                         }
 
