--- conflicted
+++ resolved
@@ -408,19 +408,15 @@
                 properties.Add(ExpressionFactory.CreateObjectProperty("properties", ExpressionFactory.CreateObject(propertySchemata)));
             }
 
-<<<<<<< HEAD
             if (syntax.Children.OfType<ObjectTypeAdditionalPropertiesSyntax>().SingleOrDefault() is { } addlPropsType)
             {
                 var addlPropertiesSchema = TypePropertiesForTypeExpression(addlPropsType.Value);
                 addlPropertiesSchema = AddDecoratorsToBody(addlPropsType, addlPropertiesSchema, context.SemanticModel.GetDeclaredType(addlPropsType) ?? ErrorType.Empty());
 
-                properties.Add(SyntaxFactory.CreateObjectProperty("additionalProperties", addlPropertiesSchema));
-            }
-
-            return SyntaxFactory.CreateObject(properties);
-=======
+                properties.Add(ExpressionFactory.CreateObjectProperty("additionalProperties", addlPropertiesSchema));
+            }
+
             return ExpressionFactory.CreateObject(properties);
->>>>>>> 94c2097f
         }
 
         private ObjectExpression GetTypePropertiesForTupleType(TupleTypeSyntax syntax) => ExpressionFactory.CreateObject(new[]
