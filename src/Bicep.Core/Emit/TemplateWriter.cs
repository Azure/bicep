// Copyright (c) Microsoft Corporation.
// Licensed under the MIT License.

using System;
using System.Collections.Generic;
using System.Collections.Immutable;
using System.Diagnostics;
using System.IO;
using System.Linq;
using Azure.Deployments.Core.Definitions.Schema;
using Azure.Deployments.Core.Helpers;
using Bicep.Core.Emit.CompileTimeImports;
using Bicep.Core.Extensions;
using Bicep.Core.Features;
using Bicep.Core.Intermediate;
using Bicep.Core.Semantics;
using Bicep.Core.Semantics.Metadata;
using Bicep.Core.Semantics.Namespaces;
using Bicep.Core.Syntax;
using Bicep.Core.TypeSystem;
using Bicep.Core.TypeSystem.Az;
using Microsoft.WindowsAzure.ResourceStack.Common.Extensions;
using Microsoft.WindowsAzure.ResourceStack.Common.Json;
using Newtonsoft.Json.Linq;

namespace Bicep.Core.Emit
{
    // TODO: Are there discrepancies between parameter, variable, and output names between bicep and ARM?
    public class TemplateWriter : ITemplateWriter
    {
        public const string GeneratorMetadataPath = "metadata._generator";
        public const string NestedDeploymentResourceType = AzResourceTypeProvider.ResourceTypeDeployments;
        public const string TemplateHashPropertyName = "templateHash";
<<<<<<< HEAD
        public const string LanguageVersionPropertyName = "languageVersion";
=======
        private const string TypePropertyName = "type";
>>>>>>> 5e01363e

        // IMPORTANT: Do not update this API version until the new one is confirmed to be deployed and available in ALL the clouds.
        public const string NestedDeploymentResourceApiVersion = "2022-09-01";

        private static ISemanticModel GetModuleSemanticModel(ModuleSymbol moduleSymbol)
        {
            if (!moduleSymbol.TryGetSemanticModel(out var moduleSemanticModel, out _))
            {
                // this should have already been checked during type assignment
                throw new InvalidOperationException($"Unable to find referenced compilation for module {moduleSymbol.Name}");
            }

            return moduleSemanticModel;
        }
        private static string GetSchema(ResourceScope targetScope)
        {
            if (targetScope.HasFlag(ResourceScope.Tenant))
            {
                return "https://schema.management.azure.com/schemas/2019-08-01/tenantDeploymentTemplate.json#";
            }

            if (targetScope.HasFlag(ResourceScope.ManagementGroup))
            {
                return "https://schema.management.azure.com/schemas/2019-08-01/managementGroupDeploymentTemplate.json#";
            }

            if (targetScope.HasFlag(ResourceScope.Subscription))
            {
                return "https://schema.management.azure.com/schemas/2018-05-01/subscriptionDeploymentTemplate.json#";
            }

            return "https://schema.management.azure.com/schemas/2019-04-01/deploymentTemplate.json#";
        }

        private EmitterContext Context => ExpressionBuilder.Context;
        private ExpressionBuilder ExpressionBuilder { get; }
        private ImportClosureInfo ImportClosureInfo { get; }
        private ImmutableDictionary<string, DeclaredTypeExpression> declaredTypesByName;

        public TemplateWriter(SemanticModel semanticModel)
        {
            ExpressionBuilder = new ExpressionBuilder(new EmitterContext(semanticModel));
            ImportClosureInfo = ImportClosureInfo.Calculate(semanticModel);
            declaredTypesByName = ImmutableDictionary<string, DeclaredTypeExpression>.Empty;
        }

        public void Write(SourceAwareJsonTextWriter writer)
        {
            // Template is used for calcualting template hash, template jtoken is used for writing to file.
            var (template, templateJToken) = GenerateTemplateWithoutHash(writer.TrackingJsonWriter);
            var templateHash = TemplateHelpers.ComputeTemplateHash(template.ToJToken());
            if (templateJToken.SelectToken(GeneratorMetadataPath) is not JObject generatorObject)
            {
                throw new InvalidOperationException($"generated template doesn't contain a generator object at the path {GeneratorMetadataPath}");
            }
            generatorObject.Add("templateHash", templateHash);
            templateJToken.WriteTo(writer);
            writer.ProcessSourceMap(templateJToken);
        }

        public (Template, JToken) GetTemplate(SourceAwareJsonTextWriter writer)
        {
            return GenerateTemplateWithoutHash(writer.TrackingJsonWriter);
        }


        private (Template, JToken) GenerateTemplateWithoutHash(PositionTrackingJsonTextWriter jsonWriter)
        {
            var emitter = new ExpressionEmitter(jsonWriter, this.Context);
            var program = (ProgramExpression)ExpressionBuilder.Convert(Context.SemanticModel.Root.Syntax);

            var programTypes = program.Types.Concat(ImportClosureInfo.ImportedTypesInClosure);
            declaredTypesByName = programTypes.ToImmutableDictionary(t => t.Name);

            jsonWriter.WriteStartObject();

            emitter.EmitProperty("$schema", GetSchema(Context.SemanticModel.TargetScope));

            if (Context.Settings.UseExperimentalTemplateLanguageVersion)
            {
                emitter.EmitProperty(LanguageVersionPropertyName, "2.1-experimental");
            }
            else if (Context.Settings.EnableSymbolicNames)
            {
                emitter.EmitProperty(LanguageVersionPropertyName, "2.0");
            }

            emitter.EmitProperty("contentVersion", "1.0.0.0");

            this.EmitMetadata(emitter, program.Metadata);

            this.EmitTypeDefinitionsIfPresent(emitter, programTypes);

            this.EmitUserDefinedFunctions(emitter, program.Functions);

            this.EmitParametersIfPresent(emitter, program.Parameters);

            this.EmitVariablesIfPresent(emitter, program.Variables);

            this.EmitProviders(emitter, program.Providers);

            this.EmitResources(jsonWriter, emitter, program.Resources, program.Modules);

            this.EmitOutputsIfPresent(emitter, program.Outputs);

            this.EmitAssertsIfPresent(emitter, program.Asserts);

            jsonWriter.WriteEndObject();

            var content = jsonWriter.ToString();
            return (Template.FromJson<Template>(content), content.FromJson<JToken>());
        }

        private void EmitTypeDefinitionsIfPresent(ExpressionEmitter emitter, IEnumerable<DeclaredTypeExpression> types)
        {
            if (!types.Any())
            {
                return;
            }

            emitter.EmitObjectProperty("definitions", () => {
                foreach (var type in types)
                {
                    EmitTypeDeclaration(emitter, type);
                }
            });
        }

        private void EmitUserDefinedFunctions(ExpressionEmitter emitter, ImmutableArray<DeclaredFunctionExpression> functions)
        {
            if (!functions.Any())
            {
                return;
            }

            emitter.EmitArrayProperty("functions", () => {
                emitter.EmitObject(() => {
                    emitter.EmitProperty("namespace", EmitConstants.UserDefinedFunctionsNamespace);

                    emitter.EmitObjectProperty("members", () => {
                        foreach (var function in functions)
                        {
                            EmitUserDefinedFunction(emitter, function);
                        }
                    });
                });
            });
        }

        private void EmitParametersIfPresent(ExpressionEmitter emitter, ImmutableArray<DeclaredParameterExpression> parameters)
        {
            if (!parameters.Any())
            {
                return;
            }

            emitter.EmitObjectProperty("parameters", () => {
                foreach (var parameter in parameters)
                {
                    EmitParameter(emitter, parameter);
                }
            });
        }

        private static ObjectExpression ApplyTypeModifiers(TypeDeclaringExpression expression, ObjectExpression input)
        {
            var result = input;

            if (expression.Secure is {} secure)
            {
                result = result.Properties.Where(p => p.Key is StringLiteralExpression { Value: string name} && name == "type").Single().Value switch
                {
                    StringLiteralExpression { Value: string typeName } when typeName == LanguageConstants.TypeNameString
                        => result.MergeProperty("type", ExpressionFactory.CreateStringLiteral("securestring", secure.SourceSyntax)),
                    StringLiteralExpression { Value: string typeName } when typeName == LanguageConstants.ObjectType
                        => result.MergeProperty("type", ExpressionFactory.CreateStringLiteral("secureObject", secure.SourceSyntax)),
                    _ => result,
                };
            }

            if (expression.Sealed is {} @sealed)
            {
                result = result.MergeProperty("additionalProperties", ExpressionFactory.CreateBooleanLiteral(false, @sealed.SourceSyntax));
            }

            if (expression is DeclaredTypeExpression declaredTypeExpression && declaredTypeExpression.Exported is {} exported)
            {
                result = ApplyMetadataProperty(result, LanguageConstants.MetadataExportedPropertyName, ExpressionFactory.CreateBooleanLiteral(true, exported.SourceSyntax));
            }

            foreach (var (modifier, propertyName) in new[]
            {
                (expression.Metadata, LanguageConstants.ParameterMetadataPropertyName),
                (expression.MinLength, LanguageConstants.ParameterMinLengthPropertyName),
                (expression.MaxLength, LanguageConstants.ParameterMaxLengthPropertyName),
                (expression.MinValue, LanguageConstants.ParameterMinValuePropertyName),
                (expression.MaxValue, LanguageConstants.ParameterMaxValuePropertyName),
            }) {
                if (modifier is not null)
                {
                    result = result.MergeProperty(propertyName, modifier);
                }
            }

            return ApplyDescription(expression, result);
        }

        private static ObjectExpression ApplyDescription(DescribableExpression expression, ObjectExpression input)
            => ApplyMetadataProperty(input, LanguageConstants.MetadataDescriptionPropertyName, expression.Description);

        private static ObjectExpression ApplyMetadataProperty(ObjectExpression input, string propertyName, Expression? propertyValue) => propertyValue is not null
            ? input.MergeProperty(LanguageConstants.ParameterMetadataPropertyName, ExpressionFactory.CreateObject(
                ExpressionFactory.CreateObjectProperty(propertyName, propertyValue, propertyValue.SourceSyntax).AsEnumerable(),
                propertyValue.SourceSyntax))
            : input;

        private void EmitParameter(ExpressionEmitter emitter, DeclaredParameterExpression parameter)
        {
            emitter.EmitObjectProperty(parameter.Name, () =>
            {
                var parameterObject = TypePropertiesForTypeExpression(parameter.Type);

                if (parameter.DefaultValue is not null)
                {
                    parameterObject = parameterObject.MergeProperty("defaultValue", parameter.DefaultValue);
                }

                if (parameter.AllowedValues is not null)
                {
                    parameterObject = parameterObject.MergeProperty("allowedValues", parameter.AllowedValues);
                }

                EmitProperties(emitter, ApplyTypeModifiers(parameter, parameterObject));
            }, parameter.SourceSyntax);
        }

        private void EmitUserDefinedFunction(ExpressionEmitter emitter, DeclaredFunctionExpression function)
        {
            if (function.Lambda is not LambdaExpression lambda)
            {
                throw new ArgumentException("Invalid function expression lambda encountered.");
            }

            emitter.EmitObjectProperty(function.Name, () =>
            {
                emitter.EmitArrayProperty("parameters", () => {
                    for (var i = 0; i < lambda.Parameters.Length; i++)
                    {
                        var parameterObject = TypePropertiesForTypeExpression(lambda.ParameterTypes[i]!);
                        parameterObject = parameterObject.MergeProperty("name", new StringLiteralExpression(null, lambda.Parameters[i]));

                        emitter.EmitObject(() => {
                            EmitProperties(emitter, parameterObject);
                        });
                    }
                });

                emitter.EmitObjectProperty("output", () => {
                    var outputObject = TypePropertiesForTypeExpression(lambda.OutputType!);
                    outputObject = outputObject.MergeProperty("value", lambda.Body);

                    EmitProperties(emitter, outputObject);
                });
            }, function.SourceSyntax);
        }

        private void EmitProperties(ExpressionEmitter emitter, ObjectExpression objectExpression)
        {
            foreach (var property in objectExpression.Properties)
            {
                if (property.TryGetKeyText() is string propertyName)
                {
                    emitter.EmitProperty(propertyName, property.Value);
                }
            }
        }

        private void EmitTypeDeclaration(ExpressionEmitter emitter, DeclaredTypeExpression declaredType)
        {
            emitter.EmitObjectProperty(declaredType.Name,
                () =>
                {
                    var declaredTypeObject = ApplyTypeModifiers(declaredType, TypePropertiesForTypeExpression(declaredType.Value));
                    if (ImportClosureInfo.ImportedSymbolOriginMetadata.TryGetValue(declaredType.Name, out var originMetadata))
                    {
                        var importedFromProperties = ExpressionFactory.CreateObjectProperty(LanguageConstants.ImportMetadataSourceTemplatePropertyName,
                            ExpressionFactory.CreateStringLiteral(originMetadata.SourceTemplateIdentifier)).AsEnumerable();
                        if (!declaredType.Name.EndsWith(originMetadata.OriginalName))
                        {
                            importedFromProperties = importedFromProperties.Append(ExpressionFactory.CreateObjectProperty(LanguageConstants.ImportMetadataOriginalIdentifierPropertyName,
                                ExpressionFactory.CreateStringLiteral(originMetadata.OriginalName)));
                        }
                        declaredTypeObject = ApplyMetadataProperty(declaredTypeObject, LanguageConstants.MetadataImportedFromPropertyName, ExpressionFactory.CreateObject(importedFromProperties));
                    }
                    EmitProperties(emitter, declaredTypeObject);
                },
                declaredType.SourceSyntax);
        }

        private ObjectExpression TypePropertiesForTypeExpression(TypeExpression typeExpression) => typeExpression switch
        {
            // references
            AmbientTypeReferenceExpression ambientTypeReference
                => ExpressionFactory.CreateObject(TypeProperty(ambientTypeReference.Name, ambientTypeReference.SourceSyntax).AsEnumerable(),
                    ambientTypeReference.SourceSyntax),
            FullyQualifiedAmbientTypeReferenceExpression fullyQualifiedAmbientTypeReference
                => TypePropertiesForQualifiedReference(fullyQualifiedAmbientTypeReference),
            TypeAliasReferenceExpression typeAliasReference => CreateRefSchemaNode(typeAliasReference.Name, typeAliasReference.SourceSyntax),
            ImportedTypeReferenceExpression importedTypeReference => CreateRefSchemaNode(importedTypeReference.Symbol.Name, importedTypeReference.SourceSyntax),
            WildcardImportPropertyReferenceExpression wildcardProperty => CreateRefSchemaNode(
                ImportClosureInfo.WildcardPropertyReferenceToImportedTypeName[new(wildcardProperty.ImportSymbol, wildcardProperty.PropertyName)],
                wildcardProperty.SourceSyntax),

            // literals
            StringLiteralTypeExpression @string => ExpressionFactory.CreateObject(
                new[]
                {
                    TypeProperty(LanguageConstants.TypeNameString, @string.SourceSyntax),
                    AllowedValuesProperty(SingleElementArray(ExpressionFactory.CreateStringLiteral(@string.Value, @string.SourceSyntax)),
                        @string.SourceSyntax),
                },
                @string.SourceSyntax),
            IntegerLiteralTypeExpression @int => ExpressionFactory.CreateObject(
                new[]
                {
                    TypeProperty(LanguageConstants.TypeNameInt, @int.SourceSyntax),
                    AllowedValuesProperty(SingleElementArray(ExpressionFactory.CreateIntegerLiteral(@int.Value, @int.SourceSyntax)),
                        @int.SourceSyntax),
                },
                @int.SourceSyntax),
            BooleanLiteralTypeExpression @bool => ExpressionFactory.CreateObject(
                new[]
                {
                    TypeProperty(LanguageConstants.TypeNameBool, @bool.SourceSyntax),
                    AllowedValuesProperty(SingleElementArray(ExpressionFactory.CreateBooleanLiteral(@bool.Value, @bool.SourceSyntax)),
                        @bool.SourceSyntax),
                },
                @bool.SourceSyntax),
            UnionTypeExpression unionType => GetTypePropertiesForUnionTypeExpression(unionType),

            // resource types
            ResourceTypeExpression resourceType => GetTypePropertiesForResourceType(resourceType),

            // aggregate types
            ArrayTypeExpression arrayType => GetTypePropertiesForArrayType(arrayType),
            ObjectTypeExpression objectType => GetTypePropertiesForObjectType(objectType),
            TupleTypeExpression tupleType => GetTypePropertiesForTupleType(tupleType),
            NullableTypeExpression nullableType => TypePropertiesForTypeExpression(nullableType.BaseExpression)
                .MergeProperty("nullable", ExpressionFactory.CreateBooleanLiteral(true, nullableType.SourceSyntax)),
            NonNullableTypeExpression nonNullableType => TypePropertiesForTypeExpression(nonNullableType.BaseExpression)
                .MergeProperty("nullable", ExpressionFactory.CreateBooleanLiteral(false, nonNullableType.SourceSyntax)),
            DiscriminatedObjectTypeExpression discriminatedObject => GetTypePropertiesForDiscriminatedObjectExpression(discriminatedObject),
            // this should have been caught by the parser
            _ => throw new ArgumentException("Invalid type expression encountered."),
        };

        private static ObjectExpression TypePropertiesForQualifiedReference(FullyQualifiedAmbientTypeReferenceExpression qualifiedAmbientType)
        {
            if (qualifiedAmbientType.ProviderName != SystemNamespaceType.BuiltInName)
            {
                throw new ArgumentException("Property access base expression did not resolve to the 'sys' namespace.");
            }

            return ExpressionFactory.CreateObject(TypeProperty(qualifiedAmbientType.Name, qualifiedAmbientType.SourceSyntax).AsEnumerable(),
                qualifiedAmbientType.SourceSyntax);
        }

        private static ObjectExpression CreateRefSchemaNode(string typeName, SyntaxBase? sourceSyntax) => ExpressionFactory.CreateObject(
            ExpressionFactory.CreateObjectProperty("$ref", ExpressionFactory.CreateStringLiteral($"#/definitions/{typeName}", sourceSyntax), sourceSyntax).AsEnumerable(),
            sourceSyntax);

        private static ObjectPropertyExpression TypeProperty(string typeName, SyntaxBase? sourceSyntax)
            => Property(TypePropertyName, new StringLiteralExpression(sourceSyntax, typeName), sourceSyntax);

        private static ObjectPropertyExpression AllowedValuesProperty(ArrayExpression allowedValues, SyntaxBase? sourceSyntax)
            => Property("allowedValues", allowedValues, sourceSyntax);

        private static ObjectPropertyExpression Property(string name, Expression value, SyntaxBase? sourceSyntax)
            => ExpressionFactory.CreateObjectProperty(name, value, sourceSyntax);

        private static ObjectExpression GetTypePropertiesForResourceType(ResourceTypeExpression expression)
        {
            var typeString = expression.ExpressedResourceType.TypeReference.FormatName();

            return ExpressionFactory.CreateObject(new[]
            {
                TypeProperty(LanguageConstants.TypeNameString, expression.SourceSyntax),
                ExpressionFactory.CreateObjectProperty(LanguageConstants.ParameterMetadataPropertyName,
                    ExpressionFactory.CreateObject(
                        ExpressionFactory.CreateObjectProperty(LanguageConstants.MetadataResourceTypePropertyName,
                            ExpressionFactory.CreateStringLiteral(typeString, expression.SourceSyntax),
                            expression.SourceSyntax).AsEnumerable(),
                        expression.SourceSyntax),
                    expression.SourceSyntax),
            });
        }

        private ObjectExpression GetTypePropertiesForArrayType(ArrayTypeExpression expression)
        {
            var properties = new List<ObjectPropertyExpression> { TypeProperty(LanguageConstants.ArrayType, expression.SourceSyntax) };

            if (TryGetAllowedValues(expression.BaseExpression) is {} allowedValues)
            {
                properties.Add(ExpressionFactory.CreateObjectProperty("allowedValues", allowedValues, expression.BaseExpression.SourceSyntax));
            }
            else
            {
                properties.Add(ExpressionFactory.CreateObjectProperty("items", TypePropertiesForTypeExpression(expression.BaseExpression)));
            }

            return ExpressionFactory.CreateObject(properties, expression.SourceSyntax);
        }

        private static ArrayExpression? TryGetAllowedValues(TypeExpression expression) => expression switch
        {
            StringLiteralTypeExpression @string => SingleElementArray(ExpressionFactory.CreateStringLiteral(@string.Value, @string.SourceSyntax)),
            IntegerLiteralTypeExpression @int => SingleElementArray(ExpressionFactory.CreateIntegerLiteral(@int.Value, @int.SourceSyntax)),
            BooleanLiteralTypeExpression @bool => SingleElementArray(ExpressionFactory.CreateBooleanLiteral(@bool.Value, @bool.SourceSyntax)),
            NullLiteralTypeExpression @null => SingleElementArray(new NullLiteralExpression(@null.SourceSyntax)),
            ObjectTypeExpression @object when TypeHelper.IsLiteralType(@object.ExpressedType) => SingleElementArray(ToLiteralValue(@object.ExpressedType)),
            TupleTypeExpression tuple when TypeHelper.IsLiteralType(tuple.ExpressedType) => SingleElementArray(ToLiteralValue(tuple.ExpressedType)),
            UnionTypeExpression union => GetAllowedValuesForUnionType(union.ExpressedUnionType, union.SourceSyntax),
            _ => null,
        };

        private static ArrayExpression SingleElementArray(Expression expression) => ExpressionFactory.CreateArray(expression.AsEnumerable());

        private static ArrayExpression GetAllowedValuesForUnionType(UnionType unionType, SyntaxBase? sourceSyntax)
            => ExpressionFactory.CreateArray(unionType.Members.Select(ToLiteralValue), sourceSyntax);

        private ObjectExpression GetTypePropertiesForObjectType(ObjectTypeExpression expression)
        {
            var properties = new List<ObjectPropertyExpression> { TypeProperty(LanguageConstants.ObjectType, expression.SourceSyntax) };
            List<ObjectPropertyExpression> propertySchemata = new();

            foreach (var property in expression.PropertyExpressions)
            {
                var propertySchema = ApplyTypeModifiers(property, TypePropertiesForTypeExpression(property.Value));
                propertySchemata.Add(ExpressionFactory.CreateObjectProperty(property.PropertyName, propertySchema, property.SourceSyntax));
            }

            if (propertySchemata.Any())
            {
                properties.Add(ExpressionFactory.CreateObjectProperty("properties", ExpressionFactory.CreateObject(propertySchemata, expression.SourceSyntax)));
            }

            if (expression.AdditionalPropertiesExpression is { } addlPropsType)
            {
                var addlPropertiesSchema = ApplyTypeModifiers(addlPropsType, TypePropertiesForTypeExpression(addlPropsType.Value));

                properties.Add(ExpressionFactory.CreateObjectProperty("additionalProperties", addlPropertiesSchema, addlPropsType.SourceSyntax));
            }

            return ExpressionFactory.CreateObject(properties, expression.SourceSyntax);
        }

        private ObjectExpression GetTypePropertiesForTupleType(TupleTypeExpression expression) => ExpressionFactory.CreateObject(new[]
        {
            TypeProperty(LanguageConstants.ArrayType, expression.SourceSyntax),
            ExpressionFactory.CreateObjectProperty("prefixItems",
                ExpressionFactory.CreateArray(
                    expression.ItemExpressions.Select(item => ApplyTypeModifiers(item, TypePropertiesForTypeExpression(item.Value))),
                    expression.SourceSyntax),
                expression.SourceSyntax),
            ExpressionFactory.CreateObjectProperty("items", ExpressionFactory.CreateBooleanLiteral(false), expression.SourceSyntax),
        });

        private static (bool Nullable, string NonLiteralTypeName) GetUnionTypeNullabilityAndType(UnionType unionType) =>
            TypeHelper.TryRemoveNullability(unionType) switch
            {
                UnionType nonNullableUnion => (true, GetNonLiteralTypeName(nonNullableUnion.Members.First().Type)),
                TypeSymbol nonNullable => (true, GetNonLiteralTypeName(nonNullable)),
                _ => (false, GetNonLiteralTypeName(unionType.Members.First().Type)),
            };

        private ObjectExpression GetTypePropertiesForUnionTypeExpression(UnionTypeExpression expression)
        {
            var (nullable, nonLiteralTypeName) = GetUnionTypeNullabilityAndType(expression.ExpressedUnionType);

            var properties = new List<ObjectPropertyExpression>
            {
                TypeProperty(nonLiteralTypeName, expression.SourceSyntax),
                ExpressionFactory.CreateObjectProperty(
                    "allowedValues",
                    GetAllowedValuesForUnionType(expression.ExpressedUnionType, expression.SourceSyntax),
                    expression.SourceSyntax),
            };

            if (nullable)
            {
                properties.Add(ExpressionFactory.CreateObjectProperty("nullable", ExpressionFactory.CreateBooleanLiteral(true), expression.SourceSyntax));
            }

            return ExpressionFactory.CreateObject(properties, expression.SourceSyntax);
        }

        private ObjectExpression GetTypePropertiesForDiscriminatedObjectExpression(DiscriminatedObjectTypeExpression expression)
        {
            var properties = new List<ObjectPropertyExpression>
            {
                TypeProperty("object", expression.SourceSyntax),
                ExpressionFactory.CreateObjectProperty(
                    "discriminator",
                    GetTypePropertiesForDiscriminator(expression),
                    expression.SourceSyntax),
            };

            return ExpressionFactory.CreateObject(properties, expression.SourceSyntax);
        }

        private ObjectExpression GetTypePropertiesForDiscriminator(
            DiscriminatedObjectTypeExpression discriminatedObjectTypeExpr)
        {
            var objectProperties = new List<ObjectPropertyExpression>();

            var discriminatorPropertyName = discriminatedObjectTypeExpr.ExpressedDiscriminatedObjectType.DiscriminatorProperty.Name;
            objectProperties.Add(ExpressionFactory.CreateObjectProperty("propertyName", ExpressionFactory.CreateStringLiteral(discriminatorPropertyName)));
            objectProperties.Add(
                ExpressionFactory.CreateObjectProperty(
                    "mapping",
                    ExpressionFactory.CreateObject(
                        GetDiscriminatedUnionMappingEntries(discriminatedObjectTypeExpr))));

            return ExpressionFactory.CreateObject(properties: objectProperties);
        }

        private IEnumerable<ObjectPropertyExpression> GetDiscriminatedUnionMappingEntries(DiscriminatedObjectTypeExpression discriminatedObjectTypeExpr)
        {
            var discriminatorPropertyName = discriminatedObjectTypeExpr.ExpressedDiscriminatedObjectType.DiscriminatorProperty.Name;

            foreach (var memberExpression in discriminatedObjectTypeExpr.MemberExpressions)
            {
                var resolvedMemberExpression = memberExpression;
                TypeAliasReferenceExpression? typeAliasReferenceExpr = null;
                if (memberExpression is TypeAliasReferenceExpression memberTypeAliasExpr
                    && declaredTypesByName.TryGetValue(memberTypeAliasExpr.Name, out var declaredTypeExpression))
                {
                    resolvedMemberExpression = declaredTypeExpression.Value;
                    typeAliasReferenceExpr = memberTypeAliasExpr;
                }

                if (resolvedMemberExpression is ObjectTypeExpression objectUnionMemberExpr)
                {
                    var memberObjectType = objectUnionMemberExpr.ExpressedObjectType;

                    if (!memberObjectType.Properties.TryGetValue(discriminatorPropertyName, out var discriminatorTypeProperty)
                        || discriminatorTypeProperty.TypeReference.Type is not StringLiteralType discriminatorStringLiteral)
                    {
                        // This should have been caught during type checking
                        throw new ArgumentException("Invalid discriminated union type encountered during serialization.");
                    }

                    ObjectExpression objectExpression;

                    if (typeAliasReferenceExpr != null)
                    {
                        objectExpression = TypePropertiesForTypeExpression(typeAliasReferenceExpr);
                    }
                    else
                    {
                        objectExpression = GetTypePropertiesForObjectType(objectUnionMemberExpr);
                    }

                    yield return ExpressionFactory.CreateObjectProperty(discriminatorStringLiteral.RawStringValue, objectExpression);
                }
                else if (resolvedMemberExpression is DiscriminatedObjectTypeExpression nestedDiscriminatedMemberExpr)
                {
                    var nestedDiscriminatorPropertyName = nestedDiscriminatedMemberExpr.ExpressedDiscriminatedObjectType.DiscriminatorProperty.Name;

                    if (nestedDiscriminatorPropertyName != discriminatorPropertyName)
                    {
                        // This should have been caught during type checking
                        throw new ArgumentException("Invalid discriminated union type encountered during serialization.");
                    }

                    foreach (var nestedPropertyExpr in GetDiscriminatedUnionMappingEntries(nestedDiscriminatedMemberExpr))
                    {
                        yield return nestedPropertyExpr;
                    }
                }
                else
                {
                    // This should have been caught during type checking
                    throw new ArgumentException("Invalid discriminated union type encountered during serialization.");
                }
            }
        }

        private static Expression ToLiteralValue(ITypeReference literalType) => literalType.Type switch
        {
            StringLiteralType @string => ExpressionFactory.CreateStringLiteral(@string.RawStringValue),
            IntegerLiteralType @int => new IntegerLiteralExpression(null, @int.Value),
            BooleanLiteralType @bool => ExpressionFactory.CreateBooleanLiteral(@bool.Value),
            NullType => new NullLiteralExpression(null),
            ObjectType @object => ExpressionFactory.CreateObject(@object.Properties.Select(kvp => ExpressionFactory.CreateObjectProperty(kvp.Key, ToLiteralValue(kvp.Value.TypeReference)))),
            TupleType tuple => ExpressionFactory.CreateArray(tuple.Items.Select(ToLiteralValue)),
            // This would have been caught by the DeclaredTypeManager during initial type assignment
            _ => throw new ArgumentException("Union types used in ARM type checks must be composed entirely of literal types"),
        };

        private static string GetNonLiteralTypeName(TypeSymbol? type) => type switch
        {
            StringLiteralType or StringType => "string",
            IntegerLiteralType or IntegerType => "int",
            BooleanLiteralType or BooleanType => "bool",
            ObjectType => "object",
            ArrayType => "array",
            // This would have been caught by the DeclaredTypeManager during initial type assignment
            _ => throw new ArgumentException("Unresolvable type name"),
        };

        private void EmitVariablesIfPresent(ExpressionEmitter emitter, ImmutableArray<DeclaredVariableExpression> variables)
        {
            if (!variables.Any())
            {
                return;
            }

            emitter.EmitObjectProperty("variables", () => {
                var loopVariables = variables.Where(x => x is { Value: ForLoopExpression });
                var nonLoopVariables = variables.Where(x => x is { Value: not ForLoopExpression });

                if (loopVariables.Any())
                {
                    // we have variables whose values are loops
                    emitter.EmitArrayProperty("copy", () => {
                        foreach (var loopVariable in loopVariables)
                        {
                            var forLoopVariable = (ForLoopExpression)loopVariable.Value;
                            emitter.EmitCopyObject(loopVariable.Name, forLoopVariable.Expression, forLoopVariable.Body);
                        }
                    });
                }

                // emit non-loop variables
                foreach (var variable in nonLoopVariables)
                {
                    emitter.EmitProperty(variable.Name, variable.Value);
                }
            });
        }

        private void EmitProviders(ExpressionEmitter emitter, ImmutableArray<DeclaredProviderExpression> providers)
        {
            if (!providers.Any())
            {
                return;
            }

            emitter.EmitObjectProperty("imports", () => {
                foreach (var provider in providers)
                {
                    var settings = provider.NamespaceType.Settings;

                    emitter.EmitObjectProperty(provider.Name, () =>
                    {
                        emitter.EmitProperty("provider", settings.ArmTemplateProviderName);
                        emitter.EmitProperty("version", settings.ArmTemplateProviderVersion);
                        if (provider.Config is not null)
                        {
                            emitter.EmitProperty("config", provider.Config);
                        }
                    }, provider.SourceSyntax);
                }
            });
        }

        private void EmitResources(
            PositionTrackingJsonTextWriter jsonWriter,
            ExpressionEmitter emitter,
            ImmutableArray<DeclaredResourceExpression> resources,
            ImmutableArray<DeclaredModuleExpression> modules)
        {
            if (!Context.Settings.EnableSymbolicNames)
            {
                emitter.EmitArrayProperty("resources", () => {
                    foreach (var resource in resources)
                    {
                        if (resource.ResourceMetadata.IsExistingResource)
                        {
                            continue;
                        }

                        this.EmitResource(emitter, resource);
                    }

                    foreach (var module in modules)
                    {
                        this.EmitModule(jsonWriter, module, emitter);
                    }
                });
            }
            else
            {
                emitter.EmitObjectProperty("resources", () => {
                    foreach (var resource in resources)
                    {
                        emitter.EmitProperty(
                            emitter.GetSymbolicName(resource.ResourceMetadata),
                            () => EmitResource(emitter, resource),
                            resource.SourceSyntax);
                    }

                    foreach (var module in modules)
                    {
                        emitter.EmitProperty(
                            module.Symbol.Name,
                            () => EmitModule(jsonWriter, module, emitter),
                            module.SourceSyntax);
                    }
                });
            }
        }

        private void EmitResource(ExpressionEmitter emitter, DeclaredResourceExpression resource)
        {
            var metadata = resource.ResourceMetadata;

            emitter.EmitObject(() => {
                var body = resource.Body;
                if (body is ForLoopExpression forLoop)
                {
                    body = forLoop.Body;
                    emitter.EmitCopyProperty(() => emitter.EmitCopyObject(forLoop.Name, forLoop.Expression, input: null, batchSize: forLoop.BatchSize));
                }
                if (body is ConditionExpression condition)
                {
                    body = condition.Body;
                    emitter.EmitProperty("condition", condition.Expression);
                }

                if (Context.Settings.EnableSymbolicNames && metadata.IsExistingResource)
                {
                    emitter.EmitProperty("existing", new BooleanLiteralExpression(null, true));
                }

                var importSymbol = Context.SemanticModel.Root.ProviderDeclarations.FirstOrDefault(i => metadata.Type.DeclaringNamespace.AliasNameEquals(i.Name));
                if (importSymbol is not null)
                {
                    emitter.EmitProperty("import", importSymbol.Name);
                }

                if (metadata.IsAzResource)
                {
                    emitter.EmitProperty("type", metadata.TypeReference.FormatType());
                    if (metadata.TypeReference.ApiVersion is not null)
                    {
                        emitter.EmitProperty("apiVersion", metadata.TypeReference.ApiVersion);
                    }
                }
                else
                {
                    emitter.EmitProperty("type", metadata.TypeReference.FormatName());
                }

                ExpressionBuilder.EmitResourceScopeProperties(emitter, resource);

                if (metadata.IsAzResource)
                {
                    emitter.EmitProperty(AzResourceTypeProvider.ResourceNamePropertyName, emitter.GetFullyQualifiedResourceName(metadata));
                    emitter.EmitObjectProperties((ObjectExpression)body);
                }
                else
                {
                    emitter.EmitObjectProperty("properties", () => {
                        emitter.EmitObjectProperties((ObjectExpression)body);
                    });
                }

                this.EmitDependsOn(emitter, resource.DependsOn);

                // Since we don't want to be mutating the body of the original ObjectSyntax, we create an placeholder body in place
                // and emit its properties to merge decorator properties.
                foreach (var property in ApplyDescription(resource, ExpressionFactory.CreateObject(ImmutableArray<ObjectPropertyExpression>.Empty)).Properties)
                {
                    emitter.EmitProperty(property);
                }
            }, resource.SourceSyntax);
        }

        public void EmitTestParameters(ExpressionEmitter emitter, Expression parameters)
        {
            if (parameters is not ObjectExpression paramsObject)
            {
                // 'params' is optional if the module has no required params
                return;
            }

            emitter.EmitObject(() => {
                foreach (var property in paramsObject.Properties)
                {
                    if (property.TryGetKeyText() is not {} keyName)
                    {
                        // should have been caught by earlier validation
                        throw new ArgumentException("Disallowed interpolation in test parameter");
                    }

                    emitter.EmitProperty(keyName, property.Value);
                }
            }, paramsObject.SourceSyntax);
        }

        private void EmitModuleParameters(ExpressionEmitter emitter, DeclaredModuleExpression module)
        {
            if (module.Parameters is not ObjectExpression paramsObject)
            {
                // 'params' is optional if the module has no required params
                return;
            }

            emitter.EmitObjectProperty("parameters", () => {
                foreach (var property in paramsObject.Properties)
                {
                    if (property.TryGetKeyText() is not {} keyName)
                    {
                        // should have been caught by earlier validation
                        throw new ArgumentException("Disallowed interpolation in module parameter");
                    }

                    // we can't just call EmitObjectProperties here because the ObjectSyntax is flatter than the structure we're generating
                    // because nested deployment parameters are objects with a single value property
                    if (property.Value is ForLoopExpression @for)
                    {
                        // the value is a for-expression
                        // write a single property copy loop
                        emitter.EmitObjectProperty(keyName, () => {
                            emitter.EmitCopyProperty(() =>
                            {
                                emitter.EmitArray(() => {
                                    emitter.EmitCopyObject("value", @for.Expression, @for.Body, "value");
                                }, @for.SourceSyntax);
                            });
                        });
                    }
                    else if (property.Value is ResourceReferenceExpression resource &&
                        module.Symbol.TryGetModuleType() is ModuleType moduleType &&
                        moduleType.TryGetParameterType(keyName) is ResourceParameterType parameterType)
                    {
                        // This is a resource being passed into a module, we actually want to pass in its id
                        // rather than the whole resource.
                        var idExpression = new PropertyAccessExpression(resource.SourceSyntax, resource, "id", AccessExpressionFlags.None);
                        emitter.EmitProperty(keyName, ExpressionEmitter.ConvertModuleParameter(idExpression));
                    }
                    else
                    {
                        // the value is not a for-expression - can emit normally
                        emitter.EmitProperty(keyName, ExpressionEmitter.ConvertModuleParameter(property.Value));
                    }
                }
            }, paramsObject.SourceSyntax);
        }

        private void EmitModule(PositionTrackingJsonTextWriter jsonWriter, DeclaredModuleExpression module, ExpressionEmitter emitter)
        {
            var moduleSymbol = module.Symbol;
            emitter.EmitObject(() =>
            {
                var body = module.Body;
                if (body is ForLoopExpression forLoop)
                {
                    body = forLoop.Body;
                    emitter.EmitCopyProperty(() => emitter.EmitCopyObject(forLoop.Name, forLoop.Expression, input: null, batchSize: forLoop.BatchSize));
                }
                if (body is ConditionExpression condition)
                {
                    body = condition.Body;
                    emitter.EmitProperty("condition", condition.Expression);
                }

                emitter.EmitProperty("type", NestedDeploymentResourceType);
                emitter.EmitProperty("apiVersion", NestedDeploymentResourceApiVersion);

                // emit all properties apart from 'params'. In practice, this currrently only allows 'name', but we may choose to allow other top-level resource properties in future.
                // params requires special handling (see below).
                emitter.EmitObjectProperties((ObjectExpression)body);

                ExpressionBuilder.EmitModuleScopeProperties(emitter, module);

                if (module.ScopeData.RequestedScope != ResourceScope.ResourceGroup)
                {
                    // if we're deploying to a scope other than resource group, we need to supply a location
                    if (this.Context.SemanticModel.TargetScope == ResourceScope.ResourceGroup)
                    {
                        // the deployment() object at resource group scope does not contain a property named 'location', so we have to use resourceGroup().location
                        emitter.EmitProperty("location", new PropertyAccessExpression(
                            null,
                            new FunctionCallExpression(null, "resourceGroup", ImmutableArray<Expression>.Empty),
                            "location",
                            AccessExpressionFlags.None));
                    }
                    else
                    {
                        // at all other scopes we can just use deployment().location
                        emitter.EmitProperty("location", new PropertyAccessExpression(
                            null,
                            new FunctionCallExpression(null, "deployment", ImmutableArray<Expression>.Empty),
                            "location",
                            AccessExpressionFlags.None));
                    }
                }

                emitter.EmitObjectProperty("properties", () =>
                {
                    emitter.EmitObjectProperty("expressionEvaluationOptions", () =>
                    {
                        emitter.EmitProperty("scope", "inner");
                    });

                    emitter.EmitProperty("mode", "Incremental");

                    EmitModuleParameters(emitter, module);

                    var moduleSemanticModel = GetModuleSemanticModel(moduleSymbol);

                    // If it is a template spec module, emit templateLink instead of template contents.
                    jsonWriter.WritePropertyName(moduleSemanticModel is TemplateSpecSemanticModel ? "templateLink" : "template");
                    {
                        var moduleWriter = TemplateWriterFactory.CreateTemplateWriter(moduleSemanticModel);
                        var moduleBicepFile = (moduleSemanticModel as SemanticModel)?.SourceFile;
                        var moduleTextWriter = new StringWriter();
                        var moduleJsonWriter = new SourceAwareJsonTextWriter(this.Context.SemanticModel.FileResolver, moduleTextWriter, moduleBicepFile);

                        moduleWriter.Write(moduleJsonWriter);
                        jsonWriter.AddNestedSourceMap(moduleJsonWriter.TrackingJsonWriter);

                        var nestedTemplate = moduleTextWriter.ToString().FromJson<JToken>();
                        nestedTemplate.WriteTo(jsonWriter);
                    }
                });

                this.EmitDependsOn(emitter, module.DependsOn);

                // Since we don't want to be mutating the body of the original ObjectSyntax, we create an placeholder body in place
                // and emit its properties to merge decorator properties.
                foreach (var property in ApplyDescription(module, ExpressionFactory.CreateObject(ImmutableArray<ObjectPropertyExpression>.Empty)).Properties)
                {
                    emitter.EmitProperty(property);
                }
            }, module.SourceSyntax);
        }

        private void EmitSymbolicNameDependsOnEntry(ExpressionEmitter emitter, ResourceDependencyExpression dependency)
        {
            switch (dependency.Reference)
            {
                case ResourceReferenceExpression { Metadata: DeclaredResourceMetadata resource } reference:
                    switch ((resource.Symbol.IsCollection, reference.IndexContext?.Index))
                    {
                        case (false, var index):
                            emitter.EmitSymbolReference(resource);
                            Debug.Assert(index is null);
                            break;
                        // dependency is on the entire resource collection
                        // write the name of the resource collection as the dependency
                        case (true, null):
                            emitter.EmitSymbolReference(resource);
                            break;
                        case (true, { } index):
                            emitter.EmitIndexedSymbolReference(resource, reference.IndexContext);
                            break;
                    }
                    break;
                case ModuleReferenceExpression { Module: ModuleSymbol module } reference:
                    switch ((module.IsCollection, reference.IndexContext?.Index))
                    {
                        case (false, var index):
                            emitter.EmitExpression(new StringLiteralExpression(null, module.Name));
                            Debug.Assert(index is null);
                            break;
                        // dependency is on the entire resource collection
                        // write the name of the resource collection as the dependency
                        case (true, null):
                            emitter.EmitExpression(new StringLiteralExpression(null, module.Name));
                            break;
                        case (true, { } index):
                            emitter.EmitIndexedSymbolReference(module, reference.IndexContext);
                            break;
                    }
                    break;
                default:
                    throw new InvalidOperationException($"Found dependency of unexpected type {dependency.GetType()}");
            }
        }

        private void EmitClassicDependsOnEntry(ExpressionEmitter emitter, ResourceDependencyExpression dependency)
        {
            switch (dependency.Reference)
            {
                case ResourceReferenceExpression { Metadata: DeclaredResourceMetadata resource } reference:
                    if (resource.Symbol.IsCollection && reference.IndexContext?.Index is null)
                    {
                        // dependency is on the entire resource collection
                        // write the name of the resource collection as the dependency
                        emitter.EmitExpression(new StringLiteralExpression(null, resource.Symbol.DeclaringResource.Name.IdentifierName));

                        break;
                    }

                    emitter.EmitResourceIdReference(resource, reference.IndexContext);
                    break;
                case ModuleReferenceExpression { Module: ModuleSymbol module } reference:
                    if (module.IsCollection && reference.IndexContext?.Index is null)
                    {
                        // dependency is on the entire module collection
                        // write the name of the module collection as the dependency
                        emitter.EmitExpression(new StringLiteralExpression(null, module.DeclaringModule.Name.IdentifierName));

                        break;
                    }

                    emitter.EmitResourceIdReference(module, reference.IndexContext);

                    break;
                default:
                    throw new InvalidOperationException($"Found dependency of unexpected type {dependency.GetType()}");
            }
        }

        private void EmitDependsOn(ExpressionEmitter emitter, ImmutableArray<ResourceDependencyExpression> dependencies)
        {
            if (!dependencies.Any())
            {
                return;
            }

            emitter.EmitArrayProperty("dependsOn", () => {
                foreach (var dependency in dependencies)
                {
                    if (Context.Settings.EnableSymbolicNames)
                    {
                        EmitSymbolicNameDependsOnEntry(emitter, dependency);
                    }
                    else
                    {
                        EmitClassicDependsOnEntry(emitter, dependency);
                    }
                }
            });
        }

        private void EmitOutputsIfPresent(ExpressionEmitter emitter, ImmutableArray<DeclaredOutputExpression> outputs)
        {
            if (!outputs.Any())
            {
                return;
            }

            emitter.EmitObjectProperty("outputs", () => {
                foreach (var output in outputs)
                {
                    EmitOutput(emitter, output);
                }
            });
        }

        private void EmitOutput(ExpressionEmitter emitter, DeclaredOutputExpression output)
        {
            emitter.EmitObjectProperty(output.Name, () =>
            {
                EmitProperties(emitter, ApplyTypeModifiers(output, TypePropertiesForTypeExpression(output.Type)));

                if (output.Value is ForLoopExpression @for)
                {
                    emitter.EmitCopyProperty(() => emitter.EmitCopyObject(name: null, @for.Expression, @for.Body));
                }
                else if (output.Type.ExpressedType is ResourceType)
                {
                    // Resource-typed outputs are serialized using the resource id.
                    var value = new PropertyAccessExpression(output.SourceSyntax, output.Value, "id", AccessExpressionFlags.None);

                    emitter.EmitProperty("value", value);
                }
                else
                {
                    emitter.EmitProperty("value", output.Value);
                }
            }, output.SourceSyntax);
        }

        private void EmitAssertsIfPresent(ExpressionEmitter emitter, ImmutableArray<DeclaredAssertExpression> asserts)
        {
            if (!asserts.Any())
            {
                return;
            }

            emitter.EmitObjectProperty("asserts", () =>
            {
                foreach (var assert in asserts)
                {
                    emitter.EmitProperty(assert.Name, assert.Value);
                }
            });
        }

        private void EmitMetadata(ExpressionEmitter emitter, ImmutableArray<DeclaredMetadataExpression> metadata)
        {
            emitter.EmitObjectProperty("metadata", () => {
                if (Context.Settings.UseExperimentalTemplateLanguageVersion)
                {
                    emitter.EmitProperty("_EXPERIMENTAL_WARNING", "This template uses ARM features that are experimental and should be enabled for testing purposes only. Do not enable these settings for any production usage, or you may be unexpectedly broken at any time!");
                    emitter.EmitArrayProperty("_EXPERIMENTAL_FEATURES_ENABLED", () =>
                    {
                        foreach (var feature in GetEnabledExperimentalArmFeatures(this.Context.SemanticModel.Features))
                        {
                            emitter.EmitExpression(ExpressionFactory.CreateStringLiteral(feature));
                        }
                    });
                }

                emitter.EmitObjectProperty("_generator", () => {
                    emitter.EmitProperty("name", LanguageConstants.LanguageId);
                    emitter.EmitProperty("version", this.Context.SemanticModel.Features.AssemblyVersion);
                });

                foreach (var item in metadata)
                {
                    emitter.EmitProperty(item.Name, item.Value);
                }
            });
        }

        private static IEnumerable<string> GetEnabledExperimentalArmFeatures(IFeatureProvider features)
        {
            foreach (var (enabled, name) in new[] { (features.ExtensibilityEnabled, "Extensibility"), (features.AssertsEnabled, "Asserts") })
            {
                if (enabled)
                {
                    yield return name;
                }
            }
        }
    }
}<|MERGE_RESOLUTION|>--- conflicted
+++ resolved
@@ -31,11 +31,8 @@
         public const string GeneratorMetadataPath = "metadata._generator";
         public const string NestedDeploymentResourceType = AzResourceTypeProvider.ResourceTypeDeployments;
         public const string TemplateHashPropertyName = "templateHash";
-<<<<<<< HEAD
         public const string LanguageVersionPropertyName = "languageVersion";
-=======
         private const string TypePropertyName = "type";
->>>>>>> 5e01363e
 
         // IMPORTANT: Do not update this API version until the new one is confirmed to be deployed and available in ALL the clouds.
         public const string NestedDeploymentResourceApiVersion = "2022-09-01";
