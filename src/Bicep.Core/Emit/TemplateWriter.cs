// Copyright (c) Microsoft Corporation.
// Licensed under the MIT License.

using System;
using System.Collections.Concurrent;
using System.Collections.Generic;
using System.Collections.Immutable;
using System.Diagnostics;
using System.IO;
using System.Linq;
using Azure.Deployments.Core.Definitions.Schema;
using Azure.Deployments.Core.Helpers;
using Bicep.Core.Extensions;
using Bicep.Core.Intermediate;
using Bicep.Core.Semantics;
using Bicep.Core.Semantics.Metadata;
using Bicep.Core.Semantics.Namespaces;
using Bicep.Core.Syntax;
using Bicep.Core.TypeSystem;
using Bicep.Core.TypeSystem.Az;
using Microsoft.WindowsAzure.ResourceStack.Common.Extensions;
using Microsoft.WindowsAzure.ResourceStack.Common.Json;
using Newtonsoft.Json.Linq;

namespace Bicep.Core.Emit
{
    // TODO: Are there discrepancies between parameter, variable, and output names between bicep and ARM?
    public class TemplateWriter : ITemplateWriter
    {
        public const string GeneratorMetadataPath = "metadata._generator";
        public const string NestedDeploymentResourceType = AzResourceTypeProvider.ResourceTypeDeployments;
        public const string TemplateHashPropertyName = "templateHash";
        private const string TypePropertyName = "type";

        // IMPORTANT: Do not update this API version until the new one is confirmed to be deployed and available in ALL the clouds.
        public const string NestedDeploymentResourceApiVersion = "2022-09-01";

        private static ISemanticModel GetModuleSemanticModel(ModuleSymbol moduleSymbol)
        {
            if (!moduleSymbol.TryGetSemanticModel(out var moduleSemanticModel, out _))
            {
                // this should have already been checked during type assignment
                throw new InvalidOperationException($"Unable to find referenced compilation for module {moduleSymbol.Name}");
            }

            return moduleSemanticModel;
        }
        private static string GetSchema(ResourceScope targetScope)
        {
            if (targetScope.HasFlag(ResourceScope.Tenant))
            {
                return "https://schema.management.azure.com/schemas/2019-08-01/tenantDeploymentTemplate.json#";
            }

            if (targetScope.HasFlag(ResourceScope.ManagementGroup))
            {
                return "https://schema.management.azure.com/schemas/2019-08-01/managementGroupDeploymentTemplate.json#";
            }

            if (targetScope.HasFlag(ResourceScope.Subscription))
            {
                return "https://schema.management.azure.com/schemas/2018-05-01/subscriptionDeploymentTemplate.json#";
            }

            return "https://schema.management.azure.com/schemas/2019-04-01/deploymentTemplate.json#";
        }

        private EmitterContext Context => ExpressionBuilder.Context;
        private ExpressionBuilder ExpressionBuilder { get; }

        public TemplateWriter(SemanticModel semanticModel)
        {
            ExpressionBuilder = new ExpressionBuilder(new EmitterContext(semanticModel));
        }

        public void Write(SourceAwareJsonTextWriter writer)
        {
            // Template is used for calcualting template hash, template jtoken is used for writing to file.
            var (template, templateJToken) = GenerateTemplateWithoutHash(writer.TrackingJsonWriter);
            var templateHash = TemplateHelpers.ComputeTemplateHash(template.ToJToken());
            if (templateJToken.SelectToken(GeneratorMetadataPath) is not JObject generatorObject)
            {
                throw new InvalidOperationException($"generated template doesn't contain a generator object at the path {GeneratorMetadataPath}");
            }
            generatorObject.Add("templateHash", templateHash);
            templateJToken.WriteTo(writer);
            writer.ProcessSourceMap(templateJToken);
        }

        private (Template, JToken) GenerateTemplateWithoutHash(PositionTrackingJsonTextWriter jsonWriter)
        {
            var emitter = new ExpressionEmitter(jsonWriter, this.Context);
            var program = (ProgramExpression)ExpressionBuilder.Convert(Context.SemanticModel.Root.Syntax);

            jsonWriter.WriteStartObject();

            emitter.EmitProperty("$schema", GetSchema(Context.SemanticModel.TargetScope));

            if (Context.Settings.EnableSymbolicNames || Context.Settings.EnableAsserts)
            {
                emitter.EmitProperty("languageVersion", "1.10-experimental");
            }

            emitter.EmitProperty("contentVersion", "1.0.0.0");

            this.EmitMetadata(emitter, program.Metadata);

            this.EmitTypeDefinitionsIfPresent(emitter, program.Types);

            this.EmitUserDefinedFunctions(emitter, program.Functions);

            this.EmitParametersIfPresent(emitter, program.Parameters);

            this.EmitVariablesIfPresent(emitter, program.Variables);

            this.EmitImports(emitter, program.Imports);

            this.EmitResources(jsonWriter, emitter, program.Resources, program.Modules);

            this.EmitOutputsIfPresent(emitter, program.Outputs);

            this.EmitAssertsIfPresent(emitter, program.Asserts);

            jsonWriter.WriteEndObject();

            var content = jsonWriter.ToString();
            return (Template.FromJson<Template>(content), content.FromJson<JToken>());
        }

        private void EmitTypeDefinitionsIfPresent(ExpressionEmitter emitter, ImmutableArray<DeclaredTypeExpression> types)
        {
            if (!types.Any())
            {
                return;
            }

            emitter.EmitObjectProperty("definitions", () => {
                foreach (var type in types)
                {
                    EmitTypeDeclaration(emitter, type);
                }
            });
        }

        private void EmitUserDefinedFunctions(ExpressionEmitter emitter, ImmutableArray<DeclaredFunctionExpression> functions)
        {
            if (!functions.Any())
            {
                return;
            }

            emitter.EmitArrayProperty("functions", () => {
                emitter.EmitObject(() => {
                    emitter.EmitProperty("namespace", EmitConstants.UserDefinedFunctionsNamespace);

                    emitter.EmitObjectProperty("members", () => {
                        foreach (var function in functions)
                        {
                            EmitUserDefinedFunction(emitter, function);
                        }
                    });
                });
            });
        }

        private void EmitParametersIfPresent(ExpressionEmitter emitter, ImmutableArray<DeclaredParameterExpression> parameters)
        {
            if (!parameters.Any())
            {
                return;
            }

            emitter.EmitObjectProperty("parameters", () => {
                foreach (var parameter in parameters)
                {
                    EmitParameter(emitter, parameter);
                }
            });
        }

        private record TypeModification(Expression? Modifier, Func<ObjectExpression, Expression, ObjectExpression> ModifyFunc) {}

        private ObjectExpression ApplyTypeModifiers(TypeDeclaringExpression expression, ObjectExpression input)
        {
            List<TypeModification> modifications = new();

            modifications.Add(new(expression.Secure, (result, secure) =>
            {
                return input.Properties.Where(p => p.Key is StringLiteralExpression { Value: string name} && name == "type").Single().Value switch
                {
                    StringLiteralExpression { Value: string typeName } when typeName == LanguageConstants.TypeNameString
                        => result.MergeProperty("type", ExpressionFactory.CreateStringLiteral("securestring", secure.SourceSyntax)),
                    StringLiteralExpression { Value: string typeName } when typeName == LanguageConstants.ObjectType
                        => result.MergeProperty("type", ExpressionFactory.CreateStringLiteral("secureObject", secure.SourceSyntax)),
                    _ => result,
                };
            }));

            modifications.Add(new(expression.Sealed,
                (result, @sealed) => result.MergeProperty("additionalProperties", ExpressionFactory.CreateBooleanLiteral(false, @sealed.SourceSyntax))));

            foreach (var (modifier, propertyName) in new[]
            {
                (expression.Metadata, LanguageConstants.ParameterMetadataPropertyName),
                (expression.MinLength, LanguageConstants.ParameterMinLengthPropertyName),
                (expression.MaxLength, LanguageConstants.ParameterMaxLengthPropertyName),
                (expression.MinValue, LanguageConstants.ParameterMinValuePropertyName),
                (expression.MaxValue, LanguageConstants.ParameterMaxValuePropertyName),
            }) {
                modifications.Add(new(modifier, (result, nonNullModifier) => result.MergeProperty(propertyName, nonNullModifier)));
            }

            modifications.Add(new(expression.Description, (result, _) => ApplyDescription(expression, result)));

            // Whether one decorator overrides another is determined by their order in the syntax tree
            // TODO should we change this?
            if (expression.SourceSyntax is DecorableSyntax decorable)
            {
                ConcurrentDictionary<TypeModification, int> modificationIndices = new();
                int GetIndex(TypeModification modification)
                {
                    if (modification.Modifier?.SourceSyntax is {} sourceSyntax)
                    {
                        int idx = 0;
                        foreach (var decorator in decorable.Decorators)
                        {
                            if (Context.SemanticModel.Binder.IsDescendant(sourceSyntax, decorator))
                            {
                                return idx;
                            }

                            idx++;
                        }
                    }

                    return int.MaxValue;
                }

                modifications.Sort((a, b) => modificationIndices.GetOrAdd(b, GetIndex) - modificationIndices.GetOrAdd(a, GetIndex));
            }

            var result = input;
            foreach (var modification in modifications)
            {
                if (modification.Modifier is not null)
                {
                    result = modification.ModifyFunc(result, modification.Modifier);
                }
            }

            return result;
        }

        private static ObjectExpression ApplyDescription(DescribableExpression expression, ObjectExpression input) => expression.Description is {} description
            ? input.MergeProperty(LanguageConstants.ParameterMetadataPropertyName, ExpressionFactory.CreateObject(
                ExpressionFactory.CreateObjectProperty(LanguageConstants.MetadataDescriptionPropertyName, description, description.SourceSyntax).AsEnumerable(),
                description.SourceSyntax))
            : input;

        private void EmitParameter(ExpressionEmitter emitter, DeclaredParameterExpression parameter)
        {
            emitter.EmitObjectProperty(parameter.Name, () =>
            {
                var parameterObject = TypePropertiesForTypeExpression(parameter.Type);

                if (parameter.DefaultValue is not null)
                {
                    parameterObject = parameterObject.MergeProperty("defaultValue", parameter.DefaultValue);
                }

                if (parameter.AllowedValues is not null)
                {
                    parameterObject = parameterObject.MergeProperty("allowedValues", parameter.AllowedValues);
                }

                EmitProperties(emitter, ApplyTypeModifiers(parameter, parameterObject));
            }, parameter.SourceSyntax);
        }

        private void EmitUserDefinedFunction(ExpressionEmitter emitter, DeclaredFunctionExpression function)
        {
            if (function.Lambda is not LambdaExpression lambda)
            {
                throw new ArgumentException("Invalid function expression lambda encountered.");
            }

            emitter.EmitObjectProperty(function.Name, () =>
            {
                emitter.EmitArrayProperty("parameters", () => {
                    for (var i = 0; i < lambda.Parameters.Length; i++)
                    {
                        var parameterObject = TypePropertiesForTypeExpression(lambda.ParameterTypes[i]!);
                        parameterObject = parameterObject.MergeProperty("name", new StringLiteralExpression(null, lambda.Parameters[i]));

                        emitter.EmitObject(() => {
                            EmitProperties(emitter, parameterObject);
                        });
                    }
                });

                emitter.EmitObjectProperty("output", () => {
                    var outputObject = TypePropertiesForTypeExpression(lambda.OutputType!);
                    outputObject = outputObject.MergeProperty("value", lambda.Body);

                    EmitProperties(emitter, outputObject);
                });
            }, function.SourceSyntax);
        }

        private void EmitProperties(ExpressionEmitter emitter, ObjectExpression objectExpression)
        {
            foreach (var property in objectExpression.Properties)
            {
                if (property.TryGetKeyText() is string propertyName)
                {
                    emitter.EmitProperty(propertyName, property.Value);
                }
            }
        }

        private void EmitTypeDeclaration(ExpressionEmitter emitter, DeclaredTypeExpression declaredType)
        {
<<<<<<< HEAD
            jsonWriter.WriteStartObject();

            EmitProperties(
                emitter,
                AddDecoratorsToBody(
                    declaredTypeSymbol.DeclaringType,
                    TypePropertiesForTypeExpression(declaredTypeSymbol.DeclaringType.Value),
                    declaredTypeSymbol.Type));

            jsonWriter.WriteEndObject();
        }
=======
            emitter.EmitObjectProperty(declaredType.Name,
                () =>
                {
                    EmitProperties(emitter, ApplyTypeModifiers(declaredType, TypePropertiesForTypeExpression(declaredType.Value)));
                },
                declaredType.SourceSyntax);
        }

        private ObjectExpression TypePropertiesForTypeExpression(TypeExpression typeExpression) => typeExpression switch
        {
            // references
            AmbientTypeReferenceExpression ambientTypeReference
                => ExpressionFactory.CreateObject(TypeProperty(ambientTypeReference.Name, ambientTypeReference.SourceSyntax).AsEnumerable(),
                    ambientTypeReference.SourceSyntax),
            FullyQualifiedAmbientTypeReferenceExpression fullyQualifiedAmbientTypeReference
                => TypePropertiesForQualifiedReference(fullyQualifiedAmbientTypeReference),
            TypeAliasReferenceExpression typeAliasReference=> ExpressionFactory.CreateObject(ExpressionFactory.CreateObjectProperty("$ref",
                ExpressionFactory.CreateStringLiteral($"#/definitions/{typeAliasReference.Name}")).AsEnumerable(),
                    typeAliasReference.SourceSyntax),

            // literals
            StringLiteralTypeExpression @string => ExpressionFactory.CreateObject(
                new[]
                {
                    TypeProperty(LanguageConstants.TypeNameString, @string.SourceSyntax),
                    AllowedValuesProperty(SingleElementArray(ExpressionFactory.CreateStringLiteral(@string.Value, @string.SourceSyntax)),
                        @string.SourceSyntax),
                },
                @string.SourceSyntax),
            IntegerLiteralTypeExpression @int => ExpressionFactory.CreateObject(
                new[]
                {
                    TypeProperty(LanguageConstants.TypeNameInt, @int.SourceSyntax),
                    AllowedValuesProperty(SingleElementArray(ExpressionFactory.CreateIntegerLiteral(@int.Value, @int.SourceSyntax)),
                        @int.SourceSyntax),
                },
                @int.SourceSyntax),
            BooleanLiteralTypeExpression @bool => ExpressionFactory.CreateObject(
                new[]
                {
                    TypeProperty(LanguageConstants.TypeNameBool, @bool.SourceSyntax),
                    AllowedValuesProperty(SingleElementArray(ExpressionFactory.CreateBooleanLiteral(@bool.Value, @bool.SourceSyntax)),
                        @bool.SourceSyntax),
                },
                @bool.SourceSyntax),
            UnionTypeExpression unionType => GetTypePropertiesForUnionTypeExpression(unionType),

            // resource types
            ResourceTypeExpression resourceType => GetTypePropertiesForResourceType(resourceType),

            // aggregate types
            ArrayTypeExpression arrayType => GetTypePropertiesForArrayType(arrayType),
            ObjectTypeExpression objectType => GetTypePropertiesForObjectType(objectType),
            TupleTypeExpression tupleType => GetTypePropertiesForTupleType(tupleType),
            NullableTypeExpression nullableType => TypePropertiesForTypeExpression(nullableType.BaseExpression)
                .MergeProperty("nullable", ExpressionFactory.CreateBooleanLiteral(true, nullableType.SourceSyntax)),
            NonNullableTypeExpression nonNullableType => TypePropertiesForTypeExpression(nonNullableType.BaseExpression)
                .MergeProperty("nullable", ExpressionFactory.CreateBooleanLiteral(false, nonNullableType.SourceSyntax)),
>>>>>>> c3c1ccd1

            // this should have been caught by the parser
            _ => throw new ArgumentException("Invalid type expression encountered."),
        };

        private static ObjectExpression TypePropertiesForQualifiedReference(FullyQualifiedAmbientTypeReferenceExpression qualifiedAmbientType)
        {
            if (qualifiedAmbientType.ProviderName != SystemNamespaceType.BuiltInName)
            {
                throw new ArgumentException("Property access base expression did not resolve to the 'sys' namespace.");
            }

            return ExpressionFactory.CreateObject(TypeProperty(qualifiedAmbientType.Name, qualifiedAmbientType.SourceSyntax).AsEnumerable(),
                qualifiedAmbientType.SourceSyntax);
        }

<<<<<<< HEAD
        private ObjectPropertyExpression TypeProperty(string typeName)
            => ExpressionFactory.CreateObjectProperty(TypePropertyName, new StringLiteralExpression(null, typeName));
=======
        private static ObjectPropertyExpression TypeProperty(string typeName, SyntaxBase? sourceSyntax)
            => Property("type", new StringLiteralExpression(sourceSyntax, typeName), sourceSyntax);

        private static ObjectPropertyExpression AllowedValuesProperty(ArrayExpression allowedValues, SyntaxBase? sourceSyntax)
            => Property("allowedValues", allowedValues, sourceSyntax);

        private static ObjectPropertyExpression Property(string name, Expression value, SyntaxBase? sourceSyntax)
            => ExpressionFactory.CreateObjectProperty(name, value, sourceSyntax);
>>>>>>> c3c1ccd1

        private static ObjectExpression GetTypePropertiesForResourceType(ResourceTypeExpression expression)
        {
            var typeString = expression.ExpressedResourceType.TypeReference.FormatName();

            return ExpressionFactory.CreateObject(new[]
            {
                TypeProperty(LanguageConstants.TypeNameString, expression.SourceSyntax),
                ExpressionFactory.CreateObjectProperty(LanguageConstants.ParameterMetadataPropertyName,
                    ExpressionFactory.CreateObject(
                        ExpressionFactory.CreateObjectProperty(LanguageConstants.MetadataResourceTypePropertyName,
                            ExpressionFactory.CreateStringLiteral(typeString, expression.SourceSyntax),
                            expression.SourceSyntax).AsEnumerable(),
                        expression.SourceSyntax),
                    expression.SourceSyntax),
            });
        }

        private ObjectExpression GetTypePropertiesForArrayType(ArrayTypeExpression expression)
        {
            var properties = new List<ObjectPropertyExpression> { TypeProperty(LanguageConstants.ArrayType, expression.SourceSyntax) };

            if (TryGetAllowedValues(expression.BaseExpression) is {} allowedValues)
            {
                properties.Add(ExpressionFactory.CreateObjectProperty("allowedValues", allowedValues, expression.BaseExpression.SourceSyntax));
            }
            else
            {
                properties.Add(ExpressionFactory.CreateObjectProperty("items", TypePropertiesForTypeExpression(expression.BaseExpression)));
            }

            return ExpressionFactory.CreateObject(properties, expression.SourceSyntax);
        }

        private static ArrayExpression? TryGetAllowedValues(TypeExpression expression) => expression switch
        {
            StringLiteralTypeExpression @string => SingleElementArray(ExpressionFactory.CreateStringLiteral(@string.Value, @string.SourceSyntax)),
            IntegerLiteralTypeExpression @int => SingleElementArray(ExpressionFactory.CreateIntegerLiteral(@int.Value, @int.SourceSyntax)),
            BooleanLiteralTypeExpression @bool => SingleElementArray(ExpressionFactory.CreateBooleanLiteral(@bool.Value, @bool.SourceSyntax)),
            NullLiteralTypeExpression @null => SingleElementArray(new NullLiteralExpression(@null.SourceSyntax)),
            ObjectTypeExpression @object when TypeHelper.IsLiteralType(@object.ExpressedType) => SingleElementArray(ToLiteralValue(@object.ExpressedType)),
            TupleTypeExpression tuple when TypeHelper.IsLiteralType(tuple.ExpressedType) => SingleElementArray(ToLiteralValue(tuple.ExpressedType)),
            UnionTypeExpression union => GetAllowedValuesForUnionType(union.ExpressedUnionType, union.SourceSyntax),
            _ => null,
        };

        private static ArrayExpression SingleElementArray(Expression expression) => ExpressionFactory.CreateArray(expression.AsEnumerable());

        private static ArrayExpression GetAllowedValuesForUnionType(UnionType unionType, SyntaxBase? sourceSyntax)
            => ExpressionFactory.CreateArray(unionType.Members.Select(ToLiteralValue), sourceSyntax);

<<<<<<< HEAD
        private ObjectExpression GetDiscriminatedObjectExpression(UnionTypeSyntax syntax, DiscriminatedObjectType declaredType)
        {
            var objectProperties = new List<ObjectPropertyExpression>();

            var discriminatorPropertyName = declaredType.DiscriminatorProperty.Name;
            objectProperties.Add(ExpressionFactory.CreateObjectProperty("propertyName", ExpressionFactory.CreateStringLiteral(discriminatorPropertyName)));
            objectProperties.Add(ExpressionFactory.CreateObjectProperty("mapping", ExpressionFactory.CreateObject(GetDiscriminatedUnionMappingEntries(syntax, discriminatorPropertyName))));

            return ExpressionFactory.CreateObject(properties: objectProperties);
        }

        private IEnumerable<ObjectPropertyExpression> GetDiscriminatedUnionMappingEntries(UnionTypeSyntax syntax, string discriminatorPropertyName)
        {
            foreach (var unionMemberSyntax in syntax.Members)
            {
                var memberSyntax = unionMemberSyntax.Value;
                var memberType = Context.SemanticModel.GetDeclaredType(unionMemberSyntax);

                if (memberType is ObjectType memberObjectType)
                {
                    if (!memberObjectType.Properties.TryGetValue(discriminatorPropertyName, out var discriminatorTypeProperty)
                        || discriminatorTypeProperty.TypeReference.Type is not StringLiteralType discriminatorStringLiteral)
                    {
                        // This should have been caught during type checking
                        throw new ArgumentException("Invalid discriminated union type encountered during serialization.");
                    }

                    var objectTypeSyntax = TryResolveTypeSyntaxOfType<ObjectTypeSyntax>(memberSyntax);

                    if (objectTypeSyntax == null)
                    {
                        // This should have been caught during type checking
                        throw new ArgumentException("Invalid discriminated union type encountered during serialization.");
                    }

                    var objectExpression = GetTypePropertiesForObjectType(objectTypeSyntax, new HashSet<string> { discriminatorPropertyName });
                    objectExpression = ExpressionFactory.CreateObject(objectExpression.Properties.Where(p => p.TryGetKeyText() != TypePropertyName), objectExpression.SourceSyntax);

                    yield return ExpressionFactory.CreateObjectProperty(discriminatorStringLiteral.RawStringValue, objectExpression);
                }
                else if (memberType is DiscriminatedObjectType nestedDiscriminatedType)
                {
                    if (nestedDiscriminatedType.DiscriminatorProperty.Name != discriminatorPropertyName)
                    {
                        // This should have been caught during type checking
                        throw new ArgumentException("Invalid discriminated union type encountered during serialization.");
                    }

                    var unionTypeSyntax = TryResolveTypeSyntaxOfType<UnionTypeSyntax>(memberSyntax);

                    if (unionTypeSyntax == null)
                    {
                        // This should have been caught during type checking
                        throw new ArgumentException("Invalid discriminated union type encountered during serialization.");
                    }

                    foreach (var nestedPropertyExpr in GetDiscriminatedUnionMappingEntries(unionTypeSyntax, discriminatorPropertyName))
                    {
                        yield return nestedPropertyExpr;
                    }
                }
            }
        }

        private T? TryResolveTypeSyntaxOfType<T>(SyntaxBase syntax) where T : TypeSyntax
        {
            if (syntax is VariableAccessSyntax variableAccessSyntax)
            {
                var declaredTypeAssignment = Context.SemanticModel.GetDeclaredTypeAssignment(variableAccessSyntax);
                if (declaredTypeAssignment is { DeclaringSyntax: not null })
                {
                    return TryResolveTypeSyntaxOfType<T>(declaredTypeAssignment.DeclaringSyntax);
                }
            }

            return syntax switch
            {
                T targetTypeSyntax => targetTypeSyntax,
                ParenthesizedExpressionSyntax parenthesizedSyntax => TryResolveTypeSyntaxOfType<T>(parenthesizedSyntax.Expression),
                TypeDeclarationSyntax typeDeclarationSyntax => TryResolveTypeSyntaxOfType<T>(typeDeclarationSyntax.Value),
                _ => null
            };
        }

        private ObjectExpression GetTypePropertiesForObjectType(ObjectTypeSyntax syntax, HashSet<string>? excludedObjectProperties = null)
=======
        private ObjectExpression GetTypePropertiesForObjectType(ObjectTypeExpression expression)
>>>>>>> c3c1ccd1
        {
            var properties = new List<ObjectPropertyExpression> { TypeProperty(LanguageConstants.ObjectType, expression.SourceSyntax) };
            List<ObjectPropertyExpression> propertySchemata = new();

            foreach (var property in expression.PropertyExpressions)
            {
<<<<<<< HEAD
                if (property.TryGetKeyText() is not string keyText)
                {
                    // This should have been caught during type checking
                    throw new ArgumentException("Invalid object type key encountered during serialization.");
                }

                if (excludedObjectProperties?.Contains(keyText) ?? false)
                {
                    continue;
                }

                var propertySchema = TypePropertiesForTypeExpression(property.Value);
                propertySchema = AddDecoratorsToBody(property, propertySchema, Context.SemanticModel.GetDeclaredType(property) ?? ErrorType.Empty());
=======
                var propertySchema = ApplyTypeModifiers(property, TypePropertiesForTypeExpression(property.Value));
>>>>>>> c3c1ccd1

                propertySchemata.Add(ExpressionFactory.CreateObjectProperty(property.PropertyName, propertySchema, property.SourceSyntax));
            }

            if (propertySchemata.Any())
            {
                properties.Add(ExpressionFactory.CreateObjectProperty("properties", ExpressionFactory.CreateObject(propertySchemata, expression.SourceSyntax)));
            }

            if (expression.AdditionalPropertiesExpression is { } addlPropsType)
            {
                var addlPropertiesSchema = ApplyTypeModifiers(addlPropsType, TypePropertiesForTypeExpression(addlPropsType.Value));

                properties.Add(ExpressionFactory.CreateObjectProperty("additionalProperties", addlPropertiesSchema, addlPropsType.SourceSyntax));
            }

            return ExpressionFactory.CreateObject(properties, expression.SourceSyntax);
        }

        private ObjectExpression GetTypePropertiesForTupleType(TupleTypeExpression expression) => ExpressionFactory.CreateObject(new[]
        {
            TypeProperty(LanguageConstants.ArrayType, expression.SourceSyntax),
            ExpressionFactory.CreateObjectProperty("prefixItems",
                ExpressionFactory.CreateArray(
                    expression.ItemExpressions.Select(item => ApplyTypeModifiers(item, TypePropertiesForTypeExpression(item.Value))),
                    expression.SourceSyntax),
                expression.SourceSyntax),
            ExpressionFactory.CreateObjectProperty("items", ExpressionFactory.CreateBooleanLiteral(false), expression.SourceSyntax),
        });

        private static ObjectExpression GetTypePropertiesForUnionTypeExpression(UnionTypeExpression expression)
        {
<<<<<<< HEAD
            TypeProperty(LanguageConstants.TypeNameString),
            AllowedValuesForTypeExpression(syntax),
        });

        private ObjectExpression GetTypePropertiesForIntegerLiteralSyntax(IntegerLiteralSyntax syntax) => ExpressionFactory.CreateObject(new[]
        {
            TypeProperty(LanguageConstants.TypeNameInt),
            AllowedValuesForTypeExpression(syntax),
        });

        private ObjectExpression GetTypePropertiesForBooleanLiteralSyntax(BooleanLiteralSyntax syntax) => ExpressionFactory.CreateObject(new[]
        {
            TypeProperty(LanguageConstants.TypeNameBool),
            AllowedValuesForTypeExpression(syntax),
        });

        private ObjectExpression GetTypePropertiesForUnaryOperationSyntax(UnaryOperationSyntax syntax)
        {
            // Within type syntax, unary operations are only permitted if they are resolvable to a literal type at compile-time
            if (Context.SemanticModel.GetDeclaredType(syntax) is not {} type || !TypeHelper.IsLiteralType(type))
            {
                throw new ArgumentException("Unary operator applied to unresolvable type symbol.");
            }

            return ExpressionFactory.CreateObject(new[]
            {
                TypeProperty(GetNonLiteralTypeName(type)),
                AllowedValuesForTypeExpression(syntax),
            });
        }

        private ObjectExpression GetTypePropertiesForUnionTypeSyntax(UnionTypeSyntax syntax)
        {
            // Union types permit symbolic references, unary operations, and literals, so long as the whole expression embodied in the UnionTypeSyntax can be
            // reduced to a flat union of literal types. If this didn't happen during type checking, the syntax will resolve to an ErrorType instead of a UnionType
            var declaredType = Context.SemanticModel.GetDeclaredType(syntax);

            if (declaredType is not UnionType and not DiscriminatedObjectType)
            {
                throw new ArgumentException("Invalid union encountered during template serialization");
            }

            IEnumerable<ITypeReference> unionMembers = declaredType switch
            {
                UnionType memberProvider => memberProvider.Members,
                DiscriminatedObjectType memberProvider => memberProvider.UnionMembersByKey.Values,
                _ => throw new ArgumentOutOfRangeException()
            };

            var nonNullableType = TypeHelper.TryRemoveNullability(declaredType);
            (var nullable, var nonLiteralTypeName) = nonNullableType switch
            {
                UnionType nonNullableUnion => (true, GetNonLiteralTypeName(nonNullableUnion.Members.First().Type)),
                TypeSymbol nonNullable => (true, GetNonLiteralTypeName(nonNullable)),
                _ => (false, GetNonLiteralTypeName(unionMembers.First().Type)),
=======
            (var nullable, var nonLiteralTypeName) = TypeHelper.TryRemoveNullability(expression.ExpressedUnionType) switch
            {
                UnionType nonNullableUnion => (true, GetNonLiteralTypeName(nonNullableUnion.Members.First().Type)),
                TypeSymbol nonNullable => (true, GetNonLiteralTypeName(nonNullable)),
                _ => (false, GetNonLiteralTypeName(expression.ExpressedUnionType.Members.First().Type)),
>>>>>>> c3c1ccd1
            };

            var properties = new List<ObjectPropertyExpression>
            {
<<<<<<< HEAD
                TypeProperty(nonLiteralTypeName),
=======
                TypeProperty(nonLiteralTypeName, expression.SourceSyntax),
                ExpressionFactory.CreateObjectProperty("allowedValues",
                    GetAllowedValuesForUnionType(expression.ExpressedUnionType, expression.SourceSyntax),
                    expression.SourceSyntax),
>>>>>>> c3c1ccd1
            };

            var discriminatedObjectType = declaredType as DiscriminatedObjectType ?? nonNullableType as DiscriminatedObjectType;

            if (discriminatedObjectType != null)
            {
                properties.Add(ExpressionFactory.CreateObjectProperty("discriminator", GetDiscriminatedObjectExpression(syntax, discriminatedObjectType)));
            }
            else if (declaredType is UnionType unionType)
            {
                properties.Add(ExpressionFactory.CreateObjectProperty("allowedValues", GetAllowedValuesForUnionType(unionType)));
            }

            if (nullable)
            {
                properties.Add(ExpressionFactory.CreateObjectProperty("nullable", ExpressionFactory.CreateBooleanLiteral(true), expression.SourceSyntax));
            }

            return ExpressionFactory.CreateObject(properties, expression.SourceSyntax);
        }

        private static Expression ToLiteralValue(ITypeReference literalType) => literalType.Type switch
        {
            StringLiteralType @string => ExpressionFactory.CreateStringLiteral(@string.RawStringValue),
            IntegerLiteralType @int => new IntegerLiteralExpression(null, @int.Value),
            BooleanLiteralType @bool => ExpressionFactory.CreateBooleanLiteral(@bool.Value),
            NullType => new NullLiteralExpression(null),
            ObjectType @object => ExpressionFactory.CreateObject(@object.Properties.Select(kvp => ExpressionFactory.CreateObjectProperty(kvp.Key, ToLiteralValue(kvp.Value.TypeReference)))),
            TupleType tuple => ExpressionFactory.CreateArray(tuple.Items.Select(ToLiteralValue)),
            // This would have been caught by the DeclaredTypeManager during initial type assignment
            _ => throw new ArgumentException("Union types used in ARM type checks must be composed entirely of literal types"),
        };

        private static string GetNonLiteralTypeName(TypeSymbol? type) => type switch
        {
            StringLiteralType or StringType => "string",
            IntegerLiteralType or IntegerType => "int",
            BooleanLiteralType or BooleanType => "bool",
            ObjectType or DiscriminatedObjectType => "object",
            ArrayType => "array",
            // This would have been caught by the DeclaredTypeManager during initial type assignment
            _ => throw new ArgumentException("Unresolvable type name"),
        };

        private void EmitVariablesIfPresent(ExpressionEmitter emitter, ImmutableArray<DeclaredVariableExpression> variables)
        {
            if (!variables.Any())
            {
                return;
            }

            emitter.EmitObjectProperty("variables", () => {
                var loopVariables = variables.Where(x => x is { Value: ForLoopExpression });
                var nonLoopVariables = variables.Where(x => x is { Value: not ForLoopExpression });

                if (loopVariables.Any())
                {
                    // we have variables whose values are loops
                    emitter.EmitArrayProperty("copy", () => {
                        foreach (var loopVariable in loopVariables)
                        {
                            var forLoopVariable = (ForLoopExpression)loopVariable.Value;
                            emitter.EmitCopyObject(loopVariable.Name, forLoopVariable.Expression, forLoopVariable.Body);
                        }
                    });
                }

                // emit non-loop variables
                foreach (var variable in nonLoopVariables)
                {
                    emitter.EmitProperty(variable.Name, variable.Value);
                }
            });
        }

        private void EmitImports(ExpressionEmitter emitter, ImmutableArray<DeclaredImportExpression> imports)
        {
            if (!imports.Any())
            {
                return;
            }

            emitter.EmitObjectProperty("imports", () => {
                foreach (var import in imports)
                {
                    var settings = import.NamespaceType.Settings;

                    emitter.EmitObjectProperty(import.Name, () =>
                    {
                        emitter.EmitProperty("provider", settings.ArmTemplateProviderName);
                        emitter.EmitProperty("version", settings.ArmTemplateProviderVersion);
                        if (import.Config is not null)
                        {
                            emitter.EmitProperty("config", import.Config);
                        }
                    }, import.SourceSyntax);
                }
            });
        }

        private void EmitResources(
            PositionTrackingJsonTextWriter jsonWriter,
            ExpressionEmitter emitter,
            ImmutableArray<DeclaredResourceExpression> resources,
            ImmutableArray<DeclaredModuleExpression> modules)
        {
            if (!Context.Settings.EnableSymbolicNames)
            {
                emitter.EmitArrayProperty("resources", () => {
                    foreach (var resource in resources)
                    {
                        if (resource.ResourceMetadata.IsExistingResource)
                        {
                            continue;
                        }

                        this.EmitResource(emitter, resource);
                    }

                    foreach (var module in modules)
                    {
                        this.EmitModule(jsonWriter, module, emitter);
                    }
                });
            }
            else
            {
                emitter.EmitObjectProperty("resources", () => {
                    foreach (var resource in resources)
                    {
                        emitter.EmitProperty(
                            emitter.GetSymbolicName(resource.ResourceMetadata),
                            () => EmitResource(emitter, resource),
                            resource.SourceSyntax);
                    }

                    foreach (var module in modules)
                    {
                        emitter.EmitProperty(
                            module.Symbol.Name,
                            () => EmitModule(jsonWriter, module, emitter),
                            module.SourceSyntax);
                    }
                });
            }
        }

        private void EmitResource(ExpressionEmitter emitter, DeclaredResourceExpression resource)
        {
            var metadata = resource.ResourceMetadata;

            emitter.EmitObject(() => {
                var body = resource.Body;
                if (body is ForLoopExpression forLoop)
                {
                    body = forLoop.Body;
                    emitter.EmitCopyProperty(() => emitter.EmitCopyObject(forLoop.Name, forLoop.Expression, input: null, batchSize: forLoop.BatchSize));
                }
                if (body is ConditionExpression condition)
                {
                    body = condition.Body;
                    emitter.EmitProperty("condition", condition.Expression);
                }

                if (Context.Settings.EnableSymbolicNames && metadata.IsExistingResource)
                {
                    emitter.EmitProperty("existing", new BooleanLiteralExpression(null, true));
                }

                var importSymbol = Context.SemanticModel.Root.ImportDeclarations.FirstOrDefault(i => metadata.Type.DeclaringNamespace.AliasNameEquals(i.Name));
                if (importSymbol is not null)
                {
                    emitter.EmitProperty("import", importSymbol.Name);
                }

                if (metadata.IsAzResource)
                {
                    emitter.EmitProperty("type", metadata.TypeReference.FormatType());
                    if (metadata.TypeReference.ApiVersion is not null)
                    {
                        emitter.EmitProperty("apiVersion", metadata.TypeReference.ApiVersion);
                    }
                }
                else
                {
                    emitter.EmitProperty("type", metadata.TypeReference.FormatName());
                }

                ExpressionBuilder.EmitResourceScopeProperties(emitter, resource);

                if (metadata.IsAzResource)
                {
                    emitter.EmitProperty(AzResourceTypeProvider.ResourceNamePropertyName, emitter.GetFullyQualifiedResourceName(metadata));
                    emitter.EmitObjectProperties((ObjectExpression)body);
                }
                else
                {
                    emitter.EmitObjectProperty("properties", () => {
                        emitter.EmitObjectProperties((ObjectExpression)body);
                    });
                }

                this.EmitDependsOn(emitter, resource.DependsOn);

                // Since we don't want to be mutating the body of the original ObjectSyntax, we create an placeholder body in place
                // and emit its properties to merge decorator properties.
                foreach (var property in ApplyDescription(resource, ExpressionFactory.CreateObject(ImmutableArray<ObjectPropertyExpression>.Empty)).Properties)
                {
                    emitter.EmitProperty(property);
                }
            }, resource.SourceSyntax);
        }

        private void EmitModuleParameters(ExpressionEmitter emitter, DeclaredModuleExpression module)
        {
            if (module.Parameters is not ObjectExpression paramsObject)
            {
                // 'params' is optional if the module has no required params
                return;
            }

            emitter.EmitObjectProperty("parameters", () => {
                foreach (var property in paramsObject.Properties)
                {
                    if (property.TryGetKeyText() is not {} keyName)
                    {
                        // should have been caught by earlier validation
                        throw new ArgumentException("Disallowed interpolation in module parameter");
                    }

                    // we can't just call EmitObjectProperties here because the ObjectSyntax is flatter than the structure we're generating
                    // because nested deployment parameters are objects with a single value property
                    if (property.Value is ForLoopExpression @for)
                    {
                        // the value is a for-expression
                        // write a single property copy loop
                        emitter.EmitObjectProperty(keyName, () => {
                            emitter.EmitCopyProperty(() =>
                            {
                                emitter.EmitArray(() => {
                                    emitter.EmitCopyObject("value", @for.Expression, @for.Body, "value");
                                }, @for.SourceSyntax);
                            });
                        });
                    }
                    else if (property.Value is ResourceReferenceExpression resource &&
                        module.Symbol.TryGetModuleType() is ModuleType moduleType &&
                        moduleType.TryGetParameterType(keyName) is ResourceParameterType parameterType)
                    {
                        // This is a resource being passed into a module, we actually want to pass in its id
                        // rather than the whole resource.
                        var idExpression = new PropertyAccessExpression(resource.SourceSyntax, resource, "id", AccessExpressionFlags.None);
                        emitter.EmitProperty(keyName, ExpressionEmitter.ConvertModuleParameter(idExpression));
                    }
                    else
                    {
                        // the value is not a for-expression - can emit normally
                        emitter.EmitProperty(keyName, ExpressionEmitter.ConvertModuleParameter(property.Value));
                    }
                }
            }, paramsObject.SourceSyntax);
        }

        private void EmitModule(PositionTrackingJsonTextWriter jsonWriter, DeclaredModuleExpression module, ExpressionEmitter emitter)
        {
            var moduleSymbol = module.Symbol;
            emitter.EmitObject(() =>
            {
                var body = module.Body;
                if (body is ForLoopExpression forLoop)
                {
                    body = forLoop.Body;
                    emitter.EmitCopyProperty(() => emitter.EmitCopyObject(forLoop.Name, forLoop.Expression, input: null, batchSize: forLoop.BatchSize));
                }
                if (body is ConditionExpression condition)
                {
                    body = condition.Body;
                    emitter.EmitProperty("condition", condition.Expression);
                }

                emitter.EmitProperty("type", NestedDeploymentResourceType);
                emitter.EmitProperty("apiVersion", NestedDeploymentResourceApiVersion);

                // emit all properties apart from 'params'. In practice, this currrently only allows 'name', but we may choose to allow other top-level resource properties in future.
                // params requires special handling (see below).
                emitter.EmitObjectProperties((ObjectExpression)body);

                ExpressionBuilder.EmitModuleScopeProperties(emitter, module);

                if (module.ScopeData.RequestedScope != ResourceScope.ResourceGroup)
                {
                    // if we're deploying to a scope other than resource group, we need to supply a location
                    if (this.Context.SemanticModel.TargetScope == ResourceScope.ResourceGroup)
                    {
                        // the deployment() object at resource group scope does not contain a property named 'location', so we have to use resourceGroup().location
                        emitter.EmitProperty("location", new PropertyAccessExpression(
                            null,
                            new FunctionCallExpression(null, "resourceGroup", ImmutableArray<Expression>.Empty),
                            "location",
                            AccessExpressionFlags.None));
                    }
                    else
                    {
                        // at all other scopes we can just use deployment().location
                        emitter.EmitProperty("location", new PropertyAccessExpression(
                            null,
                            new FunctionCallExpression(null, "deployment", ImmutableArray<Expression>.Empty),
                            "location",
                            AccessExpressionFlags.None));
                    }
                }

                emitter.EmitObjectProperty("properties", () =>
                {
                    emitter.EmitObjectProperty("expressionEvaluationOptions", () =>
                    {
                        emitter.EmitProperty("scope", "inner");
                    });

                    emitter.EmitProperty("mode", "Incremental");

                    EmitModuleParameters(emitter, module);

                    var moduleSemanticModel = GetModuleSemanticModel(moduleSymbol);

                    // If it is a template spec module, emit templateLink instead of template contents.
                    jsonWriter.WritePropertyName(moduleSemanticModel is TemplateSpecSemanticModel ? "templateLink" : "template");
                    {
                        var moduleWriter = TemplateWriterFactory.CreateTemplateWriter(moduleSemanticModel);
                        var moduleBicepFile = (moduleSemanticModel as SemanticModel)?.SourceFile;
                        var moduleTextWriter = new StringWriter();
                        var moduleJsonWriter = new SourceAwareJsonTextWriter(this.Context.SemanticModel.FileResolver, moduleTextWriter, moduleBicepFile);

                        moduleWriter.Write(moduleJsonWriter);
                        jsonWriter.AddNestedSourceMap(moduleJsonWriter.TrackingJsonWriter);

                        var nestedTemplate = moduleTextWriter.ToString().FromJson<JToken>();
                        nestedTemplate.WriteTo(jsonWriter);
                    }
                });

                this.EmitDependsOn(emitter, module.DependsOn);

                // Since we don't want to be mutating the body of the original ObjectSyntax, we create an placeholder body in place
                // and emit its properties to merge decorator properties.
                foreach (var property in ApplyDescription(module, ExpressionFactory.CreateObject(ImmutableArray<ObjectPropertyExpression>.Empty)).Properties)
                {
                    emitter.EmitProperty(property);
                }
            }, module.SourceSyntax);
        }

        private void EmitSymbolicNameDependsOnEntry(ExpressionEmitter emitter, ResourceDependencyExpression dependency)
        {
            switch (dependency.Reference)
            {
                case ResourceReferenceExpression { Metadata: DeclaredResourceMetadata resource } reference:
                    switch ((resource.Symbol.IsCollection, reference.IndexContext?.Index))
                    {
                        case (false, var index):
                            emitter.EmitSymbolReference(resource);
                            Debug.Assert(index is null);
                            break;
                        // dependency is on the entire resource collection
                        // write the name of the resource collection as the dependency
                        case (true, null):
                            emitter.EmitSymbolReference(resource);
                            break;
                        case (true, { } index):
                            emitter.EmitIndexedSymbolReference(resource, reference.IndexContext);
                            break;
                    }
                    break;
                case ModuleReferenceExpression { Module: ModuleSymbol module } reference:
                    switch ((module.IsCollection, reference.IndexContext?.Index))
                    {
                        case (false, var index):
                            emitter.EmitExpression(new StringLiteralExpression(null, module.Name));
                            Debug.Assert(index is null);
                            break;
                        // dependency is on the entire resource collection
                        // write the name of the resource collection as the dependency
                        case (true, null):
                            emitter.EmitExpression(new StringLiteralExpression(null, module.Name));
                            break;
                        case (true, { } index):
                            emitter.EmitIndexedSymbolReference(module, reference.IndexContext);
                            break;
                    }
                    break;
                default:
                    throw new InvalidOperationException($"Found dependency of unexpected type {dependency.GetType()}");
            }
        }

        private void EmitClassicDependsOnEntry(ExpressionEmitter emitter, ResourceDependencyExpression dependency)
        {
            switch (dependency.Reference)
            {
                case ResourceReferenceExpression { Metadata: DeclaredResourceMetadata resource } reference:
                    if (resource.Symbol.IsCollection && reference.IndexContext?.Index is null)
                    {
                        // dependency is on the entire resource collection
                        // write the name of the resource collection as the dependency
                        emitter.EmitExpression(new StringLiteralExpression(null, resource.Symbol.DeclaringResource.Name.IdentifierName));

                        break;
                    }

                    emitter.EmitResourceIdReference(resource, reference.IndexContext);
                    break;
                case ModuleReferenceExpression { Module: ModuleSymbol module } reference:
                    if (module.IsCollection && reference.IndexContext?.Index is null)
                    {
                        // dependency is on the entire module collection
                        // write the name of the module collection as the dependency
                        emitter.EmitExpression(new StringLiteralExpression(null, module.DeclaringModule.Name.IdentifierName));

                        break;
                    }

                    emitter.EmitResourceIdReference(module, reference.IndexContext);

                    break;
                default:
                    throw new InvalidOperationException($"Found dependency of unexpected type {dependency.GetType()}");
            }
        }

        private void EmitDependsOn(ExpressionEmitter emitter, ImmutableArray<ResourceDependencyExpression> dependencies)
        {
            if (!dependencies.Any())
            {
                return;
            }

            emitter.EmitArrayProperty("dependsOn", () => {
                foreach (var dependency in dependencies)
                {
                    if (Context.Settings.EnableSymbolicNames)
                    {
                        EmitSymbolicNameDependsOnEntry(emitter, dependency);
                    }
                    else
                    {
                        EmitClassicDependsOnEntry(emitter, dependency);
                    }
                }
            });
        }

        private void EmitOutputsIfPresent(ExpressionEmitter emitter, ImmutableArray<DeclaredOutputExpression> outputs)
        {
            if (!outputs.Any())
            {
                return;
            }

            emitter.EmitObjectProperty("outputs", () => {
                foreach (var output in outputs)
                {
                    EmitOutput(emitter, output);
                }
            });
        }

        private void EmitOutput(ExpressionEmitter emitter, DeclaredOutputExpression output)
        {
            emitter.EmitObjectProperty(output.Name, () =>
            {
                EmitProperties(emitter, ApplyTypeModifiers(output, TypePropertiesForTypeExpression(output.Type)));

                if (output.Value is ForLoopExpression @for)
                {
                    emitter.EmitCopyProperty(() => emitter.EmitCopyObject(name: null, @for.Expression, @for.Body));
                }
                else if (output.Type.ExpressedType is ResourceType)
                {
                    // Resource-typed outputs are serialized using the resource id.
                    var value = new PropertyAccessExpression(output.SourceSyntax, output.Value, "id", AccessExpressionFlags.None);

                    emitter.EmitProperty("value", value);
                }
                else
                {
                    emitter.EmitProperty("value", output.Value);
                }
            }, output.SourceSyntax);
        }

        private void EmitAssertsIfPresent(ExpressionEmitter emitter, ImmutableArray<DeclaredAssertExpression> asserts)
        {
            if (!asserts.Any())
            {
                return;
            }

            emitter.EmitObjectProperty("asserts", () =>
            {
                foreach (var assert in asserts)
                {
                    emitter.EmitProperty(assert.Name, assert.Value);
                }
            });
        }

        public void EmitMetadata(ExpressionEmitter emitter, ImmutableArray<DeclaredMetadataExpression> metadata)
        {
            emitter.EmitObjectProperty("metadata", () => {
                if (Context.Settings.EnableSymbolicNames)
                {
                    emitter.EmitProperty("_EXPERIMENTAL_WARNING", "Symbolic name support in ARM is experimental, and should be enabled for testing purposes only. Do not enable this setting for any production usage, or you may be unexpectedly broken at any time!");
                }

                emitter.EmitObjectProperty("_generator", () => {
                    emitter.EmitProperty("name", LanguageConstants.LanguageId);
                    emitter.EmitProperty("version", this.Context.SemanticModel.Features.AssemblyVersion);
                });

                foreach (var item in metadata)
                {
                    emitter.EmitProperty(item.Name, item.Value);
                }
            });
        }
    }
}<|MERGE_RESOLUTION|>--- conflicted
+++ resolved
@@ -320,19 +320,6 @@
 
         private void EmitTypeDeclaration(ExpressionEmitter emitter, DeclaredTypeExpression declaredType)
         {
-<<<<<<< HEAD
-            jsonWriter.WriteStartObject();
-
-            EmitProperties(
-                emitter,
-                AddDecoratorsToBody(
-                    declaredTypeSymbol.DeclaringType,
-                    TypePropertiesForTypeExpression(declaredTypeSymbol.DeclaringType.Value),
-                    declaredTypeSymbol.Type));
-
-            jsonWriter.WriteEndObject();
-        }
-=======
             emitter.EmitObjectProperty(declaredType.Name,
                 () =>
                 {
@@ -391,7 +378,6 @@
                 .MergeProperty("nullable", ExpressionFactory.CreateBooleanLiteral(true, nullableType.SourceSyntax)),
             NonNullableTypeExpression nonNullableType => TypePropertiesForTypeExpression(nonNullableType.BaseExpression)
                 .MergeProperty("nullable", ExpressionFactory.CreateBooleanLiteral(false, nonNullableType.SourceSyntax)),
->>>>>>> c3c1ccd1
 
             // this should have been caught by the parser
             _ => throw new ArgumentException("Invalid type expression encountered."),
@@ -408,19 +394,14 @@
                 qualifiedAmbientType.SourceSyntax);
         }
 
-<<<<<<< HEAD
-        private ObjectPropertyExpression TypeProperty(string typeName)
-            => ExpressionFactory.CreateObjectProperty(TypePropertyName, new StringLiteralExpression(null, typeName));
-=======
         private static ObjectPropertyExpression TypeProperty(string typeName, SyntaxBase? sourceSyntax)
-            => Property("type", new StringLiteralExpression(sourceSyntax, typeName), sourceSyntax);
+            => Property(TypePropertyName, new StringLiteralExpression(sourceSyntax, typeName), sourceSyntax);
 
         private static ObjectPropertyExpression AllowedValuesProperty(ArrayExpression allowedValues, SyntaxBase? sourceSyntax)
             => Property("allowedValues", allowedValues, sourceSyntax);
 
         private static ObjectPropertyExpression Property(string name, Expression value, SyntaxBase? sourceSyntax)
             => ExpressionFactory.CreateObjectProperty(name, value, sourceSyntax);
->>>>>>> c3c1ccd1
 
         private static ObjectExpression GetTypePropertiesForResourceType(ResourceTypeExpression expression)
         {
@@ -472,7 +453,6 @@
         private static ArrayExpression GetAllowedValuesForUnionType(UnionType unionType, SyntaxBase? sourceSyntax)
             => ExpressionFactory.CreateArray(unionType.Members.Select(ToLiteralValue), sourceSyntax);
 
-<<<<<<< HEAD
         private ObjectExpression GetDiscriminatedObjectExpression(UnionTypeSyntax syntax, DiscriminatedObjectType declaredType)
         {
             var objectProperties = new List<ObjectPropertyExpression>();
@@ -508,6 +488,7 @@
                         throw new ArgumentException("Invalid discriminated union type encountered during serialization.");
                     }
 
+                    // TODO(k.a): object type expression
                     var objectExpression = GetTypePropertiesForObjectType(objectTypeSyntax, new HashSet<string> { discriminatorPropertyName });
                     objectExpression = ExpressionFactory.CreateObject(objectExpression.Properties.Where(p => p.TryGetKeyText() != TypePropertyName), objectExpression.SourceSyntax);
 
@@ -557,33 +538,19 @@
             };
         }
 
-        private ObjectExpression GetTypePropertiesForObjectType(ObjectTypeSyntax syntax, HashSet<string>? excludedObjectProperties = null)
-=======
-        private ObjectExpression GetTypePropertiesForObjectType(ObjectTypeExpression expression)
->>>>>>> c3c1ccd1
+        private ObjectExpression GetTypePropertiesForObjectType(ObjectTypeExpression expression, HashSet<string>? excludedObjectProperties = null)
         {
             var properties = new List<ObjectPropertyExpression> { TypeProperty(LanguageConstants.ObjectType, expression.SourceSyntax) };
             List<ObjectPropertyExpression> propertySchemata = new();
 
             foreach (var property in expression.PropertyExpressions)
             {
-<<<<<<< HEAD
-                if (property.TryGetKeyText() is not string keyText)
-                {
-                    // This should have been caught during type checking
-                    throw new ArgumentException("Invalid object type key encountered during serialization.");
-                }
-
-                if (excludedObjectProperties?.Contains(keyText) ?? false)
+                var propertySchema = ApplyTypeModifiers(property, TypePropertiesForTypeExpression(property.Value));
+
+                if (excludedObjectProperties?.Contains(property.PropertyName) ?? false)
                 {
                     continue;
                 }
-
-                var propertySchema = TypePropertiesForTypeExpression(property.Value);
-                propertySchema = AddDecoratorsToBody(property, propertySchema, Context.SemanticModel.GetDeclaredType(property) ?? ErrorType.Empty());
-=======
-                var propertySchema = ApplyTypeModifiers(property, TypePropertiesForTypeExpression(property.Value));
->>>>>>> c3c1ccd1
 
                 propertySchemata.Add(ExpressionFactory.CreateObjectProperty(property.PropertyName, propertySchema, property.SourceSyntax));
             }
@@ -616,42 +583,8 @@
 
         private static ObjectExpression GetTypePropertiesForUnionTypeExpression(UnionTypeExpression expression)
         {
-<<<<<<< HEAD
-            TypeProperty(LanguageConstants.TypeNameString),
-            AllowedValuesForTypeExpression(syntax),
-        });
-
-        private ObjectExpression GetTypePropertiesForIntegerLiteralSyntax(IntegerLiteralSyntax syntax) => ExpressionFactory.CreateObject(new[]
-        {
-            TypeProperty(LanguageConstants.TypeNameInt),
-            AllowedValuesForTypeExpression(syntax),
-        });
-
-        private ObjectExpression GetTypePropertiesForBooleanLiteralSyntax(BooleanLiteralSyntax syntax) => ExpressionFactory.CreateObject(new[]
-        {
-            TypeProperty(LanguageConstants.TypeNameBool),
-            AllowedValuesForTypeExpression(syntax),
-        });
-
-        private ObjectExpression GetTypePropertiesForUnaryOperationSyntax(UnaryOperationSyntax syntax)
-        {
-            // Within type syntax, unary operations are only permitted if they are resolvable to a literal type at compile-time
-            if (Context.SemanticModel.GetDeclaredType(syntax) is not {} type || !TypeHelper.IsLiteralType(type))
-            {
-                throw new ArgumentException("Unary operator applied to unresolvable type symbol.");
-            }
-
-            return ExpressionFactory.CreateObject(new[]
-            {
-                TypeProperty(GetNonLiteralTypeName(type)),
-                AllowedValuesForTypeExpression(syntax),
-            });
-        }
-
-        private ObjectExpression GetTypePropertiesForUnionTypeSyntax(UnionTypeSyntax syntax)
-        {
-            // Union types permit symbolic references, unary operations, and literals, so long as the whole expression embodied in the UnionTypeSyntax can be
-            // reduced to a flat union of literal types. If this didn't happen during type checking, the syntax will resolve to an ErrorType instead of a UnionType
+            // TODO(k.a): rewrite code
+            /*
             var declaredType = Context.SemanticModel.GetDeclaredType(syntax);
 
             if (declaredType is not UnionType and not DiscriminatedObjectType)
@@ -672,37 +605,46 @@
                 UnionType nonNullableUnion => (true, GetNonLiteralTypeName(nonNullableUnion.Members.First().Type)),
                 TypeSymbol nonNullable => (true, GetNonLiteralTypeName(nonNullable)),
                 _ => (false, GetNonLiteralTypeName(unionMembers.First().Type)),
-=======
+            };
+
+            var properties = new List<ObjectPropertyExpression>
+            {
+                TypeProperty(nonLiteralTypeName),
+            };
+
+            var discriminatedObjectType = declaredType as DiscriminatedObjectType ?? nonNullableType as DiscriminatedObjectType;
+
+            if (discriminatedObjectType != null)
+            {
+                properties.Add(ExpressionFactory.CreateObjectProperty("discriminator", GetDiscriminatedObjectExpression(syntax, discriminatedObjectType)));
+            }
+            else if (declaredType is UnionType unionType)
+            {
+                properties.Add(ExpressionFactory.CreateObjectProperty("allowedValues", GetAllowedValuesForUnionType(unionType)));
+            }
+
+            if (nullable)
+            {
+                properties.Add(ExpressionFactory.CreateObjectProperty("nullable", ExpressionFactory.CreateBooleanLiteral(true)));
+            }
+
+            return ExpressionFactory.CreateObject(properties);
+             */
             (var nullable, var nonLiteralTypeName) = TypeHelper.TryRemoveNullability(expression.ExpressedUnionType) switch
             {
                 UnionType nonNullableUnion => (true, GetNonLiteralTypeName(nonNullableUnion.Members.First().Type)),
                 TypeSymbol nonNullable => (true, GetNonLiteralTypeName(nonNullable)),
                 _ => (false, GetNonLiteralTypeName(expression.ExpressedUnionType.Members.First().Type)),
->>>>>>> c3c1ccd1
             };
 
             var properties = new List<ObjectPropertyExpression>
             {
-<<<<<<< HEAD
-                TypeProperty(nonLiteralTypeName),
-=======
                 TypeProperty(nonLiteralTypeName, expression.SourceSyntax),
-                ExpressionFactory.CreateObjectProperty("allowedValues",
+                ExpressionFactory.CreateObjectProperty(
+                    "allowedValues",
                     GetAllowedValuesForUnionType(expression.ExpressedUnionType, expression.SourceSyntax),
                     expression.SourceSyntax),
->>>>>>> c3c1ccd1
             };
-
-            var discriminatedObjectType = declaredType as DiscriminatedObjectType ?? nonNullableType as DiscriminatedObjectType;
-
-            if (discriminatedObjectType != null)
-            {
-                properties.Add(ExpressionFactory.CreateObjectProperty("discriminator", GetDiscriminatedObjectExpression(syntax, discriminatedObjectType)));
-            }
-            else if (declaredType is UnionType unionType)
-            {
-                properties.Add(ExpressionFactory.CreateObjectProperty("allowedValues", GetAllowedValuesForUnionType(unionType)));
-            }
 
             if (nullable)
             {
