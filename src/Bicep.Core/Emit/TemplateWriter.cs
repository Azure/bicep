// Copyright (c) Microsoft Corporation.
// Licensed under the MIT License.

using System;
using System.Collections.Generic;
using System.Collections.Immutable;
using System.Diagnostics;
using System.IO;
using System.Linq;
using Azure.Deployments.Core.Definitions.Schema;
using Azure.Deployments.Core.Helpers;
using Azure.Deployments.Expression.Expressions;
using Bicep.Core.Extensions;
using Bicep.Core.Intermediate;
using Bicep.Core.Parsing;
using Bicep.Core.Semantics;
using Bicep.Core.Semantics.Metadata;
using Bicep.Core.Semantics.Namespaces;
using Bicep.Core.Syntax;
using Bicep.Core.TypeSystem;
using Bicep.Core.TypeSystem.Az;
using Microsoft.WindowsAzure.ResourceStack.Common.Extensions;
using Microsoft.WindowsAzure.ResourceStack.Common.Json;
using Newtonsoft.Json;
using Newtonsoft.Json.Linq;

namespace Bicep.Core.Emit
{
    // TODO: Are there discrepancies between parameter, variable, and output names between bicep and ARM?
    public class TemplateWriter : ITemplateWriter
    {
        public const string GeneratorMetadataPath = "metadata._generator";
        public const string NestedDeploymentResourceType = AzResourceTypeProvider.ResourceTypeDeployments;
        public const string TemplateHashPropertyName = "templateHash";

        // IMPORTANT: Do not update this API version until the new one is confirmed to be deployed and available in ALL the clouds.
        public const string NestedDeploymentResourceApiVersion = "2020-10-01";

        private static readonly ImmutableHashSet<string> DecoratorsToEmitAsResourceProperties = new[] {
            LanguageConstants.ParameterSecurePropertyName,
            LanguageConstants.ParameterAllowedPropertyName,
            LanguageConstants.ParameterMinValuePropertyName,
            LanguageConstants.ParameterMaxValuePropertyName,
            LanguageConstants.ParameterMinLengthPropertyName,
            LanguageConstants.ParameterMaxLengthPropertyName,
            LanguageConstants.ParameterMetadataPropertyName,
            LanguageConstants.MetadataDescriptionPropertyName,
            LanguageConstants.ParameterSealedPropertyName,
        }.ToImmutableHashSet();

        private static ISemanticModel GetModuleSemanticModel(ModuleSymbol moduleSymbol)
        {
            if (!moduleSymbol.TryGetSemanticModel(out var moduleSemanticModel, out _))
            {
                // this should have already been checked during type assignment
                throw new InvalidOperationException($"Unable to find referenced compilation for module {moduleSymbol.Name}");
            }

            return moduleSemanticModel;
        }
        private static string GetSchema(ResourceScope targetScope)
        {
            if (targetScope.HasFlag(ResourceScope.Tenant))
            {
                return "https://schema.management.azure.com/schemas/2019-08-01/tenantDeploymentTemplate.json#";
            }

            if (targetScope.HasFlag(ResourceScope.ManagementGroup))
            {
                return "https://schema.management.azure.com/schemas/2019-08-01/managementGroupDeploymentTemplate.json#";
            }

            if (targetScope.HasFlag(ResourceScope.Subscription))
            {
                return "https://schema.management.azure.com/schemas/2018-05-01/subscriptionDeploymentTemplate.json#";
            }

            return "https://schema.management.azure.com/schemas/2019-04-01/deploymentTemplate.json#";
        }

        private EmitterContext Context => ExpressionBuilder.Context;
        private ExpressionBuilder ExpressionBuilder { get; }

        public TemplateWriter(SemanticModel semanticModel)
        {
            ExpressionBuilder = new ExpressionBuilder(new EmitterContext(semanticModel));
        }

        public void Write(SourceAwareJsonTextWriter writer)
        {
            // Template is used for calcualting template hash, template jtoken is used for writing to file.
            var (template, templateJToken) = GenerateTemplateWithoutHash(writer.TrackingJsonWriter);
            var templateHash = TemplateHelpers.ComputeTemplateHash(template.ToJToken());
            if (templateJToken.SelectToken(GeneratorMetadataPath) is not JObject generatorObject)
            {
                throw new InvalidOperationException($"generated template doesn't contain a generator object at the path {GeneratorMetadataPath}");
            }
            generatorObject.Add("templateHash", templateHash);
            templateJToken.WriteTo(writer);
            writer.ProcessSourceMap(templateJToken);
        }

        private (Template, JToken) GenerateTemplateWithoutHash(PositionTrackingJsonTextWriter jsonWriter)
        {
            var emitter = new ExpressionEmitter(jsonWriter, this.Context);
            var program = (ProgramExpression)ExpressionBuilder.Convert(Context.SemanticModel.Root.Syntax);

            jsonWriter.WriteStartObject();

            emitter.EmitProperty("$schema", GetSchema(Context.SemanticModel.TargetScope));

            if (Context.Settings.EnableSymbolicNames)
            {
                emitter.EmitProperty("languageVersion", "1.9-experimental");
            }

            emitter.EmitProperty("contentVersion", "1.0.0.0");

            this.EmitMetadata(emitter, program.Metadata);

            this.EmitTypeDefinitionsIfPresent(jsonWriter, emitter);

            this.EmitParametersIfPresent(emitter, program.Parameters);

            this.EmitVariablesIfPresent(emitter, program.Variables);

            this.EmitImports(emitter, program.Imports);

            this.EmitResources(jsonWriter, emitter, program.Resources, program.Modules);

            this.EmitOutputsIfPresent(emitter, program.Outputs);

            jsonWriter.WriteEndObject();

            var content = jsonWriter.ToString();
            return (Template.FromJson<Template>(content), content.FromJson<JToken>());
        }

        private void EmitTypeDefinitionsIfPresent(PositionTrackingJsonTextWriter jsonWriter, ExpressionEmitter emitter)
        {
            if (Context.SemanticModel.Root.TypeDeclarations.Length == 0)
            {
                return;
            }

            jsonWriter.WritePropertyName("definitions");
            jsonWriter.WriteStartObject();

            foreach (var declaredTypeSymbol in Context.SemanticModel.Root.TypeDeclarations)
            {
                jsonWriter.WritePropertyWithPosition(
                    declaredTypeSymbol.DeclaringType,
                    declaredTypeSymbol.Name,
                    () => EmitTypeDeclaration(jsonWriter, declaredTypeSymbol, emitter));
            }

            jsonWriter.WriteEndObject();
        }

        private void EmitParametersIfPresent(ExpressionEmitter emitter, ImmutableArray<DeclaredParameterExpression> parameters)
        {
            if (!parameters.Any())
            {
                return;
            }

            emitter.EmitObjectProperty("parameters", () => {
                foreach (var parameter in parameters)
                {
                    EmitParameter(emitter, parameter);
                }
            });
        }

        private ObjectExpression AddDecoratorsToBody(DecorableSyntax decorated, ObjectExpression input, TypeSymbol targetType)
        {
            var result = input;
            foreach (var decoratorSyntax in decorated.Decorators.Reverse())
            {
                var symbol = this.Context.SemanticModel.GetSymbolInfo(decoratorSyntax.Expression);

                if (symbol is FunctionSymbol decoratorSymbol &&
                    decoratorSymbol.DeclaringObject is NamespaceType namespaceType &&
                    DecoratorsToEmitAsResourceProperties.Contains(decoratorSymbol.Name))
                {
                    var argumentTypes = decoratorSyntax.Arguments
                        .Select(argument => this.Context.SemanticModel.TypeManager.GetTypeInfo(argument))
                        .ToArray();

                    // There should be exact one matching decorator since there's no errors.
                    var decorator = namespaceType.DecoratorResolver.GetMatches(decoratorSymbol, argumentTypes).Single();

                    var functionCall = ExpressionBuilder.Convert(decoratorSyntax.Expression) as FunctionCallExpression
                        ?? throw new InvalidOperationException($"Failed to convert decorator expression {decoratorSyntax.Expression.GetType()}");

                    var evaluated = decorator.Evaluate(functionCall, targetType, result);
                    if (evaluated is not null)
                    {
                        result = evaluated;
                    }
                }
            }

            return result;
        }

        private void EmitParameter(ExpressionEmitter emitter, DeclaredParameterExpression parameter)
        {
            emitter.EmitObjectProperty(parameter.Name, () =>
            {
                var declaringParameter = parameter.Symbol.DeclaringParameter;
                var parameterObject = TypePropertiesForTypeExpression(declaringParameter.Type);

                if (parameter.DefaultValue is not null)
                {
                    parameterObject = parameterObject.MergeProperty("defaultValue", parameter.DefaultValue);
                }

                parameterObject = AddDecoratorsToBody(declaringParameter, parameterObject, parameter.Symbol.Type);

                foreach (var property in parameterObject.Properties)
                {
                    if (property.TryGetKeyText() is string propertyName)
                    {
                        emitter.EmitProperty(propertyName, property.Value);
                    }
                }
            }, parameter.SourceSyntax);
        }

        private void EmitTypeDeclaration(JsonTextWriter jsonWriter, TypeAliasSymbol declaredTypeSymbol, ExpressionEmitter emitter)
        {
            jsonWriter.WriteStartObject();

            var typeDefinitionObject = TypePropertiesForTypeExpression(declaredTypeSymbol.DeclaringType.Value);

            typeDefinitionObject = AddDecoratorsToBody(declaredTypeSymbol.DeclaringType, typeDefinitionObject, declaredTypeSymbol.Type);

            foreach (var property in typeDefinitionObject.Properties)
            {
                if (property.TryGetKeyText() is string propertyName)
                {
                    emitter.EmitProperty(propertyName, property.Value);
                }
            }

            jsonWriter.WriteEndObject();
        }

        private ObjectExpression TypePropertiesForTypeExpression(SyntaxBase typeExpressionSyntax) => typeExpressionSyntax switch
        {
            VariableAccessSyntax variableAccess => TypePropertiesForUnqualifedReference(variableAccess),
            PropertyAccessSyntax propertyAccess => TypePropertiesForQualifiedReference(propertyAccess),
            ResourceTypeSyntax resourceType => GetTypePropertiesForResourceType(resourceType),
            ArrayTypeSyntax arrayType => GetTypePropertiesForArrayType(arrayType),
            ObjectTypeSyntax objectType => GetTypePropertiesForObjectType(objectType),
            TupleTypeSyntax tupleType => GetTypePropertiesForTupleType(tupleType),
            StringSyntax @string => GetTypePropertiesForStringSyntax(@string),
            IntegerLiteralSyntax integerLiteral => GetTypePropertiesForIntegerLiteralSyntax(integerLiteral),
            BooleanLiteralSyntax booleanLiteral => GetTypePropertiesForBooleanLiteralSyntax(booleanLiteral),
            UnaryOperationSyntax unaryOperation => GetTypePropertiesForUnaryOperationSyntax(unaryOperation),
            UnionTypeSyntax unionType => GetTypePropertiesForUnionTypeSyntax(unionType),
            ParenthesizedExpressionSyntax parenthesizedExpression => TypePropertiesForTypeExpression(parenthesizedExpression.Expression),
            // this should have been caught by the parser
            _ => throw new ArgumentException("Invalid type syntax encountered."),
        };

        private ObjectExpression TypePropertiesForUnqualifedReference(VariableAccessSyntax variableAccess) => Context.SemanticModel.GetSymbolInfo(variableAccess) switch
        {
            AmbientTypeSymbol ambientType => ExpressionFactory.CreateObject(TypeProperty(ambientType.Name).AsEnumerable()),
            TypeAliasSymbol typeAlias => ExpressionFactory.CreateObject(ExpressionFactory.CreateObjectProperty("$ref", ExpressionFactory.CreateStringLiteral($"#/definitions/{typeAlias.Name}")).AsEnumerable()),
            // should have been caught long ago by the type manager
            _ => throw new ArgumentException($"The symbolic name \"{variableAccess.Name.IdentifierName}\" does not refer to a type"),
        };

        private ObjectExpression TypePropertiesForQualifiedReference(PropertyAccessSyntax propertyAccess)
        {
            // The only property access scenario supported at the moment is dereferencing types from a namespace
            if (Context.SemanticModel.GetSymbolInfo(propertyAccess.BaseExpression) is not BuiltInNamespaceSymbol builtInNamespace || builtInNamespace.Type.ProviderName != SystemNamespaceType.BuiltInName)
            {
                throw new ArgumentException("Property access base expression did not resolve to the 'sys' namespace.");
            }

            return ExpressionFactory.CreateObject(TypeProperty(propertyAccess.PropertyName.IdentifierName).AsEnumerable());
        }

        private ObjectPropertyExpression TypeProperty(string typeName)
            => ExpressionFactory.CreateObjectProperty("type", new StringLiteralExpression(null, typeName));

        private ObjectExpression GetTypePropertiesForResourceType(ResourceTypeSyntax syntax)
        {
            var typeString = syntax.TypeString?.TryGetLiteralValue() ?? GetResourceTypeString(syntax);

            return ExpressionFactory.CreateObject(new[]
            {
                TypeProperty(LanguageConstants.TypeNameString),
                ExpressionFactory.CreateObjectProperty(LanguageConstants.ParameterMetadataPropertyName,
                    ExpressionFactory.CreateObject(
                        ExpressionFactory.CreateObjectProperty(LanguageConstants.MetadataResourceTypePropertyName,
                            ExpressionFactory.CreateStringLiteral(typeString)).AsEnumerable())),
            });
        }

        private string GetResourceTypeString(ResourceTypeSyntax syntax)
        {
            if (Context.SemanticModel.GetTypeInfo(syntax) is not ResourceType resourceType)
            {
                // This should have been caught during type checking
                throw new ArgumentException($"Unable to locate resource type.");
            }

            return resourceType.TypeReference.FormatName();
        }

        private ObjectExpression GetTypePropertiesForArrayType(ArrayTypeSyntax syntax)
        {
            var properties = new List<ObjectPropertyExpression> { TypeProperty(LanguageConstants.ArrayType) };

            if (TryGetAllowedValues(syntax.Item.Value) is {} allowedValues)
            {
                properties.Add(ExpressionFactory.CreateObjectProperty("allowedValues", allowedValues));
            }
            else
            {
                properties.Add(ExpressionFactory.CreateObjectProperty("items", TypePropertiesForTypeExpression(syntax.Item.Value)));
            }

            return ExpressionFactory.CreateObject(properties);
        }

        private ArrayExpression? TryGetAllowedValues(SyntaxBase syntax) => syntax switch
        {
            StringSyntax or
            IntegerLiteralSyntax or
            BooleanLiteralSyntax or
            UnaryOperationSyntax or
            NullLiteralSyntax => SingleElementArray(ExpressionBuilder.Convert(syntax)),
            ObjectTypeSyntax objectType when Context.SemanticModel.GetDeclaredType(objectType) is {} type && TypeHelper.IsLiteralType(type) => SingleElementArray(ToLiteralValue(type)),
            TupleTypeSyntax tupleType when Context.SemanticModel.GetDeclaredType(tupleType) is {} type && TypeHelper.IsLiteralType(type) => SingleElementArray(ToLiteralValue(type)),
            UnionTypeSyntax unionType => GetAllowedValuesForUnionType(unionType),
            ParenthesizedExpressionSyntax parenthesized => TryGetAllowedValues(parenthesized.Expression),
            _ => null,
        };

        private ArrayExpression SingleElementArray(Expression expression) => ExpressionFactory.CreateArray(expression.AsEnumerable());

        private ArrayExpression GetAllowedValuesForUnionType(UnionTypeSyntax syntax)
        {
            if (Context.SemanticModel.GetDeclaredType(syntax) is not UnionType unionType)
            {
                // This should have been caught during type checking
                throw new ArgumentException("Invalid union encountered during template serialization");
            }

            return GetAllowedValuesForUnionType(unionType);
        }

        private ArrayExpression GetAllowedValuesForUnionType(UnionType unionType)
            => ExpressionFactory.CreateArray(unionType.Members.Select(ToLiteralValue));

        private ObjectExpression GetTypePropertiesForObjectType(ObjectTypeSyntax syntax)
        {
            var properties = new List<ObjectPropertyExpression> { TypeProperty(LanguageConstants.ObjectType) };
            List<Expression> required = new();
            List<ObjectPropertyExpression> propertySchemata = new();

            foreach (var property in syntax.Properties)
            {
                if (property.TryGetKeyText() is not string keyText)
                {
                    // This should have been caught during type checking
                    throw new ArgumentException("Invalid object type key encountered during serialization.");
                }

                if (property.OptionalityMarker is null)
                {
                    required.Add(ExpressionFactory.CreateStringLiteral(keyText));
                }

                var propertySchema = TypePropertiesForTypeExpression(property.Value);
                propertySchema = AddDecoratorsToBody(property, propertySchema, Context.SemanticModel.GetDeclaredType(property) ?? ErrorType.Empty());

                propertySchemata.Add(ExpressionFactory.CreateObjectProperty(keyText, propertySchema));
            }

            if (required.Any())
            {
                properties.Add(ExpressionFactory.CreateObjectProperty("required", ExpressionFactory.CreateArray(required)));
            }

            if (propertySchemata.Any())
            {
                properties.Add(ExpressionFactory.CreateObjectProperty("properties", ExpressionFactory.CreateObject(propertySchemata)));
            }

            if (syntax.Children.OfType<ObjectTypeAdditionalPropertiesSyntax>().SingleOrDefault() is { } addlPropsType)
            {
                var addlPropertiesSchema = TypePropertiesForTypeExpression(addlPropsType.Value);
                addlPropertiesSchema = AddDecoratorsToBody(addlPropsType, addlPropertiesSchema, Context.SemanticModel.GetDeclaredType(addlPropsType) ?? ErrorType.Empty());

                properties.Add(ExpressionFactory.CreateObjectProperty("additionalProperties", addlPropertiesSchema));
            }

            return ExpressionFactory.CreateObject(properties);
        }

        private ObjectExpression GetTypePropertiesForTupleType(TupleTypeSyntax syntax) => ExpressionFactory.CreateObject(new[]
        {
            TypeProperty(LanguageConstants.ArrayType),
            // TODO uncomment the lines below when ARM w46 has finished rolling out
            // SyntaxFactory.CreateObjectProperty("prefixItems",
            //     SyntaxFactory.CreateArray(syntax.Items.Select(item => AddDecoratorsToBody(
            //         item,
            //         TypePropertiesForTypeExpression(item.Value),
            //         Context.SemanticModel.GetDeclaredType(item) ?? ErrorType.Empty())))),
            // SyntaxFactory.CreateObjectProperty("items", SyntaxFactory.CreateBooleanLiteral(false)),
        });

        private ObjectExpression GetTypePropertiesForStringSyntax(StringSyntax syntax) => ExpressionFactory.CreateObject(new[]
        {
            TypeProperty(LanguageConstants.TypeNameString),
            AllowedValuesForTypeExpression(syntax),
        });

        private ObjectExpression GetTypePropertiesForIntegerLiteralSyntax(IntegerLiteralSyntax syntax) => ExpressionFactory.CreateObject(new[]
        {
            TypeProperty(LanguageConstants.TypeNameInt),
            AllowedValuesForTypeExpression(syntax),
        });

        private ObjectExpression GetTypePropertiesForBooleanLiteralSyntax(BooleanLiteralSyntax syntax) => ExpressionFactory.CreateObject(new[]
        {
            TypeProperty(LanguageConstants.TypeNameBool),
            AllowedValuesForTypeExpression(syntax),
        });

        private ObjectExpression GetTypePropertiesForUnaryOperationSyntax(UnaryOperationSyntax syntax)
        {
            // Within type syntax, unary operations are only permitted if they are resolvable to a literal type at compile-time
            if (Context.SemanticModel.GetDeclaredType(syntax) is not {} type || !TypeHelper.IsLiteralType(type))
            {
                throw new ArgumentException("Unary operator applied to unresolvable type symbol.");
            }

            return ExpressionFactory.CreateObject(new[]
            {
                TypeProperty(GetNonLiteralTypeName(type)),
                AllowedValuesForTypeExpression(syntax),
            });
        }

        private ObjectExpression GetTypePropertiesForUnionTypeSyntax(UnionTypeSyntax syntax)
        {
            // Union types permit symbolic references, unary operations, and literals, so long as the whole expression embodied in the UnionTypeSyntax can be
            // reduced to a flat union of literal types. If this didn't happen during type checking, the syntax will resolve to an ErrorType instead of a UnionType
            if (Context.SemanticModel.GetDeclaredType(syntax) is not UnionType unionType)
            {
                throw new ArgumentException("Invalid union encountered during template serialization");
            }

            return ExpressionFactory.CreateObject(new[]
            {
                TypeProperty(GetNonLiteralTypeName(unionType.Members.First().Type)),
                ExpressionFactory.CreateObjectProperty("allowedValues", GetAllowedValuesForUnionType(unionType)),
            });
        }

        private ObjectPropertyExpression AllowedValuesForTypeExpression(SyntaxBase syntax) => ExpressionFactory.CreateObjectProperty("allowedValues",
            TryGetAllowedValues(syntax) ?? throw new ArgumentException("Unable to resolve allowed values during template serialization."));

        private Expression ToLiteralValue(ITypeReference literalType) => literalType.Type switch
        {
            StringLiteralType @string => ExpressionFactory.CreateStringLiteral(@string.RawStringValue),
            IntegerLiteralType @int => new IntegerLiteralExpression(null, @int.Value),
            BooleanLiteralType @bool => ExpressionFactory.CreateBooleanLiteral(@bool.Value),
            PrimitiveType pt when pt.Name == LanguageConstants.NullKeyword => new NullLiteralExpression(null),
            ObjectType @object => ExpressionFactory.CreateObject(@object.Properties.Select(kvp => ExpressionFactory.CreateObjectProperty(kvp.Key, ToLiteralValue(kvp.Value.TypeReference)))),
            TupleType tuple => ExpressionFactory.CreateArray(tuple.Items.Select(ToLiteralValue)),
            // This would have been caught by the DeclaredTypeManager during initial type assignment
            _ => throw new ArgumentException("Union types used in ARM type checks must be composed entirely of literal types"),
        };

        private string GetNonLiteralTypeName(TypeSymbol? type) => type switch {
            StringLiteralType => "string",
            IntegerLiteralType => "int",
            BooleanLiteralType => "bool",
            ObjectType => "object",
            ArrayType => "array",
            PrimitiveType pt when pt.Name != LanguageConstants.NullKeyword => pt.Name,
            // This would have been caught by the DeclaredTypeManager during initial type assignment
            _ => throw new ArgumentException("Unresolvable type name"),
        };

        private void EmitVariablesIfPresent(ExpressionEmitter emitter, ImmutableArray<DeclaredVariableExpression> variables)
        {
            if (!variables.Any())
            {
                return;
            }

            emitter.EmitObjectProperty("variables", () => {
                var loopVariables = variables.Where(x => x is { Value: ForLoopExpression });
                var nonLoopVariables = variables.Where(x => x is { Value: not ForLoopExpression });

                if (loopVariables.Any())
                {
                    // we have variables whose values are loops
                    emitter.EmitArrayProperty("copy", () => {
                        foreach (var loopVariable in loopVariables)
                        {
                            var forLoopVariable = (ForLoopExpression)loopVariable.Value;
                            emitter.EmitCopyObject(loopVariable.Name, forLoopVariable.Expression, forLoopVariable.Body);
                        }
                    });
                }

                // emit non-loop variables
                foreach (var variable in nonLoopVariables)
                {
                    emitter.EmitProperty(variable.Name, variable.Value);
                }
            });
        }

        private void EmitImports(ExpressionEmitter emitter, ImmutableArray<DeclaredImportExpression> imports)
        {
            if (!imports.Any())
            {
                return;
            }

            emitter.EmitObjectProperty("imports", () => {
                foreach (var import in imports)
                {
                    var settings = import.NamespaceType.Settings;

                    emitter.EmitObjectProperty(import.Name, () =>
                    {
                        emitter.EmitProperty("provider", settings.ArmTemplateProviderName);
                        emitter.EmitProperty("version", settings.ArmTemplateProviderVersion);
                        if (import.Config is not null)
                        {
                            emitter.EmitProperty("config", import.Config);
                        }
                    }, import.SourceSyntax);
                }
            });
        }

        private void EmitResources(
            PositionTrackingJsonTextWriter jsonWriter,
            ExpressionEmitter emitter,
            ImmutableArray<DeclaredResourceExpression> resources,
            ImmutableArray<DeclaredModuleExpression> modules)
        {
            if (!Context.Settings.EnableSymbolicNames)
            {
                emitter.EmitArrayProperty("resources", () => {
                    foreach (var resource in resources)
                    {
                        if (resource.Metadata.IsExistingResource)
                        {
                            continue;
                        }

                        this.EmitResource(emitter, resource);
                    }

                    foreach (var module in modules)
                    {
                        this.EmitModule(jsonWriter, module, emitter);
                    }
                });
            }
            else
            {
                emitter.EmitObjectProperty("resources", () => {
                    foreach (var resource in resources)
                    {
                        emitter.EmitProperty(
                            emitter.GetSymbolicName(resource.Metadata),
                            () => EmitResource(emitter, resource),
                            resource.SourceSyntax);
                    }

                    foreach (var module in modules)
                    {
                        emitter.EmitProperty(
                            module.Symbol.Name,
                            () => EmitModule(jsonWriter, module, emitter),
                            module.SourceSyntax);
                    }
                });
            }
        }

        private void EmitResource(ExpressionEmitter emitter, DeclaredResourceExpression resource)
        {
            var metadata = resource.Metadata;

            emitter.EmitObject(() => {
                var body = resource.Body;
                if (body is ForLoopExpression forLoop)
                {
                    body = forLoop.Body;
                    emitter.EmitCopyProperty(() => emitter.EmitCopyObject(forLoop.Name, forLoop.Expression, input: null, batchSize: forLoop.BatchSize));
                }
                if (body is ConditionExpression condition)
                {
                    body = condition.Body;
                    emitter.EmitProperty("condition", condition.Expression);
                }

                if (Context.Settings.EnableSymbolicNames && metadata.IsExistingResource)
                {
                    emitter.EmitProperty("existing", new BooleanLiteralExpression(null, true));
                }

                var importSymbol = Context.SemanticModel.Root.ImportDeclarations.FirstOrDefault(i => metadata.Type.DeclaringNamespace.AliasNameEquals(i.Name));
                if (importSymbol is not null)
                {
                    emitter.EmitProperty("import", importSymbol.Name);
                }

                if (metadata.IsAzResource)
                {
                    emitter.EmitProperty("type", metadata.TypeReference.FormatType());
                    if (metadata.TypeReference.ApiVersion is not null)
                    {
                        emitter.EmitProperty("apiVersion", metadata.TypeReference.ApiVersion);
                    }
                }
                else
                {
                    emitter.EmitProperty("type", metadata.TypeReference.FormatName());
                }

                ExpressionBuilder.EmitResourceScopeProperties(emitter, resource);

                if (metadata.IsAzResource)
                {
                    emitter.EmitProperty(AzResourceTypeProvider.ResourceNamePropertyName, emitter.GetFullyQualifiedResourceName(metadata));
                    emitter.EmitObjectProperties((ObjectExpression)body);
                }
                else
                {
                    emitter.EmitObjectProperty("properties", () => {
                        emitter.EmitObjectProperties((ObjectExpression)body);
                    });
                }

                this.EmitDependsOn(emitter, resource.DependsOn);

                // Since we don't want to be mutating the body of the original ObjectSyntax, we create an placeholder body in place
                // and emit its properties to merge decorator properties.
                foreach (var property in AddDecoratorsToBody(
                    metadata.Symbol.DeclaringResource,
                    ExpressionFactory.CreateObject(ImmutableArray<ObjectPropertyExpression>.Empty),
                    metadata.Symbol.Type).Properties)
                {
                    emitter.EmitProperty(property);
                }
            }, resource.SourceSyntax);
        }

        private void EmitModuleParameters(ExpressionEmitter emitter, DeclaredModuleExpression module)
        {
            if (module.Parameters is not ObjectExpression paramsObject)
            {
                // 'params' is optional if the module has no required params
                return;
            }

            emitter.EmitObjectProperty("parameters", () => {
                foreach (var property in paramsObject.Properties)
                {
                    if (property.TryGetKeyText() is not {} keyName)
                    {
                        // should have been caught by earlier validation
                        throw new ArgumentException("Disallowed interpolation in module parameter");
                    }

                    // we can't just call EmitObjectProperties here because the ObjectSyntax is flatter than the structure we're generating
                    // because nested deployment parameters are objects with a single value property
                    if (property.Value is ForLoopExpression @for)
                    {
<<<<<<< HEAD
                        jsonWriter.WriteStartArray();
                        emitter.EmitCopyObject("value", @for.Expression, @for.Body, "value");
                        jsonWriter.WriteEndArray();
                    });
                    jsonWriter.WriteEndObject();
                }
                else if (
                    this.Context.SemanticModel.ResourceMetadata.TryLookup(propertySyntax.Value) is { } resourceMetadata &&
                    moduleSymbol.TryGetModuleType() is ModuleType moduleType &&
                    moduleType.TryGetParameterType(keyName) is ResourceParameterType parameterType)
                {
                    jsonWriter.WriteStartObject();
                    // This is a resource being passed into a module, we actually want to pass in its id
                    // rather than the whole resource.
                    emitter.EmitProperty("value", new PropertyAccessSyntax(propertySyntax.Value, SyntaxFactory.DotToken, null, SyntaxFactory.CreateIdentifier("id")));
                    jsonWriter.WriteEndObject();
                }
                else
                {
                    // the value is not a for-expression - can emit normally
                    emitter.EmitModuleParameterValue(propertySyntax.Value);
=======
                        // the value is a for-expression
                        // write a single property copy loop
                        emitter.EmitObjectProperty(keyName, () => {
                            emitter.EmitCopyProperty(() =>
                            {
                                emitter.EmitArray(() => {
                                    emitter.EmitCopyObject("value", @for.Expression, @for.Body, "value");
                                }, @for.SourceSyntax);
                            });
                        });
                    }
                    else if (property.Value is ResourceReferenceExpression resource &&
                        module.Symbol.TryGetModuleType() is ModuleType moduleType &&
                        moduleType.TryGetParameterType(keyName) is ResourceParameterType parameterType)
                    {
                        // This is a resource being passed into a module, we actually want to pass in its id
                        // rather than the whole resource.
                        var idExpression = new PropertyAccessExpression(resource.SourceSyntax, resource, "id");
                        emitter.EmitProperty(keyName, ExpressionEmitter.ConvertModuleParameter(idExpression));
                    }
                    else
                    {
                        // the value is not a for-expression - can emit normally
                        emitter.EmitProperty(keyName, ExpressionEmitter.ConvertModuleParameter(property.Value));
                    }
>>>>>>> 051bf853
                }
            }, paramsObject.SourceSyntax);
        }

        private void EmitModule(PositionTrackingJsonTextWriter jsonWriter, DeclaredModuleExpression module, ExpressionEmitter emitter)
        {
            var moduleSymbol = module.Symbol;
            emitter.EmitObject(() =>
            {
                var body = module.Body;
                if (body is ForLoopExpression forLoop)
                {
                    body = forLoop.Body;
                    emitter.EmitCopyProperty(() => emitter.EmitCopyObject(forLoop.Name, forLoop.Expression, input: null, batchSize: forLoop.BatchSize));
                }
                if (body is ConditionExpression condition)
                {
                    body = condition.Body;
                    emitter.EmitProperty("condition", condition.Expression);
                }

                emitter.EmitProperty("type", NestedDeploymentResourceType);
                emitter.EmitProperty("apiVersion", NestedDeploymentResourceApiVersion);

                // emit all properties apart from 'params'. In practice, this currrently only allows 'name', but we may choose to allow other top-level resource properties in future.
                // params requires special handling (see below).
                emitter.EmitObjectProperties((ObjectExpression)body);

                ExpressionBuilder.EmitModuleScopeProperties(emitter, module);

                if (module.ScopeData.RequestedScope != ResourceScope.ResourceGroup)
                {
                    // if we're deploying to a scope other than resource group, we need to supply a location
                    if (this.Context.SemanticModel.TargetScope == ResourceScope.ResourceGroup)
                    {
                        // the deployment() object at resource group scope does not contain a property named 'location', so we have to use resourceGroup().location
                        emitter.EmitProperty("location", new PropertyAccessExpression(
                            null,
                            new FunctionCallExpression(null, "resourceGroup", ImmutableArray<Expression>.Empty),
                            "location"));
                    }
                    else
                    {
                        // at all other scopes we can just use deployment().location
                        emitter.EmitProperty("location", new PropertyAccessExpression(
                            null,
                            new FunctionCallExpression(null, "deployment", ImmutableArray<Expression>.Empty),
                            "location"));
                    }
                }

                emitter.EmitObjectProperty("properties", () => 
                {
                    emitter.EmitObjectProperty("expressionEvaluationOptions", () =>
                    {
                        emitter.EmitProperty("scope", "inner");
                    });

                    emitter.EmitProperty("mode", "Incremental");

                    EmitModuleParameters(emitter, module);

                    var moduleSemanticModel = GetModuleSemanticModel(moduleSymbol);

                    // If it is a template spec module, emit templateLink instead of template contents.
                    jsonWriter.WritePropertyName(moduleSemanticModel is TemplateSpecSemanticModel ? "templateLink" : "template");
                    {
                        var moduleWriter = TemplateWriterFactory.CreateTemplateWriter(moduleSemanticModel);
                        var moduleBicepFile = (moduleSemanticModel as SemanticModel)?.SourceFile;
                        var moduleTextWriter = new StringWriter();
                        var moduleJsonWriter = new SourceAwareJsonTextWriter(this.Context.SemanticModel.FileResolver, moduleTextWriter, moduleBicepFile);

                        moduleWriter.Write(moduleJsonWriter);
                        jsonWriter.AddNestedSourceMap(moduleJsonWriter.TrackingJsonWriter);

                        var nestedTemplate = moduleTextWriter.ToString().FromJson<JToken>();
                        nestedTemplate.WriteTo(jsonWriter);
                    }
                });

                this.EmitDependsOn(emitter, module.DependsOn);

                // Since we don't want to be mutating the body of the original ObjectSyntax, we create an placeholder body in place
                // and emit its properties to merge decorator properties.
                foreach (var property in AddDecoratorsToBody(
                    moduleSymbol.DeclaringModule,
                    ExpressionFactory.CreateObject(ImmutableArray<ObjectPropertyExpression>.Empty),
                    moduleSymbol.Type).Properties)
                {
                    emitter.EmitProperty(property);
                }
            }, module.SourceSyntax);
        }

        private void EmitSymbolicNameDependsOnEntry(ExpressionEmitter emitter, ResourceDependencyExpression dependency)
        {
            switch (dependency.Reference)
            {
                case ResourceReferenceExpression { Metadata: DeclaredResourceMetadata resource } reference:
                    switch ((resource.Symbol.IsCollection, reference.IndexContext?.Index))
                    {
                        case (false, var index):
                            emitter.EmitSymbolReference(resource);
                            Debug.Assert(index is null);
                            break;
                        // dependency is on the entire resource collection
                        // write the name of the resource collection as the dependency
                        case (true, null):
                            emitter.EmitSymbolReference(resource);
                            break;
                        case (true, { } index):
                            emitter.EmitIndexedSymbolReference(resource, reference.IndexContext);
                            break;
                    }
                    break;
                case ModuleReferenceExpression { Module: ModuleSymbol module } reference:
                    switch ((module.IsCollection, reference.IndexContext?.Index))
                    {
                        case (false, var index):
                            emitter.EmitExpression(new StringLiteralExpression(null, module.Name));
                            Debug.Assert(index is null);
                            break;
                        // dependency is on the entire resource collection
                        // write the name of the resource collection as the dependency
                        case (true, null):
                            emitter.EmitExpression(new StringLiteralExpression(null, module.Name));
                            break;
                        case (true, { } index):
                            emitter.EmitIndexedSymbolReference(module, reference.IndexContext);
                            break;
                    }
                    break;
                default:
                    throw new InvalidOperationException($"Found dependency of unexpected type {dependency.GetType()}");
            }
        }

        private void EmitClassicDependsOnEntry(ExpressionEmitter emitter, ResourceDependencyExpression dependency)
        {
            switch (dependency.Reference)
            {
                case ResourceReferenceExpression { Metadata: DeclaredResourceMetadata resource } reference:
                    if (resource.Symbol.IsCollection && reference.IndexContext?.Index is null)
                    {
                        // dependency is on the entire resource collection
                        // write the name of the resource collection as the dependency
                        emitter.EmitExpression(new StringLiteralExpression(null, resource.Symbol.DeclaringResource.Name.IdentifierName));

                        break;
                    }

                    emitter.EmitResourceIdReference(resource, reference.IndexContext);
                    break;
                case ModuleReferenceExpression { Module: ModuleSymbol module } reference:
                    if (module.IsCollection && reference.IndexContext?.Index is null)
                    {
                        // dependency is on the entire module collection
                        // write the name of the module collection as the dependency
                        emitter.EmitExpression(new StringLiteralExpression(null, module.DeclaringModule.Name.IdentifierName));

                        break;
                    }

                    emitter.EmitResourceIdReference(module, reference.IndexContext);

                    break;
                default:
                    throw new InvalidOperationException($"Found dependency of unexpected type {dependency.GetType()}");
            }
        }

        private void EmitDependsOn(ExpressionEmitter emitter, ImmutableArray<ResourceDependencyExpression> dependencies)
        {
            if (!dependencies.Any())
            {
                return;
            }

            emitter.EmitArrayProperty("dependsOn", () => {
                foreach (var dependency in dependencies)
                {
                    if (Context.Settings.EnableSymbolicNames)
                    {
                        EmitSymbolicNameDependsOnEntry(emitter, dependency);
                    }
                    else
                    {
                        EmitClassicDependsOnEntry(emitter, dependency);
                    }
                }
            });
        }

        private void EmitOutputsIfPresent(ExpressionEmitter emitter, ImmutableArray<DeclaredOutputExpression> outputs)
        {
            if (!outputs.Any())
            {
                return;
            }

            emitter.EmitObjectProperty("outputs", () => {
                foreach (var output in outputs)
                {
                    EmitOutput(emitter, output);
                }
            });
        }

        private void EmitOutput(ExpressionEmitter emitter, DeclaredOutputExpression output)
        {
            emitter.EmitObjectProperty(output.Name, () =>
            {
                var properties = new List<ObjectPropertyExpression>();
                if (output.Symbol.Type is ResourceType resourceType)
                {
                    // Resource-typed outputs are encoded as strings
                    emitter.EmitProperty("type", LanguageConstants.String.Name);

                    properties.Add(
                        ExpressionFactory.CreateObjectProperty(
                            LanguageConstants.ParameterMetadataPropertyName,
                            ExpressionFactory.CreateObject(
                                new [] {
                                    ExpressionFactory.CreateObjectProperty(
                                        LanguageConstants.MetadataResourceTypePropertyName,
                                        ExpressionFactory.CreateStringLiteral(resourceType.TypeReference.FormatName()))
                                })));
                }
                else
                {
                    emitter.EmitProperty("type", output.Symbol.Type.Name);
                }

                if (output.Value is ForLoopExpression @for)
                {
                    emitter.EmitCopyProperty(() => emitter.EmitCopyObject(name: null, @for.Expression, @for.Body));
                }
                else if (output.Symbol.Type is ResourceType)
                {
                    // Resource-typed outputs are serialized using the resource id.
                    var value = new PropertyAccessExpression(output.SourceSyntax, output.Value, "id", AccessExpressionFlags.None);

                    emitter.EmitProperty("value", value);
                }
                else
                {
                    emitter.EmitProperty("value", output.Value);
                }

                // emit any decorators on this output
                foreach (var property in AddDecoratorsToBody(
                    output.Symbol.DeclaringOutput,
                    ExpressionFactory.CreateObject(properties),
                    output.Symbol.Type).Properties)
                {
                    emitter.EmitProperty(property);
                }
            }, output.SourceSyntax);
        }

        public void EmitMetadata(ExpressionEmitter emitter, ImmutableArray<DeclaredMetadataExpression> metadata)
        {
            emitter.EmitObjectProperty("metadata", () => {
                if (Context.Settings.EnableSymbolicNames)
                {
                    emitter.EmitProperty("_EXPERIMENTAL_WARNING", "Symbolic name support in ARM is experimental, and should be enabled for testing purposes only. Do not enable this setting for any production usage, or you may be unexpectedly broken at any time!");
                }

                emitter.EmitObjectProperty("_generator", () => {
                    emitter.EmitProperty("name", LanguageConstants.LanguageId);
                    emitter.EmitProperty("version", this.Context.SemanticModel.Features.AssemblyVersion);
                });

                foreach (var item in metadata)
                {
                    emitter.EmitProperty(item.Name, item.Value);
                }
            });
        }
    }
}<|MERGE_RESOLUTION|>--- conflicted
+++ resolved
@@ -684,29 +684,6 @@
                     // because nested deployment parameters are objects with a single value property
                     if (property.Value is ForLoopExpression @for)
                     {
-<<<<<<< HEAD
-                        jsonWriter.WriteStartArray();
-                        emitter.EmitCopyObject("value", @for.Expression, @for.Body, "value");
-                        jsonWriter.WriteEndArray();
-                    });
-                    jsonWriter.WriteEndObject();
-                }
-                else if (
-                    this.Context.SemanticModel.ResourceMetadata.TryLookup(propertySyntax.Value) is { } resourceMetadata &&
-                    moduleSymbol.TryGetModuleType() is ModuleType moduleType &&
-                    moduleType.TryGetParameterType(keyName) is ResourceParameterType parameterType)
-                {
-                    jsonWriter.WriteStartObject();
-                    // This is a resource being passed into a module, we actually want to pass in its id
-                    // rather than the whole resource.
-                    emitter.EmitProperty("value", new PropertyAccessSyntax(propertySyntax.Value, SyntaxFactory.DotToken, null, SyntaxFactory.CreateIdentifier("id")));
-                    jsonWriter.WriteEndObject();
-                }
-                else
-                {
-                    // the value is not a for-expression - can emit normally
-                    emitter.EmitModuleParameterValue(propertySyntax.Value);
-=======
                         // the value is a for-expression
                         // write a single property copy loop
                         emitter.EmitObjectProperty(keyName, () => {
@@ -724,7 +701,7 @@
                     {
                         // This is a resource being passed into a module, we actually want to pass in its id
                         // rather than the whole resource.
-                        var idExpression = new PropertyAccessExpression(resource.SourceSyntax, resource, "id");
+                        var idExpression = new PropertyAccessExpression(resource.SourceSyntax, resource, "id", AccessExpressionFlags.None);
                         emitter.EmitProperty(keyName, ExpressionEmitter.ConvertModuleParameter(idExpression));
                     }
                     else
@@ -732,7 +709,6 @@
                         // the value is not a for-expression - can emit normally
                         emitter.EmitProperty(keyName, ExpressionEmitter.ConvertModuleParameter(property.Value));
                     }
->>>>>>> 051bf853
                 }
             }, paramsObject.SourceSyntax);
         }
@@ -772,7 +748,8 @@
                         emitter.EmitProperty("location", new PropertyAccessExpression(
                             null,
                             new FunctionCallExpression(null, "resourceGroup", ImmutableArray<Expression>.Empty),
-                            "location"));
+                            "location",
+                            AccessExpressionFlags.None));
                     }
                     else
                     {
@@ -780,7 +757,8 @@
                         emitter.EmitProperty("location", new PropertyAccessExpression(
                             null,
                             new FunctionCallExpression(null, "deployment", ImmutableArray<Expression>.Empty),
-                            "location"));
+                            "location",
+                            AccessExpressionFlags.None));
                     }
                 }
 
