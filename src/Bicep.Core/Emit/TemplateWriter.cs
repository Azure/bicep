--- conflicted
+++ resolved
@@ -68,11 +68,8 @@
 
         private EmitterContext Context => ExpressionBuilder.Context;
         private ExpressionBuilder ExpressionBuilder { get; }
-<<<<<<< HEAD
+        private ImportClosureInfo ImportClosureInfo { get; }
         private ExpressionTypeAliasLookupVisitor? TypeAliasLookupVisitor;
-=======
-        private ImportClosureInfo ImportClosureInfo { get; }
->>>>>>> e39a2f10
 
         public TemplateWriter(SemanticModel semanticModel)
         {
@@ -118,17 +115,13 @@
 
             this.EmitMetadata(emitter, program.Metadata);
 
-<<<<<<< HEAD
             if (program.Types.Any())
             {
                 TypeAliasLookupVisitor = new ExpressionTypeAliasLookupVisitor();
                 TypeAliasLookupVisitor.Visit(program);
 
-                this.EmitTypeDefinitionsIfPresent(emitter, program.Types);
-            }
-=======
-            this.EmitTypeDefinitionsIfPresent(emitter, program.Types.Concat(ImportClosureInfo.ImportedTypesInClosure));
->>>>>>> e39a2f10
+                this.EmitTypeDefinitionsIfPresent(emitter, program.Types.Concat(ImportClosureInfo.ImportedTypesInClosure));
+            }
 
             this.EmitUserDefinedFunctions(emitter, program.Functions);
 
@@ -336,14 +329,6 @@
                 declaredType.SourceSyntax);
         }
 
-<<<<<<< HEAD
-        private static ObjectExpression CreateTypeAliasReferenceObjectExpression(TypeAliasReferenceExpression typeAliasReference)
-            => ExpressionFactory.CreateObject(
-                ExpressionFactory.CreateObjectProperty("$ref", ExpressionFactory.CreateStringLiteral($"#/definitions/{typeAliasReference.Name}")).AsEnumerable(),
-                typeAliasReference.SourceSyntax);
-
-=======
->>>>>>> e39a2f10
         private ObjectExpression TypePropertiesForTypeExpression(TypeExpression typeExpression) => typeExpression switch
         {
             // references
@@ -352,15 +337,11 @@
                     ambientTypeReference.SourceSyntax),
             FullyQualifiedAmbientTypeReferenceExpression fullyQualifiedAmbientTypeReference
                 => TypePropertiesForQualifiedReference(fullyQualifiedAmbientTypeReference),
-<<<<<<< HEAD
-            TypeAliasReferenceExpression typeAliasReference => CreateTypeAliasReferenceObjectExpression(typeAliasReference),
-=======
             TypeAliasReferenceExpression typeAliasReference => CreateRefSchemaNode(typeAliasReference.Name, typeAliasReference.SourceSyntax),
             ImportedTypeReferenceExpression importedTypeReference => CreateRefSchemaNode(importedTypeReference.Symbol.Name, importedTypeReference.SourceSyntax),
             WildcardImportPropertyReferenceExpression wildcardProperty => CreateRefSchemaNode(
                 ImportClosureInfo.WildcardPropertyReferenceToImportedTypeName[new(wildcardProperty.ImportSymbol, wildcardProperty.PropertyName)],
                 wildcardProperty.SourceSyntax),
->>>>>>> e39a2f10
 
             // literals
             StringLiteralTypeExpression @string => ExpressionFactory.CreateObject(
