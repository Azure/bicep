// Copyright (c) Microsoft Corporation.
// Licensed under the MIT License.

using System.Collections.Immutable;
using System.Diagnostics;
using System.Globalization;
using Azure.Deployments.Core.Definitions.Schema;
using Azure.Deployments.Core.Helpers;
using Bicep.Core.Extensions;
using Bicep.Core.Intermediate;
using Bicep.Core.Resources;
using Bicep.Core.Semantics;
using Bicep.Core.Semantics.Metadata;
using Bicep.Core.Semantics.Namespaces;
using Bicep.Core.Syntax;
using Bicep.Core.TypeSystem;
using Bicep.Core.TypeSystem.Providers.Az;
using Bicep.Core.TypeSystem.Types;
using Microsoft.WindowsAzure.ResourceStack.Common.Json;
using Newtonsoft.Json.Linq;

namespace Bicep.Core.Emit
{
    // TODO: Are there discrepancies between parameter, variable, and output names between bicep and ARM?
    public class TemplateWriter : ITemplateWriter
    {
        public const string GeneratorMetadataPath = "metadata._generator";
        public const string NestedDeploymentResourceType = AzResourceTypeProvider.ResourceTypeDeployments;
        public const string TemplateHashPropertyName = "templateHash";
        public const string LanguageVersionPropertyName = "languageVersion";

        private const string TypePropertyName = "type";
        private const string InternalTypeRefStart = "#";
        private const string TypeDefinitionsProperty = "definitions";

        private static ISemanticModel GetModuleSemanticModel(ModuleSymbol moduleSymbol)
        {
            if (!moduleSymbol.TryGetSemanticModel().IsSuccess(out var moduleSemanticModel))
            {
                // this should have already been checked during type assignment
                throw new InvalidOperationException($"Unable to find referenced compilation for module {moduleSymbol.Name}");
            }

            return moduleSemanticModel;
        }
        private static string GetSchema(ResourceScope targetScope)
        {
            if (targetScope.HasFlag(ResourceScope.Tenant))
            {
                return "https://schema.management.azure.com/schemas/2019-08-01/tenantDeploymentTemplate.json#";
            }

            if (targetScope.HasFlag(ResourceScope.ManagementGroup))
            {
                return "https://schema.management.azure.com/schemas/2019-08-01/managementGroupDeploymentTemplate.json#";
            }

            if (targetScope.HasFlag(ResourceScope.Subscription))
            {
                return "https://schema.management.azure.com/schemas/2018-05-01/subscriptionDeploymentTemplate.json#";
            }

            // The feature flag is checked during scope validation, so just always handle it here.
            if (targetScope.HasFlag(ResourceScope.DesiredStateConfiguration))
            {
                return "https://raw.githubusercontent.com/PowerShell/DSC/main/schemas/2024/04/config/document.json"; // the trailing '#' is against DSC's schema
            }

            return "https://schema.management.azure.com/schemas/2019-04-01/deploymentTemplate.json#";
        }

        private EmitterContext Context => ExpressionBuilder.Context;
        private ExpressionBuilder ExpressionBuilder { get; }
        private ImmutableDictionary<string, DeclaredTypeExpression> declaredTypesByName;

        public TemplateWriter(SemanticModel semanticModel)
        {
            ExpressionBuilder = new ExpressionBuilder(new EmitterContext(semanticModel));
            declaredTypesByName = ImmutableDictionary<string, DeclaredTypeExpression>.Empty;
        }

        public void Write(SourceAwareJsonTextWriter writer)
        {
            // Template is used for calculating template hash, template jtoken is used for writing to file.
            var (template, templateJToken) = GenerateTemplateWithoutHash(writer.TrackingJsonWriter);
            var templateHash = TemplateHelpers.ComputeTemplateHash(template.ToJToken());
            if (templateJToken.SelectToken(GeneratorMetadataPath) is not JObject generatorObject)
            {
                throw new InvalidOperationException($"generated template doesn't contain a generator object at the path {GeneratorMetadataPath}");
            }
            generatorObject.Add("templateHash", templateHash);
            templateJToken.WriteTo(writer);
            writer.ProcessSourceMap(templateJToken);
        }

        public (Template, JToken) GetTemplate(SourceAwareJsonTextWriter writer)
        {
            return GenerateTemplateWithoutHash(writer.TrackingJsonWriter);
        }

        private (Template, JToken) GenerateTemplateWithoutHash(PositionTrackingJsonTextWriter jsonWriter)
        {
            var emitter = new ExpressionEmitter(jsonWriter, this.Context);

            var program = (ProgramExpression)ExpressionBuilder.Convert(Context.SemanticModel.Root.Syntax);

            var programTypes = program.Types.Concat(Context.SemanticModel.ImportClosureInfo.ImportedTypesInClosure);
            declaredTypesByName = programTypes.ToImmutableDictionary(t => t.Name);

            jsonWriter.WriteStartObject();

            emitter.EmitProperty("$schema", GetSchema(Context.SemanticModel.TargetScope));

            if (Context.Settings.UseExperimentalTemplateLanguageVersion)
            {
                if (Context.SemanticModel.Features.LocalDeployEnabled ||
                    Context.SemanticModel.Features.ExtensibilityV2EmittingEnabled)
                {
                    emitter.EmitProperty(LanguageVersionPropertyName, "2.2-experimental");
                }
                else
                {
                    emitter.EmitProperty(LanguageVersionPropertyName, "2.1-experimental");
                }
            }
            else if (Context.Settings.EnableSymbolicNames)
            {
                emitter.EmitProperty(LanguageVersionPropertyName, "2.0");
            }

            emitter.EmitProperty("contentVersion", "1.0.0.0");

            this.EmitMetadata(emitter, program.Metadata, program.Variables.Concat(Context.SemanticModel.ImportClosureInfo.ImportedVariablesInClosure));

            this.EmitTypeDefinitionsIfPresent(emitter, programTypes);

            this.EmitUserDefinedFunctions(emitter, program.Functions.Concat(Context.SemanticModel.ImportClosureInfo.ImportedFunctionsInClosure));

            this.EmitParametersIfPresent(emitter, program.Parameters);

            this.EmitVariablesIfPresent(emitter, program.Variables.Concat(Context.SemanticModel.ImportClosureInfo.ImportedVariablesInClosure));

            this.EmitExtensionsIfPresent(emitter, program.Extensions);

            this.EmitResources(jsonWriter, emitter, program.Extensions, program.Resources, program.Modules);

            this.EmitOutputsIfPresent(emitter, program.Outputs);

            this.EmitAssertsIfPresent(emitter, program.Asserts);

            jsonWriter.WriteEndObject();

            var content = jsonWriter.ToString();
            return (Template.FromJson<Template>(content), content.FromJson<JToken>());
        }

        private void EmitTypeDefinitionsIfPresent(ExpressionEmitter emitter, IEnumerable<DeclaredTypeExpression> types)
        {
            if (!types.Any())
            {
                return;
            }

            emitter.EmitObjectProperty(TypeDefinitionsProperty, () =>
            {
                foreach (var type in types)
                {
                    EmitTypeDeclaration(emitter, type);
                }
            });
        }

        private void EmitUserDefinedFunctions(ExpressionEmitter emitter, IEnumerable<DeclaredFunctionExpression> functions)
        {
            if (!functions.Any())
            {
                return;
            }

            emitter.EmitArrayProperty("functions", () =>
            {
                foreach (var ns in functions.GroupBy(f => f.Namespace))
                {
                    emitter.EmitObject(() =>
                    {
                        emitter.EmitProperty("namespace", ns.Key);

                        emitter.EmitObjectProperty("members", () =>
                        {
                            foreach (var function in ns)
                            {
                                EmitUserDefinedFunction(emitter, function);
                            }
                        });
                    });
                }
            });
        }

        private void EmitParametersIfPresent(ExpressionEmitter emitter, ImmutableArray<DeclaredParameterExpression> parameters)
        {
            if (!parameters.Any())
            {
                return;
            }

            emitter.EmitObjectProperty("parameters", () =>
            {
                foreach (var parameter in parameters)
                {
                    EmitParameter(emitter, parameter);
                }
            });
        }

        private static ObjectExpression ApplyTypeModifiers(TypeDeclaringExpression expression, ObjectExpression input)
        {
            var result = input;

            if (expression.Secure is { } secure)
            {
                result = result.Properties.Where(p => p.Key is StringLiteralExpression { Value: string name } && name == "type").Single().Value switch
                {
                    StringLiteralExpression { Value: string typeName } when typeName == LanguageConstants.TypeNameString
                        => result.MergeProperty("type", ExpressionFactory.CreateStringLiteral("securestring", secure.SourceSyntax)),
                    StringLiteralExpression { Value: string typeName } when typeName == LanguageConstants.ObjectType
                        => result.MergeProperty("type", ExpressionFactory.CreateStringLiteral("secureObject", secure.SourceSyntax)),
                    _ => result,
                };
            }

            if (expression.Sealed is { } @sealed)
            {
                result = result.MergeProperty("additionalProperties", ExpressionFactory.CreateBooleanLiteral(false, @sealed.SourceSyntax));
            }

            if (expression is DeclaredTypeExpression declaredTypeExpression && declaredTypeExpression.Exported is { } exported)
            {
                result = ApplyMetadataProperty(result, LanguageConstants.MetadataExportedPropertyName, ExpressionFactory.CreateBooleanLiteral(true, exported.SourceSyntax));
            }

            foreach (var (modifier, propertyName) in new[]
            {
                (expression.Metadata, LanguageConstants.ParameterMetadataPropertyName),
                (expression.MinLength, LanguageConstants.ParameterMinLengthPropertyName),
                (expression.MaxLength, LanguageConstants.ParameterMaxLengthPropertyName),
                (expression.MinValue, LanguageConstants.ParameterMinValuePropertyName),
                (expression.MaxValue, LanguageConstants.ParameterMaxValuePropertyName),
            })
            {
                if (modifier is not null)
                {
                    result = result.MergeProperty(propertyName, modifier);
                }
            }

            return ApplyDescription(expression, result);
        }

        private static ObjectExpression ApplyDescription(DescribableExpression expression, ObjectExpression input)
            => ApplyMetadataProperty(input, LanguageConstants.MetadataDescriptionPropertyName, expression.Description);

        private static ObjectExpression ApplyMetadataProperty(ObjectExpression input, string propertyName, Expression? propertyValue) => propertyValue is not null
            ? input.MergeProperty(LanguageConstants.ParameterMetadataPropertyName, ExpressionFactory.CreateObject(
                ExpressionFactory.CreateObjectProperty(propertyName, propertyValue, propertyValue.SourceSyntax).AsEnumerable(),
                propertyValue.SourceSyntax))
            : input;

        private void EmitParameter(ExpressionEmitter emitter, DeclaredParameterExpression parameter)
        {
            emitter.EmitObjectProperty(parameter.Name, () =>
            {
                var parameterObject = TypePropertiesForTypeExpression(parameter.Type);

                if (parameter.DefaultValue is not null)
                {
                    parameterObject = parameterObject.MergeProperty("defaultValue", parameter.DefaultValue);
                }

                if (parameter.AllowedValues is not null)
                {
                    parameterObject = parameterObject.MergeProperty("allowedValues", parameter.AllowedValues);
                }

                EmitProperties(emitter, ApplyTypeModifiers(parameter, parameterObject));
            }, parameter.SourceSyntax);
        }

        private void EmitUserDefinedFunction(ExpressionEmitter emitter, DeclaredFunctionExpression function)
        {
            if (function.Lambda is not LambdaExpression lambda)
            {
                throw new ArgumentException("Invalid function expression lambda encountered.");
            }

            emitter.EmitObjectProperty(function.Name, () =>
            {
                emitter.EmitArrayProperty("parameters", () =>
                {
                    for (var i = 0; i < lambda.Parameters.Length; i++)
                    {
                        var parameterObject = TypePropertiesForTypeExpression(lambda.ParameterTypes[i]!);
                        parameterObject = parameterObject.MergeProperty("name", new StringLiteralExpression(null, lambda.Parameters[i]));

                        emitter.EmitObject(() =>
                        {
                            EmitProperties(emitter, parameterObject);
                        });
                    }
                });

                emitter.EmitObjectProperty("output", () =>
                {
                    var outputObject = TypePropertiesForTypeExpression(lambda.OutputType!);
                    outputObject = outputObject.MergeProperty("value", lambda.Body);

                    EmitProperties(emitter, outputObject);
                });

                var originMetadataLookupKey = function.Namespace == EmitConstants.UserDefinedFunctionsNamespace
                    ? function.Name
                    : $"{function.Namespace}.{function.Name}";

                if (function.Description is not null || function.Exported is not null || Context.SemanticModel.ImportClosureInfo.ImportedSymbolOriginMetadata.ContainsKey(originMetadataLookupKey))
                {
                    emitter.EmitObjectProperty(LanguageConstants.ParameterMetadataPropertyName, () =>
                    {
                        if (function.Description is not null)
                        {
                            emitter.EmitProperty(LanguageConstants.MetadataDescriptionPropertyName, function.Description);
                        }

                        if (function.Exported is not null)
                        {
                            emitter.EmitProperty(LanguageConstants.MetadataExportedPropertyName, ExpressionFactory.CreateBooleanLiteral(true, function.Exported.SourceSyntax));
                        }

                        if (Context.SemanticModel.ImportClosureInfo.ImportedSymbolOriginMetadata.TryGetValue(originMetadataLookupKey, out var originMetadata))
                        {
                            emitter.EmitObjectProperty(LanguageConstants.MetadataImportedFromPropertyName, () =>
                            {
                                emitter.EmitProperty(LanguageConstants.ImportMetadataSourceTemplatePropertyName, originMetadata.SourceTemplateIdentifier);

                                if (!function.Name.Equals(originMetadata.OriginalName))
                                {
                                    emitter.EmitProperty(LanguageConstants.ImportMetadataOriginalIdentifierPropertyName, originMetadata.OriginalName);
                                }
                            });
                        }
                    });
                }
            }, function.SourceSyntax);
        }

        private void EmitProperties(ExpressionEmitter emitter, ObjectExpression objectExpression)
        {
            foreach (var property in objectExpression.Properties)
            {
                if (property.TryGetKeyText() is string propertyName)
                {
                    emitter.EmitProperty(propertyName, property.Value);
                }
            }
        }

        private void EmitTypeDeclaration(ExpressionEmitter emitter, DeclaredTypeExpression declaredType)
        {
            emitter.EmitObjectProperty(declaredType.Name,
                () =>
                {
                    var declaredTypeObject = ApplyTypeModifiers(declaredType, TypePropertiesForTypeExpression(declaredType.Value));
                    if (Context.SemanticModel.ImportClosureInfo.ImportedSymbolOriginMetadata.TryGetValue(declaredType.Name, out var originMetadata))
                    {
                        var importedFromProperties = ExpressionFactory.CreateObjectProperty(LanguageConstants.ImportMetadataSourceTemplatePropertyName,
                            ExpressionFactory.CreateStringLiteral(originMetadata.SourceTemplateIdentifier)).AsEnumerable();
                        if (!declaredType.Name.EndsWith(originMetadata.OriginalName))
                        {
                            importedFromProperties = importedFromProperties.Append(ExpressionFactory.CreateObjectProperty(LanguageConstants.ImportMetadataOriginalIdentifierPropertyName,
                                ExpressionFactory.CreateStringLiteral(originMetadata.OriginalName)));
                        }
                        declaredTypeObject = ApplyMetadataProperty(declaredTypeObject, LanguageConstants.MetadataImportedFromPropertyName, ExpressionFactory.CreateObject(importedFromProperties));
                    }
                    EmitProperties(emitter, declaredTypeObject);
                },
                declaredType.SourceSyntax);
        }

        private ObjectExpression TypePropertiesForTypeExpression(TypeExpression typeExpression) => typeExpression switch
        {
            // ARM primitive types
            AmbientTypeReferenceExpression ambientTypeReference
                => ExpressionFactory.CreateObject(TypeProperty(ambientTypeReference.Name, ambientTypeReference.SourceSyntax).AsEnumerable(),
                    ambientTypeReference.SourceSyntax),
            FullyQualifiedAmbientTypeReferenceExpression fullyQualifiedAmbientTypeReference
                => TypePropertiesForQualifiedReference(fullyQualifiedAmbientTypeReference),

            // references
            TypeAliasReferenceExpression or
            SynthesizedTypeAliasReferenceExpression or
            ImportedTypeReferenceExpression or
            WildcardImportTypePropertyReferenceExpression or
            ResourceDerivedTypeExpression or
            ITypeReferenceAccessExpression => GetTypePropertiesForReferenceExpression(typeExpression),

            // literals
            StringLiteralTypeExpression @string => ExpressionFactory.CreateObject(
                new[]
                {
                    TypeProperty(LanguageConstants.TypeNameString, @string.SourceSyntax),
                    AllowedValuesProperty(SingleElementArray(ExpressionFactory.CreateStringLiteral(@string.Value, @string.SourceSyntax)),
                        @string.SourceSyntax),
                },
                @string.SourceSyntax),
            IntegerLiteralTypeExpression @int => ExpressionFactory.CreateObject(
                new[]
                {
                    TypeProperty(LanguageConstants.TypeNameInt, @int.SourceSyntax),
                    AllowedValuesProperty(SingleElementArray(ExpressionFactory.CreateIntegerLiteral(@int.Value, @int.SourceSyntax)),
                        @int.SourceSyntax),
                },
                @int.SourceSyntax),
            BooleanLiteralTypeExpression @bool => ExpressionFactory.CreateObject(
                new[]
                {
                    TypeProperty(LanguageConstants.TypeNameBool, @bool.SourceSyntax),
                    AllowedValuesProperty(SingleElementArray(ExpressionFactory.CreateBooleanLiteral(@bool.Value, @bool.SourceSyntax)),
                        @bool.SourceSyntax),
                },
                @bool.SourceSyntax),
            UnionTypeExpression unionType => GetTypePropertiesForUnionTypeExpression(unionType),

            // resource types
            ResourceTypeExpression resourceType => GetTypePropertiesForResourceType(resourceType),

            // aggregate types
            ArrayTypeExpression arrayType => GetTypePropertiesForArrayType(arrayType),
            ObjectTypeExpression objectType => GetTypePropertiesForObjectType(objectType),
            TupleTypeExpression tupleType => GetTypePropertiesForTupleType(tupleType),
            NullableTypeExpression nullableType => TypePropertiesForTypeExpression(nullableType.BaseExpression)
                .MergeProperty("nullable", ExpressionFactory.CreateBooleanLiteral(true, nullableType.SourceSyntax)),
            NonNullableTypeExpression nonNullableType => TypePropertiesForTypeExpression(nonNullableType.BaseExpression)
                .MergeProperty("nullable", ExpressionFactory.CreateBooleanLiteral(false, nonNullableType.SourceSyntax)),
            DiscriminatedObjectTypeExpression discriminatedObject => GetTypePropertiesForDiscriminatedObjectExpression(discriminatedObject),
            // this should have been caught by the parser
            _ => throw new ArgumentException("Invalid type expression encountered."),
        };

        private ObjectExpression GetTypePropertiesForReferenceExpression(TypeExpression typeExpression)
            => ResolveTypeReferenceExpression(typeExpression)
                .GetTypePropertiesForResolvedReferenceExpression(typeExpression.SourceSyntax);

        private interface ITypeReferenceExpressionResolution
        {
            ImmutableArray<string> PointerSegments { get; }

            ObjectExpression GetTypePropertiesForResolvedReferenceExpression(SyntaxBase? sourceSyntax);

            ImmutableArray<string> SegmentsForProperty(string propertyName)
                => PointerSegments.AddRange("properties", propertyName);

            ImmutableArray<string> SegmentsForAdditionalProperties()
                => PointerSegments.Add("additionalProperties");

            ImmutableArray<string> SegmentsForIndex(long index)
                => PointerSegments.AddRange("prefixItems", index.ToString(CultureInfo.InvariantCulture));

            ImmutableArray<string> SegmentsForItems()
                => PointerSegments.Add("items");

            ImmutableArray<string> SegmentsForVariant(string discriminatorValue)
                => PointerSegments.AddRange("discriminator", "mapping", discriminatorValue);
        }

        private record ResourceDerivedTypeResolution(
            ResourceTypeReference RootResourceTypeReference,
            ImmutableArray<string> PointerSegments,
            TypeSymbol DerivedType,
            ResourceDerivedTypeVariant Variant) : ITypeReferenceExpressionResolution
        {
            internal ResourceDerivedTypeResolution(ResourceDerivedTypeExpression expression)
                : this(expression.RootResourceType.TypeReference, [], expression.ExpressedType, expression.Variant) { }

            public ObjectExpression GetTypePropertiesForResolvedReferenceExpression(SyntaxBase? sourceSyntax)
            {
                var typePointerProperty = ExpressionFactory.CreateObjectProperty(
                    LanguageConstants.MetadataResourceDerivedTypePointerPropertyName,
                    ExpressionFactory.CreateStringLiteral(string.Concat(
                        RootResourceTypeReference.FormatName(),
                        PointerSegments.IsEmpty ? string.Empty : '#',
                        string.Join('/', PointerSegments.Select(StringExtensions.Rfc6901Encode)))));
                var metadataValue = Variant switch
                {
                    ResourceDerivedTypeVariant.Input => ExpressionFactory.CreateObject(typePointerProperty.AsEnumerable()),
                    ResourceDerivedTypeVariant.Output => ExpressionFactory.CreateObject(new[]
                    {
                        typePointerProperty,
                        ExpressionFactory.CreateObjectProperty(
                            LanguageConstants.MetadataResourceDerivedTypeOutputFlagName,
                            ExpressionFactory.CreateBooleanLiteral(true))
                    }),
                    // The legacy representation uses a string (the type pointer), not an object
                    _ => typePointerProperty.Value,
                };

                return ExpressionFactory.CreateObject(new[]
                {
                    TypeProperty(GetNonLiteralTypeName(DerivedType), sourceSyntax),
                    ExpressionFactory.CreateObjectProperty(LanguageConstants.ParameterMetadataPropertyName,
                        ExpressionFactory.CreateObject(
                            ExpressionFactory.CreateObjectProperty(
                                LanguageConstants.MetadataResourceDerivedTypePropertyName,
                                metadataValue,
                                sourceSyntax).AsEnumerable(),
                            sourceSyntax),
                        sourceSyntax),
                });
            }
        }

        private record ResolvedInternalReference(ImmutableArray<string> PointerSegments, TypeExpression Declaration) : ITypeReferenceExpressionResolution
        {
            public ObjectExpression GetTypePropertiesForResolvedReferenceExpression(SyntaxBase? sourceSyntax)
                => ExpressionFactory.CreateObject(
                    ExpressionFactory.CreateObjectProperty("$ref",
                        ExpressionFactory.CreateStringLiteral(
                            string.Join('/', InternalTypeRefStart.AsEnumerable().Concat(PointerSegments.Select(StringExtensions.Rfc6901Encode))),
                            sourceSyntax),
                        sourceSyntax).AsEnumerable(),
                    sourceSyntax);
        }

        private ResolvedInternalReference ForNamedRoot(string rootName)
            => new([TypeDefinitionsProperty, rootName], declaredTypesByName[rootName].Value);

        private ITypeReferenceExpressionResolution ResolveTypeReferenceExpression(TypeExpression expression)
        {
            Stack<ITypeReferenceAccessExpression> typeReferencesStack = new();
            TypeExpression root = expression;

            while (root is ITypeReferenceAccessExpression accessExpression)
            {
                typeReferencesStack.Push(accessExpression);
                root = accessExpression.BaseExpression;
            }

            ITypeReferenceExpressionResolution currentResolution = root switch
            {
                TypeAliasReferenceExpression typeAliasReference => ForNamedRoot(typeAliasReference.Symbol.Name),
                SynthesizedTypeAliasReferenceExpression typeAliasReference => ForNamedRoot(typeAliasReference.Name),
                ImportedTypeReferenceExpression importedTypeReference => ForNamedRoot(
                    Context.SemanticModel.ImportClosureInfo.ImportedSymbolNames[importedTypeReference.Symbol]),
                WildcardImportTypePropertyReferenceExpression importedTypeReference => ForNamedRoot(
                    Context.SemanticModel.ImportClosureInfo.WildcardImportPropertyNames[new(importedTypeReference.ImportSymbol, importedTypeReference.PropertyName)]),
                ResourceDerivedTypeExpression resourceDerived => new ResourceDerivedTypeResolution(resourceDerived),
                _ => throw new ArgumentException($"Cannot resolve type reference access expression with a root of type '{root.GetType().Name}'."),
            };

            while (typeReferencesStack.TryPop(out var currentAccessExpression))
            {
                currentResolution = currentAccessExpression switch
                {
                    TypeReferencePropertyAccessExpression propertyAccess
                        => ResolveTypeReferenceExpressionProperty(currentResolution, propertyAccess),
                    TypeReferenceAdditionalPropertiesAccessExpression additionalPropertiesAccess
                        => ResolveTypeReferenceExpressionAdditionalProperties(currentResolution, additionalPropertiesAccess),
                    TypeReferenceIndexAccessExpression indexAccess
                        => ResolveTypeReferenceExpressionIndex(currentResolution, indexAccess),
                    TypeReferenceItemsAccessExpression itemsAccess
                        => ResolveTypeReferenceExpressionItems(currentResolution, itemsAccess),
                    _ => throw new UnreachableException(
                        $"This switch expression should be exhaustive, but received an unexpected reference access expression of type {currentAccessExpression.GetType().Name}."),
                };
            }

            return currentResolution;
        }

        private ITypeReferenceExpressionResolution ResolveTypeReferenceExpressionProperty(
            ITypeReferenceExpressionResolution containerResolution,
            TypeReferencePropertyAccessExpression propertyAccess)
        {
            var (resolution, declaration) = TraceToObjectDeclaration(containerResolution);

            if (declaration is not null)
            {
                return new ResolvedInternalReference(
                    resolution.SegmentsForProperty(propertyAccess.PropertyName),
                    declaration.PropertyExpressions
                        .Single(p => StringComparer.OrdinalIgnoreCase.Equals(p.PropertyName, propertyAccess.PropertyName))
                        .Value);
            }

            if (resolution is ResourceDerivedTypeResolution resourceDerived)
            {
                return new ResourceDerivedTypeResolution(
                    resourceDerived.RootResourceTypeReference,
                    resolution.SegmentsForProperty(propertyAccess.PropertyName),
                    propertyAccess.ExpressedType,
                    resourceDerived.Variant);
            }

            throw new ArgumentException($"Unable to handle resolution of type {resolution.GetType().Name}.");
        }

        private ITypeReferenceExpressionResolution ResolveTypeReferenceExpressionAdditionalProperties(
            ITypeReferenceExpressionResolution containerResolution,
            TypeReferenceAdditionalPropertiesAccessExpression additionalPropertiesAccess)
        {
            var (resolution, declaration) = TraceToObjectDeclaration(containerResolution);

            if (declaration is not null)
            {
                if (declaration.AdditionalPropertiesExpression is null)
                {
                    throw new ArgumentException("This should have been caught by the type checker.");
                }

                return new ResolvedInternalReference(
                    resolution.SegmentsForAdditionalProperties(),
                    declaration.AdditionalPropertiesExpression.Value);
            }

            if (resolution is ResourceDerivedTypeResolution resourceDerived)
            {
                return new ResourceDerivedTypeResolution(
                    resourceDerived.RootResourceTypeReference,
                    resolution.SegmentsForAdditionalProperties(),
                    additionalPropertiesAccess.ExpressedType,
                    resourceDerived.Variant);
            }

            throw new ArgumentException($"Unable to handle resolution of type {resolution.GetType().Name}.");
        }

        private (ITypeReferenceExpressionResolution resolution, ObjectTypeExpression? declaration) TraceToObjectDeclaration(ITypeReferenceExpressionResolution original)
        {
            var currentResolution = original;
            while (currentResolution is ResolvedInternalReference @ref)
            {
                if (@ref.Declaration is ObjectTypeExpression @object)
                {
                    return (currentResolution, @object);
                }

                currentResolution = ResolveTypeReferenceExpression(@ref.Declaration);
            }

            return (currentResolution, null);
        }

        private ITypeReferenceExpressionResolution ResolveTypeReferenceExpressionIndex(
            ITypeReferenceExpressionResolution containerResolution,
            TypeReferenceIndexAccessExpression indexAccess)
        {
            var currentResolution = containerResolution;
            while (currentResolution is ResolvedInternalReference @ref)
            {
                if (@ref.Declaration is TupleTypeExpression tuple)
                {
                    return new ResolvedInternalReference(
                        currentResolution.SegmentsForIndex(indexAccess.Index),
                        tuple.ItemExpressions[(int)indexAccess.Index].Value);
                }

                currentResolution = ResolveTypeReferenceExpression(@ref.Declaration);
            }

            if (currentResolution is ResourceDerivedTypeResolution resourceDerived)
            {
                return new ResourceDerivedTypeResolution(
                    resourceDerived.RootResourceTypeReference,
                    currentResolution.SegmentsForIndex(indexAccess.Index),
                    indexAccess.ExpressedType,
                    resourceDerived.Variant);
            }

            throw new ArgumentException($"Unable to handle resolution of type {currentResolution.GetType().Name}.");
        }

        private ITypeReferenceExpressionResolution ResolveTypeReferenceExpressionItems(
            ITypeReferenceExpressionResolution containerResolution,
            TypeReferenceItemsAccessExpression itemsAccess)
        {
            var currentResolution = containerResolution;
            while (currentResolution is ResolvedInternalReference @ref)
            {
                if (@ref.Declaration is ArrayTypeExpression @array)
                {
                    return new ResolvedInternalReference(
                        currentResolution.SegmentsForItems(),
                        @array.BaseExpression);
                }

                currentResolution = ResolveTypeReferenceExpression(@ref.Declaration);
            }

            if (currentResolution is ResourceDerivedTypeResolution resourceDerived)
            {
                return new ResourceDerivedTypeResolution(
                    resourceDerived.RootResourceTypeReference,
                    currentResolution.SegmentsForItems(),
                    itemsAccess.ExpressedType,
                    resourceDerived.Variant);
            }

            throw new ArgumentException($"Unable to handle resolution of type {currentResolution.GetType().Name}.");
        }

        private static ObjectExpression TypePropertiesForQualifiedReference(FullyQualifiedAmbientTypeReferenceExpression qualifiedAmbientType)
        {
            if (qualifiedAmbientType.ProviderName != SystemNamespaceType.BuiltInName)
            {
                throw new ArgumentException("Property access base expression did not resolve to the 'sys' namespace.");
            }

            return ExpressionFactory.CreateObject(TypeProperty(qualifiedAmbientType.Name, qualifiedAmbientType.SourceSyntax).AsEnumerable(),
                qualifiedAmbientType.SourceSyntax);
        }

        private static ObjectPropertyExpression TypeProperty(string typeName, SyntaxBase? sourceSyntax)
            => Property(TypePropertyName, new StringLiteralExpression(sourceSyntax, typeName), sourceSyntax);

        private static ObjectPropertyExpression AllowedValuesProperty(ArrayExpression allowedValues, SyntaxBase? sourceSyntax)
            => Property("allowedValues", allowedValues, sourceSyntax);

        private static ObjectPropertyExpression Property(string name, Expression value, SyntaxBase? sourceSyntax)
            => ExpressionFactory.CreateObjectProperty(name, value, sourceSyntax);

        private static ObjectExpression GetTypePropertiesForResourceType(ResourceTypeExpression expression)
        {
            var typeString = expression.ExpressedResourceType.TypeReference.FormatName();

            return ExpressionFactory.CreateObject(new[]
            {
                TypeProperty(LanguageConstants.TypeNameString, expression.SourceSyntax),
                ExpressionFactory.CreateObjectProperty(LanguageConstants.ParameterMetadataPropertyName,
                    ExpressionFactory.CreateObject(
                        ExpressionFactory.CreateObjectProperty(LanguageConstants.MetadataResourceTypePropertyName,
                            ExpressionFactory.CreateStringLiteral(typeString, expression.SourceSyntax),
                            expression.SourceSyntax).AsEnumerable(),
                        expression.SourceSyntax),
                    expression.SourceSyntax),
            });
        }

        private ObjectExpression GetTypePropertiesForArrayType(ArrayTypeExpression expression)
        {
            var properties = new List<ObjectPropertyExpression> { TypeProperty(LanguageConstants.ArrayType, expression.SourceSyntax) };

            if (TryGetAllowedValues(expression.BaseExpression) is { } allowedValues)
            {
                properties.Add(AllowedValuesProperty(allowedValues, expression.BaseExpression.SourceSyntax));
            }
            else
            {
                properties.Add(ExpressionFactory.CreateObjectProperty("items", TypePropertiesForTypeExpression(expression.BaseExpression)));
            }

            return ExpressionFactory.CreateObject(properties, expression.SourceSyntax);
        }

        private static ArrayExpression? TryGetAllowedValues(TypeExpression expression) => expression switch
        {
            StringLiteralTypeExpression @string => SingleElementArray(ExpressionFactory.CreateStringLiteral(@string.Value, @string.SourceSyntax)),
            IntegerLiteralTypeExpression @int => SingleElementArray(ExpressionFactory.CreateIntegerLiteral(@int.Value, @int.SourceSyntax)),
            BooleanLiteralTypeExpression @bool => SingleElementArray(ExpressionFactory.CreateBooleanLiteral(@bool.Value, @bool.SourceSyntax)),
            NullLiteralTypeExpression @null => SingleElementArray(new NullLiteralExpression(@null.SourceSyntax)),
            ObjectTypeExpression @object when TypeHelper.IsLiteralType(@object.ExpressedType) => SingleElementArray(ToLiteralValue(@object.ExpressedType)),
            TupleTypeExpression tuple when TypeHelper.IsLiteralType(tuple.ExpressedType) => SingleElementArray(ToLiteralValue(tuple.ExpressedType)),
            UnionTypeExpression union => GetAllowedValuesForUnionType(union.ExpressedUnionType, union.SourceSyntax),
            _ => null,
        };

        private static ArrayExpression SingleElementArray(Expression expression) => ExpressionFactory.CreateArray(expression.AsEnumerable());

        private static ArrayExpression GetAllowedValuesForUnionType(UnionType unionType, SyntaxBase? sourceSyntax)
            => ExpressionFactory.CreateArray(unionType.Members.Select(ToLiteralValue), sourceSyntax);

        private ObjectExpression GetTypePropertiesForObjectType(ObjectTypeExpression expression)
        {
            var properties = new List<ObjectPropertyExpression> { TypeProperty(LanguageConstants.ObjectType, expression.SourceSyntax) };
            List<ObjectPropertyExpression> propertySchemata = new();

            foreach (var property in expression.PropertyExpressions)
            {
                var propertySchema = ApplyTypeModifiers(property, TypePropertiesForTypeExpression(property.Value));
                propertySchemata.Add(ExpressionFactory.CreateObjectProperty(property.PropertyName, propertySchema, property.SourceSyntax));
            }

            properties.Add(ExpressionFactory.CreateObjectProperty("properties", ExpressionFactory.CreateObject(propertySchemata, expression.SourceSyntax)));

            if (expression.AdditionalPropertiesExpression is { } addlPropsType)
            {
                var addlPropertiesSchema = ApplyTypeModifiers(addlPropsType, TypePropertiesForTypeExpression(addlPropsType.Value));

                properties.Add(ExpressionFactory.CreateObjectProperty("additionalProperties", addlPropertiesSchema, addlPropsType.SourceSyntax));
            }

            return ExpressionFactory.CreateObject(properties, expression.SourceSyntax);
        }

        private ObjectExpression GetTypePropertiesForTupleType(TupleTypeExpression expression) => ExpressionFactory.CreateObject(new[]
        {
            TypeProperty(LanguageConstants.ArrayType, expression.SourceSyntax),
            ExpressionFactory.CreateObjectProperty("prefixItems",
                ExpressionFactory.CreateArray(
                    expression.ItemExpressions.Select(item => ApplyTypeModifiers(item, TypePropertiesForTypeExpression(item.Value))),
                    expression.SourceSyntax),
                expression.SourceSyntax),
            ExpressionFactory.CreateObjectProperty("items", ExpressionFactory.CreateBooleanLiteral(false), expression.SourceSyntax),
        });

        private ObjectExpression GetTypePropertiesForUnionTypeExpression(UnionTypeExpression expression)
        {
            var (nullable, nonLiteralTypeName, allowedValues) = TypeHelper.TryRemoveNullability(expression.ExpressedUnionType) switch
            {
                UnionType nonNullableUnion => (true, GetNonLiteralTypeName(nonNullableUnion.Members.First().Type), GetAllowedValuesForUnionType(nonNullableUnion, expression.SourceSyntax)),
                TypeSymbol nonNullable => (true, GetNonLiteralTypeName(nonNullable), SingleElementArray(ToLiteralValue(nonNullable))),
                _ => (false, GetNonLiteralTypeName(expression.ExpressedUnionType.Members.First().Type), GetAllowedValuesForUnionType(expression.ExpressedUnionType, expression.SourceSyntax)),
            };

            var properties = new List<ObjectPropertyExpression>
            {
                TypeProperty(nonLiteralTypeName, expression.SourceSyntax),
                AllowedValuesProperty(allowedValues, expression.SourceSyntax),
            };

            if (nullable)
            {
                properties.Add(ExpressionFactory.CreateObjectProperty("nullable", ExpressionFactory.CreateBooleanLiteral(true), expression.SourceSyntax));
            }

            return ExpressionFactory.CreateObject(properties, expression.SourceSyntax);
        }

        private ObjectExpression GetTypePropertiesForDiscriminatedObjectExpression(DiscriminatedObjectTypeExpression expression)
        {
            var properties = new List<ObjectPropertyExpression>
            {
                TypeProperty("object", expression.SourceSyntax),
                ExpressionFactory.CreateObjectProperty(
                    "discriminator",
                    GetTypePropertiesForDiscriminator(expression),
                    expression.SourceSyntax),
            };

            return ExpressionFactory.CreateObject(properties, expression.SourceSyntax);
        }

        private ObjectExpression GetTypePropertiesForDiscriminator(
            DiscriminatedObjectTypeExpression discriminatedObjectTypeExpr)
        {
            var objectProperties = new List<ObjectPropertyExpression>();

            var discriminatorPropertyName = discriminatedObjectTypeExpr.ExpressedDiscriminatedObjectType.DiscriminatorProperty.Name;
            objectProperties.Add(ExpressionFactory.CreateObjectProperty("propertyName", ExpressionFactory.CreateStringLiteral(discriminatorPropertyName)));
            objectProperties.Add(
                ExpressionFactory.CreateObjectProperty(
                    "mapping",
                    ExpressionFactory.CreateObject(
                        GetDiscriminatedUnionMappingEntries(discriminatedObjectTypeExpr))));

            return ExpressionFactory.CreateObject(properties: objectProperties);
        }

        private IEnumerable<ObjectPropertyExpression> GetDiscriminatedUnionMappingEntries(DiscriminatedObjectTypeExpression discriminatedObjectTypeExpr)
        {
            var discriminatorPropertyName = discriminatedObjectTypeExpr.ExpressedDiscriminatedObjectType.DiscriminatorProperty.Name;

            foreach (var memberExpression in discriminatedObjectTypeExpr.MemberExpressions)
            {
                var mappingsEnumerable = memberExpression switch
                {
                    TypeAliasReferenceExpression or
                    SynthesizedTypeAliasReferenceExpression or
                    ImportedTypeReferenceExpression or
                    WildcardImportTypePropertyReferenceExpression or
                    ITypeReferenceAccessExpression => ResolveTypeReferenceExpression(memberExpression) switch
                    {
                        ResolvedInternalReference udtRef => GetDiscriminatedUnionMappingEntries(discriminatorPropertyName, udtRef.Declaration, udtRef),
                        ResourceDerivedTypeResolution rdtRef => GetDiscriminatedUnionMappingEntries(discriminatorPropertyName, rdtRef),
                        _ => throw new UnreachableException(),
                    },
                    _ => GetDiscriminatedUnionMappingEntries(discriminatorPropertyName, memberExpression, null),
                };

                foreach (var mapping in mappingsEnumerable)
                {
                    yield return mapping;
                }
            }
        }

        private IEnumerable<ObjectPropertyExpression> GetDiscriminatedUnionMappingEntries(
            string discriminatorPropertyName,
            TypeExpression memberDeclaration,
            ITypeReferenceExpressionResolution? memberResolution)
        {
            if (memberDeclaration is ObjectTypeExpression objectUnionMemberExpr)
            {
                yield return ExpressionFactory.CreateObjectProperty(
                    DiscriminatorValue(discriminatorPropertyName, objectUnionMemberExpr.ExpressedObjectType),
                    memberResolution?.GetTypePropertiesForResolvedReferenceExpression(sourceSyntax: null)
                        ?? GetTypePropertiesForObjectType(objectUnionMemberExpr));
            }
            else if (memberDeclaration is DiscriminatedObjectTypeExpression nestedDiscriminatedMemberExpr)
            {
                var nestedDiscriminatorPropertyName = nestedDiscriminatedMemberExpr.ExpressedDiscriminatedObjectType.DiscriminatorProperty.Name;

                if (nestedDiscriminatorPropertyName != discriminatorPropertyName)
                {
                    // This should have been caught during type checking
                    throw new ArgumentException("Invalid discriminated union type encountered during serialization.");
                }

                foreach (var nestedPropertyExpr in GetDiscriminatedUnionMappingEntries(nestedDiscriminatedMemberExpr))
                {
                    yield return nestedPropertyExpr;
                }
            }
            else
            {
                // This should have been caught during type checking
                throw new ArgumentException("Invalid discriminated union type encountered during serialization.");
            }
        }

        private static IEnumerable<ObjectPropertyExpression> GetDiscriminatedUnionMappingEntries(
            string discriminatorPropertyName,
            ResourceDerivedTypeResolution resolution)
        {
            if (resolution.DerivedType is ObjectType @object)
            {
                yield return ExpressionFactory.CreateObjectProperty(
                    DiscriminatorValue(discriminatorPropertyName, @object),
                    resolution.GetTypePropertiesForResolvedReferenceExpression(sourceSyntax: null));
            }
            else if (resolution.DerivedType is DiscriminatedObjectType discriminatedObject)
            {
                foreach (var variant in discriminatedObject.UnionMembersByKey.Values)
                {
                    var discriminatorValue = DiscriminatorValue(discriminatorPropertyName, variant);
                    var variantResolution = new ResourceDerivedTypeResolution(
                        resolution.RootResourceTypeReference,
                        (resolution as ITypeReferenceExpressionResolution).SegmentsForVariant(discriminatorValue),
                        variant,
                        resolution.Variant);

                    yield return ExpressionFactory.CreateObjectProperty(
                        discriminatorValue,
                        variantResolution.GetTypePropertiesForResolvedReferenceExpression(sourceSyntax: null));
                }
            }
            else
            {
                // This should have been caught during type checking
                throw new ArgumentException("Invalid discriminated union type encountered during serialization.");
            }
        }

        private static string DiscriminatorValue(string discriminatorPropertyName, ObjectType @object)
        {
            if (!@object.Properties.TryGetValue(discriminatorPropertyName, out var discriminatorTypeProperty)
                || discriminatorTypeProperty.TypeReference.Type is not StringLiteralType discriminatorStringLiteral)
            {
                // This should have been caught during type checking
                throw new ArgumentException("Invalid discriminated union type encountered during serialization.");
            }

            return discriminatorStringLiteral.RawStringValue;
        }

        private static Expression ToLiteralValue(ITypeReference literalType) => literalType.Type switch
        {
            StringLiteralType @string => ExpressionFactory.CreateStringLiteral(@string.RawStringValue),
            IntegerLiteralType @int => new IntegerLiteralExpression(null, @int.Value),
            BooleanLiteralType @bool => ExpressionFactory.CreateBooleanLiteral(@bool.Value),
            NullType => new NullLiteralExpression(null),
            ObjectType @object => ExpressionFactory.CreateObject(@object.Properties.Select(kvp => ExpressionFactory.CreateObjectProperty(kvp.Key, ToLiteralValue(kvp.Value.TypeReference)))),
            TupleType tuple => ExpressionFactory.CreateArray(tuple.Items.Select(ToLiteralValue)),
            // This would have been caught by the DeclaredTypeManager during initial type assignment
            _ => throw new ArgumentException("Union types used in ARM type checks must be composed entirely of literal types"),
        };

        private static string GetNonLiteralTypeName(TypeSymbol? type) => type switch
        {
            StringLiteralType or StringType => "string",
            IntegerLiteralType or IntegerType => "int",
            BooleanLiteralType or BooleanType => "bool",
            ObjectType or DiscriminatedObjectType => "object",
            ArrayType => "array",
            UnionType @union => @union.Members.Select(m => GetNonLiteralTypeName(m.Type)).Distinct().Single(),
            // This would have been caught by the DeclaredTypeManager during initial type assignment
            _ => throw new ArgumentException($"Cannot resolve nonliteral type name of type {type?.GetType().Name}"),
        };

        private void EmitVariablesIfPresent(ExpressionEmitter emitter, IEnumerable<DeclaredVariableExpression> variables)
        {
            if (!variables.Any())
            {
                return;
            }

            emitter.EmitObjectProperty("variables", () =>
            {
                var loopVariables = variables.Where(x => x is { Value: ForLoopExpression });
                var nonLoopVariables = variables.Where(x => x is { Value: not ForLoopExpression });

                if (loopVariables.Any())
                {
                    // we have variables whose values are loops
                    emitter.EmitArrayProperty("copy", () =>
                    {
                        foreach (var loopVariable in loopVariables)
                        {
                            var forLoopVariable = (ForLoopExpression)loopVariable.Value;
                            emitter.EmitCopyObject(loopVariable.Name, forLoopVariable.Expression, forLoopVariable.Body);
                        }
                    });
                }

                // emit non-loop variables
                foreach (var variable in nonLoopVariables)
                {
                    emitter.EmitProperty(variable.Name, variable.Value);
                }
            });
        }

        private void EmitExtensionsIfPresent(ExpressionEmitter emitter, ImmutableArray<ExtensionExpression> extensions)
        {
            if (!extensions.Any())
            {
                return;
            }

            // TODO: Remove the EmitExtensions if conditions once ARM w37 is deployed to all regions.
            if (Context.SemanticModel.Features.LocalDeployEnabled)
            {
                EmitExtensions(emitter, extensions.Add(GetExtensionForLocalDeploy()));
            }
            else if (Context.SemanticModel.Features.ExtensibilityV2EmittingEnabled)
            {
                EmitExtensions(emitter, extensions);
            }
            else
            {
                EmitProviders(emitter, extensions);
            }
        }

        private static void EmitProviders(ExpressionEmitter emitter, ImmutableArray<ExtensionExpression> extensions)
        {
            emitter.EmitObjectProperty("imports", () =>
            {
                foreach (var extension in extensions)
                {
                    var settings = extension.Settings;

                    emitter.EmitObjectProperty(extension.Name, () =>
                    {
                        emitter.EmitProperty("provider", settings.TemplateExtensionName);
                        emitter.EmitProperty("version", settings.TemplateExtensionVersion);
                        if (extension.Config is not null)
                        {
                            emitter.EmitProperty("config", extension.Config);
                        }
                    }, extension.SourceSyntax);
                }
            });
        }

        private static void EmitExtensions(ExpressionEmitter emitter, ImmutableArray<ExtensionExpression> extensions)
        {
            emitter.EmitObjectProperty("extensions", () =>
            {
                foreach (var extension in extensions)
                {
                    var settings = extension.Settings;

                    emitter.EmitObjectProperty(extension.Name, () =>
                    {
                        emitter.EmitProperty("name", settings.TemplateExtensionName);
                        emitter.EmitProperty("version", settings.TemplateExtensionVersion);

                        EmitExtensionConfig(extension, emitter);
                    },
                    extension.SourceSyntax);
                }
            });
        }

        private static void EmitExtensionConfig(ExtensionExpression extension, ExpressionEmitter emitter)
        {
            if (extension.Config is null)
            {
                return;
            }

            if (extension.Config is not ObjectExpression config)
            {
                throw new UnreachableException($"Extension config type expected to be of type: '{nameof(ObjectExpression)}' but received: '{extension.Config.GetType()}'");
            }

            emitter.EmitObjectProperty("config", () =>
            {
                foreach (var configProperty in config.Properties)
                {
                    // Type checking should have validated that the config name is not an expression (e.g. string interpolation), if we get a null value it means something
                    // was wrong with type checking validation.
                    var extensionConfigName = configProperty.TryGetKeyText() ?? throw new UnreachableException("Expressions are not allowed as config names.");
                    var configType = extension.Settings.ConfigurationType ?? throw new UnreachableException("Config type must be specified.");
                    var extensionConfigType = GetExtensionConfigType(extensionConfigName, configType);

                    emitter.EmitObjectProperty(extensionConfigName, () =>
                    {
                        switch (extensionConfigType)
                        {
                            case StringType:
                                if (extensionConfigType.ValidationFlags.HasFlag(TypeSymbolValidationFlags.IsSecure))
                                {
                                    emitter.EmitProperty("type", "secureString");
                                }
                                else
                                {
                                    emitter.EmitProperty("type", "string");
                                }
                                break;
                            case IntegerType:
                                emitter.EmitProperty("type", "int");
                                break;
                            case BooleanType:
                                emitter.EmitProperty("type", "bool");
                                break;
                            case ArrayType:
                                emitter.EmitProperty("type", "array");
                                break;
                            case ObjectType:
                                if (extensionConfigType.ValidationFlags.HasFlag(TypeSymbolValidationFlags.IsSecure))
                                {
                                    emitter.EmitProperty("type", "secureObject");
                                }
                                else
                                {
                                    emitter.EmitProperty("type", "object");
                                }
                                break;
                            default:
                                throw new ArgumentException($"Config name: '{extensionConfigName}' specified an unsupported type: '{extensionConfigType}'. Supported types are: 'string', 'secureString', 'int', 'bool', 'array', 'secureObject', 'object'.");
                        }

                        emitter.EmitProperty("defaultValue", configProperty.Value);
                    });
                }
            });
        }

        private static TypeSymbol GetExtensionConfigType(string configName, ObjectType configType)
        {
            if (configType.Properties.TryGetValue(configName) is { } configItem)
            {
                return configItem.TypeReference.Type;
            }

            throw new UnreachableException($"Configuration name: '{configName}' does not exist as part of extension configuration.");
        }

        private ExtensionExpression GetExtensionForLocalDeploy()
        {
            return new(
                null,
                "az0synthesized",
                new(false, "__az", null, "LocalNested", "0.0.0"),
                null,
                null);
        }

        private void EmitResources(
            PositionTrackingJsonTextWriter jsonWriter,
            ExpressionEmitter emitter,
            ImmutableArray<ExtensionExpression> extensions,
            ImmutableArray<DeclaredResourceExpression> resources,
            ImmutableArray<DeclaredModuleExpression> modules)
        {
            if (!Context.Settings.EnableSymbolicNames)
            {
                emitter.EmitArrayProperty("resources", () =>
                {
                    foreach (var resource in resources)
                    {
                        if (resource.ResourceMetadata.IsExistingResource)
                        {
                            continue;
                        }

                        this.EmitResource(emitter, extensions, resource);
                    }

                    foreach (var module in modules)
                    {
                        this.EmitModule(jsonWriter, module, emitter);
                    }
                });
            }
            else
            {
                emitter.EmitObjectProperty("resources", () =>
                {
                    foreach (var resource in resources)
                    {
                        emitter.EmitProperty(
                            emitter.GetSymbolicName(resource.ResourceMetadata),
                            () => EmitResource(emitter, extensions, resource),
                            resource.SourceSyntax);
                    }

                    foreach (var module in modules)
                    {
                        emitter.EmitProperty(
                            module.Symbol.Name,
                            () => EmitModule(jsonWriter, module, emitter),
                            module.SourceSyntax);
                    }
                });
            }
        }

        private void EmitResource(ExpressionEmitter emitter, ImmutableArray<ExtensionExpression> extensions, DeclaredResourceExpression resource)
        {
            var metadata = resource.ResourceMetadata;

            emitter.EmitObject(() =>
            {
                var body = resource.Body;
                if (body is ForLoopExpression forLoop)
                {
                    body = forLoop.Body;
                    emitter.EmitCopyProperty(() => emitter.EmitCopyObject(forLoop.Name, forLoop.Expression, input: null, batchSize: forLoop.BatchSize));
                }
                if (body is ConditionExpression condition)
                {
                    body = condition.Body;
                    emitter.EmitProperty("condition", condition.Expression);
                }

                if (Context.Settings.EnableSymbolicNames && metadata.IsExistingResource)
                {
                    emitter.EmitProperty("existing", new BooleanLiteralExpression(null, true));
                }

                var extensionSymbol = extensions.FirstOrDefault(i => metadata.Type.DeclaringNamespace.AliasNameEquals(i.Name));
                if (extensionSymbol is not null)
                {
                    if (this.Context.SemanticModel.Features.LocalDeployEnabled ||
                        this.Context.SemanticModel.Features.ExtensibilityV2EmittingEnabled)
                    {
                        emitter.EmitProperty("extension", extensionSymbol.Name);
                    }
                    else
                    {
                        emitter.EmitProperty("import", extensionSymbol.Name);
                    }
                }

<<<<<<< HEAD
                // Emit the options property if there are entries in the DecoratorConfig dictionary
                if (resource.DecoratorConfig?.Count > 0)
=======
                // Emit the options property
                if (resource.RetryOn is not null || resource.WaitUntil is not null)
>>>>>>> 3ba8d059
                {
                    emitter.EmitObjectProperty("@options", () =>
                    {
                        foreach (var (name, items) in resource.DecoratorConfig)
                        {
                            emitter.EmitArrayProperty(name, () =>
                            {
                                foreach (var item in items.Items)
                                {
                                    emitter.EmitExpression(item);
                                }
                            });
                        }
                    });
                }

                if (metadata.IsAzResource ||
                    this.Context.SemanticModel.Features.LocalDeployEnabled ||
                    this.Context.SemanticModel.Features.ExtensibilityV2EmittingEnabled)
                {
                    emitter.EmitProperty("type", metadata.TypeReference.FormatType());
                    if (metadata.TypeReference.ApiVersion is not null)
                    {
                        emitter.EmitProperty("apiVersion", metadata.TypeReference.ApiVersion);
                    }
                }
                else
                {
                    emitter.EmitProperty("type", metadata.TypeReference.FormatName());
                }

                ExpressionBuilder.EmitResourceScopeProperties(emitter, resource);

                if (metadata.IsAzResource)
                {
                    emitter.EmitProperty(AzResourceTypeProvider.ResourceNamePropertyName, emitter.GetFullyQualifiedResourceName(metadata));
                    emitter.EmitObjectProperties((ObjectExpression)body);
                }
                else
                {
                    emitter.EmitObjectProperty("properties", () =>
                    {
                        emitter.EmitObjectProperties((ObjectExpression)body);
                    });
                }

                this.EmitDependsOn(emitter, resource.DependsOn);

                // Since we don't want to be mutating the body of the original ObjectSyntax, we create an placeholder body in place
                // and emit its properties to merge decorator properties.
                foreach (var property in ApplyDescription(resource, ExpressionFactory.CreateObject(ImmutableArray<ObjectPropertyExpression>.Empty)).Properties)
                {
                    emitter.EmitProperty(property);
                }
            }, resource.SourceSyntax);
        }

        public void EmitTestParameters(ExpressionEmitter emitter, Expression parameters)
        {
            if (parameters is not ObjectExpression paramsObject)
            {
                // 'params' is optional if the module has no required params
                return;
            }

            emitter.EmitObject(() =>
            {
                foreach (var property in paramsObject.Properties)
                {
                    if (property.TryGetKeyText() is not { } keyName)
                    {
                        // should have been caught by earlier validation
                        throw new ArgumentException("Disallowed interpolation in test parameter");
                    }

                    emitter.EmitProperty(keyName, property.Value);
                }
            }, paramsObject.SourceSyntax);
        }

        private void EmitModuleParameters(ExpressionEmitter emitter, DeclaredModuleExpression module)
        {
            if (module.Parameters is not ObjectExpression paramsObject)
            {
                // 'params' is optional if the module has no required params
                return;
            }

            emitter.EmitObjectProperty("parameters", () =>
            {
                foreach (var property in paramsObject.Properties)
                {
                    if (property.TryGetKeyText() is not { } keyName)
                    {
                        // should have been caught by earlier validation
                        throw new ArgumentException("Disallowed interpolation in module parameter");
                    }

                    // we can't just call EmitObjectProperties here because the ObjectSyntax is flatter than the structure we're generating
                    // because nested deployment parameters are objects with a single value property
                    if (property.Value is ForLoopExpression @for)
                    {
                        // the value is a for-expression
                        // write a single property copy loop
                        emitter.EmitObjectProperty(keyName, () =>
                        {
                            emitter.EmitCopyProperty(() =>
                            {
                                emitter.EmitArray(() =>
                                {
                                    emitter.EmitCopyObject("value", @for.Expression, @for.Body, "value");
                                }, @for.SourceSyntax);
                            });
                        });
                    }
                    else if (property.Value is ResourceReferenceExpression resource &&
                        module.Symbol.TryGetModuleType() is ModuleType moduleType &&
                        moduleType.TryGetParameterType(keyName) is ResourceParameterType parameterType)
                    {
                        // This is a resource being passed into a module, we actually want to pass in its id
                        // rather than the whole resource.
                        var idExpression = new PropertyAccessExpression(resource.SourceSyntax, resource, "id", AccessExpressionFlags.None);
                        emitter.EmitProperty(keyName, ExpressionEmitter.ConvertModuleParameter(idExpression));
                    }
                    else
                    {
                        // the value is not a for-expression - can emit normally
                        emitter.EmitProperty(keyName, ExpressionEmitter.ConvertModuleParameter(property.Value));
                    }
                }
            }, paramsObject.SourceSyntax);
        }

        private void EmitModuleForLocalDeploy(PositionTrackingJsonTextWriter jsonWriter, DeclaredModuleExpression module, ExpressionEmitter emitter)
        {
            emitter.EmitObject(() =>
            {
                emitter.EmitProperty("extension", "az0synthesized");

                var body = module.Body;
                if (body is ForLoopExpression forLoop)
                {
                    body = forLoop.Body;
                    emitter.EmitCopyProperty(() => emitter.EmitCopyObject(forLoop.Name, forLoop.Expression, input: null, batchSize: forLoop.BatchSize));
                }
                if (body is ConditionExpression condition)
                {
                    body = condition.Body;
                    emitter.EmitProperty("condition", condition.Expression);
                }

                emitter.EmitProperty("type", NestedDeploymentResourceType);

                emitter.EmitObjectProperty("properties", () =>
                {
                    EmitModuleParameters(emitter, module);

                    var moduleSemanticModel = GetModuleSemanticModel(module.Symbol);

                    var moduleWriter = TemplateWriterFactory.CreateTemplateWriter(moduleSemanticModel);
                    var moduleBicepFile = (moduleSemanticModel as SemanticModel)?.SourceFile;
                    var moduleTextWriter = new StringWriter();
                    var moduleJsonWriter = new SourceAwareJsonTextWriter(moduleTextWriter, moduleBicepFile);

                    moduleWriter.Write(moduleJsonWriter);
                    jsonWriter.AddNestedSourceMap(moduleJsonWriter.TrackingJsonWriter);
                    emitter.EmitProperty("template", moduleTextWriter.ToString());
                });

                this.EmitDependsOn(emitter, module.DependsOn);

                // Since we don't want to be mutating the body of the original ObjectSyntax, we create a placeholder body in place
                // and emit its properties to merge decorator properties.
                foreach (var property in ApplyDescription(module, ExpressionFactory.CreateObject(ImmutableArray<ObjectPropertyExpression>.Empty)).Properties)
                {
                    emitter.EmitProperty(property);
                }
            }, module.SourceSyntax);
        }

        private void EmitModule(PositionTrackingJsonTextWriter jsonWriter, DeclaredModuleExpression module, ExpressionEmitter emitter)
        {
            if (this.Context.SemanticModel.Features.LocalDeployEnabled)
            {
                EmitModuleForLocalDeploy(jsonWriter, module, emitter);
                return;
            }

            var moduleSymbol = module.Symbol;
            emitter.EmitObject(() =>
            {
                var body = module.Body;
                if (body is ForLoopExpression forLoop)
                {
                    body = forLoop.Body;
                    emitter.EmitCopyProperty(() => emitter.EmitCopyObject(forLoop.Name, forLoop.Expression, input: null, batchSize: forLoop.BatchSize));
                }
                if (body is ConditionExpression condition)
                {
                    body = condition.Body;
                    emitter.EmitProperty("condition", condition.Expression);
                }

                emitter.EmitProperty("type", NestedDeploymentResourceType);
                emitter.EmitProperty("apiVersion", EmitConstants.NestedDeploymentResourceApiVersion);

                // emit all properties apart from 'params'. In practice, this currently only allows 'name', but we may choose to allow other top-level resource properties in future.
                // params requires special handling (see below).
                emitter.EmitObjectProperties((ObjectExpression)body);

                ExpressionBuilder.EmitModuleScopeProperties(emitter, module);

                if (module.ScopeData.RequestedScope != ResourceScope.ResourceGroup)
                {
                    // if we're deploying to a scope other than resource group, we need to supply a location
                    if (this.Context.SemanticModel.TargetScope == ResourceScope.ResourceGroup)
                    {
                        // the deployment() object at resource group scope does not contain a property named 'location', so we have to use resourceGroup().location
                        emitter.EmitProperty("location", new PropertyAccessExpression(
                            null,
                            new FunctionCallExpression(null, "resourceGroup", []),
                            "location",
                            AccessExpressionFlags.None));
                    }
                    else
                    {
                        // at all other scopes we can just use deployment().location
                        emitter.EmitProperty("location", new PropertyAccessExpression(
                            null,
                            new FunctionCallExpression(null, "deployment", []),
                            "location",
                            AccessExpressionFlags.None));
                    }
                }

                emitter.EmitObjectProperty("properties", () =>
                {
                    emitter.EmitObjectProperty("expressionEvaluationOptions", () =>
                    {
                        emitter.EmitProperty("scope", "inner");
                    });

                    emitter.EmitProperty("mode", "Incremental");

                    EmitModuleParameters(emitter, module);

                    var moduleSemanticModel = GetModuleSemanticModel(moduleSymbol);

                    // If it is a template spec module, emit templateLink instead of template contents.
                    jsonWriter.WritePropertyName(moduleSemanticModel is TemplateSpecSemanticModel ? "templateLink" : "template");
                    {
                        var moduleWriter = TemplateWriterFactory.CreateTemplateWriter(moduleSemanticModel);
                        var moduleBicepFile = (moduleSemanticModel as SemanticModel)?.SourceFile;
                        var moduleTextWriter = new StringWriter();
                        var moduleJsonWriter = new SourceAwareJsonTextWriter(moduleTextWriter, moduleBicepFile);

                        moduleWriter.Write(moduleJsonWriter);
                        jsonWriter.AddNestedSourceMap(moduleJsonWriter.TrackingJsonWriter);

                        var nestedTemplate = moduleTextWriter.ToString().FromJson<JToken>();
                        nestedTemplate.WriteTo(jsonWriter);
                    }
                });

                this.EmitDependsOn(emitter, module.DependsOn);

                // Since we don't want to be mutating the body of the original ObjectSyntax, we create an placeholder body in place
                // and emit its properties to merge decorator properties.
                foreach (var property in ApplyDescription(module, ExpressionFactory.CreateObject(ImmutableArray<ObjectPropertyExpression>.Empty)).Properties)
                {
                    emitter.EmitProperty(property);
                }
            }, module.SourceSyntax);
        }

        private static void EmitSymbolicNameDependsOnEntry(ExpressionEmitter emitter, ResourceDependencyExpression dependency)
        {
            switch (dependency.Reference)
            {
                case ResourceReferenceExpression { Metadata: DeclaredResourceMetadata resource } reference:
                    switch ((resource.Symbol.IsCollection, reference.IndexContext?.Index))
                    {
                        case (false, var index):
                            emitter.EmitSymbolReference(resource);
                            Debug.Assert(index is null);
                            break;
                        // dependency is on the entire resource collection
                        // write the name of the resource collection as the dependency
                        case (true, null):
                            emitter.EmitSymbolReference(resource);
                            break;
                        case (true, { } index):
                            emitter.EmitIndexedSymbolReference(resource, reference.IndexContext);
                            break;
                    }
                    break;
                case ModuleReferenceExpression { Module: ModuleSymbol module } reference:
                    switch ((module.IsCollection, reference.IndexContext?.Index))
                    {
                        case (false, var index):
                            emitter.EmitExpression(new StringLiteralExpression(null, module.Name));
                            Debug.Assert(index is null);
                            break;
                        // dependency is on the entire resource collection
                        // write the name of the resource collection as the dependency
                        case (true, null):
                            emitter.EmitExpression(new StringLiteralExpression(null, module.Name));
                            break;
                        case (true, { } index):
                            emitter.EmitIndexedSymbolReference(module, reference.IndexContext);
                            break;
                    }
                    break;
                default:
                    throw new InvalidOperationException($"Found dependency of unexpected type {dependency.GetType()}");
            }
        }

        private static void EmitClassicDependsOnEntry(ExpressionEmitter emitter, ResourceDependencyExpression dependency)
        {
            switch (dependency.Reference)
            {
                case ResourceReferenceExpression { Metadata: DeclaredResourceMetadata resource } reference:
                    if (resource.Symbol.IsCollection && reference.IndexContext?.Index is null)
                    {
                        // dependency is on the entire resource collection
                        // write the fully qualified name of the resource collection (this is the name of the copy loop) as the dependency
                        emitter.EmitSymbolReference(resource);

                        break;
                    }

                    emitter.EmitResourceIdReference(resource, reference.IndexContext);
                    break;
                case ModuleReferenceExpression { Module: ModuleSymbol module } reference:
                    if (module.IsCollection && reference.IndexContext?.Index is null)
                    {
                        // dependency is on the entire module collection
                        // write the name of the module collection as the dependency
                        emitter.EmitExpression(new StringLiteralExpression(null, module.DeclaringModule.Name.IdentifierName));

                        break;
                    }

                    emitter.EmitResourceIdReference(module, reference.IndexContext);

                    break;
                default:
                    throw new InvalidOperationException($"Found dependency of unexpected type {dependency.GetType()}");
            }
        }

        private void EmitDependsOn(ExpressionEmitter emitter, ImmutableArray<ResourceDependencyExpression> dependencies)
        {
            if (!dependencies.Any())
            {
                return;
            }

            emitter.EmitArrayProperty("dependsOn", () =>
            {
                foreach (var dependency in dependencies)
                {
                    if (Context.Settings.EnableSymbolicNames)
                    {
                        EmitSymbolicNameDependsOnEntry(emitter, dependency);
                    }
                    else
                    {
                        EmitClassicDependsOnEntry(emitter, dependency);
                    }
                }
            });
        }

        private void EmitOutputsIfPresent(ExpressionEmitter emitter, ImmutableArray<DeclaredOutputExpression> outputs)
        {
            if (!outputs.Any())
            {
                return;
            }

            emitter.EmitObjectProperty("outputs", () =>
            {
                foreach (var output in outputs)
                {
                    EmitOutput(emitter, output);
                }
            });
        }

        private void EmitOutput(ExpressionEmitter emitter, DeclaredOutputExpression output)
        {
            emitter.EmitObjectProperty(output.Name, () =>
            {
                EmitProperties(emitter, ApplyTypeModifiers(output, TypePropertiesForTypeExpression(output.Type)));

                if (output.Value is ForLoopExpression @for)
                {
                    emitter.EmitCopyProperty(() => emitter.EmitCopyObject(name: null, @for.Expression, @for.Body));
                }
                else if (output.Type.ExpressedType is ResourceType)
                {
                    // Resource-typed outputs are serialized using the resource id.
                    var value = new PropertyAccessExpression(output.SourceSyntax, output.Value, "id", AccessExpressionFlags.None);

                    emitter.EmitProperty("value", value);
                }
                else
                {
                    emitter.EmitProperty("value", output.Value);
                }
            }, output.SourceSyntax);
        }

        private void EmitAssertsIfPresent(ExpressionEmitter emitter, ImmutableArray<DeclaredAssertExpression> asserts)
        {
            if (!asserts.Any())
            {
                return;
            }

            emitter.EmitObjectProperty("asserts", () =>
            {
                foreach (var assert in asserts)
                {
                    emitter.EmitProperty(assert.Name, assert.Value);
                }
            });
        }

        private void EmitMetadata(ExpressionEmitter emitter, ImmutableArray<DeclaredMetadataExpression> metadata, IEnumerable<DeclaredVariableExpression> variables)
        {
            var variablesByName = variables.ToDictionary(v => v.Name, v => v, LanguageConstants.IdentifierComparer);
            emitter.EmitObjectProperty("metadata", () =>
            {
                if (Context.Settings.UseExperimentalTemplateLanguageVersion)
                {
                    emitter.EmitProperty("_EXPERIMENTAL_WARNING", "This template uses ARM features that are experimental. Experimental features should be enabled for testing purposes only, as there are no guarantees about the quality or stability of these features. Do not enable these settings for any production usage, or your production environment may be subject to breaking.");
                    emitter.EmitArrayProperty("_EXPERIMENTAL_FEATURES_ENABLED", () =>
                    {
                        foreach (var (featureName, _, _) in this.Context.SemanticModel.Features.EnabledFeatureMetadata.Where(f => f.usesExperimentalArmEngineFeature))
                        {
                            emitter.EmitExpression(ExpressionFactory.CreateStringLiteral(featureName));
                        }
                    });
                }

                emitter.EmitObjectProperty("_generator", () =>
                {
                    emitter.EmitProperty("name", LanguageConstants.LanguageId);
                    emitter.EmitProperty("version", this.Context.SemanticModel.Features.AssemblyVersion);
                });

                var exportedVariables = Context.SemanticModel.Exports.Values.OfType<ExportedVariableMetadata>().ToImmutableArray();

                if (exportedVariables.Length > 0)
                {
                    emitter.EmitArrayProperty(LanguageConstants.TemplateMetadataExportedVariablesName, () =>
                    {
                        foreach (var exportedVariable in exportedVariables)
                        {
                            emitter.EmitObject(() =>
                            {
                                emitter.EmitProperty("name", exportedVariable.Name);
                                if (exportedVariable.Description is string description)
                                {
                                    emitter.EmitProperty(LanguageConstants.MetadataDescriptionPropertyName, description);
                                }
                                if (variablesByName.TryGetValue(exportedVariable.Name) is { } variable &&
                                    variable.Type is { } variableType)
                                {
                                    emitter.EmitProperty(TypePropertyName, TypePropertiesForTypeExpression(variableType));
                                }
                            });
                        }
                    });
                }

                foreach (var item in metadata)
                {
                    emitter.EmitProperty(item.Name, item.Value);
                }
            });
        }
    }
}<|MERGE_RESOLUTION|>--- conflicted
+++ resolved
@@ -1262,13 +1262,8 @@
                     }
                 }
 
-<<<<<<< HEAD
                 // Emit the options property if there are entries in the DecoratorConfig dictionary
                 if (resource.DecoratorConfig?.Count > 0)
-=======
-                // Emit the options property
-                if (resource.RetryOn is not null || resource.WaitUntil is not null)
->>>>>>> 3ba8d059
                 {
                     emitter.EmitObjectProperty("@options", () =>
                     {
