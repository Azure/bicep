--- conflicted
+++ resolved
@@ -7,11 +7,7 @@
 using System.Collections.Immutable;
 using System.Linq;
 using Azure.Deployments.Core.Helpers;
-<<<<<<< HEAD
-using Azure.Deployments.Core.Extensions;
-=======
 using Azure.Deployments.Core.Json;
->>>>>>> 46343e08
 using Azure.Deployments.Expression.Expressions;
 using Bicep.Core.Extensions;
 using Bicep.Core.Parsing;
@@ -94,23 +90,6 @@
 
         public void Write(JsonTextWriter writer)
         {
-<<<<<<< HEAD
-            string templateString;
-            using (StringWriter stringWriter = new())
-            using (JsonTextWriter memoryWriter = new(stringWriter))
-            {
-                var emitter = new ExpressionEmitter(memoryWriter, this.context);
-                // no templatehash, write to memory
-                this.Write(memoryWriter, emitter, emitMetadata: true);
-                // TODO: avoid reading the whole template into a string. Address this when ComputeTemplateHash 
-                // has a streaming variant.
-                templateString = stringWriter.ToString();
-            }
-            var templateHash = TemplateHelpers.ComputeTemplateHash(templateString);
-            JObject template = (JObject)JObject.Parse(templateString);
-            ((JObject) template["metadata"]!["_generator"]!).Add(new JProperty("templateHash", templateHash));
-            template.WriteTo(this.writer);
-=======
             JToken template = GenerateTemplateWithoutHash();
             var templateHash = TemplateHelpers.ComputeTemplateHash(template);
             if (template.SelectToken(GeneratorMetadataPath) is not JObject generatorObject)
@@ -119,7 +98,6 @@
             }
             generatorObject.Add("templateHash", templateHash);
             template.WriteTo(writer);
->>>>>>> 46343e08
         }
 
         private JToken GenerateTemplateWithoutHash()
