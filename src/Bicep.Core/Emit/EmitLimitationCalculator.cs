--- conflicted
+++ resolved
@@ -503,16 +503,11 @@
                 return ImmutableDictionary<ParameterAssignmentSymbol, ParameterAssignmentValue>.Empty;
             }
 
-<<<<<<< HEAD
             var referencesInValues = model.Root.ParameterAssignments
                 .Concat<DeclaredSymbol>(model.Root.VariableDeclarations)
                 .Concat(model.Root.ImportedSymbols)
                 .Concat(model.Root.WildcardImports)
-                .ToImmutableDictionary(p => p as Symbol, p => ReferenceGatheringVisitor.GatherReferences(model, p));
-=======
-            var referencesInValues = model.Binder.Bindings.Values.OfType<DeclaredSymbol>().Distinct()
                 .ToImmutableDictionary(p => p, p => SymbolicReferenceCollector.CollectSymbolsReferenced(model.Binder, p.DeclaringSyntax));
->>>>>>> 4f24f396
             var generated = ImmutableDictionary.CreateBuilder<ParameterAssignmentSymbol, ParameterAssignmentValue>();
             var evaluator = new ParameterAssignmentEvaluator(model);
             HashSet<Symbol> erroredSymbols = new();
