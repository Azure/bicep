--- conflicted
+++ resolved
@@ -35,11 +35,8 @@
             DetectUnexpectedResourceLoopInvariantProperties(model, diagnosticWriter);
             DetectUnexpectedModuleLoopInvariantProperties(model, diagnosticWriter);
             DetectUnsupportedModuleParameterAssignments(model, diagnosticWriter);
-<<<<<<< HEAD
+            DetectCopyVariableName(model, diagnosticWriter);
             DetectInvalidValueForParentProperty(model, diagnosticWriter);
-=======
-            DetectCopyVariableName(model, diagnosticWriter);
->>>>>>> 4eea92af
 
             return new(diagnosticWriter.GetDiagnostics(), moduleScopeData, resourceScopeData);
         }
@@ -323,7 +320,15 @@
             }
         }
 
-<<<<<<< HEAD
+        private static void DetectCopyVariableName(SemanticModel semanticModel, IDiagnosticWriter diagnosticWriter)
+        {
+            var copyVariableSymbol = semanticModel.Root.VariableDeclarations.FirstOrDefault(x => x.Name.Equals(LanguageConstants.CopyLoopIdentifier, StringComparison.OrdinalIgnoreCase));
+            if (copyVariableSymbol is not null)
+            {
+                diagnosticWriter.Write(DiagnosticBuilder.ForPosition(copyVariableSymbol.NameSyntax).ReservedIdentifier(LanguageConstants.CopyLoopIdentifier));
+            }
+        }
+
         public static void DetectInvalidValueForParentProperty(SemanticModel semanticModel, IDiagnosticWriter diagnosticWriter)
         {
             foreach (var resourceDeclarationSymbol in semanticModel.Root.ResourceDeclarations)
@@ -339,14 +344,6 @@
                         diagnosticWriter.Write(referenceParentSyntax, x => x.InvalidValueForParentProperty());
                     }
                 }
-=======
-        private static void DetectCopyVariableName(SemanticModel semanticModel, IDiagnosticWriter diagnosticWriter)
-        {
-            var copyVariableSymbol = semanticModel.Root.VariableDeclarations.FirstOrDefault(x => x.Name.Equals(LanguageConstants.CopyLoopIdentifier, StringComparison.OrdinalIgnoreCase));
-            if (copyVariableSymbol is not null)
-            {
-                diagnosticWriter.Write(DiagnosticBuilder.ForPosition(copyVariableSymbol.NameSyntax).ReservedIdentifier(LanguageConstants.CopyLoopIdentifier));
->>>>>>> 4eea92af
             }
         }
 
