--- conflicted
+++ resolved
@@ -234,11 +234,7 @@
 
     private static ISemanticModel GetImportedModel(ImportedSymbol symbol)
     {
-<<<<<<< HEAD
         if (symbol.TryGetSemanticModel() is ISemanticModel model)
-=======
-        if (symbol.TryGetSemanticModel().IsSuccess(out var model))
->>>>>>> 70956269
         {
             return model;
         }
@@ -248,11 +244,7 @@
 
     private static ISemanticModel GetImportedModel(WildcardImportSymbol symbol)
     {
-<<<<<<< HEAD
         if (symbol.TryGetSemanticModel() is ISemanticModel model)
-=======
-        if (symbol.TryGetSemanticModel().IsSuccess(out var model))
->>>>>>> 70956269
         {
             return model;
         }
