// Copyright (c) Microsoft Corporation.
// Licensed under the MIT License.

using System.Collections.Immutable;
using System.Diagnostics;
using System.Text.RegularExpressions;
using Bicep.Core.Semantics;
using Bicep.Core.Semantics.Namespaces;
using Bicep.Core.Syntax;
using Bicep.Core.TypeSystem.Types;

namespace Bicep.Core.Emit;

public sealed partial class ExternalInputFunctionReferenceVisitor : AstVisitor
{
    private readonly SemanticModel semanticModel;
    private ParameterAssignmentSymbol? targetParameterAssignment;
    private VariableSymbol? targetVariableDeclaration;
    private readonly ImmutableHashSet<ParameterAssignmentSymbol>.Builder parametersContainingExternalInput;
    private readonly ImmutableHashSet<VariableSymbol>.Builder variablesContainingExternalInput;
    private readonly ImmutableDictionary<FunctionCallSyntaxBase, string>.Builder externalInputReferences;
    private readonly ImmutableDictionary<FunctionCallSyntaxBase, (string Kind, string Config)>.Builder inlineFunctions;

    private ExternalInputFunctionReferenceVisitor(SemanticModel semanticModel)
    {
        this.semanticModel = semanticModel;
        this.externalInputReferences = ImmutableDictionary.CreateBuilder<FunctionCallSyntaxBase, string>();
        this.inlineFunctions = ImmutableDictionary.CreateBuilder<FunctionCallSyntaxBase, (string Kind, string Config)>();
        this.parametersContainingExternalInput = ImmutableHashSet.CreateBuilder<ParameterAssignmentSymbol>();
        this.variablesContainingExternalInput = ImmutableHashSet.CreateBuilder<VariableSymbol>();
    }

    public override void VisitFunctionCallSyntax(FunctionCallSyntax syntax)
    {
        VisitFunctionCallSyntaxInternal(syntax);
        base.VisitFunctionCallSyntax(syntax);
    }

    public override void VisitInstanceFunctionCallSyntax(InstanceFunctionCallSyntax syntax)
    {
        VisitFunctionCallSyntaxInternal(syntax);
        base.VisitInstanceFunctionCallSyntax(syntax);
    }

    public static ExternalInputReferences CollectExternalInputReferences(SemanticModel model)
    {
        void ProcessDirectReferences(
            ExternalInputFunctionReferenceVisitor visitor,
            IEnumerable<DeclaredSymbol> declaredSymbols)
        {
            foreach (var symbol in declaredSymbols)
            {
                switch (symbol)
                {
                    case ParameterAssignmentSymbol parameterAssignment:
                        visitor.targetParameterAssignment = parameterAssignment;
                        parameterAssignment.DeclaringParameterAssignment.Accept(visitor);
                        visitor.targetParameterAssignment = null;
                        break;

                    case VariableSymbol variableDeclaration:
                        visitor.targetVariableDeclaration = variableDeclaration;
                        variableDeclaration.DeclaringVariable.Accept(visitor);
                        visitor.targetVariableDeclaration = null;
                        break;
                }
            }
        }

        void ProcessSymbolClosures(
            ExternalInputFunctionReferenceVisitor visitor,
            IEnumerable<DeclaredSymbol> declaredSymbols)
        {
            foreach (var symbol in declaredSymbols)
            {
                var symbolClosure = model.Binder.GetReferencedSymbolClosureFor(symbol);
                if (symbolClosure.Overlaps(visitor.parametersContainingExternalInput) ||
                    symbolClosure.Overlaps(visitor.variablesContainingExternalInput))
                {
                    switch (symbol)
                    {
                        case ParameterAssignmentSymbol parameterAssignment:
                            visitor.parametersContainingExternalInput.Add(parameterAssignment);
                            break;

                        case VariableSymbol variableDeclaration:
                            visitor.variablesContainingExternalInput.Add(variableDeclaration);
                            break;
                    }
                }
            }
        }

        var visitor = new ExternalInputFunctionReferenceVisitor(model);

        // Process the parameter assignments and variable declarations to find any direct references
        // to the external input function.
        ProcessDirectReferences(visitor, model.Root.ParameterAssignments);
        ProcessDirectReferences(visitor, model.Root.VariableDeclarations);

        // Process the symbol closures to find any external input references
        // that are not directly referenced in the parameter or variable declarations.
        ProcessSymbolClosures(visitor, model.Root.ParameterAssignments);
        ProcessSymbolClosures(visitor, model.Root.VariableDeclarations);

<<<<<<< HEAD
=======
        if (model.Root.UsingDeclarationSyntax?.Config is { } config)
        {
            // TODO update visitor to improve this
            config.Accept(visitor);
        }

>>>>>>> 6bb5d5f8
        return new ExternalInputReferences(
            ParametersReferences: visitor.parametersContainingExternalInput.ToImmutable(),
            VariablesReferences: visitor.variablesContainingExternalInput.ToImmutable(),
            ExternalInputIndexMap: visitor.externalInputReferences.ToImmutable(),
            InlineFunctions: visitor.inlineFunctions.ToImmutable()
        );
    }

    private void VisitFunctionCallSyntaxInternal(FunctionCallSyntaxBase functionCallSyntax)
    {
<<<<<<< HEAD
        // Handle externalInput(<kind>, <config>?)
        if (SemanticModelHelper.TryGetNamedFunction(
            this.semanticModel,
            SystemNamespaceType.BuiltInName,
            LanguageConstants.ExternalInputBicepFunctionName,
            functionCallSyntax) is { } externalInputFunction)
        {
            if (functionCallSyntax.Arguments.Length >= 1 &&
                this.semanticModel.GetTypeInfo(functionCallSyntax.Arguments[0]) is StringLiteralType kindLiteral)
            {
                var index = this.externalInputReferences.Count;
                var definitionKey = GetExternalInputDefinitionName(kindLiteral.RawStringValue, index);
                this.externalInputReferences.TryAdd(externalInputFunction, definitionKey);

                if (this.targetParameterAssignment is not null)
                {
                    this.parametersContainingExternalInput.Add(this.targetParameterAssignment);
                }
                if (this.targetVariableDeclaration is not null)
                {
                    this.variablesContainingExternalInput.Add(this.targetVariableDeclaration);
                }
            }
            return; // externalInput() and inline() are mutually exclusive for a single call node
        }

        // Handle inline(): param/var X = inline() ==> externalInput('sys.cli', 'X')
        if (SemanticModelHelper.TryGetNamedFunction(
            this.semanticModel,
            SystemNamespaceType.BuiltInName,
            LanguageConstants.InlineFunctionName,
            functionCallSyntax) is { })
        {
            // inline() must not have arguments
            if (functionCallSyntax.Arguments.Length != 0)
            {
                return;
            }

            var symbolName = this.targetParameterAssignment?.Name ?? this.targetVariableDeclaration?.Name;
            if (symbolName is null)
            {
                return; // inline() used outside param/var assignment - ignore
            }

            var kind = "sys.cli";
            var indexForInline = this.externalInputReferences.Count;
            var definitionKey = GetExternalInputDefinitionName(kind, indexForInline);

            this.externalInputReferences.TryAdd(functionCallSyntax, definitionKey);
            this.inlineFunctions.TryAdd(functionCallSyntax, (kind, symbolName));

            if (this.targetParameterAssignment is not null)
            {
                this.parametersContainingExternalInput.Add(this.targetParameterAssignment);
            }
            if (this.targetVariableDeclaration is not null)
            {
                this.variablesContainingExternalInput.Add(this.targetVariableDeclaration);
            }
=======
        if (SemanticModelHelper.TryGetFunctionInNamespace(semanticModel, SystemNamespaceType.BuiltInName, functionCallSyntax) is not { } functionCall)
        {
            return;
        }

        var index = this.externalInputReferences.Count;
        string definitionKey;

        if (functionCall.Name.NameEquals(LanguageConstants.ExternalInputBicepFunctionName) &&
            functionCallSyntax.Arguments.Length >= 1 &&
            semanticModel.GetTypeInfo(functionCallSyntax.Arguments[0]) is StringLiteralType stringLiteral)
        {
            definitionKey = GetExternalInputDefinitionName(stringLiteral.RawStringValue, index);
        }
        else if (functionCall.Name.NameEquals(LanguageConstants.ReadCliArgBicepFunctionName))
        {
            definitionKey = GetExternalInputDefinitionName($"sys.cliArg", index);
        }
        else if (functionCall.Name.NameEquals(LanguageConstants.ReadEnvVarBicepFunctionName))
        {
            definitionKey = GetExternalInputDefinitionName($"sys.envVar", index);
        }
        else
        {
            return;
        }

        this.externalInputReferences.TryAdd(functionCall, definitionKey);

        if (this.targetParameterAssignment is not null)
        {
            this.parametersContainingExternalInput.Add(this.targetParameterAssignment);
        }

        if (this.targetVariableDeclaration is not null)
        {
            this.variablesContainingExternalInput.Add(this.targetVariableDeclaration);
>>>>>>> 6bb5d5f8
        }
    }

    private static string GetExternalInputDefinitionName(string kind, int index)
    {
        // The name of the external input definition is a combination of the kind and the index.
        // e.g. 'sys.cli' becomes 'sys_cli_0'
        var nonAlphanumericPattern = NonAlphanumericPattern();
        var sanitizedKind = nonAlphanumericPattern.Replace(kind, "_");
        return $"{sanitizedKind}_{index}";
    }

    [GeneratedRegex(@"\W", RegexOptions.Compiled)]
    private static partial Regex NonAlphanumericPattern();
}

public record ExternalInputReferences(
    // parameters that contain external input function calls
    ImmutableHashSet<ParameterAssignmentSymbol> ParametersReferences,
    // variables that contain external input function calls
    ImmutableHashSet<VariableSymbol> VariablesReferences,
    // map of external input function calls to unique keys to be used to construct externalInput definition in parameters.json
    ImmutableDictionary<FunctionCallSyntaxBase, string> ExternalInputIndexMap,
    // for inline() calls, convert to (kind, config) arguments
    ImmutableDictionary<FunctionCallSyntaxBase, (string Kind, string Config)> InlineFunctions
);<|MERGE_RESOLUTION|>--- conflicted
+++ resolved
@@ -103,15 +103,12 @@
         ProcessSymbolClosures(visitor, model.Root.ParameterAssignments);
         ProcessSymbolClosures(visitor, model.Root.VariableDeclarations);
 
-<<<<<<< HEAD
-=======
         if (model.Root.UsingDeclarationSyntax?.Config is { } config)
         {
             // TODO update visitor to improve this
             config.Accept(visitor);
         }
 
->>>>>>> 6bb5d5f8
         return new ExternalInputReferences(
             ParametersReferences: visitor.parametersContainingExternalInput.ToImmutable(),
             VariablesReferences: visitor.variablesContainingExternalInput.ToImmutable(),
@@ -122,7 +119,6 @@
 
     private void VisitFunctionCallSyntaxInternal(FunctionCallSyntaxBase functionCallSyntax)
     {
-<<<<<<< HEAD
         // Handle externalInput(<kind>, <config>?)
         if (SemanticModelHelper.TryGetNamedFunction(
             this.semanticModel,
@@ -183,45 +179,6 @@
             {
                 this.variablesContainingExternalInput.Add(this.targetVariableDeclaration);
             }
-=======
-        if (SemanticModelHelper.TryGetFunctionInNamespace(semanticModel, SystemNamespaceType.BuiltInName, functionCallSyntax) is not { } functionCall)
-        {
-            return;
-        }
-
-        var index = this.externalInputReferences.Count;
-        string definitionKey;
-
-        if (functionCall.Name.NameEquals(LanguageConstants.ExternalInputBicepFunctionName) &&
-            functionCallSyntax.Arguments.Length >= 1 &&
-            semanticModel.GetTypeInfo(functionCallSyntax.Arguments[0]) is StringLiteralType stringLiteral)
-        {
-            definitionKey = GetExternalInputDefinitionName(stringLiteral.RawStringValue, index);
-        }
-        else if (functionCall.Name.NameEquals(LanguageConstants.ReadCliArgBicepFunctionName))
-        {
-            definitionKey = GetExternalInputDefinitionName($"sys.cliArg", index);
-        }
-        else if (functionCall.Name.NameEquals(LanguageConstants.ReadEnvVarBicepFunctionName))
-        {
-            definitionKey = GetExternalInputDefinitionName($"sys.envVar", index);
-        }
-        else
-        {
-            return;
-        }
-
-        this.externalInputReferences.TryAdd(functionCall, definitionKey);
-
-        if (this.targetParameterAssignment is not null)
-        {
-            this.parametersContainingExternalInput.Add(this.targetParameterAssignment);
-        }
-
-        if (this.targetVariableDeclaration is not null)
-        {
-            this.variablesContainingExternalInput.Add(this.targetVariableDeclaration);
->>>>>>> 6bb5d5f8
         }
     }
 
