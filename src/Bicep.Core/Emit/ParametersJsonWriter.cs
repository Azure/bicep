// Copyright (c) Microsoft Corporation.
// Licensed under the MIT License.

using Bicep.Core.Intermediate;
using Bicep.Core.Semantics;
using Bicep.Core.Syntax;
using Microsoft.WindowsAzure.ResourceStack.Common.Json;
using Newtonsoft.Json.Linq;

namespace Bicep.Core.Emit;

public class ParametersJsonWriter
{
    private ExpressionBuilder ExpressionBuilder { get; }

    private EmitterContext Context => ExpressionBuilder.Context;

    public ParametersJsonWriter(SemanticModel semanticModel)
    {
        ExpressionBuilder = new ExpressionBuilder(new EmitterContext(semanticModel));
    }

    public void Write(SourceAwareJsonTextWriter writer)
    {
        var parametersJToken = GenerateParametersJToken(writer.TrackingJsonWriter);
        parametersJToken.WriteTo(writer);
    }

    private JToken GenerateParametersJToken(PositionTrackingJsonTextWriter jsonWriter)
    {
        var emitter = new ExpressionEmitter(jsonWriter, this.Context);
        
        jsonWriter.WriteStartObject();
        emitter.EmitProperty("$schema", "https://schema.management.azure.com/schemas/2019-04-01/deploymentParameters.json#");
        emitter.EmitProperty("contentVersion", "1.0.0.0");
        emitter.EmitObjectProperty("parameters", () =>
        {
<<<<<<< HEAD
            jsonWriter.WritePropertyName(assignment.Name);
            jsonWriter.WriteStartObject();

            var parameter = model.EmitLimitationInfo.ParameterAssignments[assignment];

            if (parameter.KeyVaultReferenceExpression is { } keyVaultReference)
            {
                WriteKeyVaultReference(jsonWriter, keyVaultReference, "reference");
            }
            else if (parameter.Value is { } value)
=======
            foreach (var assignment in this.Context.SemanticModel.Root.ParameterAssignments)
>>>>>>> c387461f
            {
                emitter.EmitObjectProperty(assignment.Name, () => 
                {
                    var parameter = this.Context.SemanticModel.EmitLimitationInfo.ParameterAssignments[assignment];

                    if (parameter.KeyVaultReferenceExpression is { } keyVaultReference)
                    {
                        WriteKeyVaultReference(emitter, keyVaultReference);
                    }
                    else if (parameter.Value is { } value)
                    {
                        emitter.EmitProperty("value", () => value.WriteTo(jsonWriter));
                    }
                    else if (parameter.Expression is { } expression)
                    {
                        emitter.EmitProperty("expression", expression);
                    }
                    else
                    {
                        throw new InvalidOperationException($"The '{assignment.Name}' parameter assignment defined neither a concrete value nor a key vault reference");
                    }
                });
            }
        });
        
        if (this.Context.ExternalInputReferences.ParametersReferences.Count > 0)
        {
            WriteExternalInputDefinitions(emitter, this.Context.ExternalInputReferences.ExternalInputIndexMap);
        }

        if (this.Context.SemanticModel.Features is { ExtensibilityEnabled: true, ModuleExtensionConfigsEnabled: true })
        {
            WriteExtensionConfigs(emitter, this.Context.SemanticModel.Root.ExtensionConfigAssignments);
        }

        jsonWriter.WriteEndObject();

        var content = jsonWriter.ToString();
        return content.FromJson<JToken>();
    }

    private void WriteExternalInputDefinitions(ExpressionEmitter emitter, IDictionary<FunctionCallSyntaxBase, string> externalInputIndexMap)
    {
        emitter.EmitObjectProperty("externalInputDefinitions", () =>
        {
<<<<<<< HEAD
            jsonWriter.WritePropertyName(extension.Name);
            jsonWriter.WriteStartObject();

            var configProperties = model.EmitLimitationInfo.ExtensionConfigAssignments[extension];

            foreach (var configProperty in configProperties)
            {
                jsonWriter.WritePropertyName(configProperty.Key);
                jsonWriter.WriteStartObject();

                if (configProperty.Value.KeyVaultReferenceExpression is { } keyVaultReference)
                {
                    WriteKeyVaultReference(jsonWriter, keyVaultReference, "keyVaultReference");
                }
                else if (configProperty.Value.Value is { } value)
                {
                    jsonWriter.WritePropertyName("value");
                    value.WriteTo(jsonWriter);
                }
                else
                {
                    throw new InvalidOperationException($"The '{configProperty.Key}' property of the '{extension.Name}' extension config assignment defined neither a concrete value nor a key vault reference");
                }

                jsonWriter.WriteEndObject();
            }

            jsonWriter.WriteEndObject();
        }

        jsonWriter.WriteEndObject();
    }

    private static void WriteKeyVaultReference(JsonWriter jsonWriter, ParameterKeyVaultReferenceExpression expression, string referencePropertyName)
    {
        jsonWriter.WritePropertyName(referencePropertyName);
        jsonWriter.WriteStartObject();

        jsonWriter.WritePropertyName("keyVault");
        jsonWriter.WriteStartObject();
=======
            foreach (var reference in externalInputIndexMap)
            {
                var expression = (FunctionCallExpression)ExpressionBuilder.Convert(reference.Key);

                emitter.EmitObjectProperty(reference.Value, () =>
                {
                    emitter.EmitProperty("kind", expression.Parameters[0]);
                    if (expression.Parameters.Length > 1)
                    {
                        emitter.EmitProperty("config", expression.Parameters[1]);
                    }
                });
            }
        });
    }

    private static void WriteKeyVaultReference(ExpressionEmitter emitter, ParameterKeyVaultReferenceExpression keyVaultReference)
    {
        emitter.EmitObjectProperty("reference", () =>
        {
            emitter.EmitObjectProperty("keyVault", () =>
            {
                emitter.EmitProperty("id", keyVaultReference.KeyVaultId);
            });
>>>>>>> c387461f

            emitter.EmitProperty("secretName", keyVaultReference.SecretName);

            if (keyVaultReference.SecretVersion is { } secretVersion)
            {
                emitter.EmitProperty("secretVersion", secretVersion);
            }
        });
    }

    private static void WriteExtensionConfigs(ExpressionEmitter emitter, IEnumerable<ExtensionConfigAssignmentSymbol> extensionConfigAssignments)
    {
        emitter.EmitObjectProperty("extensionConfigs", () =>
        {
            foreach (var extension in extensionConfigAssignments)
            {
                emitter.EmitObjectProperty(extension.Name, () =>
                {
                    // TODO(kylealbert): write config properties
                });
            }
        });
    }
}<|MERGE_RESOLUTION|>--- conflicted
+++ resolved
@@ -5,6 +5,7 @@
 using Bicep.Core.Semantics;
 using Bicep.Core.Syntax;
 using Microsoft.WindowsAzure.ResourceStack.Common.Json;
+using Newtonsoft.Json;
 using Newtonsoft.Json.Linq;
 
 namespace Bicep.Core.Emit;
@@ -29,34 +30,21 @@
     private JToken GenerateParametersJToken(PositionTrackingJsonTextWriter jsonWriter)
     {
         var emitter = new ExpressionEmitter(jsonWriter, this.Context);
-        
+
         jsonWriter.WriteStartObject();
         emitter.EmitProperty("$schema", "https://schema.management.azure.com/schemas/2019-04-01/deploymentParameters.json#");
         emitter.EmitProperty("contentVersion", "1.0.0.0");
         emitter.EmitObjectProperty("parameters", () =>
         {
-<<<<<<< HEAD
-            jsonWriter.WritePropertyName(assignment.Name);
-            jsonWriter.WriteStartObject();
-
-            var parameter = model.EmitLimitationInfo.ParameterAssignments[assignment];
-
-            if (parameter.KeyVaultReferenceExpression is { } keyVaultReference)
+            foreach (var assignment in this.Context.SemanticModel.Root.ParameterAssignments)
             {
-                WriteKeyVaultReference(jsonWriter, keyVaultReference, "reference");
-            }
-            else if (parameter.Value is { } value)
-=======
-            foreach (var assignment in this.Context.SemanticModel.Root.ParameterAssignments)
->>>>>>> c387461f
-            {
-                emitter.EmitObjectProperty(assignment.Name, () => 
+                emitter.EmitObjectProperty(assignment.Name, () =>
                 {
                     var parameter = this.Context.SemanticModel.EmitLimitationInfo.ParameterAssignments[assignment];
 
                     if (parameter.KeyVaultReferenceExpression is { } keyVaultReference)
                     {
-                        WriteKeyVaultReference(emitter, keyVaultReference);
+                        WriteKeyVaultReference(emitter, keyVaultReference, "reference");
                     }
                     else if (parameter.Value is { } value)
                     {
@@ -73,7 +61,7 @@
                 });
             }
         });
-        
+
         if (this.Context.ExternalInputReferences.ParametersReferences.Count > 0)
         {
             WriteExternalInputDefinitions(emitter, this.Context.ExternalInputReferences.ExternalInputIndexMap);
@@ -94,11 +82,51 @@
     {
         emitter.EmitObjectProperty("externalInputDefinitions", () =>
         {
-<<<<<<< HEAD
+            foreach (var reference in externalInputIndexMap)
+            {
+                var expression = (FunctionCallExpression)ExpressionBuilder.Convert(reference.Key);
+
+                emitter.EmitObjectProperty(reference.Value, () =>
+                {
+                    emitter.EmitProperty("kind", expression.Parameters[0]);
+                    if (expression.Parameters.Length > 1)
+                    {
+                        emitter.EmitProperty("config", expression.Parameters[1]);
+                    }
+                });
+            }
+        });
+    }
+
+    private static void WriteKeyVaultReference(ExpressionEmitter emitter, ParameterKeyVaultReferenceExpression keyVaultReference)
+    {
+        emitter.EmitObjectProperty("reference", () =>
+        {
+            emitter.EmitObjectProperty("keyVault", () =>
+            {
+                emitter.EmitProperty("id", keyVaultReference.KeyVaultId);
+            });
+
+            emitter.EmitProperty("secretName", keyVaultReference.SecretName);
+
+            if (keyVaultReference.SecretVersion is { } secretVersion)
+            {
+                emitter.EmitProperty("secretVersion", secretVersion);
+            }
+        });
+    }
+
+    private void WriteExtensionConfigs(JsonTextWriter jsonWriter)
+    {
+        jsonWriter.WritePropertyName("extensionConfigs");
+        jsonWriter.WriteStartObject();
+
+        foreach (var extension in this.Context.SemanticModel.Root.ExtensionConfigAssignments)
+        {
             jsonWriter.WritePropertyName(extension.Name);
             jsonWriter.WriteStartObject();
 
-            var configProperties = model.EmitLimitationInfo.ExtensionConfigAssignments[extension];
+            var configProperties = this.Context.SemanticModel.EmitLimitationInfo.ExtensionConfigAssignments[extension];
 
             foreach (var configProperty in configProperties)
             {
@@ -135,53 +163,21 @@
 
         jsonWriter.WritePropertyName("keyVault");
         jsonWriter.WriteStartObject();
-=======
-            foreach (var reference in externalInputIndexMap)
-            {
-                var expression = (FunctionCallExpression)ExpressionBuilder.Convert(reference.Key);
 
-                emitter.EmitObjectProperty(reference.Value, () =>
-                {
-                    emitter.EmitProperty("kind", expression.Parameters[0]);
-                    if (expression.Parameters.Length > 1)
-                    {
-                        emitter.EmitProperty("config", expression.Parameters[1]);
-                    }
-                });
-            }
-        });
-    }
+        jsonWriter.WritePropertyName("id");
+        jsonWriter.WriteValue(expression.KeyVaultId);
 
-    private static void WriteKeyVaultReference(ExpressionEmitter emitter, ParameterKeyVaultReferenceExpression keyVaultReference)
-    {
-        emitter.EmitObjectProperty("reference", () =>
+        jsonWriter.WriteEndObject();
+
+        jsonWriter.WritePropertyName("secretName");
+        jsonWriter.WriteValue(expression.SecretName);
+
+        if (expression.SecretVersion is string secretVersion)
         {
-            emitter.EmitObjectProperty("keyVault", () =>
-            {
-                emitter.EmitProperty("id", keyVaultReference.KeyVaultId);
-            });
->>>>>>> c387461f
+            jsonWriter.WritePropertyName("secretVersion");
+            jsonWriter.WriteValue(secretVersion);
+        }
 
-            emitter.EmitProperty("secretName", keyVaultReference.SecretName);
-
-            if (keyVaultReference.SecretVersion is { } secretVersion)
-            {
-                emitter.EmitProperty("secretVersion", secretVersion);
-            }
-        });
-    }
-
-    private static void WriteExtensionConfigs(ExpressionEmitter emitter, IEnumerable<ExtensionConfigAssignmentSymbol> extensionConfigAssignments)
-    {
-        emitter.EmitObjectProperty("extensionConfigs", () =>
-        {
-            foreach (var extension in extensionConfigAssignments)
-            {
-                emitter.EmitObjectProperty(extension.Name, () =>
-                {
-                    // TODO(kylealbert): write config properties
-                });
-            }
-        });
+        jsonWriter.WriteEndObject();
     }
 }