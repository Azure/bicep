// Copyright (c) Microsoft Corporation.
// Licensed under the MIT License.

using System.Collections.Frozen;
using System.Collections.Immutable;
using System.Diagnostics;
using System.Globalization;
using Azure.Deployments.Expression.Expressions;
using Bicep.Core.Analyzers.Linter.Common;
using Bicep.Core.Extensions;
using Bicep.Core.Intermediate;
using Bicep.Core.Semantics;
using Bicep.Core.Semantics.Metadata;
using Bicep.Core.Syntax;
using Bicep.Core.TypeSystem.Providers.Az;
using Microsoft.WindowsAzure.ResourceStack.Common.Extensions;
using Newtonsoft.Json.Linq;

namespace Bicep.Core.Emit
{
    public class ExpressionConverter
    {
        private const string secureOutputsApi = "listOutputsWithSecureValues";

        private readonly EmitterContext context;
        private readonly ExpressionBuilder expressionBuilder;

        public ExpressionConverter(EmitterContext context)
            : this(context, ImmutableDictionary<LocalVariableSymbol, Expression>.Empty)
        {
        }

        private ExpressionConverter(EmitterContext context, ImmutableDictionary<LocalVariableSymbol, Expression> localReplacements)
        {
            this.context = context;
            this.expressionBuilder = new ExpressionBuilder(context, localReplacements);
        }

        public Expression ConvertToIntermediateExpression(SyntaxBase syntax)
            => expressionBuilder.Convert(syntax);

        public LanguageExpression ConvertExpression(SyntaxBase syntax)
        {
            var expression = ConvertToIntermediateExpression(syntax);

            return ConvertExpression(expression);
        }

        /// <summary>
        /// Converts the specified bicep expression tree into an ARM template expression tree.
        /// The returned tree may be rooted at either a function expression or jtoken expression.
        /// </summary>
        /// <param name="expression">The expression</param>
        public LanguageExpression ConvertExpression(Expression expression)
        {
            switch (expression)
            {
                case BooleanLiteralExpression @bool:
                    return CreateFunction(@bool.Value ? "true" : "false");

                case IntegerLiteralExpression @int:
                    return @int.Value switch
                    {
                        // Bicep permits long values, but ARM's parser only permits int jtoken expressions.
                        // We can work around this by using the `json()` function to represent non-integer numerics.
                        > int.MaxValue or < int.MinValue => CreateFunction("json", new JTokenExpression(@int.Value.ToString(CultureInfo.InvariantCulture))),
                        _ => new JTokenExpression(@int.Value),
                    };

                case StringLiteralExpression @string:
                    return new JTokenExpression(@string.Value);

                case NullLiteralExpression _:
                    return CreateFunction("null");

                case InterpolatedStringExpression @string:
                    return ConvertString(@string);

                case ObjectExpression @object:
                    return ConvertObject(@object);

                case ArrayExpression array:
                    return ConvertArray(array);

                case UnaryExpression unary:
                    return ConvertUnary(unary);

                case BinaryExpression binary:
                    return ConvertBinary(binary);

                case TernaryExpression ternary:
                    return CreateFunction(
                        "if",
                        ConvertExpression(ternary.Condition),
                        ConvertExpression(ternary.True),
                        ConvertExpression(ternary.False));

                case FunctionCallExpression function:
                    return CreateFunction(
                        function.Name,
                        function.Parameters.Select(ConvertExpression));

                case UserDefinedFunctionCallExpression function:
                    return CreateFunction(
                        $"{EmitConstants.UserDefinedFunctionsNamespace}.{function.Symbol.Name}",
                        function.Parameters.Select(ConvertExpression));

                case SynthesizedUserDefinedFunctionCallExpression function:
                    return CreateFunction(
                        $"{function.Namespace}.{function.Name}",
                        function.Parameters.Select(ConvertExpression));

                case ImportedUserDefinedFunctionCallExpression importedFunction:
                    {
                        var (namespaceName, functionName) = GetFunctionName(context.SemanticModel.ImportClosureInfo.ImportedSymbolNames[importedFunction.Symbol]);
                        return CreateFunction(
                            $"{namespaceName}.{functionName}",
                            importedFunction.Parameters.Select(ConvertExpression));
                    }

                case WildcardImportInstanceFunctionCallExpression importedFunction:
                    {
                        var (namespaceName, functionName) = GetFunctionName(
                            context.SemanticModel.ImportClosureInfo.WildcardImportPropertyNames[new(importedFunction.ImportSymbol, importedFunction.MethodName)]);
                        return CreateFunction(
                            $"{namespaceName}.{functionName}",
                            importedFunction.Parameters.Select(ConvertExpression));
                    }

                case ResourceFunctionCallExpression listFunction when listFunction.Name.StartsWithOrdinalInsensitively(LanguageConstants.ListFunctionPrefix):
                    {
                        var resource = listFunction.Resource.Metadata;
                        var resourceIdExpression = new PropertyAccessExpression(
                            listFunction.Resource.SourceSyntax,
                            listFunction.Resource,
                            "id",
                            AccessExpressionFlags.None);

                        var apiVersion = resource.TypeReference.ApiVersion ?? throw new InvalidOperationException($"Expected resource type {resource.TypeReference.FormatName()} to contain version");
                        var apiVersionExpression = new StringLiteralExpression(listFunction.Resource.SourceSyntax, apiVersion);

                        var listArgs = listFunction.Parameters.Length switch
                        {
                            0 => new Expression[] { resourceIdExpression, apiVersionExpression, },
                            _ => new Expression[] { resourceIdExpression, }.Concat(listFunction.Parameters),
                        };

                        return CreateFunction(
                            listFunction.Name,
                            listArgs.Select(p => ConvertExpression(p)));
                    }

                case PropertyAccessExpression exp:
                    return ConvertPropertyAccessExpression(exp);

                case ModuleOutputPropertyAccessExpression exp:
                    return ConvertModuleOutputPropertyAccessExpression(exp);

                case AccessExpression exp:
                    return ConvertAccessExpression(exp);

                case ResourceReferenceExpression exp:
                    return GetReferenceExpression(exp.Metadata, exp.IndexContext, true);

                case ModuleReferenceExpression exp:
                    return GetModuleReferenceExpression(exp.Module, exp.IndexContext, false);

                case VariableReferenceExpression exp:
                    return CreateFunction("variables", new JTokenExpression(exp.Variable.Name));

                case SynthesizedVariableReferenceExpression exp:
                    return CreateFunction("variables", new JTokenExpression(exp.Name));

                case ImportedVariableReferenceExpression exp:
                    return CreateFunction("variables", new JTokenExpression(context.SemanticModel.ImportClosureInfo.ImportedSymbolNames[exp.Variable]));

                case WildcardImportVariablePropertyReferenceExpression exp:
                    return CreateFunction("variables",
                    new JTokenExpression(context.SemanticModel.ImportClosureInfo.WildcardImportPropertyNames[new(exp.ImportSymbol, exp.PropertyName)]));

                case ParametersReferenceExpression exp:
                    return CreateFunction("parameters", new JTokenExpression(exp.Parameter.Name));

                case ParametersAssignmentReferenceExpression exp:
                    return CreateFunction("parameters", new JTokenExpression(exp.Parameter.Name));

                case LambdaExpression exp:
                    var variableNames = exp.Parameters.Select(x => new JTokenExpression(x));
                    var body = ConvertExpression(exp.Body);

                    return CreateFunction(
                        "lambda",
                        variableNames.Concat(body));

                case LambdaVariableReferenceExpression exp:
                    if (exp.IsFunctionLambda)
                    {
                        return CreateFunction("parameters", new JTokenExpression(exp.Variable.Name));
                    }
                    return CreateFunction("lambdaVariables", new JTokenExpression(exp.Variable.Name));

                case CopyIndexExpression exp:
                    return exp.Name is null
                        ? CreateFunction("copyIndex")
                        : CreateFunction("copyIndex", new JTokenExpression(exp.Name));

                default:
                    throw new NotImplementedException($"Cannot emit unexpected expression of type {expression.GetType().Name}");
            }
        }

        public ExpressionConverter GetConverter(IndexReplacementContext? replacementContext)
        {
            if (replacementContext is not null)
            {
                return new(this.context, replacementContext.LocalReplacements);
            }

            return this;
        }

        private LanguageExpression ConvertPropertyAccessExpression(PropertyAccessExpression exp) => exp.Base switch
        {
            ResourceReferenceExpression resource
                => GetConverter(resource.IndexContext).ConvertResourcePropertyAccess(resource, exp),
            ModuleReferenceExpression module
                => GetConverter(module.IndexContext).ConvertModulePropertyAccess(module, exp),
            _ => ConvertAccessExpression(exp),
        };

        private LanguageExpression ConvertModuleOutputPropertyAccessExpression(ModuleOutputPropertyAccessExpression exp)
        {
            var @base = ConvertExpression(exp.Base);

            // the listOutputsWithSecureValues API has a different format from regular outputs
            if (@base is FunctionExpression functionExpression && functionExpression.Function == secureOutputsApi)
            {
                return exp.Flags.HasFlag(AccessExpressionFlags.SafeAccess)
                    ? CreateFunction("tryGet", @base, new JTokenExpression(exp.PropertyName))
                    : AppendProperties(functionExpression, new JTokenExpression(exp.PropertyName));
            }

            if (exp.Flags.HasFlag(AccessExpressionFlags.SafeAccess))
            {
                // there are two scenarios we want to handle in this case:
                //   - conditional outputs (where the accessed property will be omitted from the `outputs` object)
                //   - outputs with a null value (where the accessed property will be present in the `outputs` object, but its `value` property will be omitted)
                return CreateFunction(
                    "tryGet",
                    CreateFunction("tryGet", @base, new JTokenExpression(exp.PropertyName)),
                    new JTokenExpression("value"));
            }

            return AppendProperties(
                ToFunctionExpression(@base),
                new JTokenExpression(exp.PropertyName),
                new JTokenExpression("value"));
        }

        private static readonly FrozenSet<string> SafeDereferenceFunctions = new[] { "tryGet", "tryIndexFromEnd" }
            .ToFrozenSet(StringComparer.OrdinalIgnoreCase);

        private LanguageExpression ConvertAccessExpression(AccessExpression expression)
        {
            var @base = ConvertExpression(expression.Base);
            var accessor = ConvertExpression(expression.Access);

            if (expression.Flags.HasFlag(AccessExpressionFlags.SafeAccess))
            {
                return CreateFunction(
                    expression.Flags.HasFlag(AccessExpressionFlags.FromEnd) ? "tryIndexFromEnd" : "tryGet",
                    @base,
                    accessor);
            }

            if (expression.Flags.HasFlag(AccessExpressionFlags.Chained) &&
                @base is FunctionExpression baseFunc &&
                baseFunc.Properties.Length == 0 &&
                SafeDereferenceFunctions.Contains(baseFunc.Function))
            {
                var extraArg = expression.Flags.HasFlag(AccessExpressionFlags.FromEnd)
                    ? CreateFunction(
                        "createObject",
                        new JTokenExpression("value"),
                        accessor,
                        new JTokenExpression("fromEnd"),
                        CreateFunction("true"))
                    : accessor;
                return CreateFunction(baseFunc.Function, baseFunc.Parameters.Append(extraArg));
            }

            if (expression.Flags.HasFlag(AccessExpressionFlags.FromEnd))
            {
                return CreateFunction("indexFromEnd", @base, accessor);
            }

            return AppendProperties(ToFunctionExpression(@base), accessor);
        }

        private LanguageExpression ConvertResourcePropertyAccess(ResourceReferenceExpression reference, PropertyAccessExpression expression)
        {
            var resource = reference.Metadata;
            var indexContext = reference.IndexContext;
            var propertyName = expression.PropertyName;
            var safeAccess = expression.Flags.HasFlag(AccessExpressionFlags.SafeAccess);

            if (!resource.IsAzResource)
            {
                // For an extensible resource, always generate a 'reference' statement.
                // User-defined properties appear inside "properties", so use a non-full reference.
                var refExpression = GetReferenceExpression(resource, indexContext, false);
                return expression.Flags.HasFlag(AccessExpressionFlags.SafeAccess)
                    ? new FunctionExpression("tryGet", [refExpression, new JTokenExpression(propertyName)], [])
                    : AppendProperties(refExpression, new JTokenExpression(propertyName));
            }

            // creates an expression like: `last(split(<resource id>, '/'))`
            LanguageExpression NameFromIdExpression(LanguageExpression idExpression) => new FunctionExpression("last",
                [
                    new FunctionExpression("split",
                        [
                            idExpression,
                            new JTokenExpression("/"),
                        ],
                        []),
                ],
                []);

            // The cases for a parameter resource are much simpler and can be handled up front. These do not
            // support symbolic names they are somewhat different from the declared resource case since we just have an
            // ID and type.
            if (resource is ParameterResourceMetadata parameter)
            {
                switch (propertyName)
                {
                    case "id":
                        return GetFullyQualifiedResourceId(parameter);
                    case "type":
                        return new JTokenExpression(resource.TypeReference.FormatType());
                    case "apiVersion":
                        var apiVersion = resource.TypeReference.ApiVersion ?? throw new UnreachableException();
                        return new JTokenExpression(apiVersion);
                    case "name":
                        return NameFromIdExpression(GetFullyQualifiedResourceId(parameter));
                    case string when expression.Flags.HasFlag(AccessExpressionFlags.SafeAccess):
                        return new FunctionExpression(
                            "tryGet",
                            [GetReferenceExpression(resource, indexContext, true), new JTokenExpression(propertyName)],
                            []);
                    case "properties":
                        // use the reference() overload without "full" to generate a shorter expression
                        // this is dependent on the name expression which could involve locals in case of a resource collection
                        return GetReferenceExpression(resource, indexContext, false);
                    default:
                        return AppendProperties(GetReferenceExpression(resource, indexContext, true), new JTokenExpression(propertyName));
                }
            }
            else if (resource is ModuleOutputResourceMetadata output)
            {
                // there are some slight variations if a safe dereference operator was used on the output itself, e.g., `mod.outputs.?myResource.<prop>`
                var shortCircuitableResourceRef = reference.SourceSyntax is AccessExpressionSyntax accessExpression && accessExpression.IsSafeAccess;
                switch (propertyName)
                {
                    case "id" when shortCircuitableResourceRef:
                        return new FunctionExpression(
                            "tryGet",
                            [
                                AppendProperties(GetModuleReferenceExpression(output.Module, null, true), new JTokenExpression("outputs")),
                                new JTokenExpression(output.OutputName),
                                new JTokenExpression("value"),
                            ],
                            []);
                    case "id":
                        return AppendProperties(
                            GetModuleReferenceExpression(output.Module, null, true),
                            new JTokenExpression("outputs"),
                            new JTokenExpression(output.OutputName),
                            new JTokenExpression("value"));
                    case "type":
                        return new JTokenExpression(resource.TypeReference.FormatType());
                    case "apiVersion":
                        var apiVersion = resource.TypeReference.ApiVersion ?? throw new UnreachableException();
                        return new JTokenExpression(apiVersion);
                    case "name" when shortCircuitableResourceRef:
                        // this expression will execute a `reference` expression against the module twice (once to make sure the named output exists, then again to
                        // retrieve the value of that output), but this inefficiency is unavoidable since passing `null` to `split` will cause the deployment to fail
                        return new FunctionExpression("if",
                            [
                                new FunctionExpression("contains",
                                    [
                                        AppendProperties(GetModuleReferenceExpression(output.Module, null, true), new JTokenExpression("outputs")),
                                        new JTokenExpression(output.OutputName),
                                    ],
                                    []),
                                NameFromIdExpression(GetFullyQualifiedResourceId(output)),
                                new FunctionExpression("null", [], []),
                            ],
                            []);
                    case "name":
                        return NameFromIdExpression(GetFullyQualifiedResourceId(output));
                    default:
                        // this would have been blocked by EmitLimitationCalculator
                        throw new InvalidOperationException($"Unsupported module output resource property '{propertyName}'.");
                }
            }
            else if (resource is DeclaredResourceMetadata declaredResource)
            {
                if (context.SemanticModel.Features.ResourceInfoCodegenEnabled)
                {
                    // Use simplified "resourceInfo" code generation.

                    LanguageExpression getResourceInfoExpression()
                    {
                        var symbolExpression = GenerateSymbolicReference(declaredResource, indexContext);
                        return AppendProperties(CreateFunction("resourceInfo", symbolExpression), new JTokenExpression(propertyName));
                    }

                    switch (propertyName)
                    {
                        case AzResourceTypeProvider.ResourceIdPropertyName:
                        case AzResourceTypeProvider.ResourceTypePropertyName:
                        case AzResourceTypeProvider.ResourceApiVersionPropertyName:
                            return (getResourceInfoExpression(), [], safeAccess);
                        case AzResourceTypeProvider.ResourceNamePropertyName:
                            var nameExpression = getResourceInfoExpression();
                            if (declaredResource.Parent is { })
                            {
                                // resourceInfo('foo').name will always return a fully-qualified name, whereas using "foo.name" in Bicep
                                // will give different results depending on whether the resource has a parent (either syntactically, or with the 'parent' property) or not.
                                // We must preserve this behavior by using "last(split(..., '/'))" to convert from qualified -> unqualified, to avoid this being a breaking change.
                                nameExpression = CreateFunction(
                                    "last",
                                    CreateFunction(
                                        "split",
                                        nameExpression,
                                        new JTokenExpression("/")));
                            }

                            return (nameExpression, [], safeAccess);
                    }
                }

                switch (propertyName)
                {
                    case AzResourceTypeProvider.ResourceIdPropertyName:
                        // the ID is dependent on the name expression which could involve locals in case of a resource collection
<<<<<<< HEAD
                        return GetFullyQualifiedResourceId(resource);
                    case "name":
=======
                        return (GetFullyQualifiedResourceId(resource), [], safeAccess);
                    case AzResourceTypeProvider.ResourceNamePropertyName:
>>>>>>> 2808f385
                        // the name is dependent on the name expression which could involve locals in case of a resource collection

                        // Note that we don't want to return the fully-qualified resource name in the case of name property access.
                        // we should return whatever the user has set as the value of the 'name' property for a predictable user experience.
<<<<<<< HEAD
                        return ConvertExpression(declaredResource.NameSyntax);
                    case "type":
                        return new JTokenExpression(resource.TypeReference.FormatType());
                    case "apiVersion":
                        var apiVersion = resource.TypeReference.ApiVersion ?? throw new InvalidOperationException($"Expected resource type {resource.TypeReference.FormatName()} to contain version");
                        return new JTokenExpression(apiVersion);
                    case string when expression.Flags.HasFlag(AccessExpressionFlags.SafeAccess):
                        return new FunctionExpression(
                            "tryGet",
                            [GetReferenceExpression(resource, indexContext, true), new JTokenExpression(propertyName)],
                            []);
                    case "properties":
                        // use the reference() overload without "full" to generate a shorter expression
                        // this is dependent on the name expression which could involve locals in case of a resource collection
                        return GetReferenceExpression(resource, indexContext, false);
                    default:
                        return AppendProperties(GetReferenceExpression(resource, indexContext, true), new JTokenExpression(propertyName));
=======
                        return (ConvertExpression(declaredResource.NameSyntax), [], safeAccess);
                    case AzResourceTypeProvider.ResourceTypePropertyName:
                        return (new JTokenExpression(resource.TypeReference.FormatType()), [], safeAccess);
                    case AzResourceTypeProvider.ResourceApiVersionPropertyName:
                        var apiVersion = resource.TypeReference.ApiVersion ?? throw new InvalidOperationException($"Expected resource type {resource.TypeReference.FormatName()} to contain version");
                        return (new JTokenExpression(apiVersion), [], safeAccess);
                    case "properties" when !safeAccess:
                        // use the reference() overload without "full" to generate a shorter expression
                        // this is dependent on the name expression which could involve locals in case of a resource collection
                        return (GetReferenceExpression(resource, indexContext, false), [], safeAccess);
                    default:
                        return (GetReferenceExpression(resource, indexContext, true), [new JTokenExpression(propertyName)], safeAccess);
>>>>>>> 2808f385
                }
            }
            else
            {
                throw new InvalidOperationException($"Unsupported resource metadata type: {resource.GetType()}");
            }
        }

        private LanguageExpression ConvertModulePropertyAccess(ModuleReferenceExpression reference, PropertyAccessExpression expression)
        {
            switch (expression.PropertyName)
            {
                case "name":
                    // the name is dependent on the name expression which could involve locals in case of a resource collection
<<<<<<< HEAD
                    return GetModuleNameExpression(reference.Module);
=======

                    return (GetModuleNameExpression(reference.Module, reference.IndexContext?.Index), Enumerable.Empty<LanguageExpression>(), false);
>>>>>>> 2808f385

                case "outputs":
                    var moduleSymbol = reference.Module;

                    if (context.SemanticModel.Features.SecureOutputsEnabled &&
                        FindPossibleSecretsVisitor.FindPossibleSecretsInExpression(context.SemanticModel, moduleSymbol.DeclaringModule).Any())
                    {
                        var deploymentResourceId = GetFullyQualifiedResourceId(moduleSymbol, reference.IndexContext?.Index);
                        var apiVersion = new JTokenExpression(EmitConstants.NestedDeploymentResourceApiVersion);
                        return CreateFunction(secureOutputsApi, deploymentResourceId, apiVersion);
                    }

                    var baseExpression = GetModuleReferenceExpression(reference.Module, reference.IndexContext, false);
                    return expression.Flags.HasFlag(AccessExpressionFlags.SafeAccess)
                        ? new FunctionExpression("tryGet", [baseExpression, new JTokenExpression("outputs")], [])
                        : AppendProperties(baseExpression, new JTokenExpression("outputs"));

                default:
                    throw new InvalidOperationException($"Unsupported module property: {expression.PropertyName}");
            }
        }

        public IEnumerable<LanguageExpression> GetResourceNameSegments(DeclaredResourceMetadata resource)
            => GetResourceNameSegments(resource, expressionBuilder.GetResourceNameSyntaxSegments(resource).ToImmutableArray());

        public IEnumerable<LanguageExpression> GetResourceNameSegments(DeclaredResourceMetadata resource, ImmutableArray<SyntaxBase> nameSegments)
        {
            // TODO move this into az extension
            var typeReference = resource.TypeReference;
            var ancestors = this.context.SemanticModel.ResourceAncestors.GetAncestors(resource);
            var nameExpression = ConvertExpression(nameSegments.Last());

            var typesAfterProvider = typeReference.TypeSegments.Skip(1).ToImmutableArray();

            if (ancestors.Length > 0)
            {
                var firstAncestorNameLength = typesAfterProvider.Length - ancestors.Length;

                var parentNames = ancestors.SelectMany((x, i) =>
                {
                    var nameExpression = this.ConvertExpression(nameSegments[i]);

                    if (i == 0 && firstAncestorNameLength > 1)
                    {
                        return Enumerable.Range(0, firstAncestorNameLength).Select(
                            (_, i) => AppendProperties(
                                CreateFunction("split", nameExpression, new JTokenExpression("/")),
                                new JTokenExpression(i)));
                    }

                    return nameExpression.AsEnumerable();
                });

                return parentNames.Concat(nameExpression.AsEnumerable());
            }

            if (typesAfterProvider.Length == 1)
            {
                return nameExpression.AsEnumerable();
            }

            return typesAfterProvider.Select(
                (type, i) => AppendProperties(
                    CreateFunction("split", nameExpression, new JTokenExpression("/")),
                    new JTokenExpression(i)));
        }

        public LanguageExpression GetFullyQualifiedResourceName(DeclaredResourceMetadata resource)
        {
            var nameValueSyntax = resource.NameSyntax;

            // For a nested resource we need to compute the name
            var ancestors = this.context.SemanticModel.ResourceAncestors.GetAncestors(resource);
            if (ancestors.Length == 0)
            {
                return ConvertExpression(nameValueSyntax);
            }

            // Build an expression like '${parent.name}/${child.name}'
            //
            // This is a call to the `format` function with the first arg as a format string
            // and the remaining args the actual name segments.
            //
            // args.Length = 1 (format string) + N (ancestor names) + 1 (resource name)

            var nameSegments = GetResourceNameSegments(resource);
            // {0}/{1}/{2}....
            var formatString = string.Join("/", nameSegments.Select((_, i) => $"{{{i}}}"));

            return CreateFunction("format", new JTokenExpression(formatString).AsEnumerable().Concat(nameSegments));
        }

        private LanguageExpression GetModuleNameExpression(ModuleSymbol moduleSymbol, Expression? indexExpression)
        {
            if (moduleSymbol.TryGetBodyPropertyValue(LanguageConstants.ModuleNamePropertyName) is { } nameValueSyntax)
            {
                return ConvertExpression(nameValueSyntax);
            }

            var generatedModuleNameExpression = ExpressionFactory.CreateGeneratedModuleName(moduleSymbol, indexExpression);

            return ConvertExpression(generatedModuleNameExpression);
        }

        public LanguageExpression GetUnqualifiedResourceId(DeclaredResourceMetadata resource)
        {
            return ScopeHelper.FormatUnqualifiedResourceId(
                context,
                this,
                context.ResourceScopeData[resource],
                resource.TypeReference.FormatType(),
                GetResourceNameSegments(resource));
        }

        public LanguageExpression GetFullyQualifiedResourceId(ResourceMetadata resource)
        {
            if (resource is ParameterResourceMetadata parameter)
            {
                return new FunctionExpression(
                    "parameters",
                    [new JTokenExpression(parameter.Symbol.Name),],
                    []);
            }
            else if (resource is ModuleOutputResourceMetadata output)
            {
                return AppendProperties(
                    GetModuleReferenceExpression(output.Module, null, true),
                    new JTokenExpression("outputs"),
                    new JTokenExpression(output.OutputName),
                    new JTokenExpression("value"));
            }
            else if (resource is DeclaredResourceMetadata declared)
            {
                var nameSegments = GetResourceNameSegments(declared);
                return ScopeHelper.FormatFullyQualifiedResourceId(
                    context,
                    this,
                    context.ResourceScopeData[declared],
                    resource.TypeReference.FormatType(),
                    nameSegments);
            }
            else
            {
                throw new InvalidOperationException($"Unsupported resource metadata type: {resource}");
            }
        }

        public LanguageExpression GetFullyQualifiedResourceId(ModuleSymbol moduleSymbol, Expression? indexExpression)
        {
            return ScopeHelper.FormatFullyQualifiedResourceId(
                context,
                this,
                context.ModuleScopeData[moduleSymbol],
                TemplateWriter.NestedDeploymentResourceType,
                GetModuleNameExpression(moduleSymbol, indexExpression).AsEnumerable());
        }

        public FunctionExpression GetModuleReferenceExpression(ModuleSymbol moduleSymbol, IndexReplacementContext? indexContext, bool isModuleOutputResource)
        {
            var isDirectCollectionAccess = !isModuleOutputResource && indexContext == null && moduleSymbol is { IsCollection: true };
            var referenceFunctionName = isDirectCollectionAccess ? "references" : "reference";

            if (context.Settings.EnableSymbolicNames)
            {
                return CreateFunction(
                    referenceFunctionName,
                    GenerateSymbolicReference(moduleSymbol, indexContext));
            }

            if (isDirectCollectionAccess)
            {
                return CreateFunction(
                    referenceFunctionName,
                    new JTokenExpression(moduleSymbol.Name)); // this is the copy name
            }

            return CreateFunction(
                referenceFunctionName,
                GetConverter(indexContext).GetFullyQualifiedResourceId(moduleSymbol, indexContext?.Index),
                new JTokenExpression(EmitConstants.NestedDeploymentResourceApiVersion));
        }

        public FunctionExpression GetReferenceExpression(ResourceMetadata resource, IndexReplacementContext? indexContext, bool full)
        {
            var referenceExpression = resource switch
            {
                ParameterResourceMetadata parameter => new FunctionExpression(
                    "parameters",
                    [new JTokenExpression(parameter.Symbol.Name),],
                    []),

                ModuleOutputResourceMetadata output => AppendProperties(
                    GetModuleReferenceExpression(output.Module, null, true),
                    new JTokenExpression("outputs"),
                    new JTokenExpression(output.OutputName),
                    new JTokenExpression("value")),

                DeclaredResourceMetadata declared when context.Settings.EnableSymbolicNames =>
                    GenerateSymbolicReference(declared, indexContext),
                DeclaredResourceMetadata declared => declared.Symbol.IsCollection && indexContext == null
                    ? new JTokenExpression(GetSymbolicName(declared)) // this is the copy name
                    : GetFullyQualifiedResourceId(resource),

                _ => throw new InvalidOperationException($"Unexpected resource metadata type: {resource.GetType()}"),
            };

            if (!resource.IsAzResource)
            {
                // For an extensible resource, always generate a 'reference' statement.
                // User-defined properties appear inside "properties", so use a non-full reference.
                return CreateFunction(
                    "reference",
                    referenceExpression);
            }

            if (resource is DeclaredResourceMetadata { Symbol.IsCollection: true } && indexContext == null)
            {
                return full
                    ? CreateFunction(
                        "references",
                        referenceExpression,
                        new JTokenExpression("full"))
                    : CreateFunction(
                        "references",
                        referenceExpression);
            }

            // full gives access to top-level resource properties, but generates a longer statement
            if (full)
            {
                var apiVersion = resource.TypeReference.ApiVersion ?? throw new InvalidOperationException($"Expected resource type {resource.TypeReference.FormatName()} to contain version");

                return CreateFunction(
                    "reference",
                    referenceExpression,
                    new JTokenExpression(apiVersion),
                    new JTokenExpression("full"));
            }

            if (!context.Settings.EnableSymbolicNames)
            {
                var apiVersion = resource.TypeReference.ApiVersion ?? throw new InvalidOperationException($"Expected resource type {resource.TypeReference.FormatName()} to contain version");

                return CreateFunction(
                    "reference",
                    referenceExpression,
                    new JTokenExpression(apiVersion));
            }

            return CreateFunction(
                "reference",
                referenceExpression);
        }

        private SyntaxBase GetEnclosingDeclaringSyntax(LocalVariableSymbol localVariable)
        {
            // we're following the symbol hierarchy rather than syntax hierarchy because
            // this guarantees a single hop in all cases
            var symbolParent = this.context.SemanticModel.GetSymbolParent(localVariable);
            if (symbolParent is not LocalScope localScope)
            {
                throw new NotImplementedException($"{nameof(LocalVariableSymbol)} has un unexpected parent of type '{symbolParent?.GetType().Name}'.");
            }

            return localScope.DeclaringSyntax;
        }

        private ForSyntax GetEnclosingForExpression(LocalVariableSymbol localVariable)
        {
            var declaringSyntax = GetEnclosingDeclaringSyntax(localVariable);

            if (declaringSyntax is ForSyntax @for)
            {
                return @for;
            }

            throw new NotImplementedException($"{nameof(LocalVariableSymbol)} was declared by an unexpected syntax type '{declaringSyntax?.GetType().Name}'.");
        }

        private LanguageExpression ConvertString(InterpolatedStringExpression expression)
        {
            var formatArgs = new LanguageExpression[expression.Expressions.Length + 1];

            var formatString = StringFormatConverter.BuildFormatString(expression.SegmentValues);
            formatArgs[0] = new JTokenExpression(formatString);

            for (var i = 0; i < expression.Expressions.Length; i++)
            {
                formatArgs[i + 1] = ConvertExpression(expression.Expressions[i]);
            }

            return CreateFunction("format", formatArgs);
        }

        public static FunctionExpression ToFunctionExpression(LanguageExpression converted)
        {
            switch (converted)
            {
                case FunctionExpression functionExpression:
                    return functionExpression;

                case JTokenExpression valueExpression:
                    JToken value = valueExpression.Value;

                    switch (value.Type)
                    {
                        case JTokenType.Integer:
                            // convert integer literal to a function call via int() function
                            return CreateFunction("int", valueExpression);

                        case JTokenType.String:
                            // convert string literal to function call via string() function
                            return CreateFunction("string", valueExpression);
                    }

                    break;
            }

            throw new NotImplementedException($"Unexpected expression type '{converted.GetType().Name}'.");
        }

        private FunctionExpression ConvertArray(ArrayExpression expression)
        {
            // we are using the createArray() function as a proxy for an array literal
            return CreateFunction(
                "createArray",
                expression.Items.Select(ConvertExpression));
        }

        private FunctionExpression ConvertObject(ObjectExpression expression)
        {
            // need keys and values in one array of parameters
            var parameters = new LanguageExpression[expression.Properties.Count() * 2];

            int index = 0;
            foreach (var property in expression.Properties)
            {
                parameters[index] = property.Key switch
                {
                    StringLiteralExpression @string => new JTokenExpression(@string.Value),
                    InterpolatedStringExpression @string => ConvertString(@string),
                    _ => throw new NotImplementedException($"Encountered an unexpected type '{property.Key.GetType().Name}' when generating object's property name.")
                };
                index++;

                parameters[index] = ConvertExpression(property.Value);
                index++;
            }

            // we are using the createObject() function as a proxy for an object literal
            return GetCreateObjectExpression(parameters);
        }

        private static FunctionExpression GetCreateObjectExpression(params LanguageExpression[] parameters)
            => CreateFunction("createObject", parameters);

        private LanguageExpression ConvertBinary(BinaryExpression binary)
        {
            var operand1 = ConvertExpression(binary.Left);
            var operand2 = ConvertExpression(binary.Right);

            return binary.Operator switch
            {
                BinaryOperator.LogicalOr => CreateFunction("or", operand1, operand2),
                BinaryOperator.LogicalAnd => CreateFunction("and", operand1, operand2),
                BinaryOperator.Equals => CreateFunction("equals", operand1, operand2),
                BinaryOperator.NotEquals => CreateFunction("not",
                    CreateFunction("equals", operand1, operand2)),
                BinaryOperator.EqualsInsensitive => CreateFunction("equals",
                    CreateFunction("toLower", operand1),
                    CreateFunction("toLower", operand2)),
                BinaryOperator.NotEqualsInsensitive => CreateFunction("not",
                    CreateFunction("equals",
                        CreateFunction("toLower", operand1),
                        CreateFunction("toLower", operand2))),
                BinaryOperator.LessThan => CreateFunction("less", operand1, operand2),
                BinaryOperator.LessThanOrEqual => CreateFunction("lessOrEquals", operand1, operand2),
                BinaryOperator.GreaterThan => CreateFunction("greater", operand1, operand2),
                BinaryOperator.GreaterThanOrEqual => CreateFunction("greaterOrEquals", operand1, operand2),
                BinaryOperator.Add => CreateFunction("add", operand1, operand2),
                BinaryOperator.Subtract => CreateFunction("sub", operand1, operand2),
                BinaryOperator.Multiply => CreateFunction("mul", operand1, operand2),
                BinaryOperator.Divide => CreateFunction("div", operand1, operand2),
                BinaryOperator.Modulo => CreateFunction("mod", operand1, operand2),
                BinaryOperator.Coalesce => CreateFunction("coalesce", operand1, operand2),
                _ => throw new NotImplementedException($"Cannot emit unexpected binary operator '{binary.Operator}'."),
            };
        }

        private LanguageExpression ConvertUnary(UnaryExpression unary)
        {
            var operand = ConvertExpression(unary.Expression);
            return unary.Operator switch
            {
                UnaryOperator.Not => CreateFunction("not", operand),
                UnaryOperator.Minus => CreateFunction("sub", new JTokenExpression(0), operand),
                _ => throw new NotImplementedException($"Cannot emit unexpected unary operator '{unary.Operator}."),
            };
        }

        public string GetSymbolicName(DeclaredResourceMetadata resource)
            => GetSymbolicName(context.SemanticModel.ResourceAncestors, resource);

        public static string GetSymbolicName(ResourceAncestorGraph resourceAncestorGraph, DeclaredResourceMetadata resource)
        {
            var nestedHierarchy = resourceAncestorGraph.GetAncestors(resource)
                .Reverse()
                .TakeWhile(x => x.AncestorType == ResourceAncestorGraph.ResourceAncestorType.Nested)
                .Select(x => x.Resource)
                .Reverse()
                .Concat(resource);

            return string.Join("::", nestedHierarchy.Select(x => x.Symbol.Name));
        }

        private LanguageExpression GenerateSymbolicReference(string symbolName, IndexReplacementContext? indexContext)
        {
            if (indexContext is null)
            {
                return new JTokenExpression(symbolName);
            }

            return CreateFunction(
                "format",
                new JTokenExpression($"{symbolName}[{{0}}]"),
                ConvertExpression(indexContext.Index));
        }

        public LanguageExpression GenerateSymbolicReference(DeclaredResourceMetadata resource, IndexReplacementContext? indexContext)
            => GenerateSymbolicReference(GetSymbolicName(resource), indexContext);

        public LanguageExpression GenerateSymbolicReference(ModuleSymbol module, IndexReplacementContext? indexContext)
            => GenerateSymbolicReference(module.Name, indexContext);

        public static LanguageExpression GenerateUnqualifiedResourceId(string fullyQualifiedType, IEnumerable<LanguageExpression> nameSegments)
        {
            var typeSegments = fullyQualifiedType.Split("/");

            // Generate a format string that looks like: My.Rp/type1/{0}/type2/{1}
            var formatString = $"{typeSegments[0]}/" + string.Join('/', typeSegments.Skip(1).Select((type, i) => $"{type}/{{{i}}}"));

            return CreateFunction(
                "format",
                new JTokenExpression(formatString).AsEnumerable().Concat(nameSegments));
        }

        public static LanguageExpression GenerateExtensionResourceId(LanguageExpression scope, string fullyQualifiedType, IEnumerable<LanguageExpression> nameSegments)
            => CreateFunction(
                "extensionResourceId",
                new[] { scope, new JTokenExpression(fullyQualifiedType), }.Concat(nameSegments));

        public static LanguageExpression GenerateResourceGroupScope(LanguageExpression subscriptionId, LanguageExpression resourceGroup)
            => CreateFunction(
                "format",
                new JTokenExpression("/subscriptions/{0}/resourceGroups/{1}"),
                subscriptionId,
                resourceGroup);

        public static LanguageExpression GenerateTenantResourceId(string fullyQualifiedType, IEnumerable<LanguageExpression> nameSegments)
            => CreateFunction(
                "tenantResourceId",
                new[] { new JTokenExpression(fullyQualifiedType), }.Concat(nameSegments));

        public static LanguageExpression GenerateResourceGroupResourceId(string fullyQualifiedType, IEnumerable<LanguageExpression> nameSegments)
            => CreateFunction(
                "resourceId",
                new[] { new JTokenExpression(fullyQualifiedType), }.Concat(nameSegments));

        public LanguageExpression GenerateManagementGroupResourceId(SyntaxBase managementGroupNameProperty, bool fullyQualified)
        {
            const string managementGroupType = "Microsoft.Management/managementGroups";
            var managementGroupName = ConvertExpression(managementGroupNameProperty);

            if (fullyQualified)
            {
                return GenerateTenantResourceId(managementGroupType, new[] { managementGroupName });
            }
            else
            {
                return GenerateUnqualifiedResourceId(managementGroupType, new[] { managementGroupName });
            }
        }

        /// <summary>
        /// Generates a management group id, using the managementGroup() function. Only suitable for use if the template being generated is targeting the management group scope.
        /// </summary>
        public static LanguageExpression GenerateCurrentManagementGroupId()
            => AppendProperties(
                CreateFunction("managementGroup"),
                new JTokenExpression("id"));

        private static FunctionExpression CreateFunction(string name, params LanguageExpression[] parameters)
            => CreateFunction(name, parameters as IEnumerable<LanguageExpression>);

        private static FunctionExpression CreateFunction(string name, IEnumerable<LanguageExpression> parameters)
            => new(name, parameters.ToArray(), []);

        private static FunctionExpression AppendProperties(FunctionExpression function, params LanguageExpression[] properties)
            => AppendProperties(function, properties as IEnumerable<LanguageExpression>);

        private static FunctionExpression AppendProperties(FunctionExpression function, IEnumerable<LanguageExpression> properties)
            => new(function.Function, function.Parameters, [.. function.Properties, .. properties]);

        private static (string namespaceName, string functionName) GetFunctionName(string potentiallyQualifiedName) => potentiallyQualifiedName.IndexOf('.') switch
        {
            int separatorLocation when separatorLocation > -1 => (potentiallyQualifiedName[..separatorLocation], potentiallyQualifiedName[(separatorLocation + 1)..]),
            _ => (EmitConstants.UserDefinedFunctionsNamespace, potentiallyQualifiedName),
        };
    }
}<|MERGE_RESOLUTION|>--- conflicted
+++ resolved
@@ -420,7 +420,7 @@
                         case AzResourceTypeProvider.ResourceIdPropertyName:
                         case AzResourceTypeProvider.ResourceTypePropertyName:
                         case AzResourceTypeProvider.ResourceApiVersionPropertyName:
-                            return (getResourceInfoExpression(), [], safeAccess);
+                            return getResourceInfoExpression();
                         case AzResourceTypeProvider.ResourceNamePropertyName:
                             var nameExpression = getResourceInfoExpression();
                             if (declaredResource.Parent is { })
@@ -428,7 +428,7 @@
                                 // resourceInfo('foo').name will always return a fully-qualified name, whereas using "foo.name" in Bicep
                                 // will give different results depending on whether the resource has a parent (either syntactically, or with the 'parent' property) or not.
                                 // We must preserve this behavior by using "last(split(..., '/'))" to convert from qualified -> unqualified, to avoid this being a breaking change.
-                                nameExpression = CreateFunction(
+                                return CreateFunction(
                                     "last",
                                     CreateFunction(
                                         "split",
@@ -436,7 +436,7 @@
                                         new JTokenExpression("/")));
                             }
 
-                            return (nameExpression, [], safeAccess);
+                            return nameExpression;
                     }
                 }
 
@@ -444,22 +444,16 @@
                 {
                     case AzResourceTypeProvider.ResourceIdPropertyName:
                         // the ID is dependent on the name expression which could involve locals in case of a resource collection
-<<<<<<< HEAD
                         return GetFullyQualifiedResourceId(resource);
-                    case "name":
-=======
-                        return (GetFullyQualifiedResourceId(resource), [], safeAccess);
                     case AzResourceTypeProvider.ResourceNamePropertyName:
->>>>>>> 2808f385
                         // the name is dependent on the name expression which could involve locals in case of a resource collection
 
                         // Note that we don't want to return the fully-qualified resource name in the case of name property access.
                         // we should return whatever the user has set as the value of the 'name' property for a predictable user experience.
-<<<<<<< HEAD
                         return ConvertExpression(declaredResource.NameSyntax);
-                    case "type":
+                    case AzResourceTypeProvider.ResourceTypePropertyName:
                         return new JTokenExpression(resource.TypeReference.FormatType());
-                    case "apiVersion":
+                    case AzResourceTypeProvider.ResourceApiVersionPropertyName:
                         var apiVersion = resource.TypeReference.ApiVersion ?? throw new InvalidOperationException($"Expected resource type {resource.TypeReference.FormatName()} to contain version");
                         return new JTokenExpression(apiVersion);
                     case string when expression.Flags.HasFlag(AccessExpressionFlags.SafeAccess):
@@ -473,20 +467,6 @@
                         return GetReferenceExpression(resource, indexContext, false);
                     default:
                         return AppendProperties(GetReferenceExpression(resource, indexContext, true), new JTokenExpression(propertyName));
-=======
-                        return (ConvertExpression(declaredResource.NameSyntax), [], safeAccess);
-                    case AzResourceTypeProvider.ResourceTypePropertyName:
-                        return (new JTokenExpression(resource.TypeReference.FormatType()), [], safeAccess);
-                    case AzResourceTypeProvider.ResourceApiVersionPropertyName:
-                        var apiVersion = resource.TypeReference.ApiVersion ?? throw new InvalidOperationException($"Expected resource type {resource.TypeReference.FormatName()} to contain version");
-                        return (new JTokenExpression(apiVersion), [], safeAccess);
-                    case "properties" when !safeAccess:
-                        // use the reference() overload without "full" to generate a shorter expression
-                        // this is dependent on the name expression which could involve locals in case of a resource collection
-                        return (GetReferenceExpression(resource, indexContext, false), [], safeAccess);
-                    default:
-                        return (GetReferenceExpression(resource, indexContext, true), [new JTokenExpression(propertyName)], safeAccess);
->>>>>>> 2808f385
                 }
             }
             else
@@ -501,12 +481,7 @@
             {
                 case "name":
                     // the name is dependent on the name expression which could involve locals in case of a resource collection
-<<<<<<< HEAD
-                    return GetModuleNameExpression(reference.Module);
-=======
-
-                    return (GetModuleNameExpression(reference.Module, reference.IndexContext?.Index), Enumerable.Empty<LanguageExpression>(), false);
->>>>>>> 2808f385
+                    return GetModuleNameExpression(reference.Module, reference.IndexContext?.Index);
 
                 case "outputs":
                     var moduleSymbol = reference.Module;
