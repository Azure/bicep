// Copyright (c) Microsoft Corporation.
// Licensed under the MIT License.
using System;
using System.Collections.Generic;
using System.Diagnostics.CodeAnalysis;
using System.Linq;
using Azure.Deployments.Expression.Expressions;
using Bicep.Core.Extensions;
using Bicep.Core.Resources;
using Bicep.Core.Semantics;
using Bicep.Core.Syntax;
using Bicep.Core.TypeSystem;
using Newtonsoft.Json.Linq;

namespace Bicep.Core.Emit
{
    public class ExpressionConverter
    {
        private readonly EmitterContext context;

        public ExpressionConverter(EmitterContext context)
        {
            this.context = context;
        }

        /// <summary>
        /// Converts the specified bicep expression tree into an ARM template expression tree.
        /// The returned tree may be rooted at either a function expression or jtoken expression.
        /// </summary>
        /// <param name="expression">The expression</param>
        public LanguageExpression ConvertExpression(SyntaxBase expression)
        {
            switch (expression)
            {
                case BooleanLiteralSyntax boolSyntax:
                    return CreateFunction(boolSyntax.Value ? "true" : "false");

                case NumericLiteralSyntax numericSyntax:
                    return new JTokenExpression(numericSyntax.Value);

                case StringSyntax stringSyntax:
                    // using the throwing method to get semantic value of the string because
                    // error checking should have caught any errors by now
                    return ConvertString(stringSyntax);

                case NullLiteralSyntax _:
                    return CreateFunction("null");

                case ObjectSyntax @object:
                    return ConvertObject(@object);

                case ArraySyntax array:
                    return ConvertArray(array);

                case ParenthesizedExpressionSyntax parenthesized:
                    // template expressions do not have operators so parentheses are irrelevant
                    return ConvertExpression(parenthesized.Expression);

                case UnaryOperationSyntax unary:
                    return ConvertUnary(unary);

                case BinaryOperationSyntax binary:
                    return ConvertBinary(binary);

                case TernaryOperationSyntax ternary:
                    return CreateFunction(
                        "if",
                        ConvertExpression(ternary.ConditionExpression),
                        ConvertExpression(ternary.TrueExpression),
                        ConvertExpression(ternary.FalseExpression));

                case FunctionCallSyntax function:
                    return ConvertFunction(
                        function.Name.IdentifierName,
                        function.Arguments.Select(a => ConvertExpression(a.Expression)));

                case InstanceFunctionCallSyntax instanceFunctionCall:
                    var namespaceSymbol = context.SemanticModel.GetSymbolInfo(instanceFunctionCall.BaseExpression);
                    Assert(namespaceSymbol is NamespaceSymbol, $"BaseExpression must be a NamespaceSymbol, instead got: '{namespaceSymbol?.Kind}'");

                    return ConvertFunction(
                        instanceFunctionCall.Name.IdentifierName,
                        instanceFunctionCall.Arguments.Select(a => ConvertExpression(a.Expression)));

                case ArrayAccessSyntax arrayAccess:
                    return AppendProperties(
                        ToFunctionExpression(arrayAccess.BaseExpression),
                        ConvertExpression(arrayAccess.IndexExpression));

                case PropertyAccessSyntax propertyAccess:
                    if (propertyAccess.BaseExpression is VariableAccessSyntax propVariableAccess &&
                        context.SemanticModel.GetSymbolInfo(propVariableAccess) is ResourceSymbol resourceSymbol)
                    {
                        // special cases for certain resource property access. if we recurse normally, we'll end up
                        // generating statements like reference(resourceId(...)).id which are not accepted by ARM

                        var typeReference = EmitHelpers.GetTypeReference(resourceSymbol);
                        switch (propertyAccess.PropertyName.IdentifierName)
                        {
                            case "id":
                                return GetLocallyScopedResourceId(resourceSymbol);
                            case "name":
                                return GetResourceNameExpression(resourceSymbol);
                            case "type":
                                return new JTokenExpression(typeReference.FullyQualifiedType);
                            case "apiVersion":
                                return new JTokenExpression(typeReference.ApiVersion);
                            case "properties":
                                // use the reference() overload without "full" to generate a shorter expression
                                return GetReferenceExpression(resourceSymbol, typeReference, false);
                        }
                    }

                    var moduleAccess = TryGetModulePropertyAccess(propertyAccess);
                    if (moduleAccess != null)
                    {
                        var (moduleSymbol, outputName) = moduleAccess.Value;
                        return AppendProperties(
                            GetModuleOutputsReferenceExpression(moduleSymbol),
                            new JTokenExpression(outputName),
                            new JTokenExpression("value"));
                    }

                    return AppendProperties(
                        ToFunctionExpression(propertyAccess.BaseExpression),
                        new JTokenExpression(propertyAccess.PropertyName.IdentifierName));

                case VariableAccessSyntax variableAccess:
                    return ConvertVariableAccess(variableAccess);

                default:
                    throw new NotImplementedException($"Cannot emit unexpected expression of type {expression.GetType().Name}");
            }
        }

        private (ModuleSymbol moduleSymbol, string outputName)? TryGetModulePropertyAccess(PropertyAccessSyntax propertyAccess)
        {
            // is this a (<child>.outputs).<prop> propertyAccess?
            if (!(propertyAccess.BaseExpression is PropertyAccessSyntax childPropertyAccess) || childPropertyAccess.PropertyName.IdentifierName != LanguageConstants.ModuleOutputsPropertyName)
            {
                return null;
            }

            // is <child> a variable which points to a module symbol?
            if (!(childPropertyAccess.BaseExpression is VariableAccessSyntax grandChildVariableAccess) || !(context.SemanticModel.GetSymbolInfo(grandChildVariableAccess) is ModuleSymbol moduleSymbol))
            {
                return null;
            }

            return (moduleSymbol, propertyAccess.PropertyName.IdentifierName);
        }

        private LanguageExpression GetResourceNameExpression(ResourceSymbol resourceSymbol)
        {
            // this condition should have already been validated by the type checker
            var nameValueSyntax = resourceSymbol.SafeGetBodyPropertyValue(LanguageConstants.ResourceNamePropertyName) ?? throw new ArgumentException($"Expected resource syntax body to contain property 'name'");
            return ConvertExpression(nameValueSyntax);
        }

        private LanguageExpression GetModuleNameExpression(ModuleSymbol moduleSymbol)
        {
            // this condition should have already been validated by the type checker
            var nameValueSyntax = moduleSymbol.SafeGetBodyPropertyValue(LanguageConstants.ResourceNamePropertyName) ?? throw new ArgumentException($"Expected module syntax body to contain property 'name'");
            return ConvertExpression(nameValueSyntax);
        }

        public IEnumerable<LanguageExpression> GetResourceNameSegments(ResourceSymbol resourceSymbol, ResourceTypeReference typeReference)
        {
            if (typeReference.Types.Length == 1)
            {
                return GetResourceNameExpression(resourceSymbol).AsEnumerable();
            }

            return typeReference.Types.Select(
                (type, i) => AppendProperties(
                    CreateFunction(
                        "split",
                        GetResourceNameExpression(resourceSymbol),
                        new JTokenExpression("/")),
                    new JTokenExpression(i)));
        }

        private LanguageExpression GenerateScopedResourceId(ResourceSymbol resourceSymbol, ResourceScope? targetScope)
        {
            var typeReference = EmitHelpers.GetTypeReference(resourceSymbol);
            var nameSegments = GetResourceNameSegments(resourceSymbol, typeReference);

<<<<<<< HEAD
            if (!context.ResourceScopeData.TryGetValue(resourceSymbol, out var scopeData))
=======
            if (context.ResoureScopeData[resourceSymbol] is { } parentResourceSymbol)
>>>>>>> c071f7bc
            {
                return ScopeHelper.FormatLocallyScopedResourceId(targetScope, typeReference.FullyQualifiedType, nameSegments);
            }

            return ScopeHelper.FormatCrossScopeResourceId(this, scopeData, typeReference.FullyQualifiedType, nameSegments);
        }

        public LanguageExpression GetUnqualifiedResourceId(ResourceSymbol resourceSymbol)
            => GenerateScopedResourceId(resourceSymbol, null);

        public LanguageExpression GetLocallyScopedResourceId(ResourceSymbol resourceSymbol)
            => GenerateScopedResourceId(resourceSymbol, context.SemanticModel.TargetScope);

        public LanguageExpression GetModuleResourceIdExpression(ModuleSymbol moduleSymbol)
        {
            return ScopeHelper.FormatCrossScopeResourceId(
                this,
                context.ModuleScopeData[moduleSymbol],
                TemplateWriter.NestedDeploymentResourceType,
                GetModuleNameExpression(moduleSymbol).AsEnumerable());
        }

        public FunctionExpression GetModuleOutputsReferenceExpression(ModuleSymbol moduleSymbol)
            => AppendProperties(
                CreateFunction(
                    "reference",
                    GetModuleResourceIdExpression(moduleSymbol),
                    new JTokenExpression(TemplateWriter.NestedDeploymentResourceApiVersion)),
                new JTokenExpression("outputs"));

        public FunctionExpression GetReferenceExpression(ResourceSymbol resourceSymbol, ResourceTypeReference typeReference, bool full)
        {
            // full gives access to top-level resource properties, but generates a longer statement
            if (full)
            {
                return CreateFunction(
                    "reference",
                    GetLocallyScopedResourceId(resourceSymbol),
                    new JTokenExpression(typeReference.ApiVersion),
                    new JTokenExpression("full"));
            }

            return CreateFunction(
                "reference",
                GetLocallyScopedResourceId(resourceSymbol));
        }

        private LanguageExpression ConvertVariableAccess(VariableAccessSyntax variableAccessSyntax)
        {
            string name = variableAccessSyntax.Name.IdentifierName;

            var symbol = context.SemanticModel.GetSymbolInfo(variableAccessSyntax);

            // TODO: This will change to support inlined functions like reference() or list*()
            switch (symbol)
            {
                case ParameterSymbol _:
                    return CreateFunction("parameters", new JTokenExpression(name));

                case VariableSymbol variableSymbol:
                    if (context.VariablesToInline.Contains(variableSymbol))
                    {
                        // we've got a runtime dependency, so we have to inline the variable usage
                        return ConvertExpression(variableSymbol.DeclaringVariable.Value);
                    }
                    return CreateFunction("variables", new JTokenExpression(name));

                case ResourceSymbol resourceSymbol:
                    var typeReference = EmitHelpers.GetTypeReference(resourceSymbol);
                    return GetReferenceExpression(resourceSymbol, typeReference, true);

                case ModuleSymbol moduleSymbol:
                    return GetModuleOutputsReferenceExpression(moduleSymbol);

                default:
                    throw new NotImplementedException($"Encountered an unexpected symbol kind '{symbol?.Kind}' when generating a variable access expression.");
            }
        }

        private LanguageExpression ConvertString(StringSyntax syntax)
        {
            if (syntax.TryGetLiteralValue() is string literalStringValue)
            {
                // no need to build a format string
                return new JTokenExpression(literalStringValue);
            }

            if (syntax.Expressions.Length == 1)
            {
                const string emptyStringOpen = LanguageConstants.StringDelimiter + LanguageConstants.StringHoleOpen; // '${
                const string emptyStringClose = LanguageConstants.StringHoleClose + LanguageConstants.StringDelimiter; // }'

                // Special-case interpolation of format '${myValue}' because it's a common pattern for userAssignedIdentities.
                // There's no need for a 'format' function because we just have a single expression with no outer formatting.
                if (syntax.StringTokens[0].Text == emptyStringOpen && syntax.StringTokens[1].Text == emptyStringClose)
                {
                    return ConvertExpression(syntax.Expressions[0]);
                }
            }

            var formatArgs = new LanguageExpression[syntax.Expressions.Length + 1];

            var formatString = StringFormatConverter.BuildFormatString(syntax);
            formatArgs[0] = new JTokenExpression(formatString);

            for (var i = 0; i < syntax.Expressions.Length; i++)
            {
                formatArgs[i + 1] = ConvertExpression(syntax.Expressions[i]);
            }

            return CreateFunction("format", formatArgs);
        }

        /// <summary>
        /// Converts the specified bicep expression tree into an ARM template expression tree.
        /// This always returns a function expression, which is useful when converting property access or array access
        /// on literals.
        /// </summary>
        /// <param name="expression">The expression</param>
        public FunctionExpression ToFunctionExpression(SyntaxBase expression)
        {
            var converted = ConvertExpression(expression);
            switch (converted)
            {
                case FunctionExpression functionExpression:
                    return functionExpression;

                case JTokenExpression valueExpression:
                    JToken value = valueExpression.Value;

                    switch (value.Type)
                    {
                        case JTokenType.Integer:
                            // convert integer literal to a function call via int() function
                            return CreateFunction("int", valueExpression);

                        case JTokenType.String:
                            // convert string literal to function call via string() function
                            return CreateFunction("string", valueExpression);
                    }

                    break;
            }

            throw new NotImplementedException($"Unexpected expression type '{converted.GetType().Name}'.");
        }

        private static LanguageExpression ConvertFunction(string functionName, IEnumerable<LanguageExpression> arguments)
        {
            if (string.Equals("any", functionName, LanguageConstants.IdentifierComparison))
            {
                // this is the any function - don't generate a function call for it
                return arguments.Single();
            }

            if (ShouldReplaceUnsupportedFunction(functionName, arguments, out var replacementExpression))
            {
                return replacementExpression;
            }

            return CreateFunction(functionName, arguments);
        }

        private static bool ShouldReplaceUnsupportedFunction(string functionName, IEnumerable<LanguageExpression> arguments, [NotNullWhen(true)] out LanguageExpression? replacementExpression)
        {
            switch (functionName)
            {
                // These functions have not yet been implemented in ARM. For now, we will just return an empty object if they are accessed directly.
                case "tenant":
                case "managementGroup":
                case "subscription" when arguments.Any():
                case "resourceGroup" when arguments.Any():
                    replacementExpression = GetCreateObjectExpression();
                    return true;
            }

            replacementExpression = null;
            return false;
        }

        private FunctionExpression ConvertArray(ArraySyntax syntax)
        {
            // we are using the createArray() function as a proxy for an array literal
            return CreateFunction(
                "createArray",
                syntax.Items.Select(item => ConvertExpression(item.Value)));
        }

        private FunctionExpression ConvertObject(ObjectSyntax syntax)
        {
            // need keys and values in one array of parameters
            var parameters = new LanguageExpression[syntax.Properties.Count() * 2];

            int index = 0;
            foreach (var propertySyntax in syntax.Properties)
            {
                parameters[index] = propertySyntax.Key switch
                {
                    IdentifierSyntax identifier => new JTokenExpression(identifier.IdentifierName),
                    StringSyntax @string => ConvertString(@string),
                    _ => throw new NotImplementedException($"Encountered an unexpected type '{propertySyntax.Key.GetType().Name}' when generating object's property name.")
                };
                index++;

                parameters[index] = ConvertExpression(propertySyntax.Value);
                index++;
            }

            // we are using the createObject() funciton as a proy for an object literal
            return GetCreateObjectExpression(parameters);
        }

        private static FunctionExpression GetCreateObjectExpression(params LanguageExpression[] parameters)
            => CreateFunction("createObject", parameters);

        private LanguageExpression ConvertBinary(BinaryOperationSyntax syntax)
        {
            LanguageExpression operand1 = ConvertExpression(syntax.LeftExpression);
            LanguageExpression operand2 = ConvertExpression(syntax.RightExpression);

            switch (syntax.Operator)
            {
                case BinaryOperator.LogicalOr:
                    return CreateFunction("or", operand1, operand2);

                case BinaryOperator.LogicalAnd:
                    return CreateFunction("and", operand1, operand2);

                case BinaryOperator.Equals:
                    return CreateFunction("equals", operand1, operand2);

                case BinaryOperator.NotEquals:
                    return CreateFunction("not",
                        CreateFunction("equals", operand1, operand2));

                case BinaryOperator.EqualsInsensitive:
                    return CreateFunction("equals",
                        CreateFunction("toLower", operand1),
                        CreateFunction("toLower", operand2));

                case BinaryOperator.NotEqualsInsensitive:
                    return CreateFunction("not",
                        CreateFunction("equals",
                            CreateFunction("toLower", operand1),
                            CreateFunction("toLower", operand2)));

                case BinaryOperator.LessThan:
                    return CreateFunction("less", operand1, operand2);

                case BinaryOperator.LessThanOrEqual:
                    return CreateFunction("lessOrEquals", operand1, operand2);

                case BinaryOperator.GreaterThan:
                    return CreateFunction("greater", operand1, operand2);

                case BinaryOperator.GreaterThanOrEqual:
                    return CreateFunction("greaterOrEquals", operand1, operand2);

                case BinaryOperator.Add:
                    return CreateFunction("add", operand1, operand2);

                case BinaryOperator.Subtract:
                    return CreateFunction("sub", operand1, operand2);

                case BinaryOperator.Multiply:
                    return CreateFunction("mul", operand1, operand2);

                case BinaryOperator.Divide:
                    return CreateFunction("div", operand1, operand2);

                case BinaryOperator.Modulo:
                    return CreateFunction("mod", operand1, operand2);

                default:
                    throw new NotImplementedException($"Cannot emit unexpected binary operator '{syntax.Operator}'.");
            }
        }

        private LanguageExpression ConvertUnary(UnaryOperationSyntax syntax)
        {
            LanguageExpression convertedOperand = ConvertExpression(syntax.Expression);

            switch (syntax.Operator)
            {
                case UnaryOperator.Not:
                    return CreateFunction("not", convertedOperand);

                case UnaryOperator.Minus:
                    if (convertedOperand is JTokenExpression literal && literal.Value.Type == JTokenType.Integer)
                    {
                        // invert the integer literal
                        int literalValue = literal.Value.Value<int>();
                        return new JTokenExpression(-literalValue);
                    }

                    return CreateFunction(
                        "sub",
                        new JTokenExpression(0),
                        convertedOperand);

                default:
                    throw new NotImplementedException($"Cannot emit unexpected unary operator '{syntax.Operator}.");
            }
        }

        public static LanguageExpression GenerateUnqualifiedResourceId(string fullyQualifiedType, IEnumerable<LanguageExpression> nameSegments)
        {
            var typeSegments = fullyQualifiedType.Split("/");

            // Generate a format string that looks like: My.Rp/type1/{0}/type2/{1}
            var formatString = $"{typeSegments[0]}/" + string.Join('/', typeSegments.Skip(1).Select((type, i) => $"{type}/{{{i}}}"));

            return CreateFunction(
                "format",
                new JTokenExpression(formatString).AsEnumerable().Concat(nameSegments));
        }

        public static LanguageExpression GenerateScopedResourceId(LanguageExpression scope, string fullyQualifiedType, IEnumerable<LanguageExpression> nameSegments)
            => CreateFunction(
                "extensionResourceId",
                new[] { scope, new JTokenExpression(fullyQualifiedType), }.Concat(nameSegments));

        public static LanguageExpression GenerateResourceGroupScope(LanguageExpression subscriptionId, LanguageExpression resourceGroup)
            => CreateFunction(
                "format",
                new JTokenExpression("/subscriptions/{0}/resourceGroups/{1}"),
                subscriptionId,
                resourceGroup);

        public static LanguageExpression GenerateTenantResourceId(string fullyQualifiedType, IEnumerable<LanguageExpression> nameSegments)
            => CreateFunction(
                "tenantResourceId",
                new[] { new JTokenExpression(fullyQualifiedType), }.Concat(nameSegments));

        public LanguageExpression GenerateManagementGroupResourceId(SyntaxBase managementGroupNameProperty, bool fullyQualified)
        {
            const string managementGroupType = "Microsoft.Management/managementGroups";
            var managementGroupName = ConvertExpression(managementGroupNameProperty);

            if (fullyQualified)
            {
                return GenerateTenantResourceId(managementGroupType, new[] { managementGroupName });
            }
            else
            {
                return GenerateUnqualifiedResourceId(managementGroupType, new[] { managementGroupName });
            }
        }

        private static FunctionExpression CreateFunction(string name, params LanguageExpression[] parameters)
            => CreateFunction(name, parameters as IEnumerable<LanguageExpression>);

        private static FunctionExpression CreateFunction(string name, IEnumerable<LanguageExpression> parameters)
            => new FunctionExpression(name, parameters.ToArray(), Array.Empty<LanguageExpression>());

        private static FunctionExpression AppendProperties(FunctionExpression function, params LanguageExpression[] properties)
            => AppendProperties(function, properties as IEnumerable<LanguageExpression>);

        private static FunctionExpression AppendProperties(FunctionExpression function, IEnumerable<LanguageExpression> properties)
            => new FunctionExpression(function.Function, function.Parameters, function.Properties.Concat(properties).ToArray());

        protected static void Assert(bool predicate, string message)
        {
            if (predicate == false)
            {
                // we have a code defect - use the exception stack to debug
                throw new ArgumentException(message);
            }
        }
    }
}
<|MERGE_RESOLUTION|>--- conflicted
+++ resolved
@@ -185,11 +185,7 @@
             var typeReference = EmitHelpers.GetTypeReference(resourceSymbol);
             var nameSegments = GetResourceNameSegments(resourceSymbol, typeReference);
 
-<<<<<<< HEAD
             if (!context.ResourceScopeData.TryGetValue(resourceSymbol, out var scopeData))
-=======
-            if (context.ResoureScopeData[resourceSymbol] is { } parentResourceSymbol)
->>>>>>> c071f7bc
             {
                 return ScopeHelper.FormatLocallyScopedResourceId(targetScope, typeReference.FullyQualifiedType, nameSegments);
             }
