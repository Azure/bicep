--- conflicted
+++ resolved
@@ -137,11 +137,7 @@
                             return ConvertFunction(
                                 instanceFunctionCall.Name.IdentifierName,
                                 instanceFunctionCall.Arguments.Select(a => ConvertExpression(a.Expression)));
-<<<<<<< HEAD
-                        case ResourceSymbol _ when context.SemanticModel.ResourceMetadata.TryLookup(instanceFunctionCall.BaseExpression) is { } resource:
-=======
                         case ResourceSymbol resourceSymbol when context.SemanticModel.ResourceMetadata.TryLookup(resourceSymbol.DeclaringSyntax) is {} resource:
->>>>>>> 62eb8109
                             if (instanceFunctionCall.Name.IdentifierName.StartsWithOrdinalInsensitively("list"))
                             {
                                 var converter = indexExpression is not null ?
@@ -283,14 +279,9 @@
         private LanguageExpression ConvertPropertyAccess(PropertyAccessSyntax propertyAccess)
         {
             if ((propertyAccess.BaseExpression is VariableAccessSyntax || propertyAccess.BaseExpression is ResourceAccessSyntax) &&
-<<<<<<< HEAD
                 context.SemanticModel.ResourceMetadata.TryLookup(propertyAccess.BaseExpression) is { } resource &&
-                ConvertResourcePropertyAccess(resource, indexExpression: null) is { } convertedSingle)
-=======
-                context.SemanticModel.ResourceMetadata.TryLookup(propertyAccess.BaseExpression) is {} resource &&
                 CreateConverterForIndexReplacement(resource.NameSyntax, null, propertyAccess)
                     .ConvertResourcePropertyAccess(resource, null, propertyAccess.PropertyName.IdentifierName) is { } convertedSingle)
->>>>>>> 62eb8109
             {
                 // we are doing property access on a single resource
                 // and we are dealing with special case properties
@@ -299,14 +290,9 @@
 
             if (propertyAccess.BaseExpression is ArrayAccessSyntax propArrayAccess &&
                 (propArrayAccess.BaseExpression is VariableAccessSyntax || propArrayAccess.BaseExpression is ResourceAccessSyntax) &&
-<<<<<<< HEAD
                 context.SemanticModel.ResourceMetadata.TryLookup(propArrayAccess.BaseExpression) is { } resourceCollection &&
-                ConvertResourcePropertyAccess(resourceCollection, propArrayAccess.IndexExpression) is { } convertedCollection)
-=======
-                context.SemanticModel.ResourceMetadata.TryLookup(propArrayAccess.BaseExpression) is {} resourceCollection &&
                 CreateConverterForIndexReplacement(resourceCollection.NameSyntax, propArrayAccess.IndexExpression, propertyAccess)
                     .ConvertResourcePropertyAccess(resourceCollection, propArrayAccess.IndexExpression, propertyAccess.PropertyName.IdentifierName) is { } convertedCollection)
->>>>>>> 62eb8109
             {
 
                 // we are doing property access on an array access of a resource collection
@@ -341,7 +327,6 @@
             {
                 switch (childPropertyAccess.BaseExpression)
                 {
-<<<<<<< HEAD
                     // is <child> a variable which points to a variable that requires in-lining?
                     case VariableAccessSyntax grandChildVariableAccess
                         when context.SemanticModel.GetSymbolInfo(grandChildVariableAccess) is VariableSymbol variableSymbol &&
@@ -365,7 +350,7 @@
                         when context.SemanticModel.GetSymbolInfo(grandChildVariableAccess) is ModuleSymbol { IsCollection: false } outputsModuleSymbol:
                         {
                             return AppendProperties(
-                                this.GetModuleOutputsReferenceExpression(outputsModuleSymbol),
+                                this.GetModuleOutputsReferenceExpression(outputsModuleSymbol, null),
                                 new JTokenExpression(propertyAccess.PropertyName.IdentifierName),
                                 new JTokenExpression("value"));
                         }
@@ -376,28 +361,10 @@
                         {
                             var updatedConverter = this.CreateConverterForIndexReplacement(GetModuleNameSyntax(outputsModuleCollectionSymbol), grandChildArrayAccess.IndexExpression, propertyAccess);
                             return AppendProperties(
-                                updatedConverter.GetModuleOutputsReferenceExpression(outputsModuleCollectionSymbol),
+                                updatedConverter.GetModuleOutputsReferenceExpression(outputsModuleCollectionSymbol, grandChildArrayAccess.IndexExpression),
                                 new JTokenExpression(propertyAccess.PropertyName.IdentifierName),
                                 new JTokenExpression("value"));
                         }
-=======
-                    return AppendProperties(
-                        this.GetModuleOutputsReferenceExpression(outputsModuleSymbol, null),
-                        new JTokenExpression(propertyAccess.PropertyName.IdentifierName),
-                        new JTokenExpression("value"));
-                }
-
-                // is <child> an array access operating on a module collection
-                if (childPropertyAccess.BaseExpression is ArrayAccessSyntax grandChildArrayAccess &&
-                    grandChildArrayAccess.BaseExpression is VariableAccessSyntax grandGrandChildVariableAccess &&
-                    context.SemanticModel.GetSymbolInfo(grandGrandChildVariableAccess) is ModuleSymbol { IsCollection: true } outputsModuleCollectionSymbol)
-                {
-                    var updatedConverter = this.CreateConverterForIndexReplacement(GetModuleNameSyntax(outputsModuleCollectionSymbol), grandChildArrayAccess.IndexExpression, propertyAccess);
-                    return AppendProperties(
-                        updatedConverter.GetModuleOutputsReferenceExpression(outputsModuleCollectionSymbol, grandChildArrayAccess.IndexExpression),
-                        new JTokenExpression(propertyAccess.PropertyName.IdentifierName),
-                        new JTokenExpression("value"));
->>>>>>> 62eb8109
                 }
             }
 
@@ -669,22 +636,11 @@
                     }
                     return CreateFunction("variables", new JTokenExpression(name));
 
-<<<<<<< HEAD
                 case ResourceSymbol when context.SemanticModel.ResourceMetadata.TryLookup(variableAccessSyntax) is { } resource:
-                    return GetReferenceExpression(resource, true);
+                    return GetReferenceExpression(resource, null, true);
 
                 case ModuleSymbol moduleSymbol:
-                    return GetModuleOutputsReferenceExpression(moduleSymbol);
-=======
-                case ResourceSymbol resourceSymbol when context.SemanticModel.ResourceMetadata.TryLookup(variableAccessSyntax) is {} resource:
-                    return GetReferenceExpression(resource, null, true);
-
-                case ModuleSymbol moduleSymbol:
-                    // referencing a module directly should be blocked at an earlier stage - there is nothing great we can codegen here.
-                    Debug.Fail("Found direct module variable access");
-
                     return GetModuleOutputsReferenceExpression(moduleSymbol, null);
->>>>>>> 62eb8109
 
                 case LocalVariableSymbol localVariableSymbol:
                     return GetLocalVariableExpression(localVariableSymbol);
