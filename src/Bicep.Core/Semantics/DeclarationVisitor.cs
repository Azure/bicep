--- conflicted
+++ resolved
@@ -154,11 +154,7 @@
                     ? ErrorType.Create(DiagnosticBuilder.ForPosition(syntax.Specification).InvalidProviderSpecification())
                     : ErrorType.Empty();
             }
-<<<<<<< HEAD
-            else if (namespaceProvider.TryGetNamespace(syntax.Specification.Name, syntax.Alias?.IdentifierName ?? syntax.Specification.Name, targetScope, features, syntax.Specification?.Version) is not { } namespaceType)
-=======
-            else if (namespaceProvider.TryGetNamespace(syntax.Specification.Name, syntax.Alias?.IdentifierName ?? syntax.Specification.Name, targetScope, features, sourceFileKind) is not { } namespaceType)
->>>>>>> 39313738
+            else if (namespaceProvider.TryGetNamespace(syntax.Specification.Name, syntax.Alias?.IdentifierName ?? syntax.Specification.Name, targetScope, features, sourceFileKind, syntax.Specification?.Version) is not { } namespaceType)
             {
                 declaredType = ErrorType.Create(DiagnosticBuilder.ForPosition(syntax).UnrecognizedImportProvider(syntax.Specification!.Name));
             }
