--- conflicted
+++ resolved
@@ -21,26 +21,14 @@
 {
     public sealed class DeclarationVisitor : AstVisitor
     {
-<<<<<<< HEAD
-        private readonly ImmutableDictionary<ProviderDeclarationSyntax, NamespaceResult> namespaceResults;
-=======
         private readonly ImmutableDictionary<ExtensionDeclarationSyntax, NamespaceResult> namespaceResults;
-        private readonly IArtifactFileLookup artifactFileLookup;
-        private readonly ISemanticModelLookup modelLookup;
->>>>>>> 0caa9556
         private readonly ISymbolContext context;
         private readonly IList<ScopeInfo> localScopes;
 
         private readonly Stack<ScopeInfo> activeScopes = new();
 
         private DeclarationVisitor(
-<<<<<<< HEAD
-            ImmutableDictionary<ProviderDeclarationSyntax, NamespaceResult> namespaceResults,
-=======
             ImmutableDictionary<ExtensionDeclarationSyntax, NamespaceResult> namespaceResults,
-            IArtifactFileLookup sourceFileLookup,
-            ISemanticModelLookup modelLookup,
->>>>>>> 0caa9556
             ISymbolContext context,
             IList<ScopeInfo> localScopes)
         {
