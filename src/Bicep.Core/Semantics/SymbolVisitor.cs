--- conflicted
+++ resolved
@@ -21,16 +21,17 @@
             VisitDescendants(symbol);
         }
 
-<<<<<<< HEAD
         public virtual void VisitMetadataSymbol(MetadataSymbol symbol)
-=======
+        {
+            VisitDescendants(symbol);
+        }
+
         public virtual void VisitParamFileSymbol(ParamFileSymbol symbol)
         {
             VisitDescendants(symbol);
         }
 
         public virtual void VisitParamAssignmentSymbol(ParameterAssignmentSymbol symbol)
->>>>>>> 2e1fc5cb
         {
             VisitDescendants(symbol);
         }
