// Copyright (c) Microsoft Corporation.
// Licensed under the MIT License.

using Bicep.Core.Diagnostics;
using Bicep.Core.Navigation;
using Bicep.Core.Syntax;
using Bicep.Core.Syntax.Visitors;
using Bicep.Core.TypeSystem;
using Bicep.Core.TypeSystem.Types;
using Bicep.Core.Utils;
using Bicep.Core.Workspaces;

namespace Bicep.Core.Semantics
{
    public static class SemanticModelHelper
    {
        public static IEnumerable<FunctionCallSyntaxBase> GetFunctionsByName(SemanticModel model, string @namespace, string functionName, SyntaxBase syntax)
        {
            return SyntaxAggregator.AggregateByType<FunctionCallSyntaxBase>(syntax)
                .Where(s => s.NameEquals(functionName))
                .Where(s => SemanticModelHelper.TryGetFunctionInNamespace(model, @namespace, s) is { });
        }

        public static FunctionCallSyntaxBase? TryGetNamedFunction(SemanticModel model, string @namespace, string functionName, SyntaxBase syntax)
        {
            if (syntax is FunctionCallSyntaxBase functionCall &&
                functionCall.NameEquals(functionName) &&
                SemanticModelHelper.TryGetFunctionInNamespace(model, @namespace, functionCall) is { })
            {
                return functionCall;
            }

            return null;
        }

        public static FunctionCallSyntaxBase? TryGetFunctionInNamespace(SemanticModel semanticModel, string @namespace, SyntaxBase syntax)
        {
            if (semanticModel.GetSymbolInfo(syntax) is FunctionSymbol function &&
                function.DeclaringObject is NamespaceType namespaceType &&
                LanguageConstants.IdentifierComparer.Equals(namespaceType.ExtensionName, @namespace))
            {
                return syntax as FunctionCallSyntaxBase;
            }

            return null;
        }

        public static DecoratorSyntax? TryGetDecoratorInNamespace(SemanticModel semanticModel, DecorableSyntax syntax, string @namespace, string decoratorName)
            => TryGetDecoratorInNamespace(semanticModel.Binder, semanticModel.TypeManager.GetDeclaredType, syntax, @namespace, decoratorName);

        public static DecoratorSyntax? TryGetDecoratorInNamespace(IBinder binder, Func<SyntaxBase, TypeSymbol?> getDeclaredTypeFunc, DecorableSyntax syntax, string @namespace, string decoratorName)
        {
            return syntax.Decorators.FirstOrDefault(decorator =>
            {
                if (SymbolHelper.TryGetSymbolInfo(binder, getDeclaredTypeFunc, decorator.Expression) is not FunctionSymbol functionSymbol ||
                    functionSymbol.DeclaringObject is not NamespaceType namespaceType)
                {
                    return false;
                }

                return LanguageConstants.IdentifierComparer.Equals(namespaceType.ExtensionName, @namespace) &&
                    LanguageConstants.IdentifierComparer.Equals(functionSymbol.Name, decoratorName);
            });
        }
<<<<<<< HEAD
=======

        public static ResultWithDiagnostic<ISemanticModel> TryGetModelForArtifactReference(IArtifactFileLookup sourceFileLookup,
            IArtifactReferenceSyntax reference,
            ISemanticModelLookup semanticModelLookup)
        {
            return TryGetSourceFile(sourceFileLookup, reference).Transform(semanticModelLookup.GetSemanticModel);
        }

        public static ResultWithDiagnostic<ISemanticModel> TryGetTemplateModelForArtifactReference(IArtifactFileLookup sourceFileLookup,
            IArtifactReferenceSyntax reference,
            DiagnosticBuilder.DiagnosticBuilderDelegate onInvalidSourceFileType,
            ISemanticModelLookup semanticModelLookup)
        {
            if (!TryGetSourceFile(sourceFileLookup, reference).IsSuccess(out var sourceFile, out var error))
            {
                return new(error);
            }

            // when we inevitably add a third language ID,
            // the inclusion list style below will prevent the new language ID from being
            // automatically allowed to be referenced via module declarations
            var isValidReference = (reference, sourceFile) switch
            {
                (ExtendsDeclarationSyntax, BicepParamFile) => true,
                (_, BicepFile or ArmTemplateFile or TemplateSpecFile) => true,
                _ => false,
            };
            if (!isValidReference)
            {
                return new(onInvalidSourceFileType(DiagnosticBuilder.ForPosition(reference.SourceSyntax)));
            }

            return new(semanticModelLookup.GetSemanticModel(sourceFile));
        }

        private static ResultWithDiagnostic<ISourceFile> TryGetSourceFile(IArtifactFileLookup sourceFileLookup, IArtifactReferenceSyntax reference)
        {
            if (!sourceFileLookup.TryGetSourceFile(reference).IsSuccess(out var sourceFile, out var errorBuilder))
            {
                return new(errorBuilder(DiagnosticBuilder.ForPosition(reference.SourceSyntax)));
            }

            return new(sourceFile);
        }
>>>>>>> 0caa9556
    }
}<|MERGE_RESOLUTION|>--- conflicted
+++ resolved
@@ -62,52 +62,5 @@
                     LanguageConstants.IdentifierComparer.Equals(functionSymbol.Name, decoratorName);
             });
         }
-<<<<<<< HEAD
-=======
-
-        public static ResultWithDiagnostic<ISemanticModel> TryGetModelForArtifactReference(IArtifactFileLookup sourceFileLookup,
-            IArtifactReferenceSyntax reference,
-            ISemanticModelLookup semanticModelLookup)
-        {
-            return TryGetSourceFile(sourceFileLookup, reference).Transform(semanticModelLookup.GetSemanticModel);
-        }
-
-        public static ResultWithDiagnostic<ISemanticModel> TryGetTemplateModelForArtifactReference(IArtifactFileLookup sourceFileLookup,
-            IArtifactReferenceSyntax reference,
-            DiagnosticBuilder.DiagnosticBuilderDelegate onInvalidSourceFileType,
-            ISemanticModelLookup semanticModelLookup)
-        {
-            if (!TryGetSourceFile(sourceFileLookup, reference).IsSuccess(out var sourceFile, out var error))
-            {
-                return new(error);
-            }
-
-            // when we inevitably add a third language ID,
-            // the inclusion list style below will prevent the new language ID from being
-            // automatically allowed to be referenced via module declarations
-            var isValidReference = (reference, sourceFile) switch
-            {
-                (ExtendsDeclarationSyntax, BicepParamFile) => true,
-                (_, BicepFile or ArmTemplateFile or TemplateSpecFile) => true,
-                _ => false,
-            };
-            if (!isValidReference)
-            {
-                return new(onInvalidSourceFileType(DiagnosticBuilder.ForPosition(reference.SourceSyntax)));
-            }
-
-            return new(semanticModelLookup.GetSemanticModel(sourceFile));
-        }
-
-        private static ResultWithDiagnostic<ISourceFile> TryGetSourceFile(IArtifactFileLookup sourceFileLookup, IArtifactReferenceSyntax reference)
-        {
-            if (!sourceFileLookup.TryGetSourceFile(reference).IsSuccess(out var sourceFile, out var errorBuilder))
-            {
-                return new(errorBuilder(DiagnosticBuilder.ForPosition(reference.SourceSyntax)));
-            }
-
-            return new(sourceFile);
-        }
->>>>>>> 0caa9556
     }
 }