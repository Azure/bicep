// Copyright (c) Microsoft Corporation.
// Licensed under the MIT License.
using Bicep.Core.Diagnostics;
using Bicep.Core.Navigation;
using Bicep.Core.Syntax;
using Bicep.Core.Utils;

namespace Bicep.Core.Semantics
{
    public class TestSymbol : DeclaredSymbol
    {
        public TestSymbol(ISymbolContext context, string name, TestDeclarationSyntax declaringSyntax)
            : base(context, name, declaringSyntax, declaringSyntax.Name)
        {
        }

        public TestDeclarationSyntax DeclaringTest => (TestDeclarationSyntax)this.DeclaringSyntax;

        public override void Accept(SymbolVisitor visitor) => visitor.VisitTestSymbol(this);

        public override SymbolKind Kind => SymbolKind.Test;

<<<<<<< HEAD
        public Result<ISemanticModel, ErrorDiagnostic> TryGetSemanticModel()
            => DeclaringTest.TryGetReferencedModel(Context.SourceFileLookup, Context.ModelLookup, b => b.ModuleDeclarationMustReferenceBicepModule());
=======
        public ResultWithDiagnostic<ISemanticModel> TryGetSemanticModel()
            => SemanticModelHelper.TryGetTemplateModelForArtifactReference(Context.Compilation.SourceFileGrouping,
                DeclaringTest,
                b => b.ModuleDeclarationMustReferenceBicepModule(),
                Context.Compilation);
>>>>>>> 0caa9556

        public override IEnumerable<Symbol> Descendants
        {
            get
            {
                yield return this.Type;
            }
        }
    }
}<|MERGE_RESOLUTION|>--- conflicted
+++ resolved
@@ -20,16 +20,8 @@
 
         public override SymbolKind Kind => SymbolKind.Test;
 
-<<<<<<< HEAD
-        public Result<ISemanticModel, ErrorDiagnostic> TryGetSemanticModel()
+        public ResultWithDiagnostic<ISemanticModel> TryGetSemanticModel()
             => DeclaringTest.TryGetReferencedModel(Context.SourceFileLookup, Context.ModelLookup, b => b.ModuleDeclarationMustReferenceBicepModule());
-=======
-        public ResultWithDiagnostic<ISemanticModel> TryGetSemanticModel()
-            => SemanticModelHelper.TryGetTemplateModelForArtifactReference(Context.Compilation.SourceFileGrouping,
-                DeclaringTest,
-                b => b.ModuleDeclarationMustReferenceBicepModule(),
-                Context.Compilation);
->>>>>>> 0caa9556
 
         public override IEnumerable<Symbol> Descendants
         {
