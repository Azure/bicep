// Copyright (c) Microsoft Corporation.
// Licensed under the MIT License.
using Bicep.Core.Diagnostics;
using Bicep.Core.Navigation;
using Bicep.Core.Syntax;
using Bicep.Core.TypeSystem.Types;
using Bicep.Core.Utils;

namespace Bicep.Core.Semantics
{
    public class ModuleSymbol : DeclaredSymbol
    {
        public ModuleSymbol(ISymbolContext context, string name, ModuleDeclarationSyntax declaringSyntax)
            : base(context, name, declaringSyntax, declaringSyntax.Name)
        {
        }

        public ModuleDeclarationSyntax DeclaringModule => (ModuleDeclarationSyntax)this.DeclaringSyntax;

        public override void Accept(SymbolVisitor visitor) => visitor.VisitModuleSymbol(this);

        public override SymbolKind Kind => SymbolKind.Module;

<<<<<<< HEAD
        public Result<ISemanticModel, ErrorDiagnostic> TryGetSemanticModel()
            => DeclaringModule.TryGetReferencedModel(Context.SourceFileLookup, Context.ModelLookup, b => b.ModuleDeclarationMustReferenceBicepModule());
=======
        public ResultWithDiagnostic<ISemanticModel> TryGetSemanticModel()
            => SemanticModelHelper.TryGetTemplateModelForArtifactReference(Context.Compilation.SourceFileGrouping,
                DeclaringModule,
                b => b.ModuleDeclarationMustReferenceBicepModule(),
                Context.Compilation);
>>>>>>> 0caa9556

        public override IEnumerable<Symbol> Descendants
        {
            get
            {
                yield return this.Type;
            }
        }

        public bool IsCollection => this.Type is ArrayType;

        public ModuleType? TryGetModuleType() => ModuleType.TryUnwrap(this.Type);

        public ObjectType? TryGetBodyObjectType() => this.TryGetModuleType()?.Body.Type as ObjectType;
    }
}<|MERGE_RESOLUTION|>--- conflicted
+++ resolved
@@ -21,16 +21,8 @@
 
         public override SymbolKind Kind => SymbolKind.Module;
 
-<<<<<<< HEAD
-        public Result<ISemanticModel, ErrorDiagnostic> TryGetSemanticModel()
+        public ResultWithDiagnostic<ISemanticModel> TryGetSemanticModel()
             => DeclaringModule.TryGetReferencedModel(Context.SourceFileLookup, Context.ModelLookup, b => b.ModuleDeclarationMustReferenceBicepModule());
-=======
-        public ResultWithDiagnostic<ISemanticModel> TryGetSemanticModel()
-            => SemanticModelHelper.TryGetTemplateModelForArtifactReference(Context.Compilation.SourceFileGrouping,
-                DeclaringModule,
-                b => b.ModuleDeclarationMustReferenceBicepModule(),
-                Context.Compilation);
->>>>>>> 0caa9556
 
         public override IEnumerable<Symbol> Descendants
         {
