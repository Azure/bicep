--- conflicted
+++ resolved
@@ -526,9 +526,6 @@
             return fileUri;
         }
 
-<<<<<<< HEAD
-        private static FunctionResult LoadTextContentResultBuilder(IBinder binder, IFileResolver fileResolver, IDiagnosticWriter diagnostics, ImmutableArray<FunctionArgumentSyntax> arguments, ImmutableArray<TypeSymbol> argumentTypes)
-=======
         private static FunctionOverload.ReturnTypeBuilderDelegate PerformArmConversionOfStringLiterals(string armFunctionName) =>
             (IBinder binder, IFileResolver fileResolver, IDiagnosticWriter diagnostics, ImmutableArray<FunctionArgumentSyntax> arguments, ImmutableArray<TypeSymbol> argumentTypes) =>
             {
@@ -555,8 +552,7 @@
                 return LanguageConstants.String;
             };
 
-        private static TypeSymbol LoadTextContentTypeBuilder(IBinder binder, IFileResolver fileResolver, IDiagnosticWriter diagnostics, ImmutableArray<FunctionArgumentSyntax> arguments, ImmutableArray<TypeSymbol> argumentTypes)
->>>>>>> aff0c95c
+        private static FunctionResult LoadTextContentResultBuilder(IBinder binder, IFileResolver fileResolver, IDiagnosticWriter diagnostics, ImmutableArray<FunctionArgumentSyntax> arguments, ImmutableArray<TypeSymbol> argumentTypes)
         {
             return TryLoadTextContentFromFile(binder, fileResolver, diagnostics,
                 (arguments[0], argumentTypes[0]),
@@ -606,8 +602,6 @@
                     {
                         diagnostics.Write(DiagnosticBuilder.ForPosition(arguments[1]).NoJsonTokenOnPathOrPathInvalid());
                         return new(LanguageConstants.Any);
-                    }
-                }
                 catch (JsonException)
                 {
                     //path is invalid or user hasn't finished typing it yet
@@ -624,24 +618,17 @@
 
             if (filePathArgument.typeSymbol is not StringLiteralType filePathType)
             {
-                diagnostics.Write(DiagnosticBuilder.ForPosition(filePathArgument.syntax).CompileTimeConstantRequired());
-                return false;
             }
             var filePathValue = filePathType.RawStringValue;
 
-            var fileUri = GetFileUriWithDiagnostics(binder, fileResolver, diagnostics, filePathValue, filePathArgument.syntax);
             if (fileUri is null)
             {
-                return false;
             }
 
             var fileEncoding = Encoding.UTF8;
-            if (encodingArgument is not null)
             {
                 if (encodingArgument.Value.typeSymbol is not StringLiteralType encodingType)
                 {
-                    diagnostics.Write(DiagnosticBuilder.ForPosition(encodingArgument.Value.syntax).CompileTimeConstantRequired());
-                    return false;
                 }
                 fileEncoding = LanguageConstants.SupportedEncodings.First(x => string.Equals(x.name, encodingType.RawStringValue, LanguageConstants.IdentifierComparison)).encoding;
             }
