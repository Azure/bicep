--- conflicted
+++ resolved
@@ -1157,7 +1157,6 @@
                     .WithDescription("Marks an object parameter as only permitting properties specifically included in the type definition")
                     .WithFlags(FunctionFlags.ParameterOrTypeDecorator)
                     .WithAttachableType(LanguageConstants.Object)
-<<<<<<< HEAD
                     .WithValidator((decoratorName, decoratorSyntax, targetType, typeManager, binder, diagnosticWriter) =>
                     {
                         ValidateNotTargetingAlias(decoratorName, decoratorSyntax, targetType, typeManager, binder, diagnosticWriter);
@@ -1168,11 +1167,7 @@
                             diagnosticWriter.Write(DiagnosticBuilder.ForPosition(decoratorSyntax).SealedIncompatibleWithAdditionalPropertiesDeclaration());
                         }
                     })
-                    .WithEvaluator((_, targetType, targetObject) => targetObject.MergeProperty(LanguageConstants.ParameterSealedPropertyName, SyntaxFactory.CreateBooleanLiteral(true)))
-=======
-                    .WithValidator(ValidateNotTargetingAlias)
                     .WithEvaluator((_, targetType, targetObject) => targetObject.MergeProperty(LanguageConstants.ParameterSealedPropertyName, new BooleanLiteralExpression(null, true)))
->>>>>>> 94c2097f
                     // TODO delete the above line and uncomment the line below when ARM w46 has finished rolling out
                     // .WithEvaluator((_, targetType, targetObject) => targetObject.MergeProperty("additionalProperties", SyntaxFactory.CreateBooleanLiteral(false)))
                     .Build();
