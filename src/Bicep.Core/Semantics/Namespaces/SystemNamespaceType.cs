// Copyright (c) Microsoft Corporation.
// Licensed under the MIT License.
using System;
using System.Collections.Generic;
using System.Collections.Immutable;
using System.Diagnostics.CodeAnalysis;
using System.Globalization;
using System.Linq;
using System.Text;
using Azure.Deployments.Expression.Expressions;
using Bicep.Core.Diagnostics;
using Bicep.Core.Extensions;
using Bicep.Core.Features;
using Bicep.Core.FileSystem;
using Bicep.Core.Modules;
using Bicep.Core.Parsing;
using Bicep.Core.Syntax;
using Bicep.Core.TypeSystem;
using Microsoft.WindowsAzure.ResourceStack.Common.Json;
using Newtonsoft.Json;
using Newtonsoft.Json.Linq;
using static Bicep.Core.Semantics.FunctionOverloadBuilder;

namespace Bicep.Core.Semantics.Namespaces
{
    public static class SystemNamespaceType
    {
        public const string BuiltInName = "sys";
        private const string ConcatDescription = "Combines multiple arrays and returns the concatenated array, or combines multiple string values and returns the concatenated string.";
        private const string TakeDescription = "Returns an array or string. An array has the specified number of elements from the start of the array. A string has the specified number of characters from the start of the string.";
        private const string SkipDescription = "Returns a string with all the characters after the specified number of characters, or an array with all the elements after the specified number of elements.";
        private const string ContainsDescription = "Checks whether an array contains a value, an object contains a key, or a string contains a substring. The string comparison is case-sensitive. However, when testing if an object contains a key, the comparison is case-insensitive.";
        private const string IntersectionDescription = "Returns a single array or object with the common elements from the parameters.";
        private const string UnionDescription = "Returns a single array or object with all elements from the parameters. Duplicate values or keys are only included once.";
        private const string FirstDescription = "Returns the first element of the array, or first character of the string.";
        private const string LastDescription = "Returns the last element of the array, or last character of the string.";
        private const string MinDescription = "Returns the minimum value from an array of integers or a comma-separated list of integers.";
        private const string MaxDescription = "Returns the maximum value from an array of integers or a comma-separated list of integers.";

        private static NamespaceSettings Settings { get; } = new(
            IsSingleton: true,
            BicepProviderName: BuiltInName,
            ConfigurationType: null,
            ArmTemplateProviderName: "System",
            ArmTemplateProviderVersion: "1.0");

        private static IEnumerable<FunctionOverload> GetSystemOverloads(IFeatureProvider featureProvider)
        {
            yield return new FunctionOverloadBuilder(LanguageConstants.AnyFunction)
                .WithReturnType(LanguageConstants.Any)
                .WithGenericDescription("Converts the specified value to the `any` type.")
                .WithRequiredParameter("value", LanguageConstants.Any, "The value to convert to `any` type")
                .WithEvaluator((functionCall, _, _, _, _) => functionCall.Arguments.Single().Expression)
                .Build();

            yield return new FunctionOverloadBuilder("concat")
                .WithReturnType(LanguageConstants.Array)
                .WithGenericDescription(ConcatDescription)
                .WithDescription("Combines multiple arrays and returns the concatenated array.")
                .WithVariableParameter("arg", LanguageConstants.Array, minimumCount: 1, "The array for concatenation")
                .Build();

            yield return new FunctionOverloadBuilder("concat")
                .WithReturnType(LanguageConstants.String)
                .WithGenericDescription(ConcatDescription)
                .WithDescription("Combines multiple string, integer, or boolean values and returns them as a concatenated string.")
                .WithVariableParameter("arg", TypeHelper.CreateTypeUnion(LanguageConstants.String, LanguageConstants.Int, LanguageConstants.Bool), minimumCount: 1, "The string, int, or boolean value for concatenation")
                .Build();

            yield return new FunctionOverloadBuilder("format")
                .WithReturnType(LanguageConstants.String)
                .WithGenericDescription("Creates a formatted string from input values.")
                .WithRequiredParameter("formatString", LanguageConstants.String, "The composite format string.")
                .WithVariableParameter("arg", LanguageConstants.Any, minimumCount: 0, "The value to include in the formatted string.")
                .Build();

            yield return new FunctionOverloadBuilder("base64")
                .WithReturnResultBuilder(PerformArmConversionOfStringLiterals("base64"), LanguageConstants.String)
                .WithGenericDescription("Returns the base64 representation of the input string.")
                .WithRequiredParameter("inputString", LanguageConstants.String, "The value to return as a base64 representation.")
                .Build();

            yield return new FunctionOverloadBuilder("padLeft")
                .WithReturnType(LanguageConstants.String)
                .WithGenericDescription("Returns a right-aligned string by adding characters to the left until reaching the total specified length.")
                .WithRequiredParameter("valueToPad", TypeHelper.CreateTypeUnion(LanguageConstants.String, LanguageConstants.Int), "The value to right-align.")
                .WithRequiredParameter("totalLength", LanguageConstants.Int, "The total number of characters in the returned string.")
                .WithOptionalParameter("paddingCharacter", LanguageConstants.String, "The character to use for left-padding until the total length is reached. The default value is a space.")
                .Build();

            yield return new FunctionOverloadBuilder("replace")
                .WithReturnResultBuilder(PerformArmConversionOfStringLiterals("replace"), LanguageConstants.String)
                .WithGenericDescription("Returns a new string with all instances of one string replaced by another string.")
                .WithRequiredParameter("originalString", LanguageConstants.String, "The original string.")
                .WithRequiredParameter("oldString", LanguageConstants.String, "The string to be removed from the original string.")
                .WithRequiredParameter("newString", LanguageConstants.String, "The string to add in place of the removed string.")
                .Build();

            yield return new FunctionOverloadBuilder("toLower")
                .WithReturnResultBuilder(PerformArmConversionOfStringLiterals("toLower"), LanguageConstants.String)
                .WithGenericDescription("Converts the specified string to lower case.")
                .WithRequiredParameter("stringToChange", LanguageConstants.String, "The value to convert to lower case.")
                .Build();

            yield return new FunctionOverloadBuilder("toUpper")
                .WithReturnResultBuilder(PerformArmConversionOfStringLiterals("toUpper"), LanguageConstants.String)
                .WithGenericDescription("Converts the specified string to upper case.")
                .WithRequiredParameter("stringToChange", LanguageConstants.String, "The value to convert to upper case.")
                .Build();

            yield return new FunctionOverloadBuilder("length")
                .WithReturnType(LanguageConstants.Int)
                .WithGenericDescription("Returns the number of characters in a string, elements in an array, or root-level properties in an object.")
                .WithRequiredParameter("arg", TypeHelper.CreateTypeUnion(LanguageConstants.String, LanguageConstants.Object, LanguageConstants.Array), "The array to use for getting the number of elements, the string to use for getting the number of characters, or the object to use for getting the number of root-level properties.")
                .Build();

            yield return new FunctionOverloadBuilder("split")
                .WithReturnType(LanguageConstants.Array)
                .WithGenericDescription("Returns an array of strings that contains the substrings of the input string that are delimited by the specified delimiters.")
                .WithRequiredParameter("inputString", LanguageConstants.String, "The string to split.")
                .WithRequiredParameter("delimiter", TypeHelper.CreateTypeUnion(LanguageConstants.String, LanguageConstants.Array), "The delimiter to use for splitting the string.")
                .Build();

            yield return new FunctionOverloadBuilder("join")
                .WithReturnType(LanguageConstants.String)
                .WithGenericDescription("Joins multiple strings into a single string, separated using a delimiter.")
                .WithRequiredParameter("inputArray", new TypedArrayType(LanguageConstants.String, TypeSymbolValidationFlags.Default), "An array of strings to join.")
                .WithRequiredParameter("delimiter", LanguageConstants.String, "The delimiter to use to join the string.")
                .Build();

            yield return new FunctionOverloadBuilder("string")
                .WithReturnType(LanguageConstants.String)
                .WithGenericDescription("Converts the specified value to a string.")
                .WithRequiredParameter("valueToConvert", LanguageConstants.Any, "The value to convert to string. Any type of value can be converted, including objects and arrays.")
                .Build();

            yield return new FunctionOverloadBuilder("int")
                .WithReturnType(LanguageConstants.Int)
                .WithGenericDescription("Converts the specified value to an integer.")
                .WithRequiredParameter("valueToConvert", TypeHelper.CreateTypeUnion(LanguageConstants.String, LanguageConstants.Int), "The value to convert to an integer.")
                .Build();

            yield return new FunctionOverloadBuilder("uniqueString")
                .WithReturnResultBuilder(PerformArmConversionOfStringLiterals("uniqueString"), LanguageConstants.String)
                .WithGenericDescription("Creates a deterministic hash string based on the values provided as parameters.")
                .WithVariableParameter("arg", LanguageConstants.String, minimumCount: 1, "The value used in the hash function to create a unique string.")
                .Build();

            yield return new FunctionOverloadBuilder("guid")
                .WithReturnResultBuilder(PerformArmConversionOfStringLiterals("guid"), LanguageConstants.String)
                .WithGenericDescription("Creates a value in the format of a globally unique identifier based on the values provided as parameters.")
                .WithVariableParameter("arg", LanguageConstants.String, minimumCount: 1, "The value used in the hash function to create the GUID.")
                .Build();

            yield return new FunctionOverloadBuilder("trim")
                .WithReturnResultBuilder(PerformArmConversionOfStringLiterals("trim"), LanguageConstants.String)
                .WithGenericDescription("Removes all leading and trailing white-space characters from the specified string.")
                .WithRequiredParameter("stringToTrim", LanguageConstants.String, "The value to trim.")
                .Build();

            yield return new FunctionOverloadBuilder("uri")
                .WithReturnType(LanguageConstants.String)
                .WithGenericDescription("Creates an absolute URI by combining the baseUri and the relativeUri string.")
                .WithRequiredParameter("baseUri", LanguageConstants.String, "The base uri string.")
                .WithRequiredParameter("relativeUri", LanguageConstants.String, "The relative uri string to add to the base uri string.")
                .Build();

            // TODO: Docs deviation
            yield return new FunctionOverloadBuilder("substring")
                .WithReturnType(LanguageConstants.String)
                .WithGenericDescription("Returns a substring that starts at the specified character position and contains the specified number of characters.")
                .WithRequiredParameter("stringToParse", LanguageConstants.String, "The original string from which the substring is extracted.")
                .WithRequiredParameter("startIndex", LanguageConstants.Int, "The zero-based starting character position for the substring.")
                .WithOptionalParameter("length", LanguageConstants.Int, "The number of characters for the substring. Must refer to a location within the string. Must be zero or greater.")
                .Build();

            yield return new FunctionOverloadBuilder("take")
                .WithReturnType(LanguageConstants.Array)
                .WithGenericDescription(TakeDescription)
                .WithDescription("Returns an array with the specified number of elements from the start of the array.")
                .WithRequiredParameter("originalValue", LanguageConstants.Array, "The array to take the elements from.")
                .WithRequiredParameter("numberToTake", LanguageConstants.Int, "The number of elements to take. If this value is 0 or less, an empty array is returned. If it is larger than the length of the given array, all the elements in the array are returned.")
                .Build();

            yield return new FunctionOverloadBuilder("take")
                .WithReturnType(LanguageConstants.String)
                .WithGenericDescription(TakeDescription)
                .WithDescription("Returns a string with the specified number of characters from the start of the string.")
                .WithRequiredParameter("originalValue", LanguageConstants.String, "The string to take the elements from.")
                .WithRequiredParameter("numberToTake", LanguageConstants.Int, "The number of characters to take. If this value is 0 or less, an empty string is returned. If it is larger than the length of the given string, all the characters are returned.")
                .Build();

            yield return new FunctionOverloadBuilder("skip")
                .WithReturnType(LanguageConstants.Array)
                .WithGenericDescription(SkipDescription)
                .WithDescription("Returns an array with all the elements after the specified number in the array.")
                .WithRequiredParameter("originalValue", LanguageConstants.Array, "The array to use for skipping.")
                .WithRequiredParameter("numberToSkip", LanguageConstants.Int, "The number of elements to skip. If this value is 0 or less, all the elements in the value are returned. If it is larger than the length of the array, an empty array is returned.")
                .Build();

            yield return new FunctionOverloadBuilder("skip")
                .WithReturnType(LanguageConstants.String)
                .WithGenericDescription(SkipDescription)
                .WithDescription("Returns a string with all the characters after the specified number in the string.")
                .WithRequiredParameter("originalValue", LanguageConstants.String, "The string to use for skipping.")
                .WithRequiredParameter("numberToSkip", LanguageConstants.Int, "The number of characters to skip. If this value is 0 or less, all the characters in the value are returned. If it is larger than the length of the string, an empty string is returned.")
                .Build();

            yield return new FunctionOverloadBuilder("empty")
                .WithReturnType(LanguageConstants.Bool)
                .WithGenericDescription("Determines if an array, object, or string is empty.")
                .WithRequiredParameter("itemToTest", TypeHelper.CreateTypeUnion(LanguageConstants.Null, LanguageConstants.Object, LanguageConstants.Array, LanguageConstants.String), "The value to check if it is empty.")
                .Build();

            yield return new FunctionOverloadBuilder("contains")
                .WithReturnType(LanguageConstants.Bool)
                .WithGenericDescription(ContainsDescription)
                .WithDescription("Checks whether an object contains a property. The property name comparison is case-insensitive.")
                .WithRequiredParameter("object", LanguageConstants.Object, "The object")
                .WithRequiredParameter("propertyName", LanguageConstants.String, "The property name.")
                .Build();

            yield return new FunctionOverloadBuilder("contains")
                .WithReturnType(LanguageConstants.Bool)
                .WithGenericDescription(ContainsDescription)
                .WithDescription("Checks whether an array contains a value. For arrays of simple values, exact match is done (case-sensitive for strings). For arrays of objects or arrays a deep comparison is done.")
                .WithRequiredParameter("array", LanguageConstants.Array, "The array")
                .WithRequiredParameter("itemToFind", LanguageConstants.Any, "The value to find.")
                .Build();

            yield return new FunctionOverloadBuilder("contains")
                .WithReturnType(LanguageConstants.Bool)
                .WithGenericDescription(ContainsDescription)
                .WithDescription("Checks whether a string contains a substring. The string comparison is case-sensitive.")
                .WithRequiredParameter("string", LanguageConstants.String, "The string.")
                .WithRequiredParameter("itemToFind", LanguageConstants.String, "The value to find.")
                .Build();

            yield return new FunctionOverloadBuilder("intersection")
                .WithReturnType(LanguageConstants.Object)
                .WithGenericDescription(IntersectionDescription)
                .WithDescription("Returns a single object with the common elements from the parameters.")
                .WithVariableParameter("object", LanguageConstants.Object, minimumCount: 2, "The object to use for finding common elements.")
                .Build();

            yield return new FunctionOverloadBuilder("intersection")
                .WithReturnType(LanguageConstants.Array)
                .WithGenericDescription(IntersectionDescription)
                .WithDescription("Returns a single array with the common elements from the parameters.")
                .WithVariableParameter("array", LanguageConstants.Array, minimumCount: 2, "The array to use for finding common elements.")
                .Build();

            yield return new FunctionOverloadBuilder("union")
                .WithReturnType(LanguageConstants.Object)
                .WithGenericDescription(UnionDescription)
                .WithDescription("Returns a single object with all elements from the parameters. Duplicate keys are only included once.")
                .WithVariableParameter("object", LanguageConstants.Object, minimumCount: 2, "The first object to use for joining elements.")
                .Build();

            yield return new FunctionOverloadBuilder("union")
                .WithReturnType(LanguageConstants.Array)
                .WithGenericDescription(UnionDescription)
                .WithDescription("Returns a single array with all elements from the parameters. Duplicate values are only included once.")
                .WithVariableParameter("object", LanguageConstants.Array, minimumCount: 2, "The first array to use for joining elements.")
                .Build();

            yield return new FunctionOverloadBuilder("first")
                .WithReturnType(LanguageConstants.Any)
                .WithGenericDescription(FirstDescription)
                .WithDescription("Returns the first element of the array.")
                .WithRequiredParameter("array", LanguageConstants.Array, "The value to retrieve the first element.")
                .Build();

            yield return new FunctionOverloadBuilder("first")
                .WithReturnResultBuilder(PerformArmConversionOfStringLiterals("first"), LanguageConstants.String)
                .WithGenericDescription(FirstDescription)
                .WithDescription("Returns the first character of the string.")
                .WithRequiredParameter("string", LanguageConstants.String, "The value to retrieve the first character.")
                .Build();

            yield return new FunctionOverloadBuilder("last")
                .WithReturnType(LanguageConstants.Any)
                .WithGenericDescription(LastDescription)
                .WithDescription("Returns the last element of the array.")
                .WithRequiredParameter("array", LanguageConstants.Array, "The value to retrieve the last element.")
                .Build();

            yield return new FunctionOverloadBuilder("last")
                .WithReturnResultBuilder(PerformArmConversionOfStringLiterals("last"), LanguageConstants.String)
                .WithGenericDescription(LastDescription)
                .WithDescription("Returns the last character of the string.")
                .WithRequiredParameter("string", LanguageConstants.String, "The value to retrieve the last character.")
                .Build();

            yield return new FunctionOverloadBuilder("indexOf")
                .WithReturnType(LanguageConstants.Int)
                .WithGenericDescription("Returns the first position of a value within a string. The comparison is case-insensitive.")
                .WithRequiredParameter("stringToSearch", LanguageConstants.String, "The value that contains the item to find.")
                .WithRequiredParameter("stringToFind", LanguageConstants.String, "The value to find.")
                .Build();

            yield return new FunctionOverloadBuilder("indexOf")
                .WithReturnType(LanguageConstants.Int)
                .WithGenericDescription("Returns the first position of a value within an array. For arrays of simple values, exact match is done (case-sensitive for strings). For arrays of objects or arrays a deep comparison is done.")
                .WithRequiredParameter("array", LanguageConstants.Array, "The array that contains the item to find.")
                .WithRequiredParameter("itemToFind", LanguageConstants.Any, "The value to find.")
                .Build();

            yield return new FunctionOverloadBuilder("lastIndexOf")
                .WithReturnType(LanguageConstants.Int)
                .WithGenericDescription("Returns the last position of a value within a string. The comparison is case-insensitive.")
                .WithRequiredParameter("stringToSearch", LanguageConstants.String, "The value that contains the item to find.")
                .WithRequiredParameter("stringToFind", LanguageConstants.String, "The value to find.")
                .Build();

            yield return new FunctionOverloadBuilder("lastIndexOf")
                .WithReturnType(LanguageConstants.Int)
                .WithGenericDescription("Returns the last position of a value within an array. For arrays of simple values, exact match is done (case-sensitive for strings). For arrays of objects or arrays a deep comparison is done.")
                .WithRequiredParameter("array", LanguageConstants.Array, "The array that contains the item to find.")
                .WithRequiredParameter("itemToFind", LanguageConstants.Any, "The value to find.")
                .Build();

            yield return new FunctionOverloadBuilder("startsWith")
                .WithReturnType(LanguageConstants.Bool)
                .WithGenericDescription("Determines whether a string starts with a value. The comparison is case-insensitive.")
                .WithRequiredParameter("stringToSearch", LanguageConstants.String, "The value that contains the item to find.")
                .WithRequiredParameter("stringToFind", LanguageConstants.String, "The value to find.")
                .Build();

            yield return new FunctionOverloadBuilder("endsWith")
                .WithReturnType(LanguageConstants.Bool)
                .WithGenericDescription("Determines whether a string ends with a value. The comparison is case-insensitive.")
                .WithRequiredParameter("stringToSearch", LanguageConstants.String, "The value that contains the item to find.")
                .WithRequiredParameter("stringToFind", LanguageConstants.String, "The value to find.")
                .Build();

            // TODO: Needs to support number type as well
            // TODO: Docs need updates
            yield return new FunctionOverloadBuilder("min")
                .WithReturnType(LanguageConstants.Int)
                .WithGenericDescription(MinDescription)
                .WithDescription("Returns the minimum value from the specified integers.")
                .WithVariableParameter("int", LanguageConstants.Int, minimumCount: 1, "One of the integers used to calculate the minimum value")
                .Build();

            // TODO: Docs need updates
            yield return new FunctionOverloadBuilder("min")
                .WithReturnType(LanguageConstants.Int)
                .WithGenericDescription(MinDescription)
                .WithDescription("Returns the minimum value from an array of integers.")
                .WithRequiredParameter("intArray", LanguageConstants.Array, "The array of integers.")
                .Build();

            // TODO: Needs to support number type as well
            // TODO: Docs need updates
            yield return new FunctionOverloadBuilder("max")
                .WithReturnType(LanguageConstants.Int)
                .WithGenericDescription(MaxDescription)
                .WithDescription("Returns the maximum value from the specified integers.")
                .WithVariableParameter("int", LanguageConstants.Int, minimumCount: 1, "One of the integers used to calculate the maximum value")
                .Build();

            // TODO: Docs need updates
            yield return new FunctionOverloadBuilder("max")
                .WithReturnType(LanguageConstants.Int)
                .WithGenericDescription(MaxDescription)
                .WithDescription("Returns the maximum value from an array of integers.")
                .WithRequiredParameter("intArray", LanguageConstants.Array, "The array of integers.")
                .Build();

            yield return new FunctionOverloadBuilder("range")
                .WithReturnType(new TypedArrayType(LanguageConstants.Int, TypeSymbolValidationFlags.Default))
                .WithGenericDescription("Creates an array of integers from a starting integer and containing a number of items.")
                .WithRequiredParameter("startIndex", LanguageConstants.Int, "The first integer in the array. The sum of startIndex and count must be no greater than 2147483647.")
                .WithRequiredParameter("count", LanguageConstants.Int, "The number of integers in the array. Must be non-negative integer up to 10000.")
                .Build();

            yield return new FunctionOverloadBuilder("base64ToString")
                .WithReturnResultBuilder(PerformArmConversionOfStringLiterals("base64ToString"), LanguageConstants.String)
                .WithGenericDescription("Converts a base64 representation to a string.")
                .WithRequiredParameter("base64Value", LanguageConstants.String, "The base64 representation to convert to a string.")
                .Build();

            yield return new FunctionOverloadBuilder("base64ToJson")
                .WithReturnType(LanguageConstants.Any)
                .WithGenericDescription("Converts a base64 representation to a JSON object.")
                .WithRequiredParameter("base64Value", LanguageConstants.String, "The base64 representation to convert to a JSON object.")
                .Build();

            yield return new FunctionOverloadBuilder("uriComponentToString")
                .WithReturnResultBuilder(PerformArmConversionOfStringLiterals("uriComponentToString"), LanguageConstants.String)
                .WithGenericDescription("Returns a string of a URI encoded value.")
                .WithRequiredParameter("uriEncodedString", LanguageConstants.String, "The URI encoded value to convert to a string.")
                .Build();

            yield return new FunctionOverloadBuilder("uriComponent")
                .WithReturnResultBuilder(PerformArmConversionOfStringLiterals("uriComponent"), LanguageConstants.String)
                .WithGenericDescription("Encodes a URI.")
                .WithRequiredParameter("stringToEncode", LanguageConstants.String, "The value to encode.")
                .Build();

            yield return new FunctionOverloadBuilder("dataUriToString")
                .WithGenericDescription("Converts a data URI formatted value to a string.")
                .WithReturnResultBuilder(PerformArmConversionOfStringLiterals("dataUriToString"), LanguageConstants.String)
                .WithRequiredParameter("dataUriToConvert", LanguageConstants.String, "The data URI value to convert.")
                .Build();

            // TODO: Docs have wrong param type and param name (any is actually supported)
            yield return new FunctionOverloadBuilder("dataUri")
                .WithReturnResultBuilder(PerformArmConversionOfStringLiterals("dataUri"), LanguageConstants.String)
                .WithGenericDescription("Converts a value to a data URI.")
                .WithRequiredParameter("valueToConvert", LanguageConstants.Any, "The value to convert to a data URI.")
                .Build();

            yield return new FunctionOverloadBuilder("array")
                .WithGenericDescription("Converts the value to an array.")
                .WithReturnType(LanguageConstants.Array)
                .WithRequiredParameter("valueToConvert", LanguageConstants.Any, "The value to convert to an array.")
                .Build();

            yield return new FunctionOverloadBuilder("coalesce")
                .WithReturnType(LanguageConstants.Any)
                .WithGenericDescription("Returns first non-null value from the parameters. Empty strings, empty arrays, and empty objects are not null.")
                .WithVariableParameter("arg", LanguageConstants.Any, minimumCount: 1, "The value to coalesce")
                .Build();

            // TODO: Requires number type
            //yield return new FunctionOverloadBuilder("float")
            //    .WithReturnType(LanguageConstants.Number)
            //    .WithDescription("Converts the value to a floating point number. You only use this function when passing custom parameters to an application, such as a Logic App.")
            //    .WithRequiredParameter("value", LanguageConstants.Any, "The value to convert to a floating point number.")
            //    .Build();

            yield return new FunctionOverloadBuilder("bool")
                .WithReturnType(LanguageConstants.Bool)
                .WithGenericDescription("Converts the parameter to a boolean.")
                .WithRequiredParameter("value", LanguageConstants.Any, "The value to convert to a boolean.")
                .Build();

            yield return new FunctionOverloadBuilder("json")
                .WithGenericDescription("Converts a valid JSON string into a JSON data type.")
                .WithRequiredParameter("json", LanguageConstants.String, "The value to convert to JSON. The string must be a properly formatted JSON string.")
                .WithReturnResultBuilder(JsonResultBuilder, LanguageConstants.Any)
                .Build();

            yield return new FunctionOverloadBuilder("dateTimeAdd")
                .WithReturnType(LanguageConstants.String)
                .WithGenericDescription("Adds a time duration to a base value. ISO 8601 format is expected.")
                .WithRequiredParameter("base", LanguageConstants.String, "The starting datetime value for the addition. [Use ISO 8601 timestamp format](https://en.wikipedia.org/wiki/ISO_8601).")
                .WithRequiredParameter("duration", LanguageConstants.String, "The time value to add to the base. It can be a negative value. Use [ISO 8601 duration format](https://en.wikipedia.org/wiki/ISO_8601#Durations).")
                .WithOptionalParameter("format", LanguageConstants.String, "The output format for the date time result. If not provided, the format of the base value is used. Use either [standard format strings](https://docs.microsoft.com/en-us/dotnet/standard/base-types/standard-date-and-time-format-strings) or [custom format strings](https://docs.microsoft.com/en-us/dotnet/standard/base-types/custom-date-and-time-format-strings).")
                .Build();

            yield return new FunctionOverloadBuilder("dateTimeToEpoch")
                .WithReturnType(LanguageConstants.Int)
                .WithGenericDescription("Converts an [ISO 8601](https://en.wikipedia.org/wiki/ISO_8601) dateTime string to an epoch time integer value.")
                .WithOptionalParameter("dateTime", LanguageConstants.String, "An [ISO 8601](https://en.wikipedia.org/wiki/ISO_8601) formatted dateTime string to be converted to epoch time.")
                .Build();

            yield return new FunctionOverloadBuilder("dateTimeFromEpoch")
                .WithReturnType(LanguageConstants.String)
                .WithGenericDescription("Converts an epoch time integer value to an [ISO 8601](https://en.wikipedia.org/wiki/ISO_8601) dateTime string.")
                .WithOptionalParameter("epochTime", LanguageConstants.Int, "An epoch time value that will be converted to an [ISO 8601](https://en.wikipedia.org/wiki/ISO_8601) dateTime formatted string.")
                .Build();

            // newGuid and utcNow are only allowed in parameter default values
            yield return new FunctionOverloadBuilder("utcNow")
                .WithReturnType(LanguageConstants.String)
                .WithGenericDescription("Returns the current (UTC) datetime value in the specified format. If no format is provided, the ISO 8601 (yyyyMMddTHHmmssZ) format is used. **This function can only be used in the default value for a parameter**.")
                .WithOptionalParameter("format", LanguageConstants.String, "The format. Use either [standard format strings](https://docs.microsoft.com/en-us/dotnet/standard/base-types/standard-date-and-time-format-strings) or [custom format strings](https://docs.microsoft.com/en-us/dotnet/standard/base-types/custom-date-and-time-format-strings).")
                .WithFlags(FunctionFlags.ParamDefaultsOnly)
                .Build();

            yield return new FunctionOverloadBuilder("newGuid")
                .WithReturnType(LanguageConstants.String)
                .WithGenericDescription("Returns a value in the format of a globally unique identifier. **This function can only be used in the default value for a parameter**.")
                .WithFlags(FunctionFlags.ParamDefaultsOnly)
                .Build();

            yield return new FunctionOverloadBuilder("loadTextContent")
                .WithGenericDescription($"Loads the content of the specified file into a string. Content loading occurs during compilation, not at runtime. The maximum allowed content size is {LanguageConstants.MaxLiteralCharacterLimit} characters (including line endings).")
                .WithRequiredParameter("filePath", LanguageConstants.String, "The path to the file that will be loaded")
                .WithOptionalParameter("encoding", LanguageConstants.LoadTextContentEncodings, "File encoding. If not provided, UTF-8 will be used.")
                .WithReturnResultBuilder(LoadTextContentResultBuilder, LanguageConstants.String)
                .WithEvaluator(StringLiteralFunctionReturnTypeEvaluator)
                .WithVariableGenerator(StringLiteralFunctionVariableGenerator)
                .Build();

            yield return new FunctionOverloadBuilder("loadFileAsBase64")
                .WithGenericDescription($"Loads the specified file as base64 string. File loading occurs during compilation, not at runtime. The maximum allowed size is {LanguageConstants.MaxLiteralCharacterLimit / 4 * 3 / 1024} Kb.")
                .WithRequiredParameter("filePath", LanguageConstants.String, "The path to the file that will be loaded")
                .WithReturnResultBuilder(LoadContentAsBase64ResultBuilder, LanguageConstants.String)
                .WithEvaluator(StringLiteralFunctionReturnTypeEvaluator)
                .WithVariableGenerator(StringLiteralFunctionVariableGenerator)
                .Build();
            yield return new FunctionOverloadBuilder("loadJsonContent")
                .WithGenericDescription($"Loads the specified JSON file as bicep object. File loading occurs during compilation, not at runtime.")
                .WithRequiredParameter("filePath", LanguageConstants.String, "The path to the file that will be loaded")
                .WithOptionalParameter("jsonPath", LanguageConstants.String, "JSONPath expression to narrow down the loaded file. If not provided, a root element indicator '$' is used")
                .WithOptionalParameter("encoding", LanguageConstants.LoadTextContentEncodings, "File encoding. If not provided, UTF-8 will be used.")
                .WithReturnResultBuilder(LoadJsonContentResultBuilder, LanguageConstants.Any)
                .WithEvaluator(JsonContentFunctionReturnTypeEvaluator)
                .WithVariableGenerator(JsonContentFunctionVariableGenerator)
                .Build();

            yield return new FunctionOverloadBuilder("items")
                .WithGenericDescription("Returns an array of keys and values for an object. Elements are consistently ordered alphabetically by key.")
                .WithRequiredParameter("object", LanguageConstants.Object, "The object to return keys and values for")
                .WithReturnResultBuilder(ItemsResultBuilder, GetItemsReturnType(LanguageConstants.String, LanguageConstants.Any))
                .Build();

            if (featureProvider.AdvancedListComprehensionEnabled)
            {
                yield return new FunctionOverloadBuilder("flatten")
                    .WithGenericDescription("Takes an array of arrays, and returns an array of sub-array elements, in the original order. Sub-arrays are only flattened once, not recursively.")
                    .WithVariableParameter("array", new TypedArrayType(LanguageConstants.Array, TypeSymbolValidationFlags.Default), 0, "The array of sub-arrays to flatte.")
                    .WithReturnType(LanguageConstants.Array)
                    .Build();

                yield return new FunctionOverloadBuilder("filter")
                    .WithGenericDescription("Filters an array with a custom filtering function.")
                    .WithRequiredParameter("array", LanguageConstants.Array, "The array to filter.")
                    .WithRequiredParameter("predicate", OneParamLambda(LanguageConstants.Any, LanguageConstants.Bool), "The predicate applied to each input array element. If false, the item will be filtered out of the output array.",
                        calculator: getArgumentType => CalculateLambdaFromArrayParam(getArgumentType, 0, t => OneParamLambda(t, LanguageConstants.Bool)))
                    .WithReturnResultBuilder((binder, fileResolver, diagnostics, arguments, argumentTypes) => {
                        return new(argumentTypes[0]);
                    }, LanguageConstants.Array)
                    .Build();

                yield return new FunctionOverloadBuilder("map")
                    .WithGenericDescription("Applies a custom mapping function to each element of an array and returns the result array.")
                    .WithRequiredParameter("array", LanguageConstants.Array, "The array to map.")
                    .WithRequiredParameter("predicate", OneParamLambda(LanguageConstants.Any, LanguageConstants.Any), "The predicate applied to each input array element, in order to generate the output array.",
                        calculator: getArgumentType => CalculateLambdaFromArrayParam(getArgumentType, 0, t => OneParamLambda(t, LanguageConstants.Any)))
                    .WithReturnResultBuilder((binder, fileResolver, diagnostics, arguments, argumentTypes) => argumentTypes[1] switch {
                        LambdaType lambdaType => new(new TypedArrayType(lambdaType.ReturnType.Type, TypeSymbolValidationFlags.Default)),
                        _ => new(LanguageConstants.Any),
                    }, LanguageConstants.Array)
                    .Build();

                yield return new FunctionOverloadBuilder("sort")
                    .WithGenericDescription("Sorts an array with a custom sort function.")
                    .WithRequiredParameter("array", LanguageConstants.Array, "The array to sort.")
                    .WithRequiredParameter("predicate", TwoParamLambda(LanguageConstants.Any, LanguageConstants.Any, LanguageConstants.Bool), "The predicate used to compare two array elements for ordering. If true, the second element will be ordered after the first in the output array.",
                        calculator: getArgumentType => CalculateLambdaFromArrayParam(getArgumentType, 0, t => TwoParamLambda(t, t, LanguageConstants.Bool)))
                    .WithReturnResultBuilder((binder, fileResolver, diagnostics, arguments, argumentTypes) => {
                        return new(argumentTypes[0]);
                    }, LanguageConstants.Array)
                    .Build();

                yield return new FunctionOverloadBuilder("reduce")
                    .WithGenericDescription("Reduces an array with a custom reduce function.")
                    .WithRequiredParameter("array", LanguageConstants.Array, "The array to reduce.")
                    .WithRequiredParameter("initialValue", LanguageConstants.Any, "The initial value.")
                    .WithRequiredParameter("predicate", TwoParamLambda(LanguageConstants.Any, LanguageConstants.Any, LanguageConstants.Any), "The predicate used to aggregate the current value and the next value. ",
                        calculator: getArgumentType => CalculateLambdaFromArrayParam(getArgumentType, 0, t => TwoParamLambda(t, t, LanguageConstants.Any)))
                    .WithReturnType(LanguageConstants.Any)
                    .WithReturnResultBuilder((binder, fileResolver, diagnostics, arguments, argumentTypes) => argumentTypes[2] switch {
                        LambdaType lambdaType => new(lambdaType.ReturnType.Type),
                        _ => new(LanguageConstants.Any),
                    }, LanguageConstants.Array)
                    .Build();
            }
        }

        private static bool TryGetFileUriWithDiagnostics(IBinder binder, IFileResolver fileResolver, string filePath, SyntaxBase filePathArgument, [NotNullWhen(true)] out Uri? fileUri, [NotNullWhen(false)] out ErrorDiagnostic? error)
        {
            if (!LocalModuleReference.Validate(filePath, out var validateFilePathFailureBuilder))
            {
                fileUri = null;
                error = validateFilePathFailureBuilder.Invoke(DiagnosticBuilder.ForPosition(filePathArgument));
                return false;
            }
            fileUri = fileResolver.TryResolveFilePath(binder.FileSymbol.FileUri, filePath);
            if (fileUri is null)
            {
                error = DiagnosticBuilder.ForPosition(filePathArgument).FilePathCouldNotBeResolved(filePath, binder.FileSymbol.FileUri.LocalPath);
                return false;
            }

            if (!fileUri.IsFile)
            {
                error = DiagnosticBuilder.ForPosition(filePathArgument).UnableToLoadNonFileUri(fileUri);
                return false;
            }
            error = null;
            return true;
        }

        private static FunctionOverload.ResultBuilderDelegate PerformArmConversionOfStringLiterals(string armFunctionName) =>
            (_, _, diagnostics, functionCall, argumentTypes) =>
            {
                var arguments = functionCall.Arguments.ToImmutableArray();
                if (arguments.Length > 0 && argumentTypes.All(s => s is StringLiteralType))
                {
                    var parameters = argumentTypes.OfType<StringLiteralType>()
                        .Select(slt => new FunctionArgument(JValue.CreateString(slt.RawStringValue))).ToArray();
                    try
                    {
                        if (ExpressionBuiltInFunctions.Functions.EvaluateFunction(armFunctionName, parameters, new()) is JValue { Value: string stringValue })
                        {
                            return new(new StringLiteralType(stringValue));
                        }
                    }
                    catch (Exception e)
                    {
                        // The ARM function invoked will almost certainly fail at runtime, but there's a chance a fix has been
                        // deployed to ARM since this version of Bicep was released. Given that context, this failure will only
                        // be reported as a warning, and the fallback type will be used.
                        diagnostics.Write(
                            DiagnosticBuilder.ForPosition(TextSpan.Between(arguments.First().Span, arguments.Last().Span))
                                .ArmFunctionLiteralTypeConversionFailedWithMessage(
                                    string.Join(", ", parameters.Select(t => t.ToString())),
                                    armFunctionName,
                                    e.Message));
                    }
                }

                return new(LanguageConstants.String);
            };

<<<<<<< HEAD
        private static TypeSymbol? CalculateLambdaFromArrayParam(GetFunctionArgumentType getArgumentType, int arrayIndex, Func<TypeSymbol, LambdaType> lambdaBuilder)
        {
            if (getArgumentType(arrayIndex) is ArrayType arrayType)
            {
                var itemType = arrayType.Item;

                return lambdaBuilder(itemType.Type);
            }

            return null;
        }

        private static LambdaType OneParamLambda(TypeSymbol paramType, TypeSymbol returnType)
            => new LambdaType(ImmutableArray.Create<ITypeReference>(paramType), returnType);

        private static LambdaType TwoParamLambda(TypeSymbol param1Type, TypeSymbol param2Type, TypeSymbol returnType)
            => new LambdaType(ImmutableArray.Create<ITypeReference>(param1Type, param2Type), returnType);

        private static FunctionResult LoadTextContentResultBuilder(IBinder binder, IFileResolver fileResolver, IDiagnosticWriter diagnostics, ImmutableArray<FunctionArgumentSyntax> arguments, ImmutableArray<TypeSymbol> argumentTypes)
=======
        private static FunctionResult LoadTextContentResultBuilder(IBinder binder, IFileResolver fileResolver, IDiagnosticWriter diagnostics, FunctionCallSyntaxBase functionCall, ImmutableArray<TypeSymbol> argumentTypes)
>>>>>>> 84138ba1
        {
            var arguments = functionCall.Arguments.ToImmutableArray();
            return TryLoadTextContentFromFile(binder, fileResolver, diagnostics,
                (arguments[0], argumentTypes[0]),
                arguments.Length > 1 ? (arguments[1], argumentTypes[1]) : null,
                out var fileContent,
                out var errorDiagnostic,
                LanguageConstants.MaxLiteralCharacterLimit)
                ? new(new StringLiteralType(fileContent))
                : new(ErrorType.Create(errorDiagnostic));
        }

        private static FunctionResult LoadJsonContentResultBuilder(IBinder binder, IFileResolver fileResolver, IDiagnosticWriter diagnostics, FunctionCallSyntaxBase functionCall, ImmutableArray<TypeSymbol> argumentTypes)
        {
            var arguments = functionCall.Arguments.ToImmutableArray();
            string? tokenSelectorPath = null;
            if (arguments.Length > 1)
            {
                if (argumentTypes[1] is not StringLiteralType tokenSelectorType)
                {
                    return new(ErrorType.Create(DiagnosticBuilder.ForPosition(arguments[1]).CompileTimeConstantRequired()));
                }
                tokenSelectorPath = tokenSelectorType.RawStringValue;
            }
            if (!TryLoadTextContentFromFile(binder, fileResolver, diagnostics,
                    (arguments[0], argumentTypes[0]),
                    arguments.Length > 2 ? (arguments[2], argumentTypes[2]) : null,
                    out var fileContent,
                    out var errorDiagnostic,
                    LanguageConstants.MaxJsonFileCharacterLimit))
            {
                return new(ErrorType.Create(errorDiagnostic));
            }

            if (fileContent.TryFromJson<JToken>() is not { } token)
            {
                // Instead of catching and returning the JSON parse exception, we simply return a generic error.
                // This avoids having to deal with localization, and avoids possible confusion regarding line endings in the message.
                return new(ErrorType.Create(DiagnosticBuilder.ForPosition(arguments[0]).UnparseableJsonType()));
            }

            if (tokenSelectorPath is not null)
            {
                try
                {
                    var selectTokens = token.SelectTokens(tokenSelectorPath, false).ToList();
                    switch (selectTokens.Count)
                    {
                        case 0:
                            return new(ErrorType.Create(DiagnosticBuilder.ForPosition(arguments[1]).NoJsonTokenOnPathOrPathInvalid()));
                        case 1:
                            token = selectTokens.First();
                            break;
                        default:
                            token = new JArray();
                            foreach (var selectToken in selectTokens)
                            {
                                ((JArray)token).Add(selectToken);
                            }
                            break;
                    }
                }
                catch (JsonException)
                {
                    //path is invalid or user hasn't finished typing it yet
                    return new(ErrorType.Create(DiagnosticBuilder.ForPosition(arguments[1]).NoJsonTokenOnPathOrPathInvalid()));
                }
            }
            return new(ConvertJsonToBicepType(token), token);
        }

        private static bool TryLoadTextContentFromFile(IBinder binder, IFileResolver fileResolver, IDiagnosticWriter diagnostics, (FunctionArgumentSyntax syntax, TypeSymbol typeSymbol) filePathArgument, (FunctionArgumentSyntax syntax, TypeSymbol typeSymbol)? encodingArgument, [NotNullWhen(true)] out string? fileContent, [NotNullWhen(false)] out ErrorDiagnostic? errorDiagnostic, int maxCharacters = -1)
        {
            fileContent = null;
            errorDiagnostic = null;

            if (filePathArgument.typeSymbol is not StringLiteralType filePathType)
            {
                errorDiagnostic = DiagnosticBuilder.ForPosition(filePathArgument.syntax).CompileTimeConstantRequired();
                return false;
            }
            var filePathValue = filePathType.RawStringValue;


            if (!TryGetFileUriWithDiagnostics(binder, fileResolver, filePathValue, filePathArgument.syntax, out var fileUri, out errorDiagnostic))
            {
                return false;
            }

            var fileEncoding = Encoding.UTF8;
            if (encodingArgument is not null)
            {
                if (encodingArgument.Value.typeSymbol is not StringLiteralType encodingType)
                {
                    errorDiagnostic = DiagnosticBuilder.ForPosition(encodingArgument.Value.syntax).CompileTimeConstantRequired();
                    return false;
                }
                fileEncoding = LanguageConstants.SupportedEncodings.First(x => string.Equals(x.name, encodingType.RawStringValue, LanguageConstants.IdentifierComparison)).encoding;
            }

            if (!fileResolver.TryRead(fileUri, out fileContent, out var fileReadFailureBuilder, fileEncoding, maxCharacters, out var detectedEncoding))
            {
                errorDiagnostic = fileReadFailureBuilder.Invoke(DiagnosticBuilder.ForPosition(filePathArgument.syntax));
                return false;
            }

            if (encodingArgument is not null && !Equals(fileEncoding, detectedEncoding))
            {
                diagnostics.Write(DiagnosticBuilder.ForPosition(encodingArgument.Value.syntax).FileEncodingMismatch(detectedEncoding.WebName));
            }

            return true;
        }

        private static FunctionResult LoadContentAsBase64ResultBuilder(IBinder binder, IFileResolver fileResolver, IDiagnosticWriter diagnostics, FunctionCallSyntaxBase functionCall, ImmutableArray<TypeSymbol> argumentTypes)
        {
            var arguments = functionCall.Arguments.ToImmutableArray();
            if (argumentTypes[0] is not StringLiteralType filePathType)
            {
                diagnostics.Write(DiagnosticBuilder.ForPosition(arguments[0]).CompileTimeConstantRequired());
                return new(LanguageConstants.String);
            }
            var filePathValue = filePathType.RawStringValue;

            if (!TryGetFileUriWithDiagnostics(binder, fileResolver, filePathValue, arguments[0], out var fileUri, out var errorDiagnostic))
            {
                return new(ErrorType.Create(errorDiagnostic));
            }
            if (!fileResolver.TryReadAsBase64(fileUri, out var fileContent, out var fileReadFailureBuilder, LanguageConstants.MaxLiteralCharacterLimit))
            {
                return new(ErrorType.Create(fileReadFailureBuilder.Invoke(DiagnosticBuilder.ForPosition(arguments[0]))));
            }

            return new(new StringLiteralType(binder.FileSymbol.FileUri.MakeRelativeUri(fileUri).ToString(), fileContent));
        }

        private static SyntaxBase StringLiteralFunctionReturnTypeEvaluator(FunctionCallSyntaxBase functionCall, Symbol symbol, TypeSymbol typeSymbol, FunctionVariable? functionVariable, object? functionValue)
        {
            if (functionVariable is not null)
            {
                return SyntaxFactory.CreateExplicitVariableAccess(functionVariable.Name);
            }

            return CreateStringLiteral(typeSymbol);
        }

        private static SyntaxBase? StringLiteralFunctionVariableGenerator(FunctionCallSyntaxBase functionCall, Symbol symbol, TypeSymbol typeSymbol, bool directVariableAssignment, object? functionValue)
        {
            if (directVariableAssignment)
            {
                return null;
            }
            return CreateStringLiteral(typeSymbol);
        }

        private static SyntaxBase CreateStringLiteral(TypeSymbol typeSymbol)
        {
            if (typeSymbol is not StringLiteralType stringLiteral)
            {
                throw new InvalidOperationException($"Expecting function to return {nameof(StringLiteralType)}, but {typeSymbol.GetType().Name} received.");
            }

            return SyntaxFactory.CreateStringLiteral(stringLiteral.RawStringValue);
        }

        private static SyntaxBase JsonContentFunctionReturnTypeEvaluator(FunctionCallSyntaxBase functionCall, Symbol symbol, TypeSymbol typeSymbol, FunctionVariable? functionVariable, object? functionValue)
        {
            if (functionVariable is null)
            {
                // TemplateEmitter when emitting ARM-json code instead function will use createObject functions instead putting raw JSON.
                // This can be avoided using functionVariables where bicep syntax is processed by Emitter itself, not by ExpressionConverter.
                throw new InvalidOperationException($"Function Variable must be used");
            }

            return SyntaxFactory.CreateExplicitVariableAccess(functionVariable.Name);

        }

        private static SyntaxBase JsonContentFunctionVariableGenerator(FunctionCallSyntaxBase functionCall, Symbol symbol, TypeSymbol typeSymbol, bool directVariableAssignment, object? functionValue)
        {
            //converting JSON to bicep syntax and then back to ARM-JSON escapes ARM template expressions (`[variables('')]`, etc.) out of the box
            return ConvertJsonToBicepSyntax(functionValue as JToken ?? throw new InvalidOperationException($"Expecting function to return {nameof(JToken)}, but {functionValue?.GetType().ToString() ?? "null"} received."));
        }

        private static SyntaxBase ConvertJsonToBicepSyntax(JToken token) =>
        token switch
        {
            JObject @object => SyntaxFactory.CreateObject(@object.Properties().Select(x => SyntaxFactory.CreateObjectProperty(x.Name, ConvertJsonToBicepSyntax(x.Value)))),
            JArray @array => SyntaxFactory.CreateArray(@array.Select(ConvertJsonToBicepSyntax)),
            JValue value => value.Type switch
            {
                JTokenType.String => SyntaxFactory.CreateStringLiteral(value.ToString(CultureInfo.InvariantCulture)),
                JTokenType.Integer => value.ToObject<long>() < 0 ? SyntaxFactory.CreateNegativeIntegerLiteral((ulong)(0 - value.ToObject<long>())) : SyntaxFactory.CreateIntegerLiteral(value.ToObject<ulong>()),
                // Floats are currently not supported in Bicep, so fall back to the default behavior of "any"
                JTokenType.Float => SyntaxFactory.CreateFunctionCall("json", SyntaxFactory.CreateStringLiteral(value.ToObject<double>().ToString(CultureInfo.InvariantCulture))),
                JTokenType.Boolean => SyntaxFactory.CreateBooleanLiteral(value.ToObject<bool>()),
                JTokenType.Null => SyntaxFactory.CreateFunctionCall("null"),
                _ => throw new InvalidOperationException($"Cannot parse JSON object. Unsupported value token type: {value.Type}"),
            },
            _ => throw new InvalidOperationException($"Cannot parse JSON object. Unsupported token: {token.Type}")
        };

        private static TypeSymbol GetItemsReturnType(TypeSymbol keyType, TypeSymbol valueType)
            => new TypedArrayType(
                new ObjectType(
                    "object",
                    TypeSymbolValidationFlags.Default,
                    new[] {
                        new TypeProperty("key", keyType, description: "The key of the object property being iterated over."),
                        new TypeProperty("value", valueType, description: "The value of the object property being iterated over."),
                    },
                    null),
                TypeSymbolValidationFlags.Default);

        private static FunctionResult ItemsResultBuilder(IBinder binder, IFileResolver fileResolver, IDiagnosticWriter diagnostics, FunctionCallSyntaxBase functionCall, ImmutableArray<TypeSymbol> argumentTypes)
        {
            if (argumentTypes[0] is not ObjectType objectType)
            {
                return new(GetItemsReturnType(LanguageConstants.String, LanguageConstants.Any));
            }

            var keyTypes = new List<TypeSymbol>();
            var valueTypes = new List<TypeSymbol>();
            foreach (var property in objectType.Properties.Values)
            {
                if (property.Flags.HasFlag(TypePropertyFlags.WriteOnly))
                {
                    // we're reading the values - exclude write-only properties
                    continue;
                }

                keyTypes.Add(new StringLiteralType(property.Name));
                valueTypes.Add(property.TypeReference.Type);
            }

            if (objectType.AdditionalPropertiesType?.Type is { } additionalPropertiesType)
            {
                keyTypes.Add(LanguageConstants.String);
                valueTypes.Add(additionalPropertiesType);
            }

            return new(GetItemsReturnType(
                keyType: TypeHelper.CreateTypeUnion(keyTypes),
                valueType: TypeHelper.TryCollapseTypes(valueTypes) ?? LanguageConstants.Any));
        }

        private static TypeSymbol ConvertJsonToBicepType(JToken token)
            => token switch
            {
                JObject @object => new ObjectType(
                    "object",
                    TypeSymbolValidationFlags.Default,
                    @object.Properties().Select(x => new TypeProperty(x.Name, ConvertJsonToBicepType(x.Value), TypePropertyFlags.ReadOnly | TypePropertyFlags.ReadableAtDeployTime)),
                    null),
                JArray @array => new TypedArrayType(
                    TypeHelper.CreateTypeUnion(@array.Select(ConvertJsonToBicepType)),
                    TypeSymbolValidationFlags.Default),
                JValue value => value.Type switch
                {
                    JTokenType.String => new StringLiteralType(value.ToString(CultureInfo.InvariantCulture)),
                    JTokenType.Integer => LanguageConstants.Int,
                    // Floats are currently not supported in Bicep, so fall back to the default behavior of "any"
                    JTokenType.Float => LanguageConstants.Any,
                    JTokenType.Boolean => LanguageConstants.Bool,
                    JTokenType.Null => LanguageConstants.Null,
                    _ => LanguageConstants.Any,
                },
                _ => LanguageConstants.Any,
            };

        private static FunctionResult JsonResultBuilder(IBinder binder, IFileResolver fileResolver, IDiagnosticWriter diagnostics, FunctionCallSyntaxBase functionCall, ImmutableArray<TypeSymbol> argumentTypes)
        {
            var arguments = functionCall.Arguments.ToImmutableArray();
            if (argumentTypes.Length != 1 || argumentTypes[0] is not StringLiteralType stringLiteral)
            {
                return new(LanguageConstants.Any);
            }

            // Purposefully use the same method and parsing settings as the deployment engine,
            // to provide as much consistency as possible.
            if (stringLiteral.RawStringValue.TryFromJson<JToken>() is not { } token)
            {
                // Instead of catching and returning the JSON parse exception, we simply return a generic error.
                // This avoids having to deal with localization, and avoids possible confusion regarding line endings in the message.
                // If the in-line JSON is so complex that troubleshooting is difficult, then that's a sign that the user should
                // instead break it out into a separate file and use loadTextContent().
                var error = DiagnosticBuilder.ForPosition(arguments[0].Expression).UnparseableJsonType();

                return new(ErrorType.Create(error));
            }

            return new(ConvertJsonToBicepType(token));
        }

        // TODO: Add copyIndex here when we support loops.
        private static readonly ImmutableArray<BannedFunction> BannedFunctions = new[]
        {
            /*
             * The true(), false(), and null() functions are not included in this list because
             * we parse true, false and null as keywords in the lexer, so they can't be used as functions anyway.
             */

            new BannedFunction("variables", builder => builder.VariablesFunctionNotSupported()),
            new BannedFunction("parameters", builder => builder.ParametersFunctionNotSupported()),
            new BannedFunction("if", builder => builder.IfFunctionNotSupported()),
            new BannedFunction("createArray", builder => builder.CreateArrayFunctionNotSupported()),
            new BannedFunction("createObject", builder => builder.CreateObjectFunctionNotSupported()),

            BannedFunction.CreateForOperator("add", "+"),
            BannedFunction.CreateForOperator("sub", "-"),
            BannedFunction.CreateForOperator("mul", "*"),
            BannedFunction.CreateForOperator("div", "/"),
            BannedFunction.CreateForOperator("mod", "%"),
            BannedFunction.CreateForOperator("less", "<"),
            BannedFunction.CreateForOperator("lessOrEquals", "<="),
            BannedFunction.CreateForOperator("greater", ">"),
            BannedFunction.CreateForOperator("greaterOrEquals", ">="),
            BannedFunction.CreateForOperator("equals", "=="),
            BannedFunction.CreateForOperator("not", "!"),
            BannedFunction.CreateForOperator("and", "&&"),
            BannedFunction.CreateForOperator("or", "||"),
            BannedFunction.CreateForOperator("coalesce", "??")
        }.ToImmutableArray();

        private static IEnumerable<Decorator> GetSystemDecorators()
        {
            static DecoratorEvaluator MergeToTargetObject(string propertyName, Func<DecoratorSyntax, SyntaxBase> propertyValueSelector) =>
                (decoratorSyntax, _, targetObject) =>
                    targetObject.MergeProperty(propertyName, propertyValueSelector(decoratorSyntax));

            static SyntaxBase SingleArgumentSelector(DecoratorSyntax decoratorSyntax) => decoratorSyntax.Arguments.Single().Expression;

            static long? TryGetIntegerLiteralValue(SyntaxBase syntax) => syntax switch
            {
                // if integerLiteralSyntax.Value is within the 64 bit integer range, negate it after casting to a long type
                // long.MaxValue + 1 (9,223,372,036,854,775,808) is the only invalid 64 bit integer value that may be passed. we avoid casting to a long because this causes overflow. we need to just return long.MinValue (-9,223,372,036,854,775,808)
                // if integerLiteralSyntax.Value is outside the range, return null. it should have already been caught by a different validation
                UnaryOperationSyntax { Operator: UnaryOperator.Minus } unaryOperatorSyntax
                    when unaryOperatorSyntax.Expression is IntegerLiteralSyntax integerLiteralSyntax => integerLiteralSyntax.Value switch
                    {
                        <= long.MaxValue => -(long)integerLiteralSyntax.Value,
                        (ulong)long.MaxValue + 1 => long.MinValue,
                        _ => null
                    },

                // this ternary check is to make sure that the integer value is within the range of a signed 64 bit integer before casting to a long type
                // if not, it would have been caught already by a different validation
                IntegerLiteralSyntax integerLiteralSyntax => integerLiteralSyntax.Value <= long.MaxValue ? (long)integerLiteralSyntax.Value : null,
                _ => null,
            };

            static void ValidateLength(string decoratorName, DecoratorSyntax decoratorSyntax, TypeSymbol targetType, ITypeManager typeManager, IBinder binder, IDiagnosticWriter diagnosticWriter)
            {
                var lengthSyntax = SingleArgumentSelector(decoratorSyntax);

                if (TryGetIntegerLiteralValue(lengthSyntax) is not null and < 0)
                {
                    diagnosticWriter.Write(DiagnosticBuilder.ForPosition(lengthSyntax).LengthMustNotBeNegative());
                }
            }

            yield return new DecoratorBuilder(LanguageConstants.ParameterSecurePropertyName)
                .WithDescription("Makes the parameter a secure parameter.")
                .WithFlags(FunctionFlags.ParameterDecorator)
                .WithAttachableType(TypeHelper.CreateTypeUnion(LanguageConstants.String, LanguageConstants.Object))
                .WithEvaluator((_, targetType, targetObject) =>
                {
                    if (ReferenceEquals(targetType, LanguageConstants.String))
                    {
                        return targetObject.MergeProperty("type", "secureString");
                    }

                    if (ReferenceEquals(targetType, LanguageConstants.Object))
                    {
                        return targetObject.MergeProperty("type", "secureObject");
                    }

                    return targetObject;
                })
                .Build();

            yield return new DecoratorBuilder(LanguageConstants.ParameterAllowedPropertyName)
                .WithDescription("Defines the allowed values of the parameter.")
                .WithRequiredParameter("values", LanguageConstants.Array, "The allowed values.")
                .WithFlags(FunctionFlags.ParameterDecorator)
                .WithValidator((_, decoratorSyntax, targetType, typeManager, binder, diagnosticWriter) =>
                {
                    if (ReferenceEquals(targetType, LanguageConstants.Array) &&
                        SingleArgumentSelector(decoratorSyntax) is ArraySyntax allowedValues &&
                        allowedValues.Items.All(item => item.Value is not ArraySyntax))
                    {
                        /*
                         * ARM handles array params with allowed values differently. If none of items of
                         * the allowed values is array, it will check if the parameter value is a subset
                         * of the allowed values.
                         */
                        return;
                    }

                    TypeValidator.NarrowTypeAndCollectDiagnostics(
                        typeManager,
                        binder,
                        diagnosticWriter,
                        SingleArgumentSelector(decoratorSyntax),
                        new TypedArrayType(targetType, TypeSymbolValidationFlags.Default));
                })
                .WithEvaluator(MergeToTargetObject("allowedValues", SingleArgumentSelector))
                .Build();

            yield return new DecoratorBuilder(LanguageConstants.ParameterMinValuePropertyName)
                .WithDescription("Defines the minimum value of the parameter.")
                .WithRequiredParameter("value", LanguageConstants.Int, "The minimum value.")
                .WithFlags(FunctionFlags.ParameterDecorator)
                .WithAttachableType(LanguageConstants.Int)
                .WithEvaluator(MergeToTargetObject(LanguageConstants.ParameterMinValuePropertyName, SingleArgumentSelector))
                .Build();

            yield return new DecoratorBuilder(LanguageConstants.ParameterMaxValuePropertyName)
                .WithDescription("Defines the maximum value of the parameter.")
                .WithRequiredParameter("value", LanguageConstants.Int, "The maximum value.")
                .WithFlags(FunctionFlags.ParameterDecorator)
                .WithAttachableType(LanguageConstants.Int)
                .WithEvaluator(MergeToTargetObject(LanguageConstants.ParameterMaxValuePropertyName, SingleArgumentSelector))
                .Build();

            yield return new DecoratorBuilder(LanguageConstants.ParameterMinLengthPropertyName)
                .WithDescription("Defines the minimum length of the parameter.")
                .WithRequiredParameter("length", LanguageConstants.Int, "The minimum length.")
                .WithFlags(FunctionFlags.ParameterDecorator)
                .WithAttachableType(TypeHelper.CreateTypeUnion(LanguageConstants.String, LanguageConstants.Array))
                .WithValidator(ValidateLength)
                .WithEvaluator(MergeToTargetObject(LanguageConstants.ParameterMinLengthPropertyName, SingleArgumentSelector))
                .Build();

            yield return new DecoratorBuilder(LanguageConstants.ParameterMaxLengthPropertyName)
                .WithDescription("Defines the maximum length of the parameter.")
                .WithRequiredParameter("length", LanguageConstants.Int, "The maximum length.")
                .WithFlags(FunctionFlags.ParameterDecorator)
                .WithAttachableType(TypeHelper.CreateTypeUnion(LanguageConstants.String, LanguageConstants.Array))
                .WithValidator(ValidateLength)
                .WithEvaluator(MergeToTargetObject(LanguageConstants.ParameterMaxLengthPropertyName, SingleArgumentSelector))
                .Build();

            yield return new DecoratorBuilder(LanguageConstants.ParameterMetadataPropertyName)
                .WithDescription("Defines metadata of the parameter.")
                .WithRequiredParameter("object", LanguageConstants.Object, "The metadata object.")
                .WithFlags(FunctionFlags.ParameterDecorator)
                .WithValidator((_, decoratorSyntax, _, typeManager, binder, diagnosticWriter) =>
                    TypeValidator.NarrowTypeAndCollectDiagnostics(typeManager, binder, diagnosticWriter, SingleArgumentSelector(decoratorSyntax), LanguageConstants.ParameterModifierMetadata))
                .WithEvaluator(MergeToTargetObject(LanguageConstants.ParameterMetadataPropertyName, SingleArgumentSelector))
                .Build();

            yield return new DecoratorBuilder(LanguageConstants.MetadataDescriptionPropertyName)
                .WithDescription("Describes the parameter.")
                .WithRequiredParameter("text", LanguageConstants.String, "The description.")
                .WithFlags(FunctionFlags.AnyDecorator)
                .WithEvaluator(MergeToTargetObject("metadata", decoratorSyntax => SyntaxFactory.CreateObject(
                    SyntaxFactory.CreateObjectProperty("description", SingleArgumentSelector(decoratorSyntax)).AsEnumerable())))
                .Build();

            yield return new DecoratorBuilder(LanguageConstants.BatchSizePropertyName)
                .WithDescription("Causes the resource or module for-expression to be run in sequential batches of specified size instead of the default behavior where all the resources or modules are deployed in parallel.")
                .WithRequiredParameter(LanguageConstants.BatchSizePropertyName, LanguageConstants.Int, "The size of the batch")
                .WithFlags(FunctionFlags.ResourceOrModuleDecorator)
                // the decorator is constrained to resources and modules already - checking for array alone is simple and should be sufficient
                .WithValidator((decoratorName, decoratorSyntax, targetType, typeManager, binder, diagnosticWriter) =>
                {
                    if (!TypeValidator.AreTypesAssignable(targetType, LanguageConstants.Array))
                    {
                        // the resource/module declaration is not a collection
                        // (the compile-time constnat and resource/module placement is already enforced, so we don't need a deeper type check)
                        diagnosticWriter.Write(DiagnosticBuilder.ForPosition(decoratorSyntax).BatchSizeNotAllowed(decoratorName));
                    }

                    const long minimumBatchSize = 1;
                    SyntaxBase batchSizeSyntax = SingleArgumentSelector(decoratorSyntax);
                    long? batchSize = TryGetIntegerLiteralValue(batchSizeSyntax);

                    if (batchSize is not null and < minimumBatchSize)
                    {
                        diagnosticWriter.Write(DiagnosticBuilder.ForPosition(batchSizeSyntax).BatchSizeTooSmall(batchSize.Value, minimumBatchSize));
                    }
                })
                .WithEvaluator(MergeToTargetObject(LanguageConstants.BatchSizePropertyName, SingleArgumentSelector))
                .Build();
        }

        public static NamespaceType Create(string aliasName, IFeatureProvider featureProvider)
        {
            return new NamespaceType(
                aliasName,
                Settings,
                ImmutableArray<TypeProperty>.Empty,
                GetSystemOverloads(featureProvider),
                BannedFunctions,
                GetSystemDecorators(),
                new EmptyResourceTypeProvider());
        }
    }
}<|MERGE_RESOLUTION|>--- conflicted
+++ resolved
@@ -619,7 +619,6 @@
                 return new(LanguageConstants.String);
             };
 
-<<<<<<< HEAD
         private static TypeSymbol? CalculateLambdaFromArrayParam(GetFunctionArgumentType getArgumentType, int arrayIndex, Func<TypeSymbol, LambdaType> lambdaBuilder)
         {
             if (getArgumentType(arrayIndex) is ArrayType arrayType)
@@ -638,10 +637,7 @@
         private static LambdaType TwoParamLambda(TypeSymbol param1Type, TypeSymbol param2Type, TypeSymbol returnType)
             => new LambdaType(ImmutableArray.Create<ITypeReference>(param1Type, param2Type), returnType);
 
-        private static FunctionResult LoadTextContentResultBuilder(IBinder binder, IFileResolver fileResolver, IDiagnosticWriter diagnostics, ImmutableArray<FunctionArgumentSyntax> arguments, ImmutableArray<TypeSymbol> argumentTypes)
-=======
         private static FunctionResult LoadTextContentResultBuilder(IBinder binder, IFileResolver fileResolver, IDiagnosticWriter diagnostics, FunctionCallSyntaxBase functionCall, ImmutableArray<TypeSymbol> argumentTypes)
->>>>>>> 84138ba1
         {
             var arguments = functionCall.Arguments.ToImmutableArray();
             return TryLoadTextContentFromFile(binder, fileResolver, diagnostics,
