--- conflicted
+++ resolved
@@ -2012,7 +2012,6 @@
                         .Build();
                 }
 
-<<<<<<< HEAD
 
                 yield return new DecoratorBuilder(LanguageConstants.OnlyIfNotExistsPropertyName)
                     .WithDescription("Causes the resource deployment to be skipped if the resource already exists")
@@ -2020,16 +2019,6 @@
                     .WithEvaluator(AddDecoratorConfigToResource)
                     .Build();
 
-=======
-                if (featureProvider.OnlyIfNotExistsEnabled)
-                {
-                    yield return new DecoratorBuilder(LanguageConstants.OnlyIfNotExistsPropertyName)
-                        .WithDescription("Causes the resource deployment to be skipped if the resource already exists")
-                        .WithFlags(FunctionFlags.ResourceDecorator)// the decorator is constrained to resources
-                        .WithEvaluator(AddDecoratorConfigToResource)
-                        .Build();
-                }
->>>>>>> 7761abe8
 
                 yield return new DecoratorBuilder(LanguageConstants.ParameterSealedPropertyName)
                     .WithDescription("Marks an object parameter as only permitting properties specifically included in the type definition")
