--- conflicted
+++ resolved
@@ -999,10 +999,6 @@
                     .WithRequiredParameter("variableName", LanguageConstants.String, "Environment Variable Name.")
                     .WithReturnResultBuilder(ReadEnvironmentVariableResultBuilder, LanguageConstants.String)
                     .WithFlags(FunctionFlags.GenerateIntermediateVariableAlways)
-<<<<<<< HEAD
-=======
-                    .WithOptionalParameter("default", LanguageConstants.String, "Default value to return if environment variable is not found.")
->>>>>>> b7859f8b
                     .Build();
             }
         }
@@ -1019,6 +1015,7 @@
                 new TypeProperty("cidr", TypeFactory.CreateIntegerType(0, 255)),
             }, null);
         }
+
 
         private static bool TryGetFileUriWithDiagnostics(IBinder binder, IFileResolver fileResolver, string filePath, SyntaxBase filePathArgument, [NotNullWhen(true)] out Uri? fileUri, [NotNullWhen(false)] out ErrorDiagnostic? error)
         {
@@ -1125,38 +1122,18 @@
         {
             var arguments = functionCall.Arguments.ToImmutableArray();
 
-<<<<<<< HEAD
             if (argumentTypes.Length != 1 || argumentTypes[0] is not StringLiteralType stringLiteral)
-=======
-            if (argumentTypes.Length < 1 || argumentTypes[0] is not StringLiteralType stringLiteral)
->>>>>>> b7859f8b
             {
                 return new(ErrorType.Create(DiagnosticBuilder.ForPosition(arguments[0]).CompileTimeConstantRequired()));
             }
             var envVariableName = stringLiteral.RawStringValue;
             var envVariableValue = Environment.GetEnvironmentVariable(envVariableName);
 
-<<<<<<< HEAD
             //error to fail the build-param with clear message of the missing env var name
             if (envVariableValue == null)
             {
                 return new(ErrorType.Create(DiagnosticBuilder.ForPosition(arguments[0]).FailedToEvaluateParameter(envVariableName,
                 "Environment variable does not exist.")));
-=======
-            if (envVariableValue == null)
-            {
-                if (argumentTypes.Length == 2 && argumentTypes[1] is StringLiteralType stringLiteral2)
-                {
-                    return new(TypeFactory.CreateStringLiteralType(stringLiteral2.RawStringValue),
-                new StringLiteralExpression(null, stringLiteral2.RawStringValue));
-                }
-                else
-                {
-                    //error to fail the build-param with clear message of the missing env var name
-                    return new(ErrorType.Create(DiagnosticBuilder.ForPosition(arguments[0]).FailedToEvaluateParameter(envVariableName,
-                    "Environment variable does not exist, and no default value set")));
-                }
->>>>>>> b7859f8b
             }
             return new(TypeFactory.CreateStringLiteralType(envVariableValue),
                 new StringLiteralExpression(null, envVariableValue));
