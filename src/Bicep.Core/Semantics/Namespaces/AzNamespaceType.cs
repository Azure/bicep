// Copyright (c) Microsoft Corporation.
// Licensed under the MIT License.
using System;
using System.Collections.Generic;
using System.Collections.Immutable;
using System.Linq;
using System.Text.RegularExpressions;
using Bicep.Core.Diagnostics;
using Bicep.Core.Extensions;
using Bicep.Core.FileSystem;
using Bicep.Core.Syntax;
using Bicep.Core.TypeSystem;
using Bicep.Core.TypeSystem.Az;

namespace Bicep.Core.Semantics.Namespaces
{
    public static class AzNamespaceType
    {
        public const string BuiltInName = "az";

<<<<<<< HEAD
        private static SyntaxBase RestrictedObjectReturnTypeEvaluator(FunctionCallSyntaxBase functionCall, Symbol symbol, TypeSymbol typeSymbol)
        {
            return SyntaxFactory.CreateObject(ImmutableArray<ObjectPropertySyntax>.Empty);
        }
=======
        public static NamespaceSettings Settings { get; } = new(
            IsSingleton: true,
            BicepProviderName: BuiltInName,
            ConfigurationType: null,
            ArmTemplateProviderName: "AzureResourceManager",
            ArmTemplateProviderVersion: "1.0");
>>>>>>> 2f053d14

        private static ObjectType GetRestrictedResourceGroupReturnType(IBinder binder, IFileResolver fileResolver, IDiagnosticWriter diagnostics, ImmutableArray<FunctionArgumentSyntax> arguments, ImmutableArray<TypeSymbol> argumentTypes)
            => new ResourceGroupScopeType(arguments, Enumerable.Empty<TypeProperty>());

        private static ObjectType GetRestrictedSubscriptionReturnType(IBinder binder, IFileResolver fileResolver, IDiagnosticWriter diagnostics, ImmutableArray<FunctionArgumentSyntax> arguments, ImmutableArray<TypeSymbol> argumentTypes)
            => new SubscriptionScopeType(arguments, Enumerable.Empty<TypeProperty>());

        private static ObjectType GetRestrictedManagementGroupReturnType(IBinder binder, IFileResolver fileResolver, IDiagnosticWriter diagnostics, ImmutableArray<FunctionArgumentSyntax> arguments, ImmutableArray<TypeSymbol> argumentTypes)
            => new ManagementGroupScopeType(arguments, Enumerable.Empty<TypeProperty>());

        private static ObjectType GetTenantReturnType(IBinder binder, IFileResolver fileResolver, IDiagnosticWriter diagnostics, ImmutableArray<FunctionArgumentSyntax> arguments, ImmutableArray<TypeSymbol> argumentTypes)
            => new TenantScopeType(arguments, new[]
            {
                new TypeProperty("tenantId", LanguageConstants.String),
                new TypeProperty("country", LanguageConstants.String),
                new TypeProperty("countryCode", LanguageConstants.String),
                new TypeProperty("displayName", LanguageConstants.String),
            });

        private static ObjectType GetManagementGroupReturnType(IBinder binder, IFileResolver fileResolver, IDiagnosticWriter diagnostics, ImmutableArray<FunctionArgumentSyntax> arguments, ImmutableArray<TypeSymbol> argumentTypes)
        {
            var summary = new ObjectType("summary", TypeSymbolValidationFlags.Default, new[]
            {
                new TypeProperty("id", LanguageConstants.String),
                new TypeProperty("name", LanguageConstants.String),
                new TypeProperty("type", LanguageConstants.String),
            }, null);

            var details = new ObjectType("details", TypeSymbolValidationFlags.Default, new[]
            {
                new TypeProperty("version", LanguageConstants.String),
                new TypeProperty("updatedTime", LanguageConstants.String),
                new TypeProperty("updatedBy", LanguageConstants.String),
                new TypeProperty("parent", summary)
            }, null);

            var properties = new ObjectType("properties", TypeSymbolValidationFlags.Default, new[]
            {
                new TypeProperty("tenantId", LanguageConstants.String),
                new TypeProperty("displayName", LanguageConstants.String),
                new TypeProperty("details", details)
            }, null);

            return new ManagementGroupScopeType(arguments, new[]
            {
                new TypeProperty("id", LanguageConstants.String),
                new TypeProperty("name", LanguageConstants.String),
                new TypeProperty("type", LanguageConstants.String),
                new TypeProperty("properties", properties),
            });
        }

        private static ObjectType GetResourceGroupReturnType(IBinder binder, IFileResolver fileResolver, IDiagnosticWriter diagnostics, ImmutableArray<FunctionArgumentSyntax> arguments, ImmutableArray<TypeSymbol> argumentTypes)
        {
            var properties = new ObjectType("properties", TypeSymbolValidationFlags.Default, new[]
            {
                new TypeProperty("provisioningState", LanguageConstants.String),
            }, null);

            return new ResourceGroupScopeType(arguments, new[]
            {
                new TypeProperty("id", LanguageConstants.String),
                new TypeProperty("name", LanguageConstants.String),
                new TypeProperty("type", LanguageConstants.String),
                new TypeProperty("location", LanguageConstants.String),
                new TypeProperty("managedBy", LanguageConstants.String),
                new TypeProperty("tags", LanguageConstants.Tags),
                new TypeProperty("properties", properties),
            });
        }

        private static ObjectType GetSubscriptionReturnType(IBinder binder, IFileResolver fileResolver, IDiagnosticWriter diagnostics, ImmutableArray<FunctionArgumentSyntax> arguments, ImmutableArray<TypeSymbol> argumentTypes)
        {
            return new SubscriptionScopeType(arguments, new[]
            {
                new TypeProperty("id", LanguageConstants.String),
                new TypeProperty("subscriptionId", LanguageConstants.String),
                new TypeProperty("tenantId", LanguageConstants.String),
                new TypeProperty("displayName", LanguageConstants.String),
            });
        }

        private static ObjectType GetProvidersSingleResourceReturnType()
        {
            // from https://docs.microsoft.com/en-us/azure/azure-resource-manager/templates/template-functions-resource?tabs=json#providers
            return new ObjectType("ProviderResource", TypeSymbolValidationFlags.Default, new[]
            {
                new TypeProperty("resourceType", LanguageConstants.String),
                new TypeProperty("locations", new TypedArrayType(LanguageConstants.String, TypeSymbolValidationFlags.Default)),
                new TypeProperty("apiVersions", new TypedArrayType(LanguageConstants.String, TypeSymbolValidationFlags.Default)),
            }, null);
        }

        private static ObjectType GetProvidersSingleProviderReturnType()
        {
            // from https://docs.microsoft.com/en-us/azure/azure-resource-manager/templates/template-functions-resource?tabs=json#providers
            return new ObjectType("Provider", TypeSymbolValidationFlags.Default, new[]
            {
                new TypeProperty("namespace", LanguageConstants.String),
                new TypeProperty("resourceTypes", new TypedArrayType(GetProvidersSingleResourceReturnType(), TypeSymbolValidationFlags.Default)),
                }, null);
        }

        private static ObjectType GetEnvironmentReturnType()
        {
            return new ObjectType("environment", TypeSymbolValidationFlags.Default, new[]
            {
                new TypeProperty("activeDirectoryDataLake", LanguageConstants.String),
                new TypeProperty("authentication", new ObjectType("authentication", TypeSymbolValidationFlags.Default, new []
                {
                    new TypeProperty("audiences", new TypedArrayType(LanguageConstants.String, TypeSymbolValidationFlags.Default)),
                    new TypeProperty("identityProvider", LanguageConstants.String),
                    new TypeProperty("loginEndpoint", LanguageConstants.String),
                    new TypeProperty("tenant", LanguageConstants.String),
                }, null)),
                new TypeProperty("batch", LanguageConstants.String),
                new TypeProperty("gallery", LanguageConstants.String),
                new TypeProperty("graph", LanguageConstants.String),
                new TypeProperty("graphAudience", LanguageConstants.String),
                new TypeProperty("media", LanguageConstants.String),
                new TypeProperty("name", LanguageConstants.String),
                new TypeProperty("portal", LanguageConstants.String),
                new TypeProperty("resourceManager", LanguageConstants.String),
                new TypeProperty("sqlManagement", LanguageConstants.String),
                new TypeProperty("suffixes", new ObjectType("suffixes", TypeSymbolValidationFlags.Default, new []
                {
                    new TypeProperty("acrLoginServer", LanguageConstants.String),
                    new TypeProperty("azureDatalakeAnalyticsCatalogAndJob", LanguageConstants.String),
                    new TypeProperty("azureDatalakeStoreFileSystem", LanguageConstants.String),
                    new TypeProperty("azureFrontDoorEndpointSuffix", LanguageConstants.String),
                    new TypeProperty("keyvaultDns", LanguageConstants.String),
                    new TypeProperty("sqlServerHostname", LanguageConstants.String),
                    new TypeProperty("storage", LanguageConstants.String),
                }, null)),
                new TypeProperty("vmImageAliasDoc", LanguageConstants.String),
            }, null);
        }

        private static ObjectType GetDeploymentReturnType(ResourceScope targetScope)
        {
            // Note: there are other properties which could be included here, but they allow you to break out of the bicep world.
            // We're going to omit them and only include what is truly necessary. If we get feature requests to expose more properties, we should discuss this further.
            // Properties such as 'template', 'templateHash', 'parameters' depend on the codegen, and feel like they could be fragile.
            IEnumerable<TypeProperty> properties = new[]
            {
                new TypeProperty("name", LanguageConstants.String),
                new TypeProperty("properties", new ObjectType("properties", TypeSymbolValidationFlags.Default, new []
                {
                    new TypeProperty("templateLink", new ObjectType("properties", TypeSymbolValidationFlags.Default, new []
                    {
                        new TypeProperty("id", LanguageConstants.String),
                        new TypeProperty("uri", LanguageConstants.String),
                    }, null))
                }, null)),
            };

            if (!targetScope.HasFlag(ResourceScope.ResourceGroup))
            {
                // deployments in the 'resourcegroup' scope do not have the 'location' property. All other scopes do.
                var locationProperty = new TypeProperty("location", LanguageConstants.String);
                properties = properties.Concat(locationProperty.AsEnumerable());
            }

            return new ObjectType("deployment", TypeSymbolValidationFlags.Default, properties, null);
        }

        private static IEnumerable<(FunctionOverload functionOverload, ResourceScope allowedScopes)> GetScopeFunctions()
        {
            // Depending on the scope of the Bicep file, different sets of function overloads are invalid - for example, you can't use 'resourceGroup()' inside a tenant-level deployment

            // Also note that some of these functions and overloads ("GetRestrictedXYZ") have not yet been implemented in full in the ARM JSON. For these, we simply
            // return an empty object type (so that dot property access doesn't work), and generate as an ARM expression "createObject()" if anyone tries to access the object value.
            // This list should be kept in-sync with ScopeHelper.CanConvertToArmJson().

            yield return (
                new FunctionOverloadBuilder("tenant")
                    .WithDynamicReturnType(GetTenantReturnType, new TenantScopeType(Enumerable.Empty<FunctionArgumentSyntax>(), Enumerable.Empty<TypeProperty>()))
                    .WithDescription("Returns the current tenant scope.")
                    .Build(),
                ResourceScope.Tenant | ResourceScope.ManagementGroup | ResourceScope.Subscription | ResourceScope.ResourceGroup);

            yield return (
                new FunctionOverloadBuilder("managementGroup")
<<<<<<< HEAD
                    .WithDynamicReturnType(GetManagementGroupReturnType, new ManagementGroupScopeType(Enumerable.Empty<FunctionArgumentSyntax>(), Enumerable.Empty<TypeProperty>()))
                    .WithDescription("Returns the current management group scope. **This function can only be used in managementGroup deployments.**")
=======
                    .WithDynamicReturnType(GetRestrictedManagementGroupReturnType, new ManagementGroupScopeType(Enumerable.Empty<FunctionArgumentSyntax>(), Enumerable.Empty<TypeProperty>()))
                    .WithDescription("Returns the current management group scope.")
>>>>>>> 2f053d14
                    .Build(),
                ResourceScope.ManagementGroup);
            yield return (
                new FunctionOverloadBuilder("managementGroup")
                    .WithDynamicReturnType(GetRestrictedManagementGroupReturnType, new ManagementGroupScopeType(Enumerable.Empty<FunctionArgumentSyntax>(), Enumerable.Empty<TypeProperty>()))
                    .WithDescription("Returns the scope for a named management group.")
                    .WithRequiredParameter("name", LanguageConstants.String, "The unique identifier of the management group (not the display name).")
                    .WithEvaluator(RestrictedObjectReturnTypeEvaluator)
                    .Build(),
                ResourceScope.Tenant | ResourceScope.ManagementGroup | ResourceScope.Subscription | ResourceScope.ResourceGroup);

            yield return (
                new FunctionOverloadBuilder("subscription")
                    .WithDynamicReturnType(GetSubscriptionReturnType, new SubscriptionScopeType(Enumerable.Empty<FunctionArgumentSyntax>(), Enumerable.Empty<TypeProperty>()))
                    .WithDescription("Returns the subscription scope for the current deployment.")
                    .Build(),
                ResourceScope.Subscription | ResourceScope.ResourceGroup);
            yield return (
                new FunctionOverloadBuilder("subscription")
                    .WithDynamicReturnType(GetRestrictedSubscriptionReturnType, new SubscriptionScopeType(Enumerable.Empty<FunctionArgumentSyntax>(), Enumerable.Empty<TypeProperty>()))
                    .WithDescription("Returns a named subscription scope.")
                    .WithRequiredParameter("subscriptionId", LanguageConstants.String, "The subscription ID")
                    .WithEvaluator(RestrictedObjectReturnTypeEvaluator)
                    .Build(),
                ResourceScope.Tenant | ResourceScope.ManagementGroup | ResourceScope.Subscription | ResourceScope.ResourceGroup);

            yield return (
                new FunctionOverloadBuilder("resourceGroup")
                    .WithDynamicReturnType(GetResourceGroupReturnType, new ResourceGroupScopeType(Enumerable.Empty<FunctionArgumentSyntax>(), Enumerable.Empty<TypeProperty>()))
                    .WithDescription("Returns the current resource group scope.")
                    .Build(),
                ResourceScope.ResourceGroup);
            yield return (
                new FunctionOverloadBuilder("resourceGroup")
                    .WithDynamicReturnType(GetRestrictedResourceGroupReturnType, new ResourceGroupScopeType(Enumerable.Empty<FunctionArgumentSyntax>(), Enumerable.Empty<TypeProperty>()))
                    .WithDescription("Returns a named resource group scope")
                    .WithRequiredParameter("resourceGroupName", LanguageConstants.String, "The resource group name")
                    .WithEvaluator(RestrictedObjectReturnTypeEvaluator)
                    .Build(),
                ResourceScope.Subscription | ResourceScope.ResourceGroup);
            yield return (
                new FunctionOverloadBuilder("resourceGroup")
                    .WithDynamicReturnType(GetRestrictedResourceGroupReturnType, new ResourceGroupScopeType(Enumerable.Empty<FunctionArgumentSyntax>(), Enumerable.Empty<TypeProperty>()))
                    .WithDescription("Returns a named resource group scope.")
                    .WithRequiredParameter("subscriptionId", LanguageConstants.String, "The subscription ID")
                    .WithRequiredParameter("resourceGroupName", LanguageConstants.String, "The resource group name")
                    .WithEvaluator(RestrictedObjectReturnTypeEvaluator)
                    .Build(),
                ResourceScope.Tenant | ResourceScope.ManagementGroup | ResourceScope.Subscription | ResourceScope.ResourceGroup);
        }

        private static IEnumerable<FunctionOverload> GetAzOverloads(ResourceScope resourceScope)
        {
            foreach (var (functionOverload, allowedScopes) in GetScopeFunctions())
            {
                // we only include it if it's valid at all of the scopes that the template is valid at
                if (resourceScope == (resourceScope & allowedScopes))
                {
                    yield return functionOverload;
                }

                // TODO: add banned function to explain why a given function isn't available
            }

            // TODO: Add schema for return type
            yield return new FunctionOverloadBuilder("deployment")
                .WithReturnType(GetDeploymentReturnType(resourceScope))
                .WithDescription("Returns information about the current deployment operation.")
                .Build();

            yield return new FunctionOverloadBuilder("environment")
                .WithReturnType(GetEnvironmentReturnType())
                .WithDescription("Returns information about the Azure environment used for deployment.")
                .Build();

            // TODO: This is based on docs. Verify
            // the resourceId function relies on leading optional parameters that are disambiguated at runtime
            // modeling this as multiple overload with all possible permutations of the leading parameters
            const string resourceIdDescription = "Returns the unique identifier of a resource. You use this function when the resource name is ambiguous or not provisioned within the same template. The format of the returned identifier varies based on whether the deployment happens at the scope of a resource group, subscription, management group, or tenant.";
            yield return new FunctionOverloadBuilder("resourceId")
                .WithReturnType(LanguageConstants.String)
                .WithDescription(resourceIdDescription)
                .WithRequiredParameter("resourceType", LanguageConstants.String, "Type of resource including resource provider namespace")
                .WithVariableParameter("resourceName", LanguageConstants.String, minimumCount: 1, "The resource name segment")
                .Build();

            yield return new FunctionOverloadBuilder("resourceId")
                .WithReturnType(LanguageConstants.String)
                .WithDescription(resourceIdDescription)
                .WithRequiredParameter("subscriptionId", LanguageConstants.String, "The subscription ID")
                .WithRequiredParameter("resourceType", LanguageConstants.String, "Type of resource including resource provider namespace")
                .WithVariableParameter("resourceName", LanguageConstants.String, minimumCount: 1, "The resource name segment")
                .Build();

            yield return new FunctionOverloadBuilder("resourceId")
                .WithReturnType(LanguageConstants.String)
                .WithDescription(resourceIdDescription)
                .WithRequiredParameter("resourceGroupName", LanguageConstants.String, "The resource group name")
                .WithRequiredParameter("resourceType", LanguageConstants.String, "Type of resource including resource provider namespace")
                .WithVariableParameter("resourceName", LanguageConstants.String, minimumCount: 1, "The resource name segment")
                .Build();

            yield return new FunctionOverloadBuilder("resourceId")
                .WithReturnType(LanguageConstants.String)
                .WithDescription(resourceIdDescription)
                .WithRequiredParameter("subscriptionId", LanguageConstants.String, "The subscription ID")
                .WithRequiredParameter("resourceGroupName", LanguageConstants.String, "The resource group name")
                .WithRequiredParameter("resourceType", LanguageConstants.String, "Type of resource including resource provider namespace")
                .WithVariableParameter("resourceName", LanguageConstants.String, minimumCount: 1, "The resource name segment")
                .Build();

            // the subscriptionResourceId function relies on leading optional parameters that are disambiguated at runtime
            // modeling this as multiple overload with all possible permutations of the leading parameters
            const string subscriptionResourceIdDescription = "Returns the unique identifier for a resource deployed at the subscription level.";
            yield return new FunctionOverloadBuilder("subscriptionResourceId")
                .WithReturnType(LanguageConstants.String)
                .WithDescription(subscriptionResourceIdDescription)
                .WithRequiredParameter("resourceType", LanguageConstants.String, "Type of resource including resource provider namespace")
                .WithVariableParameter("resourceName", LanguageConstants.String, minimumCount: 1, "The resource name segment")
                .Build();

            yield return new FunctionOverloadBuilder("subscriptionResourceId")
                .WithReturnType(LanguageConstants.String)
                .WithDescription(subscriptionResourceIdDescription)
                .WithRequiredParameter("subscriptionId", LanguageConstants.String, "The subscription ID")
                .WithRequiredParameter("resourceType", LanguageConstants.String, "Type of resource including resource provider namespace")
                .WithVariableParameter("resourceName", LanguageConstants.String, minimumCount: 1, "The resource name segment")
                .Build();

            yield return new FunctionOverloadBuilder("tenantResourceId")
                .WithReturnType(LanguageConstants.String)
                .WithDescription("Returns the unique identifier for a resource deployed at the tenant level.")
                .WithRequiredParameter("resourceType", LanguageConstants.String, "Type of resource including resource provider namespace")
                .WithVariableParameter("resourceName", LanguageConstants.String, minimumCount: 1, "The resource name segment")
                .Build();

            yield return new FunctionOverloadBuilder("extensionResourceId")
                .WithReturnType(LanguageConstants.String)
                .WithDescription("Returns the resource ID for an [extension](https://docs.microsoft.com/en-us/azure/azure-resource-manager/management/extension-resource-types) resource, which is a resource type that is applied to another resource to add to its capabilities.")
                .WithRequiredParameter("resourceId", LanguageConstants.String, "The resource ID for the resource that the extension resource is applied to")
                .WithRequiredParameter("resourceType", LanguageConstants.String, "Type of the extension resource including resource provider namespace")
                .WithVariableParameter("resourceName", LanguageConstants.String, minimumCount: 1, "The extension resource name segment")
                .Build();

            yield return new FunctionOverloadBuilder("providers")
                .WithReturnType(GetProvidersSingleProviderReturnType())
                .WithDescription("Returns information about a resource provider and its supported resource types. If you don't provide a resource type, the function returns all the supported types for the resource provider.")
                .WithRequiredParameter("providerNamespace", LanguageConstants.String, "the namespace of the provider")
                .Build();

            yield return new FunctionOverloadBuilder("providers")
                .WithReturnType(GetProvidersSingleResourceReturnType())
                .WithDescription("Returns information about a resource provider and its supported resource types. If you don't provide a resource type, the function returns all the supported types for the resource provider.")
                .WithRequiredParameter("providerNamespace", LanguageConstants.String, "the namespace of the provider")
                .WithRequiredParameter("resourceType", LanguageConstants.String, "The type of resource within the specified namespace")
                .Build();

            // TODO: return type is string[]
            // TODO: Location param should be of location type if we ever add it
            yield return new FunctionOverloadBuilder("pickZones")
                .WithReturnType(LanguageConstants.Array)
                .WithDescription("Determines whether a resource type supports zones for a region.")
                .WithRequiredParameter("providerNamespace", LanguageConstants.String, "The resource provider namespace for the resource type to check for zone support")
                .WithRequiredParameter("resourceType", LanguageConstants.String, "The resource type to check for zone support")
                .WithRequiredParameter("location", LanguageConstants.String, "The region to check for zone support")
                .WithOptionalParameter("numberOfZones", LanguageConstants.Int, "The number of logical zones to return. The default is 1. The number must a positive integer from 1 to 3. Use 1 for single-zoned resources. For multi-zoned resources, the value must be less than or equal to the number of supported zones.")
                .WithOptionalParameter("offset", LanguageConstants.Int, "The offset from the starting logical zone. The function returns an error if offset plus numberOfZones exceeds the number of supported zones.")
                .Build();

            // TODO: Change 'Full' to literal type after verifying in the runtime source
            yield return new FunctionOverloadBuilder("reference")
                .WithReturnType(LanguageConstants.Object)
                .WithDescription("Returns an object representing a resource's runtime state.")
                .WithRequiredParameter("resourceNameOrIdentifier", LanguageConstants.String, "Name or unique identifier of a resource. When referencing a resource in the current template, provide only the resource name as a parameter. When referencing a previously deployed resource or when the name of the resource is ambiguous, provide the resource ID.")
                .WithOptionalParameter("apiVersion", LanguageConstants.String, "API version of the specified resource. This parameter is required when the resource isn't provisioned within same template.")
                .WithOptionalParameter("full", LanguageConstants.String, "Value that specifies whether to return the full resource object. If you don't specify 'Full', only the properties object of the resource is returned. The full object includes values such as the resource ID and location.")
                .WithFlags(FunctionFlags.RequiresInlining)
                .Build();

            // TODO: Doc parameters need an update
            yield return new FunctionWildcardOverloadBuilder("list*", new Regex("^list[a-zA-Z]*"))
                .WithReturnType(LanguageConstants.Any)
                .WithDescription("The syntax for this function varies by name of the list operations. Each implementation returns values for the resource type that supports a list operation. The operation name must start with list. Some common usages are `listKeys`, `listKeyValue`, and `listSecrets`.")
                .WithRequiredParameter("resourceNameOrIdentifier", LanguageConstants.String, "Name or unique identifier of a resource. When referencing a resource in the current template, provide only the resource name as a parameter. When referencing a previously deployed resource or when the name of the resource is ambiguous, provide the resource ID.")
                .WithRequiredParameter("apiVersion", LanguageConstants.String, "API version of resource runtime state. Typically, in the format, yyyy-mm-dd.")
                .WithOptionalParameter("functionValues", LanguageConstants.Object, "An object that has values for the function. Only provide this object for functions that support receiving an object with parameter values, such as listAccountSas on a storage account. An example of passing function values is shown in this article.")
                .WithFlags(FunctionFlags.RequiresInlining)
                .Build();
        }

        public static NamespaceType Create(string aliasName, ResourceScope resourceScope, AzResourceTypeProvider resourceTypeProvider)
        {
            return new NamespaceType(
                aliasName,
                Settings,
                ImmutableArray<TypeProperty>.Empty,
                GetAzOverloads(resourceScope),
                ImmutableArray<BannedFunction>.Empty,
                ImmutableArray<Decorator>.Empty,
                resourceTypeProvider);
        }
    }
}<|MERGE_RESOLUTION|>--- conflicted
+++ resolved
@@ -18,19 +18,17 @@
     {
         public const string BuiltInName = "az";
 
-<<<<<<< HEAD
-        private static SyntaxBase RestrictedObjectReturnTypeEvaluator(FunctionCallSyntaxBase functionCall, Symbol symbol, TypeSymbol typeSymbol)
-        {
-            return SyntaxFactory.CreateObject(ImmutableArray<ObjectPropertySyntax>.Empty);
-        }
-=======
         public static NamespaceSettings Settings { get; } = new(
             IsSingleton: true,
             BicepProviderName: BuiltInName,
             ConfigurationType: null,
             ArmTemplateProviderName: "AzureResourceManager",
             ArmTemplateProviderVersion: "1.0");
->>>>>>> 2f053d14
+
+        private static SyntaxBase RestrictedObjectReturnTypeEvaluator(FunctionCallSyntaxBase functionCall, Symbol symbol, TypeSymbol typeSymbol)
+        {
+            return SyntaxFactory.CreateObject(ImmutableArray<ObjectPropertySyntax>.Empty);
+        }
 
         private static ObjectType GetRestrictedResourceGroupReturnType(IBinder binder, IFileResolver fileResolver, IDiagnosticWriter diagnostics, ImmutableArray<FunctionArgumentSyntax> arguments, ImmutableArray<TypeSymbol> argumentTypes)
             => new ResourceGroupScopeType(arguments, Enumerable.Empty<TypeProperty>());
@@ -214,13 +212,8 @@
 
             yield return (
                 new FunctionOverloadBuilder("managementGroup")
-<<<<<<< HEAD
                     .WithDynamicReturnType(GetManagementGroupReturnType, new ManagementGroupScopeType(Enumerable.Empty<FunctionArgumentSyntax>(), Enumerable.Empty<TypeProperty>()))
-                    .WithDescription("Returns the current management group scope. **This function can only be used in managementGroup deployments.**")
-=======
-                    .WithDynamicReturnType(GetRestrictedManagementGroupReturnType, new ManagementGroupScopeType(Enumerable.Empty<FunctionArgumentSyntax>(), Enumerable.Empty<TypeProperty>()))
                     .WithDescription("Returns the current management group scope.")
->>>>>>> 2f053d14
                     .Build(),
                 ResourceScope.ManagementGroup);
             yield return (
