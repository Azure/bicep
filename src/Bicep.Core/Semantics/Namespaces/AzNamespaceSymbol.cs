// Copyright (c) Microsoft Corporation.
// Licensed under the MIT License.
using System;
using System.Collections.Generic;
using System.Collections.Immutable;
using System.Linq;
using System.Text.RegularExpressions;
using Bicep.Core.Extensions;
using Bicep.Core.Syntax;
using Bicep.Core.TypeSystem;
using Bicep.Core.TypeSystem.Az;

namespace Bicep.Core.Semantics.Namespaces
{
    public class AzNamespaceSymbol : NamespaceSymbol
    {
        private static ObjectType GetRestrictedResourceGroupReturnValue(IEnumerable<FunctionArgumentSyntax> arguments)
            => new ResourceGroupScopeType(arguments, Enumerable.Empty<TypeProperty>());

        private static ObjectType GetRestrictedSubscriptionReturnValue(IEnumerable<FunctionArgumentSyntax> arguments)
            => new SubscriptionScopeType(arguments, Enumerable.Empty<TypeProperty>());

        private static ObjectType GetRestrictedManagementGroupReturnValue(IEnumerable<FunctionArgumentSyntax> arguments)
            => new ManagementGroupScopeType(arguments, Enumerable.Empty<TypeProperty>());

        private static ObjectType GetRestrictedTenantReturnValue(IEnumerable<FunctionArgumentSyntax> arguments)
            => new TenantScopeType(arguments, Enumerable.Empty<TypeProperty>());

        private static ObjectType GetResourceGroupReturnValue(IEnumerable<FunctionArgumentSyntax> arguments)
        {
            var properties = new NamedObjectType("properties", TypeSymbolValidationFlags.Default, new []
            {
                new TypeProperty("provisioningState", LanguageConstants.String),
            }, null);

            return new ResourceGroupScopeType(arguments, new []
            {
                new TypeProperty("id", LanguageConstants.String),
                new TypeProperty("name", LanguageConstants.String),
                new TypeProperty("type", LanguageConstants.String),
                new TypeProperty("location", LanguageConstants.String),
                new TypeProperty("managedBy", LanguageConstants.String),
                new TypeProperty("tags", LanguageConstants.Tags),
                new TypeProperty("properties", properties),
            });
        }

        private static ObjectType GetSubscriptionReturnValue(IEnumerable<FunctionArgumentSyntax> arguments)
        {
            return new SubscriptionScopeType(arguments, new []
            {
                new TypeProperty("id", LanguageConstants.String),
                new TypeProperty("subscriptionId", LanguageConstants.String),
                new TypeProperty("tenantId", LanguageConstants.String),
                new TypeProperty("displayName", LanguageConstants.String),
            });
        }
        
        private static NamedObjectType GetEnvironmentReturnType()
        {
            return new NamedObjectType("environment", TypeSymbolValidationFlags.Default, new []
            {
                new TypeProperty("name", LanguageConstants.String),
                new TypeProperty("gallery", LanguageConstants.String),
                new TypeProperty("graph", LanguageConstants.String),
                new TypeProperty("portal", LanguageConstants.String),
                new TypeProperty("graphAudience", LanguageConstants.String),
                new TypeProperty("activeDirectoryDataLake", LanguageConstants.String),
                new TypeProperty("batch", LanguageConstants.String),
                new TypeProperty("media", LanguageConstants.String),
                new TypeProperty("sqlManagement", LanguageConstants.String),
                new TypeProperty("vmImageAliasDoc", LanguageConstants.String),
                new TypeProperty("resourceManager", LanguageConstants.String),
                new TypeProperty("authentication", new NamedObjectType("authentication", TypeSymbolValidationFlags.Default, new []
                {
                    new TypeProperty("loginEndpoint", LanguageConstants.String),
                    new TypeProperty("audiences", new TypedArrayType(LanguageConstants.String, TypeSymbolValidationFlags.Default)),
                    new TypeProperty("tenant", LanguageConstants.String),
                    new TypeProperty("identityProvider", LanguageConstants.String),
                }, null)),
                new TypeProperty("suffixes", new NamedObjectType("suffixes", TypeSymbolValidationFlags.Default, new []
                {
                    new TypeProperty("acrLoginServer", LanguageConstants.String),
                    new TypeProperty("azureDatalakeAnalyticsCatalogAndJob", LanguageConstants.String),
                    new TypeProperty("azureDatalakeStoreFileSystem", LanguageConstants.String),
                    new TypeProperty("keyvaultDns", LanguageConstants.String),
                    new TypeProperty("sqlServerHostname", LanguageConstants.String),
                    new TypeProperty("storage", LanguageConstants.String),
                }, null)),
                new TypeProperty("locations", new TypedArrayType(new NamedObjectType("locations", TypeSymbolValidationFlags.Default, new []
                {
                    new  TypeProperty("id", LanguageConstants.String),
                    new  TypeProperty("name", LanguageConstants.String),
                    new  TypeProperty("displayName", LanguageConstants.String),
                    new  TypeProperty("longitude", LanguageConstants.String),
                }, null), TypeSymbolValidationFlags.Default)),
            }, null);
        }

        private static NamedObjectType GetDeploymentReturnType(ResourceScopeType targetScope)
        {
            // Note: there are other properties which could be included here, but they allow you to break out of the bicep world.
            // We're going to omit them and only include what is truly necessary. If we get feature requests to expose more properties, we should discuss this further.
            // Properties such as 'template', 'templateHash', 'parameters' depend on the codegen, and feel like they could be fragile.
            IEnumerable<TypeProperty> properties = new []
            {
                new TypeProperty("name", LanguageConstants.String),
                new TypeProperty("properties", new NamedObjectType("properties", TypeSymbolValidationFlags.Default, new []
                {
                    new TypeProperty("templateLink", new NamedObjectType("properties", TypeSymbolValidationFlags.Default, new []
                    {
                        new TypeProperty("uri", LanguageConstants.String)
                    }, null))
                }, null)),
            };

            if (!targetScope.HasFlag(ResourceScopeType.ResourceGroupScope))
            {
                // deployments in the 'resourcegroup' scope do not have the 'location' property. All other scopes do.
                var locationProperty = new TypeProperty("location", LanguageConstants.String);
                properties = properties.Concat(locationProperty.AsEnumerable());
            }

            return new NamedObjectType("deployment", TypeSymbolValidationFlags.Default, properties, null);
        }

        private static IEnumerable<(FunctionOverload functionOverload, ResourceScopeType allowedScopes)> GetScopeFunctions()
        {
            // Depending on the scope of the Bicep file, different sets of function overloads are invalid - for example, you can't use 'resourceGroup()' inside a tenant-level deployment

            // Also note that some of these functions and overloads ("GetRestrictedXYZ") have not yet been implemented in full in the ARM JSON. For these, we simply
            // return an empty object type (so that dot property access doesn't work), and generate as an ARM expression "createObject()" if anyone tries to access the object value.
            // This list should be kept in-sync with ScopeHelper.CanConvertToArmJson().

            var allScopes = ResourceScopeType.TenantScope | ResourceScopeType.ManagementGroupScope | ResourceScopeType.SubscriptionScope | ResourceScopeType.ResourceGroupScope;

            yield return (
                new FunctionOverloadBuilder("tenant")
                    .WithDynamicReturnType(GetRestrictedTenantReturnValue)
                    .WithDescription("Returns the current tenant scope.")
                    .Build(),
                allScopes);

            yield return (
                new FunctionOverloadBuilder("managementGroup")
                    .WithDynamicReturnType(GetRestrictedManagementGroupReturnValue)
                    .WithDescription("Returns the current management group scope. **This function can only be used in managementGroup deployments.**")
                    .Build(),
                ResourceScopeType.ManagementGroupScope);
            yield return (
                new FunctionOverloadBuilder("managementGroup")
                    .WithDynamicReturnType(GetRestrictedManagementGroupReturnValue)
                    .WithDescription("Returns the scope for a named management group.")
                    .WithRequiredParameter("name", LanguageConstants.String, "The unique identifier of the management group (not the display name).")
                    .Build(),
                ResourceScopeType.TenantScope | ResourceScopeType.ManagementGroupScope);

            yield return (
                new FunctionOverloadBuilder("subscription")
                    .WithDynamicReturnType(GetSubscriptionReturnValue)
                    .WithDescription("Returns the subscription scope for the current deployment. **This function can only be used in subscription and resourceGroup deployments.**")
                    .Build(),
                ResourceScopeType.SubscriptionScope | ResourceScopeType.ResourceGroupScope);
            yield return (
                new FunctionOverloadBuilder("subscription")
                    .WithDynamicReturnType(GetRestrictedSubscriptionReturnValue)
                    .WithDescription("Returns a named subscription scope. **This function can only be used in subscription and resourceGroup deployments.**")
                    .WithRequiredParameter("subscriptionId", LanguageConstants.String, "The subscription ID")
                    .Build(),
                allScopes);

            yield return (
                new FunctionOverloadBuilder("resourceGroup")
                    .WithDynamicReturnType(GetResourceGroupReturnValue)
                    .WithDescription("Returns the current resource group scope. **This function can only be used in resourceGroup deployments.**")
                    .Build(),
                ResourceScopeType.ResourceGroupScope);
            yield return (
                new FunctionOverloadBuilder("resourceGroup")
                    .WithDynamicReturnType(GetRestrictedResourceGroupReturnValue)
                    .WithDescription("Returns a named resource group scope. **This function can only be used in subscription and resourceGroup deployments.**")
                    .WithRequiredParameter("resourceGroupName", LanguageConstants.String, "The resource group name")
                    .Build(),
                ResourceScopeType.SubscriptionScope | ResourceScopeType.ResourceGroupScope);
            yield return (
                new FunctionOverloadBuilder("resourceGroup")
                    .WithDynamicReturnType(GetRestrictedResourceGroupReturnValue)
                    .WithDescription("Returns a named resource group scope. **This function can only be used in subscription and resourceGroup deployments.**")
                    .WithRequiredParameter("subscriptionId", LanguageConstants.String, "The subscription ID")
                    .WithRequiredParameter("resourceGroupName", LanguageConstants.String, "The resource group name")
                    .Build(),
<<<<<<< HEAD
                ResourceScopeType.SubscriptionScope | ResourceScopeType.ResourceGroupScope);
=======
                ResourceScopeType.TenantScope | ResourceScopeType.ManagementGroupScope | ResourceScopeType.SubscriptionScope | ResourceScopeType.ResourceGroupScope);
>>>>>>> 19140c30
        }

        private static IEnumerable<FunctionOverload> GetAzOverloads(ResourceScopeType resourceScope)
        {
            foreach (var (functionOverload, allowedScopes) in GetScopeFunctions())
            {
                // we only include it if it's valid at all of the scopes that the template is valid at
                if (resourceScope == (resourceScope & allowedScopes))
                {
                    yield return functionOverload;
                }

                // TODO: add banned function to explain why a given function isn't available
            }

            // TODO: Add schema for return type
            yield return new FunctionOverloadBuilder("deployment")
                .WithReturnType(GetDeploymentReturnType(resourceScope))
                .WithDescription("Returns information about the current deployment operation.")
                .Build();

            yield return new FunctionOverloadBuilder("environment")
                .WithReturnType(GetEnvironmentReturnType())
                .WithDescription("Returns information about the Azure environment used for deployment.")
                .Build();

            // TODO: This is based on docs. Verify
            // the resourceId function relies on leading optional parameters that are disambiguated at runtime
            // modeling this as multiple overload with all possible permutations of the leading parameters
            const string resourceIdDescription = "Returns the unique identifier of a resource. You use this function when the resource name is ambiguous or not provisioned within the same template. The format of the returned identifier varies based on whether the deployment happens at the scope of a resource group, subscription, management group, or tenant.";
            yield return new FunctionOverloadBuilder("resourceId")
                .WithReturnType(LanguageConstants.String)
                .WithDescription(resourceIdDescription)
                .WithRequiredParameter("resourceType", LanguageConstants.String, "Type of resource including resource provider namespace")
                .WithVariableParameter("resourceName", LanguageConstants.String, minimumCount: 1, "The resource name segment")
                .Build();

            yield return new FunctionOverloadBuilder("resourceId")
                .WithReturnType(LanguageConstants.String)
                .WithDescription(resourceIdDescription)
                .WithRequiredParameter("subscriptionId", LanguageConstants.String, "The subscription ID")
                .WithRequiredParameter("resourceType", LanguageConstants.String, "Type of resource including resource provider namespace")
                .WithVariableParameter("resourceName", LanguageConstants.String, minimumCount: 1, "The resource name segment")
                .Build(); 
            
            yield return new FunctionOverloadBuilder("resourceId")
                .WithReturnType(LanguageConstants.String)
                .WithDescription(resourceIdDescription)
                .WithRequiredParameter("resourceGroupName", LanguageConstants.String, "The resource group name")
                .WithRequiredParameter("resourceType", LanguageConstants.String, "Type of resource including resource provider namespace")
                .WithVariableParameter("resourceName", LanguageConstants.String, minimumCount: 1, "The resource name segment")
                .Build();

            yield return new FunctionOverloadBuilder("resourceId")
                .WithReturnType(LanguageConstants.String)
                .WithDescription(resourceIdDescription)
                .WithRequiredParameter("subscriptionId", LanguageConstants.String, "The subscription ID")
                .WithRequiredParameter("resourceGroupName", LanguageConstants.String, "The resource group name")
                .WithRequiredParameter("resourceType", LanguageConstants.String, "Type of resource including resource provider namespace")
                .WithVariableParameter("resourceName", LanguageConstants.String, minimumCount: 1, "The resource name segment")
                .Build();

            // the subscriptionResourceId function relies on leading optional parameters that are disambiguated at runtime
            // modeling this as multiple overload with all possible permutations of the leading parameters
            const string subscriptionResourceIdDescription = "Returns the unique identifier for a resource deployed at the subscription level.";
            yield return new FunctionOverloadBuilder("subscriptionResourceId")
                .WithReturnType(LanguageConstants.String)
                .WithDescription(subscriptionResourceIdDescription)
                .WithRequiredParameter("resourceType", LanguageConstants.String, "Type of resource including resource provider namespace")
                .WithVariableParameter("resourceName", LanguageConstants.String, minimumCount: 1, "The resource name segment")
                .Build();

            yield return new FunctionOverloadBuilder("subscriptionResourceId")
                .WithReturnType(LanguageConstants.String)
                .WithDescription(subscriptionResourceIdDescription)
                .WithRequiredParameter("subscriptionId", LanguageConstants.String, "The subscription ID")
                .WithRequiredParameter("resourceType", LanguageConstants.String, "Type of resource including resource provider namespace")
                .WithVariableParameter("resourceName", LanguageConstants.String, minimumCount: 1, "The resource name segment")
                .Build();

            yield return new FunctionOverloadBuilder("tenantResourceId")
                .WithReturnType(LanguageConstants.String)
                .WithDescription("Returns the unique identifier for a resource deployed at the tenant level.")
                .WithRequiredParameter("resourceType", LanguageConstants.String, "Type of resource including resource provider namespace")
                .WithVariableParameter("resourceName", LanguageConstants.String, minimumCount: 1, "The resource name segment")
                .Build();

            yield return new FunctionOverloadBuilder("extensionResourceId")
                .WithReturnType(LanguageConstants.String)
                .WithDescription("Returns the resource ID for an [extension](https://docs.microsoft.com/en-us/azure/azure-resource-manager/management/extension-resource-types) resource, which is a resource type that is applied to another resource to add to its capabilities.")
                .WithRequiredParameter("resourceId",LanguageConstants.String, "The resource ID for the resource that the extension resource is applied to")
                .WithRequiredParameter("resourceType",LanguageConstants.String, "Type of the extension resource including resource provider namespace")
                .WithVariableParameter("resourceName",LanguageConstants.String, minimumCount: 1, "The extension resource name segment")
                .Build();

            // TODO: Not sure about return type
            yield return new FunctionOverloadBuilder("providers")
                .WithReturnType(LanguageConstants.Array)
                .WithDescription("Returns information about a resource provider and its supported resource types. If you don't provide a resource type, the function returns all the supported types for the resource provider.")
                .WithRequiredParameter("providerNamespace",LanguageConstants.String, "the namespace of the provider")
                .WithOptionalParameter("resourceType",LanguageConstants.String, "The type of resource within the specified namespace")
                .Build();

            // TODO: return type is string[]
            // TODO: Location param should be of location type if we ever add it
            yield return new FunctionOverloadBuilder("pickZones")
                .WithReturnType(LanguageConstants.Array)
                .WithDescription("Determines whether a resource type supports zones for a region.")
                .WithRequiredParameter("providerNamespace", LanguageConstants.String, "The resource provider namespace for the resource type to check for zone support")
                .WithRequiredParameter("resourceType", LanguageConstants.String, "The resource type to check for zone support")
                .WithRequiredParameter("location", LanguageConstants.String, "The region to check for zone support")
                .WithOptionalParameter("numberOfZones", LanguageConstants.Int, "The number of logical zones to return. The default is 1. The number must a positive integer from 1 to 3. Use 1 for single-zoned resources. For multi-zoned resources, the value must be less than or equal to the number of supported zones.")
                .WithOptionalParameter("offset", LanguageConstants.Int, "The offset from the starting logical zone. The function returns an error if offset plus numberOfZones exceeds the number of supported zones.")
                .Build();

            // TODO: Change 'Full' to literal type after verifying in the runtime source
            yield return new FunctionOverloadBuilder("reference")
                .WithReturnType(LanguageConstants.Object)
                .WithDescription("Returns an object representing a resource's runtime state.")
                .WithRequiredParameter("resourceNameOrIdentifier", LanguageConstants.String, "Name or unique identifier of a resource. When referencing a resource in the current template, provide only the resource name as a parameter. When referencing a previously deployed resource or when the name of the resource is ambiguous, provide the resource ID.")
                .WithOptionalParameter("apiVersion", LanguageConstants.String, "API version of the specified resource. This parameter is required when the resource isn't provisioned within same template.")
                .WithOptionalParameter("full", LanguageConstants.String, "Value that specifies whether to return the full resource object. If you don't specify 'Full', only the properties object of the resource is returned. The full object includes values such as the resource ID and location.")
                .WithFlags(FunctionFlags.RequiresInlining)
                .Build();

            // TODO: Doc parameters need an update
            yield return new FunctionWildcardOverloadBuilder("list*", new Regex("^list[a-zA-Z]*"))
                .WithReturnType(LanguageConstants.Any)
                .WithDescription("The syntax for this function varies by name of the list operations. Each implementation returns values for the resource type that supports a list operation. The operation name must start with list. Some common usages are `listKeys`, `listKeyValue`, and `listSecrets`.")
                .WithRequiredParameter("resourceNameOrIdentifier", LanguageConstants.String, "Name or unique identifier of a resource. When referencing a resource in the current template, provide only the resource name as a parameter. When referencing a previously deployed resource or when the name of the resource is ambiguous, provide the resource ID.")
                .WithRequiredParameter("apiVersion",LanguageConstants.String, "API version of resource runtime state. Typically, in the format, yyyy-mm-dd.")
                .WithOptionalParameter("functionValues", LanguageConstants.Object, "An object that has values for the function. Only provide this object for functions that support receiving an object with parameter values, such as listAccountSas on a storage account. An example of passing function values is shown in this article.")
                .WithFlags(FunctionFlags.RequiresInlining)
                .Build();
        }

        public AzNamespaceSymbol(ResourceScopeType resourceScope)
            : base("az", GetAzOverloads(resourceScope), ImmutableArray<BannedFunction>.Empty)
        {
        }
    }
}<|MERGE_RESOLUTION|>--- conflicted
+++ resolved
@@ -189,11 +189,7 @@
                     .WithRequiredParameter("subscriptionId", LanguageConstants.String, "The subscription ID")
                     .WithRequiredParameter("resourceGroupName", LanguageConstants.String, "The resource group name")
                     .Build(),
-<<<<<<< HEAD
-                ResourceScopeType.SubscriptionScope | ResourceScopeType.ResourceGroupScope);
-=======
                 ResourceScopeType.TenantScope | ResourceScopeType.ManagementGroupScope | ResourceScopeType.SubscriptionScope | ResourceScopeType.ResourceGroupScope);
->>>>>>> 19140c30
         }
 
         private static IEnumerable<FunctionOverload> GetAzOverloads(ResourceScopeType resourceScope)
