// Copyright (c) Microsoft Corporation.
// Licensed under the MIT License.
using System;
using System.Collections.Generic;
using System.Collections.Immutable;
using System.Linq;
using Bicep.Core.Diagnostics;
using Bicep.Core.Extensions;
using Bicep.Core.Syntax;
using Bicep.Core.TypeSystem;

namespace Bicep.Core.Semantics.Namespaces
{
    public class SystemNamespaceSymbol : NamespaceSymbol
    {
        private static readonly ImmutableArray<FunctionOverload> SystemOverloads = new[]
        {
            new FunctionOverloadBuilder("any")
                .WithReturnType(LanguageConstants.Any)
                .WithDescription("Converts the specified value to the `any` type.")
                .WithRequiredParameter("value", LanguageConstants.Any, "The value to convert to `any` type")
                .Build(),

            new FunctionOverloadBuilder("concat")
                .WithReturnType(LanguageConstants.Array)
                .WithDescription("Combines multiple arrays and returns the concatenated array.")
                .WithVariableParameter("arg", LanguageConstants.Array, minimumCount: 1, "The array for concatenation")
                .Build(),

            new FunctionOverloadBuilder("concat")
                .WithReturnType(LanguageConstants.String)
                .WithDescription("Combines multiple string, integer, or boolean values and returns them as a concatenated string.")
                .WithVariableParameter("arg", UnionType.Create(LanguageConstants.String, LanguageConstants.Int, LanguageConstants.Bool), minimumCount: 1, "The string, int, or boolean value for concatenation")
                .Build(),

            new FunctionOverloadBuilder("format")
                .WithReturnType(LanguageConstants.String)
                .WithDescription("Creates a formatted string from input values.")
                .WithRequiredParameter("formatString", LanguageConstants.String, "The composite format string.")
                .WithVariableParameter("arg", LanguageConstants.Any, minimumCount: 0, "The value to include in the formatted string.")
                .Build(),

            new FunctionOverloadBuilder("base64")
                .WithReturnType(LanguageConstants.String)
                .WithDescription("Returns the base64 representation of the input string.")
                .WithRequiredParameter("inputString", LanguageConstants.String, "The value to return as a base64 representation.")
                .Build(),

            new FunctionOverloadBuilder("padLeft")
                .WithReturnType(LanguageConstants.String)
                .WithDescription("Returns a right-aligned string by adding characters to the left until reaching the total specified length.")
                .WithRequiredParameter("valueToPad", UnionType.Create(LanguageConstants.String, LanguageConstants.Int), "The value to right-align.")
                .WithRequiredParameter("totalLength", LanguageConstants.Int, "The total number of characters in the returned string.")
                .WithOptionalParameter("paddingCharacter", LanguageConstants.String, "The character to use for left-padding until the total length is reached. The default value is a space.")
                .Build(),

            new FunctionOverloadBuilder("replace")
                .WithReturnType(LanguageConstants.String)
                .WithDescription("Returns a new string with all instances of one string replaced by another string.")
                .WithRequiredParameter("originalString", LanguageConstants.String, "The original string.")
                .WithRequiredParameter("oldString", LanguageConstants.String, "The string to be removed from the original string.")
                .WithRequiredParameter("newString", LanguageConstants.String, "The string to add in place of the removed string.")
                .Build(),

            new FunctionOverloadBuilder("toLower")
                .WithReturnType(LanguageConstants.String)
                .WithDescription("Converts the specified string to lower case.")
                .WithRequiredParameter("stringToChange", LanguageConstants.String, "The value to convert to lower case.")
                .Build(),

            new FunctionOverloadBuilder("toUpper")
                .WithReturnType(LanguageConstants.String)
                .WithDescription("Converts the specified string to upper case.")
                .WithRequiredParameter("stringToChange", LanguageConstants.String, "The value to convert to upper case.")
                .Build(),

            new FunctionOverloadBuilder("length")
                .WithReturnType(LanguageConstants.Int)
                .WithDescription("Returns the number of characters in a string, elements in an array, or root-level properties in an object.")
                .WithRequiredParameter("arg", UnionType.Create(LanguageConstants.String, LanguageConstants.Object, LanguageConstants.Array), "The array to use for getting the number of elements, the string to use for getting the number of characters, or the object to use for getting the number of root-level properties.")
                .Build(),

            new FunctionOverloadBuilder("split")
                .WithReturnType(LanguageConstants.Array)
                .WithDescription("Returns an array of strings that contains the substrings of the input string that are delimited by the specified delimiters.")
                .WithRequiredParameter("inputString", LanguageConstants.String, "The string to split.")
                .WithRequiredParameter("delimiter", UnionType.Create(LanguageConstants.String, LanguageConstants.Array), "The delimiter to use for splitting the string.")
                .Build(),

            new FunctionOverloadBuilder("string")
                .WithReturnType(LanguageConstants.String)
                .WithDescription("Converts the specified value to a string.")
                .WithRequiredParameter("valueToConvert", LanguageConstants.Any, "The value to convert to string. Any type of value can be converted, including objects and arrays.")
                .Build(),

            new FunctionOverloadBuilder("int")
                .WithReturnType(LanguageConstants.Int)
                .WithDescription("Converts the specified value to an integer.")
                .WithRequiredParameter("valueToConvert", UnionType.Create(LanguageConstants.String, LanguageConstants.Int), "The value to convert to an integer.")
                .Build(),

            new FunctionOverloadBuilder("uniqueString")
                .WithReturnType(LanguageConstants.String)
                .WithDescription("Creates a deterministic hash string based on the values provided as parameters.")
                .WithVariableParameter("arg", LanguageConstants.String, minimumCount: 1, "The value used in the hash function to create a unique string.")
                .Build(),

            new FunctionOverloadBuilder("guid")
                .WithReturnType(LanguageConstants.String)
                .WithDescription("Creates a value in the format of a globally unique identifier based on the values provided as parameters.")
                .WithVariableParameter("arg", LanguageConstants.String, minimumCount: 1, "The value used in the hash function to create the GUID.")
                .Build(),

            new FunctionOverloadBuilder("trim")
                .WithReturnType(LanguageConstants.String)
                .WithDescription("Removes all leading and trailing white-space characters from the specified string.")
                .WithRequiredParameter("stringToTrim", LanguageConstants.String, "The value to trim.")
                .Build(),

            new FunctionOverloadBuilder("uri")
                .WithReturnType(LanguageConstants.String)
                .WithDescription("Creates an absolute URI by combining the baseUri and the relativeUri string.")
                .WithRequiredParameter("baseUri", LanguageConstants.String, "The base uri string.")
                .WithRequiredParameter("relativeUri", LanguageConstants.String, "The relative uri string to add to the base uri string.")
                .Build(),

            // TODO: Docs deviation
            new FunctionOverloadBuilder("substring")
                .WithReturnType(LanguageConstants.String)
                .WithDescription("Returns a substring that starts at the specified character position and contains the specified number of characters.")
                .WithRequiredParameter("stringToParse", LanguageConstants.String, "The original string from which the substring is extracted.")
                .WithRequiredParameter("startIndex", LanguageConstants.Int, "The zero-based starting character position for the substring.")
                .WithOptionalParameter("length", LanguageConstants.Int, "The number of characters for the substring. Must refer to a location within the string. Must be zero or greater.")
                .Build(),

            new FunctionOverloadBuilder("take")
                .WithReturnType(LanguageConstants.Array)
                .WithDescription("Returns an array with the specified number of elements from the start of the array.")
                .WithRequiredParameter("originalValue", LanguageConstants.Array, "The array to take the elements from.")
                .WithRequiredParameter("numberToTake", LanguageConstants.Int, "The number of elements to take. If this value is 0 or less, an empty array is returned. If it is larger than the length of the given array, all the elements in the array are returned.")
                .Build(),

            new FunctionOverloadBuilder("take")
                .WithReturnType(LanguageConstants.String)
                .WithDescription("Returns a string with the specified number of characters from the start of the string.")
                .WithRequiredParameter("originalValue", LanguageConstants.String, "The string to take the elements from.")
                .WithRequiredParameter("numberToTake", LanguageConstants.Int, "The number of characters to take. If this value is 0 or less, an empty string is returned. If it is larger than the length of the given string, all the characters are returned.")
                .Build(),

            new FunctionOverloadBuilder("skip")
                .WithReturnType(LanguageConstants.Array)
                .WithDescription("Returns an array with all the elements after the specified number in the array.")
                .WithRequiredParameter("originalValue", LanguageConstants.Array, "The array to use for skipping.")
                .WithRequiredParameter("numberToSkip", LanguageConstants.Int, "The number of elements to skip. If this value is 0 or less, all the elements in the value are returned. If it is larger than the length of the array, an empty array is returned.")
                .Build(),

            new FunctionOverloadBuilder("skip")
                .WithReturnType(LanguageConstants.String)
                .WithDescription("Returns a string with all the characters after the specified number in the string.")
                .WithRequiredParameter("originalValue", LanguageConstants.String, "The string to use for skipping.")
                .WithRequiredParameter("numberToSkip", LanguageConstants.Int, "The number of characters to skip. If this value is 0 or less, all the characters in the value are returned. If it is larger than the length of the string, an empty string is returned.")
                .Build(),

            new FunctionOverloadBuilder("empty")
                .WithReturnType(LanguageConstants.Bool)
                .WithDescription("Determines if an array, object, or string is empty.")
                .WithRequiredParameter("itemToTest", UnionType.Create(LanguageConstants.Null, LanguageConstants.Object, LanguageConstants.Array, LanguageConstants.String), "The value to check if it is empty.")
                .Build(),

            new FunctionOverloadBuilder("contains")
                .WithReturnType(LanguageConstants.Bool)
                .WithDescription("Checks whether an object contains a property. The property name comparison is case-insensitive.")
                .WithRequiredParameter("object", LanguageConstants.Object, "The object")
                .WithRequiredParameter("propertyName", LanguageConstants.String, "The property name.")
                .Build(),

            new FunctionOverloadBuilder("contains")
                .WithReturnType(LanguageConstants.Bool)
                .WithDescription("Checks whether an array contains a value.")
                .WithRequiredParameter("array", LanguageConstants.Array, "The array")
                .WithRequiredParameter("itemToFind", LanguageConstants.Any, "The value to find.")
                .Build(),

            new FunctionOverloadBuilder("contains")
                .WithReturnType(LanguageConstants.Bool)
                .WithDescription("Checks whether a string contains a substring. The string comparison is case-sensitive.")
                .WithRequiredParameter("string", LanguageConstants.String, "The string.")
                .WithRequiredParameter("itemToFind", LanguageConstants.String, "The value to find.")
                .Build(),

            new FunctionOverloadBuilder("intersection")
                .WithReturnType(LanguageConstants.Object)
                .WithDescription("Returns a single object with the common elements from the parameters.")
                .WithVariableParameter("object", LanguageConstants.Object, minimumCount: 2, "The object to use for finding common elements.")
                .Build(),

            new FunctionOverloadBuilder("intersection")
                .WithReturnType(LanguageConstants.Array)
                .WithDescription("Returns a single array with the common elements from the parameters.")
                .WithVariableParameter("array", LanguageConstants.Array, minimumCount: 2, "The array to use for finding common elements.")
                .Build(),

            new FunctionOverloadBuilder("union")
                .WithReturnType(LanguageConstants.Object)
                .WithDescription("Returns a single object with all elements from the parameters. Duplicate keys are only included once.")
                .WithVariableParameter("object", LanguageConstants.Object, minimumCount: 2, "The first object to use for joining elements.")
                .Build(),

            new FunctionOverloadBuilder("union")
                .WithReturnType(LanguageConstants.Array)
                .WithDescription("Returns a single array with all elements from the parameters. Duplicate values are only included once.")
                .WithVariableParameter("object", LanguageConstants.Array, minimumCount: 2, "The first array to use for joining elements.")
                .Build(),

            new FunctionOverloadBuilder("first")
                .WithReturnType(LanguageConstants.Any)
                .WithDescription("Returns the first element of the array.")
                .WithRequiredParameter("array", LanguageConstants.Array, "The value to retrieve the first element.")
                .Build(),

            new FunctionOverloadBuilder("first")
                .WithReturnType(LanguageConstants.String)
                .WithDescription("Returns the first character of the string.")
                .WithRequiredParameter("string", LanguageConstants.String, "The value to retrieve the first character.")
                .Build(),

            new FunctionOverloadBuilder("last")
                .WithReturnType(LanguageConstants.Any)
                .WithDescription("Returns the last element of the array.")
                .WithRequiredParameter("array", LanguageConstants.Array, "The value to retrieve the last element.")
                .Build(),

            new FunctionOverloadBuilder("last")
                .WithReturnType(LanguageConstants.String)
                .WithDescription("Returns the last character of the string.")
                .WithRequiredParameter("string", LanguageConstants.String, "The value to retrieve the last character.")
                .Build(),

            new FunctionOverloadBuilder("indexOf")
                .WithReturnType(LanguageConstants.Int)
                .WithDescription("Returns the first position of a value within a string. The comparison is case-insensitive.")
                .WithRequiredParameter("stringToSearch", LanguageConstants.String, "The value that contains the item to find.")
                .WithRequiredParameter("stringToFind", LanguageConstants.String, "The value to find.")
                .Build(),

            new FunctionOverloadBuilder("lastIndexOf")
                .WithReturnType(LanguageConstants.Int)
                .WithDescription("Returns the last position of a value within a string. The comparison is case-insensitive.")
                .WithRequiredParameter("stringToSearch", LanguageConstants.String, "The value that contains the item to find.")
                .WithRequiredParameter("stringToFind", LanguageConstants.String, "The value to find.")
                .Build(),

            new FunctionOverloadBuilder("startsWith")
                .WithReturnType(LanguageConstants.Bool)
                .WithDescription("Determines whether a string starts with a value. The comparison is case-insensitive.")
                .WithRequiredParameter("stringToSearch", LanguageConstants.String, "The value that contains the item to find.")
                .WithRequiredParameter("stringToFind", LanguageConstants.String, "The value to find.")
                .Build(),

            new FunctionOverloadBuilder("endsWith")
                .WithReturnType(LanguageConstants.Bool)
                .WithDescription("Determines whether a string ends with a value. The comparison is case-insensitive.")
                .WithRequiredParameter("stringToSearch", LanguageConstants.String, "The value that contains the item to find.")
                .WithRequiredParameter("stringToFind", LanguageConstants.String, "The value to find.")
                .Build(),

            // TODO: Needs to support number type as well
            // TODO: Docs need updates
            new FunctionOverloadBuilder("min")
                .WithReturnType(LanguageConstants.Int)
                .WithDescription("Returns the minimum value from the specified integers.")
                .WithVariableParameter("int", LanguageConstants.Int, minimumCount: 1, "One of the integers used to calculate the minimum value")
                .Build(),

            // TODO: Docs need updates
            new FunctionOverloadBuilder("min")
                .WithReturnType(LanguageConstants.Int)
                .WithDescription("Returns the minimum value from an array of integers.")
                .WithRequiredParameter("intArray", LanguageConstants.Array, "The array of integers.")
                .Build(),

            // TODO: Needs to support number type as well
            // TODO: Docs need updates
            new FunctionOverloadBuilder("max")
                .WithReturnType(LanguageConstants.Int)
                .WithDescription("Returns the maximum value from the specified integers.")
                .WithVariableParameter("int", LanguageConstants.Int, minimumCount: 1, "One of the integers used to calculate the maximum value")
                .Build(),

            // TODO: Docs need updates
            new FunctionOverloadBuilder("max")
                .WithReturnType(LanguageConstants.Int)
                .WithDescription("Returns the maximum value from an array of integers.")
                .WithRequiredParameter("intArray", LanguageConstants.Array, "The array of integers.")
                .Build(),

            new FunctionOverloadBuilder("range")
                .WithReturnType(new TypedArrayType(LanguageConstants.Int, TypeSymbolValidationFlags.Default))
                .WithDescription("Creates an array of integers from a starting integer and containing a number of items.")
                .WithRequiredParameter("startIndex", LanguageConstants.Int, "The first integer in the array. The sum of startIndex and count must be no greater than 2147483647.")
                .WithRequiredParameter("count", LanguageConstants.Int, "The number of integers in the array. Must be non-negative integer up to 10000.")
                .Build(),

            new FunctionOverloadBuilder("base64ToString")
                .WithReturnType(LanguageConstants.String)
                .WithDescription("Converts a base64 representation to a string.")
                .WithRequiredParameter("base64Value", LanguageConstants.String, "The base64 representation to convert to a string.")
                .Build(),

            new FunctionOverloadBuilder("base64ToJson")
                .WithReturnType(LanguageConstants.Any)
                .WithDescription("Converts a base64 representation to a JSON object.")
                .WithRequiredParameter("base64Value", LanguageConstants.String, "The base64 representation to convert to a JSON object.")
                .Build(),

            new FunctionOverloadBuilder("uriComponentToString")
                .WithReturnType(LanguageConstants.String)
                .WithDescription("Returns a string of a URI encoded value.")
                .WithRequiredParameter("uriEncodedString", LanguageConstants.String, "The URI encoded value to convert to a string.")
                .Build(),

            new FunctionOverloadBuilder("uriComponent")
                .WithReturnType(LanguageConstants.String)
                .WithDescription("Encodes a URI.")
                .WithRequiredParameter("stringToEncode", LanguageConstants.String, "The value to encode.")
                .Build(),

            new FunctionOverloadBuilder("dataUriToString")
                .WithDescription("Converts a data URI formatted value to a string.")
                .WithReturnType(LanguageConstants.String)
                .WithRequiredParameter("dataUriToConvert", LanguageConstants.String, "The data URI value to convert.")
                .Build(),

            // TODO: Docs have wrong param type and param name (any is actually supported)
            new FunctionOverloadBuilder("dataUri")
                .WithReturnType(LanguageConstants.String)
                .WithDescription("Converts a value to a data URI.")
                .WithRequiredParameter("valueToConvert", LanguageConstants.Any, "The value to convert to a data URI.")
                .Build(),

            new FunctionOverloadBuilder("array")
                .WithDescription("Converts the value to an array.")
                .WithReturnType(LanguageConstants.Array)
                .WithRequiredParameter("valueToConvert", LanguageConstants.Any, "The value to convert to an array.")
                .Build(),

            new FunctionOverloadBuilder("coalesce")
                .WithReturnType(LanguageConstants.Any)
                .WithDescription("Returns first non-null value from the parameters. Empty strings, empty arrays, and empty objects are not null.")
                .WithVariableParameter("arg", LanguageConstants.Any, minimumCount: 1, "The value to coalesce")
                .Build(),

            // TODO: Requires number type
            //new FunctionOverloadBuilder("float")
            //    .WithReturnType(LanguageConstants.Number)
            //    .WithDescription("Converts the value to a floating point number. You only use this function when passing custom parameters to an application, such as a Logic App.")
            //    .WithRequiredParameter("value", LanguageConstants.Any, "The value to convert to a floating point number.")
            //    .Build(),

            new FunctionOverloadBuilder("bool")
                .WithReturnType(LanguageConstants.Bool)
                .WithDescription("Converts the parameter to a boolean.")
                .WithRequiredParameter("value", LanguageConstants.Any, "The value to convert to a boolean.")
                .Build(),

            new FunctionOverloadBuilder("json")
                .WithReturnType(LanguageConstants.Any)
                .WithDescription("Converts a valid JSON string into a JSON data type.")
                .WithRequiredParameter("json", LanguageConstants.String, "The value to convert to JSON. The string must be a properly formatted JSON string.")
                .Build(),

            new FunctionOverloadBuilder("dateTimeAdd")
                .WithReturnType(LanguageConstants.String)
                .WithDescription("Adds a time duration to a base value. ISO 8601 format is expected.")
                .WithRequiredParameter("base", LanguageConstants.String, "The starting datetime value for the addition. [Use ISO 8601 timestamp format](https://en.wikipedia.org/wiki/ISO_8601).")
                .WithRequiredParameter("duration", LanguageConstants.String, "The time value to add to the base. It can be a negative value. Use [ISO 8601 duration format](https://en.wikipedia.org/wiki/ISO_8601#Durations).")
                .WithOptionalParameter("format", LanguageConstants.String, "The output format for the date time result. If not provided, the format of the base value is used. Use either [standard format strings](https://docs.microsoft.com/en-us/dotnet/standard/base-types/standard-date-and-time-format-strings) or [custom format strings](https://docs.microsoft.com/en-us/dotnet/standard/base-types/custom-date-and-time-format-strings).")
                .Build(),

            // newGuid and utcNow are only allowed in parameter default values
            new FunctionOverloadBuilder("utcNow")
                .WithReturnType(LanguageConstants.String)
                .WithDescription("Returns the current (UTC) datetime value in the specified format. If no format is provided, the ISO 8601 (yyyyMMddTHHmmssZ) format is used. **This function can only be used in the default value for a parameter**.")
                .WithOptionalParameter("format", LanguageConstants.String, "The format. Use either [standard format strings](https://docs.microsoft.com/en-us/dotnet/standard/base-types/standard-date-and-time-format-strings) or [custom format strings](https://docs.microsoft.com/en-us/dotnet/standard/base-types/custom-date-and-time-format-strings).")
                .WithFlags(FunctionFlags.ParamDefaultsOnly)
                .Build(),

            new FunctionOverloadBuilder("newGuid")
                .WithReturnType(LanguageConstants.String)
                .WithDescription("Returns a value in the format of a globally unique identifier. **This function can only be used in the default value for a parameter**.")
                .WithFlags(FunctionFlags.ParamDefaultsOnly)
                .Build()
        }.ToImmutableArray();

        // TODO: Add copyIndex here when we support loops.
        private static readonly ImmutableArray<BannedFunction> BannedFunctions = new[]
        {
            /*
             * The true(), false(), and null() functions are not included in this list because
             * we parse true, false and null as keywords in the lexer, so they can't be used as functions anyway.
             */

            new BannedFunction("variables", builder => builder.VariablesFunctionNotSupported()),
            new BannedFunction("parameters", builder => builder.ParametersFunctionNotSupported()),
            new BannedFunction("if", builder => builder.IfFunctionNotSupported()),
            new BannedFunction("createArray", builder => builder.CreateArrayFunctionNotSupported()),
            new BannedFunction("createObject", builder => builder.CreateObjectFunctionNotSupported()),

            BannedFunction.CreateForOperator("add", "+"),
            BannedFunction.CreateForOperator("sub", "-"),
            BannedFunction.CreateForOperator("mul", "*"),
            BannedFunction.CreateForOperator("div", "/"),
            BannedFunction.CreateForOperator("mod", "%"),
            BannedFunction.CreateForOperator("less", "<"),
            BannedFunction.CreateForOperator("lessOrEquals", "<="),
            BannedFunction.CreateForOperator("greater", ">"),
            BannedFunction.CreateForOperator("greaterOrEquals", ">="),
            BannedFunction.CreateForOperator("equals", "=="),
            BannedFunction.CreateForOperator("not", "!"),
            BannedFunction.CreateForOperator("and", "&&"),
            BannedFunction.CreateForOperator("or", "||"),
            BannedFunction.CreateForOperator("coalesce", "??")
        }.ToImmutableArray();

        private static IEnumerable<Decorator> GetSystemDecorators()
        {
            static DecoratorEvaluator MergeToTargetObject(string propertyName, Func<DecoratorSyntax, SyntaxBase> propertyValueSelector) =>
                (decoratorSyntax, _, targetObject) =>
                    targetObject.MergeProperty(propertyName, propertyValueSelector(decoratorSyntax));

            static SyntaxBase SingleArgumentSelector(DecoratorSyntax decoratorSyntax) => decoratorSyntax.Arguments.Single().Expression;

<<<<<<< HEAD
            yield return new DecoratorBuilder(LanguageConstants.ParameterModifierSecureName)
=======
            static long? TryGetIntegerLiteralValue(SyntaxBase syntax) => syntax switch
            {
                UnaryOperationSyntax { Operator: UnaryOperator.Minus } unaryOperatorSyntax
                    when unaryOperatorSyntax.Expression is IntegerLiteralSyntax integerLiteralSyntax => -1 * integerLiteralSyntax.Value,
                IntegerLiteralSyntax integerLiteralSyntax => integerLiteralSyntax.Value,
                _ => null,
            };

            static void ValidateLength(string decoratorName, DecoratorSyntax decoratorSyntax, TypeSymbol targetType, ITypeManager typeManager, IDiagnosticWriter diagnosticWriter)
            {
                var lengthSyntax = SingleArgumentSelector(decoratorSyntax);

                if (TryGetIntegerLiteralValue(lengthSyntax) is not null and < 0)
                {
                    diagnosticWriter.Write(DiagnosticBuilder.ForPosition(lengthSyntax).LengthMustNotBeNegative());
                }
            }

            yield return new DecoratorBuilder("secure")
>>>>>>> 589f0375
                .WithDescription("Makes the parameter a secure parameter.")
                .WithFlags(FunctionFlags.ParameterDecorator)
                .WithAttachableType(UnionType.Create(LanguageConstants.String, LanguageConstants.Object))
                .WithEvaluator((_, targetType, targetObject) =>
                {
                    if (ReferenceEquals(targetType, LanguageConstants.String))
                    {
                        return targetObject.MergeProperty("type", "secureString");
                    }

                    if (ReferenceEquals(targetType, LanguageConstants.Object))
                    {
                        return targetObject.MergeProperty("type", "secureObject");
                    }

                    return targetObject;
                })
                .Build();

            yield return new DecoratorBuilder("allowed")
                .WithDescription("Defines the allowed values of the parameter.")
                .WithRequiredParameter("values", LanguageConstants.Array, "The allowed values.")
                .WithFlags(FunctionFlags.ParameterDecorator)
                .WithValidator((_, decoratorSyntax, targetType, typeManager, diagnosticWriter) =>
                {
                    if (ReferenceEquals(targetType, LanguageConstants.Array) &&
                        SingleArgumentSelector(decoratorSyntax) is ArraySyntax allowedValues &&
                        allowedValues.Items.All(item => item.Value is not ArraySyntax))
                    {
                        /* 
                         * ARM handles array params with allowed values differently. If none of items of
                         * the allowed values is array, it will check if the parameter value is a subset
                         * of the allowed values.
                         */
                        return;
                    }

                     TypeValidator.NarrowTypeAndCollectDiagnostics(
                            typeManager,
                        SingleArgumentSelector(decoratorSyntax),
                        new TypedArrayType(targetType, TypeSymbolValidationFlags.Default),
                        diagnosticWriter);
                })
                .WithEvaluator(MergeToTargetObject("allowedValues", SingleArgumentSelector))
                .Build();

            yield return new DecoratorBuilder("minValue")
                .WithDescription("Defines the minimum value of the parameter.")
                .WithRequiredParameter("value", LanguageConstants.Int, "The minimum value.")
                .WithFlags(FunctionFlags.ParameterDecorator)
                .WithAttachableType(LanguageConstants.Int)
                .WithEvaluator(MergeToTargetObject("minValue", SingleArgumentSelector))
                .Build();

            yield return new DecoratorBuilder("maxValue")
                .WithDescription("Defines the maximum value of the parameter.")
                .WithRequiredParameter("value", LanguageConstants.Int, "The maximum value.")
                .WithFlags(FunctionFlags.ParameterDecorator)
                .WithAttachableType(LanguageConstants.Int)
                .WithEvaluator(MergeToTargetObject("maxValue", SingleArgumentSelector))
                .Build();

            yield return new DecoratorBuilder("minLength")
                .WithDescription("Defines the minimum length of the parameter.")
                .WithRequiredParameter("length", LanguageConstants.Int, "The minimum length.")
                .WithFlags(FunctionFlags.ParameterDecorator)
                .WithAttachableType(UnionType.Create(LanguageConstants.String, LanguageConstants.Array))
                .WithValidator(ValidateLength)
                .WithEvaluator(MergeToTargetObject("minLength", SingleArgumentSelector))
                .Build();

            yield return new DecoratorBuilder("maxLength")
                .WithDescription("Defines the maximum length of the parameter.")
                .WithRequiredParameter("length", LanguageConstants.Int, "The maximum length.")
                .WithFlags(FunctionFlags.ParameterDecorator)
                .WithAttachableType(UnionType.Create(LanguageConstants.String, LanguageConstants.Array))
                .WithValidator(ValidateLength)
                .WithEvaluator(MergeToTargetObject("maxLength", SingleArgumentSelector))
                .Build();

            yield return new DecoratorBuilder("metadata")
                .WithDescription("Defines metadata of the parameter.")
                .WithRequiredParameter("object", LanguageConstants.Object, "The metadata object.")
                .WithFlags(FunctionFlags.ParameterDecorator)
                .WithValidator((_, decoratorSyntax, _, typeManager, diagnosticWriter) =>
                    TypeValidator.NarrowTypeAndCollectDiagnostics(typeManager, SingleArgumentSelector(decoratorSyntax), LanguageConstants.ParameterModifierMetadata, diagnosticWriter))
                .WithEvaluator(MergeToTargetObject("metadata", SingleArgumentSelector))
                .Build();

            yield return new DecoratorBuilder("description")
                .WithDescription("Describes the parameter.")
                .WithRequiredParameter("text", LanguageConstants.String, "The description.")
                .WithFlags(FunctionFlags.ParameterDecorator)
                .WithEvaluator(MergeToTargetObject("metadata", decoratorSyntax => SyntaxFactory.CreateObject(
                    SyntaxFactory.CreateObjectProperty("description", SingleArgumentSelector(decoratorSyntax)).AsEnumerable())))
                .Build();

            yield return new DecoratorBuilder("batchSize")
                .WithDescription("Causes the resource or module for-expression to be run in sequential batches of specified size instead of the default behavior where all the resources or modules are deployed in parallel.")
                .WithRequiredParameter("batchSize", LanguageConstants.Int, "The size of the batch")
                .WithFlags(FunctionFlags.ResourceOrModuleDecorator)
                // the decorator is constrained to resources and modules already - checking for array alone is simple and should be sufficient
                .WithValidator((decoratorName, decoratorSyntax, targetType, typeManager, diagnosticWriter) =>
                {
                    if (!TypeValidator.AreTypesAssignable(targetType, LanguageConstants.Array))
                    {
                        // the resource/module declaration is not a collection
                        // (the compile-time constnat and resource/module placement is already enforced, so we don't need a deeper type check)
                        diagnosticWriter.Write(DiagnosticBuilder.ForPosition(decoratorSyntax).BatchSizeNotAllowed(decoratorName));
                    }

                    const long MinimumBatchSize = 1;
                    SyntaxBase batchSizeSyntax = SingleArgumentSelector(decoratorSyntax);
                    long? batchSize = TryGetIntegerLiteralValue(batchSizeSyntax);

                    if (batchSize is not null and < MinimumBatchSize)
                    {
                        diagnosticWriter.Write(DiagnosticBuilder.ForPosition(batchSizeSyntax).BatchSizeTooSmall(batchSize.Value, MinimumBatchSize));
                    }
                })
                .WithEvaluator(MergeToTargetObject("batchSize", SingleArgumentSelector))
                .Build();
        }

        public SystemNamespaceSymbol() : base("sys", SystemOverloads, BannedFunctions, GetSystemDecorators())
        {
        }
    }
}<|MERGE_RESOLUTION|>--- conflicted
+++ resolved
@@ -430,9 +430,6 @@
 
             static SyntaxBase SingleArgumentSelector(DecoratorSyntax decoratorSyntax) => decoratorSyntax.Arguments.Single().Expression;
 
-<<<<<<< HEAD
-            yield return new DecoratorBuilder(LanguageConstants.ParameterModifierSecureName)
-=======
             static long? TryGetIntegerLiteralValue(SyntaxBase syntax) => syntax switch
             {
                 UnaryOperationSyntax { Operator: UnaryOperator.Minus } unaryOperatorSyntax
@@ -451,8 +448,7 @@
                 }
             }
 
-            yield return new DecoratorBuilder("secure")
->>>>>>> 589f0375
+            yield return new DecoratorBuilder(LanguageConstants.ParameterModifierSecureName)
                 .WithDescription("Makes the parameter a secure parameter.")
                 .WithFlags(FunctionFlags.ParameterDecorator)
                 .WithAttachableType(UnionType.Create(LanguageConstants.String, LanguageConstants.Object))
