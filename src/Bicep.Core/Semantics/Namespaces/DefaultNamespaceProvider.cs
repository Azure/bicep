--- conflicted
+++ resolved
@@ -31,11 +31,6 @@
         this.azResourceTypeLoaderFactory = azResourceTypeLoaderFactory;
         this.providerLookup = new Dictionary<string, GetNamespaceDelegate>
         {
-<<<<<<< HEAD
-            [SystemNamespaceType.BuiltInName] = (alias, scope, features, sourceFileKind) => SystemNamespaceType.Create(alias, features, sourceFileKind),
-            [AzNamespaceType.BuiltInName] = (alias, scope, features, sourceFileKind) => AzNamespaceType.Create(alias, scope, azResourceTypeProvider, sourceFileKind),
-            [K8sNamespaceType.BuiltInName] = (alias, scope, features, sourceFileKind) => K8sNamespaceType.Create(alias),
-=======
             [SystemNamespaceType.BuiltInName] = (alias, scope, features, sourceFileKind, version) => SystemNamespaceType.Create(alias, features, sourceFileKind),
             [AzNamespaceType.BuiltInName] = (alias, scope, features, sourceFileKind, version) =>
             {
@@ -57,10 +52,9 @@
                     }
                     provider = new AzResourceTypeProvider(loader, overriddenProviderVersion);
                 }
-                return AzNamespaceType.Create(alias, scope, provider);
+                return AzNamespaceType.Create(alias, scope, provider, sourceFileKind);
             },
             [K8sNamespaceType.BuiltInName] = (alias, scope, features, sourceFileKind, version) => K8sNamespaceType.Create(alias),
->>>>>>> 2499ee59
         }.ToImmutableDictionary();
     }
 
