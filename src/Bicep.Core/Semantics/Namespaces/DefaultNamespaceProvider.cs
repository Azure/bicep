// Copyright (c) Microsoft Corporation.
// Licensed under the MIT License.

using System.Collections.Immutable;
using System.Diagnostics;
using Bicep.Core.Diagnostics;
using Bicep.Core.Extensions;
using Bicep.Core.Features;
using Bicep.Core.TypeSystem;
using Bicep.Core.TypeSystem.Providers;
using Bicep.Core.TypeSystem.Types;
using Bicep.Core.Workspaces;

namespace Bicep.Core.Semantics.Namespaces;

public class DefaultNamespaceProvider : INamespaceProvider
{
    private delegate NamespaceType GetNamespaceDelegate(
        ResourceTypesProviderDescriptor descriptor,
        ResourceScope resourceScope,
        IFeatureProvider features,
        BicepSourceFileKind sourceFileKind);

    private readonly ImmutableDictionary<string, GetNamespaceDelegate> builtInNamespaceLookup;
    private readonly IResourceTypeProviderFactory resourceTypeLoaderFactory;

    public DefaultNamespaceProvider(IResourceTypeProviderFactory resourceTypeLoaderFactory)
    {
        this.resourceTypeLoaderFactory = resourceTypeLoaderFactory;
        this.builtInNamespaceLookup = new Dictionary<string, GetNamespaceDelegate>
        {
            [AzNamespaceType.BuiltInName] = (descriptor, resourceScope, _, sourceFileKind) => AzNamespaceType.Create(descriptor.Alias, resourceScope, resourceTypeLoaderFactory.GetBuiltInAzResourceTypesProvider(), sourceFileKind),
            [SystemNamespaceType.BuiltInName] = (descriptor, _, features, sourceFileKind) => SystemNamespaceType.Create(descriptor.Alias, features, sourceFileKind),
            [K8sNamespaceType.BuiltInName] = (descriptor, _, _, _) => K8sNamespaceType.Create(descriptor.Alias),
            [MicrosoftGraphNamespaceType.BuiltInName] = (descriptor, _, _, _) => MicrosoftGraphNamespaceType.Create(descriptor.Alias),
        }.ToImmutableDictionary();
    }

    public ResultWithDiagnostic<NamespaceType> TryGetNamespace(
        ResourceTypesProviderDescriptor descriptor,
        ResourceScope resourceScope,
        IFeatureProvider features,
        BicepSourceFileKind sourceFileKind)
    {
        // If we don't have a types path, we're loading a 'built-in' type
        if (descriptor.IsBuiltIn &&
            builtInNamespaceLookup.TryGetValue(descriptor.Name) is { } getProviderFn)
        {
            return new(getProviderFn(descriptor, resourceScope, features, sourceFileKind));
        }

        // Special-case the 'az' provider being loaded from registry - we need add-on functionality delivered via the namespace provider
        if (descriptor.Name == AzNamespaceType.BuiltInName)
        {
            if (resourceTypeLoaderFactory.GetResourceTypeProvider(descriptor).IsSuccess(out var dynamicallyLoadedProvider, out var errorBuilder))
            {
                return new(AzNamespaceType.Create(descriptor.Alias, resourceScope, dynamicallyLoadedProvider, sourceFileKind));
            }

<<<<<<< HEAD
            Trace.WriteLine($"Failed to load types from {descriptor.TypesTgzUri}: {errorBuilder(DiagnosticBuilder.ForDocumentStart())}");
=======
            Trace.WriteLine($"Failed to load types from {descriptor.TypesBaseUri}: {errorBuilder(DiagnosticBuilder.ForDocumentStart()).Message}");
>>>>>>> 5096fb52
            return new(errorBuilder);
        }

        // If the feature is enabled, try to load a third-party provider
        if (features.ProviderRegistryEnabled)
        {
            if (resourceTypeLoaderFactory.GetResourceTypeProvider(descriptor).IsSuccess(out var dynamicallyLoadedProvider, out var errorBuilder))
            {
                return new(ThirdPartyNamespaceType.Create(descriptor.Name, descriptor.Alias, dynamicallyLoadedProvider));
            }

<<<<<<< HEAD
            Trace.WriteLine($"Failed to load types from {descriptor.TypesTgzUri}: {errorBuilder(DiagnosticBuilder.ForDocumentStart())}");
=======
            Trace.WriteLine($"Failed to load types from {descriptor.TypesBaseUri}: {errorBuilder(DiagnosticBuilder.ForDocumentStart()).Message}");
>>>>>>> 5096fb52
            return new(errorBuilder);
        }

        return new(x => x.UnrecognizedProvider(descriptor.Name));
    }
}<|MERGE_RESOLUTION|>--- conflicted
+++ resolved
@@ -57,11 +57,7 @@
                 return new(AzNamespaceType.Create(descriptor.Alias, resourceScope, dynamicallyLoadedProvider, sourceFileKind));
             }
 
-<<<<<<< HEAD
-            Trace.WriteLine($"Failed to load types from {descriptor.TypesTgzUri}: {errorBuilder(DiagnosticBuilder.ForDocumentStart())}");
-=======
-            Trace.WriteLine($"Failed to load types from {descriptor.TypesBaseUri}: {errorBuilder(DiagnosticBuilder.ForDocumentStart()).Message}");
->>>>>>> 5096fb52
+            Trace.WriteLine($"Failed to load types from {descriptor.TypesTgzUri}: {errorBuilder(DiagnosticBuilder.ForDocumentStart()).Message}");
             return new(errorBuilder);
         }
 
@@ -73,11 +69,7 @@
                 return new(ThirdPartyNamespaceType.Create(descriptor.Name, descriptor.Alias, dynamicallyLoadedProvider));
             }
 
-<<<<<<< HEAD
-            Trace.WriteLine($"Failed to load types from {descriptor.TypesTgzUri}: {errorBuilder(DiagnosticBuilder.ForDocumentStart())}");
-=======
-            Trace.WriteLine($"Failed to load types from {descriptor.TypesBaseUri}: {errorBuilder(DiagnosticBuilder.ForDocumentStart()).Message}");
->>>>>>> 5096fb52
+            Trace.WriteLine($"Failed to load types from {descriptor.TypesTgzUri}: {errorBuilder(DiagnosticBuilder.ForDocumentStart()).Message}");
             return new(errorBuilder);
         }
 
