--- conflicted
+++ resolved
@@ -5,7 +5,6 @@
 using System.Collections.Immutable;
 using Bicep.Core.Extensions;
 using Bicep.Core.Features;
-using Bicep.Core.Syntax;
 using Bicep.Core.TypeSystem;
 using Bicep.Core.TypeSystem.Az;
 using Bicep.Core.Workspaces;
@@ -14,15 +13,12 @@
 
 public class DefaultNamespaceProvider : INamespaceProvider
 {
-<<<<<<< HEAD
     private delegate NamespaceType? GetNamespaceDelegate(
         string aliasName,
         ResourceScope resourceScope,
         IFeatureProvider features,
+        BicepSourceFileKind sourceFileKind,
         string? version = null);
-=======
-    private delegate NamespaceType GetNamespaceDelegate(string aliasName, ResourceScope resourceScope, IFeatureProvider features, BicepSourceFileKind sourceFileKind);
->>>>>>> 39313738
     private readonly ImmutableDictionary<string, GetNamespaceDelegate> providerLookup;
     private readonly IAzResourceTypeLoaderFactory azResourceTypeLoaderFactory;
 
@@ -31,9 +27,8 @@
         this.azResourceTypeLoaderFactory = azResourceTypeLoaderFactory;
         this.providerLookup = new Dictionary<string, GetNamespaceDelegate>
         {
-<<<<<<< HEAD
-            [SystemNamespaceType.BuiltInName] = (alias, scope, features, ids) => SystemNamespaceType.Create(alias, features),
-            [AzNamespaceType.BuiltInName] = (alias, scope, features, version) =>
+            [SystemNamespaceType.BuiltInName] = (alias, scope, features, sourceFileKind, version) => SystemNamespaceType.Create(alias, features, sourceFileKind),
+            [AzNamespaceType.BuiltInName] = (alias, scope, features, sourceFileKind, version) =>
             {
                 var loader = azResourceTypeLoaderFactory.GetResourceTypeLoader(version, features);
                 if (loader is null)
@@ -48,7 +43,7 @@
                 var provider = new AzResourceTypeProvider(loader, overriddenProviderVersion);
                 return AzNamespaceType.Create(alias, scope, provider);
             },
-            [K8sNamespaceType.BuiltInName] = (alias, scope, features, ids) => K8sNamespaceType.Create(alias),
+            [K8sNamespaceType.BuiltInName] = (alias, scope, features, sourceFileKind, version) => K8sNamespaceType.Create(alias),
         }.ToImmutableDictionary();
     }
 
@@ -57,19 +52,10 @@
         string aliasName,
         ResourceScope resourceScope,
         IFeatureProvider features,
+        BicepSourceFileKind sourceFileKind,
         string? version = null)
     //TODO(asilverman): This is the location where we would like to add support for extensibility providers, we want to add a new key and a new loader for the ext. provider
-        => providerLookup.TryGetValue(providerName)?.Invoke(aliasName, resourceScope, features, version);
-=======
-            [SystemNamespaceType.BuiltInName] = (alias, scope, features, sourceFileKind) => SystemNamespaceType.Create(alias, features, sourceFileKind),
-            [AzNamespaceType.BuiltInName] = (alias, scope, features, sourceFileKind) => AzNamespaceType.Create(alias, scope, azResourceTypeProvider),
-            [K8sNamespaceType.BuiltInName] = (alias, scope, features, sourceFileKind) => K8sNamespaceType.Create(alias),
-        }.ToImmutableDictionary();
-    }
-
-    public NamespaceType? TryGetNamespace(string providerName, string aliasName, ResourceScope resourceScope, IFeatureProvider features, BicepSourceFileKind sourceFileKind)
-        => providerLookup.TryGetValue(providerName)?.Invoke(aliasName, resourceScope, features, sourceFileKind);
->>>>>>> 39313738
+        => providerLookup.TryGetValue(providerName)?.Invoke(aliasName, resourceScope, features, sourceFileKind, version);
 
     public IEnumerable<string> AvailableNamespaces
         => providerLookup.Keys;
