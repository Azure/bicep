// Copyright (c) Microsoft Corporation.
// Licensed under the MIT License.
using System;
using System.Collections.Concurrent;
using System.Collections.Immutable;
using System.Linq;
using System.Runtime.CompilerServices;
using Bicep.Core.Extensions;
using Bicep.Core.Syntax;

namespace Bicep.Core.Semantics.Metadata
{
    public class ResourceMetadataCache : SyntaxMetadataCacheBase<ResourceMetadata?>
    {
        private readonly SemanticModel semanticModel;
        private readonly ConcurrentDictionary<ResourceSymbol, ResourceMetadata> symbolLookup;
        private readonly Lazy<ImmutableDictionary<ResourceDeclarationSyntax, ResourceSymbol>> resourceSymbols;

        public ResourceMetadataCache(SemanticModel semanticModel)
        {
            this.semanticModel = semanticModel;
            this.symbolLookup = new();
            this.resourceSymbols = new(() => ResourceSymbolVisitor.GetAllResources(semanticModel.Root)
                .ToImmutableDictionary(x => x.DeclaringResource));
        }

        protected override ResourceMetadata? Calculate(SyntaxBase syntax)
        {
            RuntimeHelpers.EnsureSufficientExecutionStack();

            switch (syntax)
            {
                case ResourceAccessSyntax _:
                case VariableAccessSyntax _:
                    {
                        var symbol = semanticModel.GetSymbolInfo(syntax);
                        if (symbol is DeclaredSymbol declaredSymbol && semanticModel.Binder.TryGetCycle(declaredSymbol) is null)
                        {
                            return this.TryLookup(declaredSymbol.DeclaringSyntax);
                        }

<<<<<<< HEAD
                    break;
                }
                case ResourceDeclarationSyntax resourceDeclarationSyntax:
                {
                    // Skip analysis for ErrorSymbol and similar cases, these are invalid cases, and won't be emitted.
                    if (!resourceSymbols.Value.TryGetValue(resourceDeclarationSyntax, out var symbol) || 
                        symbol.TryGetResourceType() is not {} resourceType)
                    {
=======
>>>>>>> 4cf7c905
                        break;
                    }
                case ResourceDeclarationSyntax resourceDeclarationSyntax:
                    {
                        // Skip analysis for ErrorSymbol and similar cases, these are invalid cases, and won't be emitted.
                        if (!resourceSymbols.Value.TryGetValue(resourceDeclarationSyntax, out var symbol) ||
                            symbol.TryGetResourceType() is not { } resourceType ||
                            symbol.TryGetBodyPropertyValue(AzResourceTypeProvider.ResourceNamePropertyName) is not { } nameSyntax)
                        {
                            // TODO genericize this name property check
                            break;
                        }

                        if (semanticModel.Binder.TryGetCycle(symbol) is not null)
                        {
<<<<<<< HEAD
                            return new(
                                resourceType,
                                symbol,
                                new(parentMetadata,  null, true),
                                symbol.DeclaringResource.IsExistingResource());
=======
                            break;
>>>>>>> 4cf7c905
                        }

                        if (semanticModel.Binder.GetNearestAncestor<ResourceDeclarationSyntax>(syntax) is { } nestedParentSyntax)
                        {
                            // nested resource parent syntax
                            if (TryLookup(nestedParentSyntax) is { } parentMetadata)
                            {
                                return new(
                                    resourceType,
                                    nameSyntax,
                                    symbol,
                                    new(parentMetadata, null, true),
                                    symbol.TryGetBodyPropertyValue(LanguageConstants.ResourceScopePropertyName),
                                    symbol.DeclaringResource.IsExistingResource());
                            }
                        }
                        else if (symbol.TryGetBodyPropertyValue(LanguageConstants.ResourceParentPropertyName) is { } referenceParentSyntax)
                        {
                            SyntaxBase? indexExpression = null;
                            if (referenceParentSyntax is ArrayAccessSyntax arrayAccess)
                            {
                                referenceParentSyntax = arrayAccess.BaseExpression;
                                indexExpression = arrayAccess.IndexExpression;
                            }

                            // parent property reference syntax
                            if (TryLookup(referenceParentSyntax) is { } parentMetadata)
                            {
                                return new(
                                    resourceType,
                                    nameSyntax,
                                    symbol,
                                    new(parentMetadata, indexExpression, false),
                                    symbol.TryGetBodyPropertyValue(LanguageConstants.ResourceScopePropertyName),
                                    symbol.DeclaringResource.IsExistingResource());
                            }
                        }
                        else
                        {
                            return new(
                                resourceType,
                                symbol,
<<<<<<< HEAD
                                new(parentMetadata, indexExpression, false),
                                symbol.DeclaringResource.IsExistingResource());
                        }
                    }
                    else
                    {
                        return new(
                            resourceType,
                            symbol,
                            null,
                            symbol.DeclaringResource.IsExistingResource());
                    }
=======
                                null,
                                symbol.TryGetBodyPropertyValue(LanguageConstants.ResourceScopePropertyName),
                                symbol.DeclaringResource.IsExistingResource());
                        }
>>>>>>> 4cf7c905

                        break;
                    }
            }

            return null;
        }
    }
}<|MERGE_RESOLUTION|>--- conflicted
+++ resolved
@@ -39,41 +39,20 @@
                             return this.TryLookup(declaredSymbol.DeclaringSyntax);
                         }
 
-<<<<<<< HEAD
-                    break;
-                }
-                case ResourceDeclarationSyntax resourceDeclarationSyntax:
-                {
-                    // Skip analysis for ErrorSymbol and similar cases, these are invalid cases, and won't be emitted.
-                    if (!resourceSymbols.Value.TryGetValue(resourceDeclarationSyntax, out var symbol) || 
-                        symbol.TryGetResourceType() is not {} resourceType)
-                    {
-=======
->>>>>>> 4cf7c905
                         break;
                     }
                 case ResourceDeclarationSyntax resourceDeclarationSyntax:
                     {
                         // Skip analysis for ErrorSymbol and similar cases, these are invalid cases, and won't be emitted.
                         if (!resourceSymbols.Value.TryGetValue(resourceDeclarationSyntax, out var symbol) ||
-                            symbol.TryGetResourceType() is not { } resourceType ||
-                            symbol.TryGetBodyPropertyValue(AzResourceTypeProvider.ResourceNamePropertyName) is not { } nameSyntax)
+                            symbol.TryGetResourceType() is not { } resourceType)
                         {
-                            // TODO genericize this name property check
                             break;
                         }
 
                         if (semanticModel.Binder.TryGetCycle(symbol) is not null)
                         {
-<<<<<<< HEAD
-                            return new(
-                                resourceType,
-                                symbol,
-                                new(parentMetadata,  null, true),
-                                symbol.DeclaringResource.IsExistingResource());
-=======
                             break;
->>>>>>> 4cf7c905
                         }
 
                         if (semanticModel.Binder.GetNearestAncestor<ResourceDeclarationSyntax>(syntax) is { } nestedParentSyntax)
@@ -83,10 +62,8 @@
                             {
                                 return new(
                                     resourceType,
-                                    nameSyntax,
                                     symbol,
                                     new(parentMetadata, null, true),
-                                    symbol.TryGetBodyPropertyValue(LanguageConstants.ResourceScopePropertyName),
                                     symbol.DeclaringResource.IsExistingResource());
                             }
                         }
@@ -104,10 +81,8 @@
                             {
                                 return new(
                                     resourceType,
-                                    nameSyntax,
                                     symbol,
                                     new(parentMetadata, indexExpression, false),
-                                    symbol.TryGetBodyPropertyValue(LanguageConstants.ResourceScopePropertyName),
                                     symbol.DeclaringResource.IsExistingResource());
                             }
                         }
@@ -116,25 +91,9 @@
                             return new(
                                 resourceType,
                                 symbol,
-<<<<<<< HEAD
-                                new(parentMetadata, indexExpression, false),
+                                null,
                                 symbol.DeclaringResource.IsExistingResource());
                         }
-                    }
-                    else
-                    {
-                        return new(
-                            resourceType,
-                            symbol,
-                            null,
-                            symbol.DeclaringResource.IsExistingResource());
-                    }
-=======
-                                null,
-                                symbol.TryGetBodyPropertyValue(LanguageConstants.ResourceScopePropertyName),
-                                symbol.DeclaringResource.IsExistingResource());
-                        }
->>>>>>> 4cf7c905
 
                         break;
                     }
