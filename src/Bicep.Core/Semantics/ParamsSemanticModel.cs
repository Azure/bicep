--- conflicted
+++ resolved
@@ -10,43 +10,24 @@
 {
     public class ParamsSemanticModel
     {
-<<<<<<< HEAD
-        public Compilation? bicepCompilation { get; }
-        public BicepParamFile bicepParamFile { get; }
-        public ParamsTypeManager ParamsTypeManager { get; }
-        public ParamBinder paramBinder {get; }
-=======
         public BicepParamFile BicepParamFile { get; }
         public ParamBinder ParamBinder { get; }
         public Compilation? BicepCompilation { get; }
         public ParamsTypeManager ParamsTypeManager { get; }
->>>>>>> 44321385
         public ParamsSymbolContext ParamsSymbolContext { get; }
         
         public ParamsSemanticModel(BicepParamFile bicepParamFile, Compilation? bicepCompilation = null)
         {
             var paramsSymbolContext = new ParamsSymbolContext(this);
             ParamsSymbolContext = paramsSymbolContext;
-            
-<<<<<<< HEAD
-            this.bicepParamFile = bicepParamFile;
-            this.bicepCompilation = bicepCompilation;
-            this.paramBinder = new(bicepParamFile, paramsSymbolContext); 
-            this.ParamsTypeManager = new(this, paramBinder);
-=======
             this.BicepParamFile = bicepParamFile;
             this.BicepCompilation = bicepCompilation;
             this.ParamBinder = new(bicepParamFile, paramsSymbolContext); 
-            this.ParamsTypeManager = new(ParamBinder);
->>>>>>> 44321385
+            this.ParamsTypeManager = new(this, ParamBinder);
             // name binding is done
             // allow type queries now
             paramsSymbolContext.Unlock();
         }
-<<<<<<< HEAD
-=======
-        
->>>>>>> 44321385
 
         public IEnumerable<IDiagnostic> GetDiagnostics()
             => BicepParamFile.ProgramSyntax.GetParseDiagnostics();
