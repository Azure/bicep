--- conflicted
+++ resolved
@@ -35,11 +35,7 @@
             //binder logic
             var paramsSymbolContext = new ParamsSymbolContext(this);
             ParamsSymbolContext = paramsSymbolContext;
-<<<<<<< HEAD
-=======
             this.BicepParamFile = bicepParamFile;
-            this.BicepCompilation = bicepCompilation;
->>>>>>> 3d16c7f7
             this.ParamBinder = new(bicepParamFile, paramsSymbolContext); 
             this.ParamsTypeManager = new(this, ParamBinder);
             // name binding is done
