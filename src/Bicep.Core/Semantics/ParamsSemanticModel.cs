--- conflicted
+++ resolved
@@ -5,10 +5,7 @@
 using System.Collections.Immutable;
 using System.Linq;
 using Bicep.Core.Diagnostics;
-<<<<<<< HEAD
-=======
 using Bicep.Core.FileSystem;
->>>>>>> e52d54f5
 using Bicep.Core.Parsing;
 using Bicep.Core.Syntax;
 using Bicep.Core.TypeSystem;
@@ -23,12 +20,9 @@
         public Compilation? BicepCompilation { get; }
         public ParamsTypeManager ParamsTypeManager { get; }
         public ParamsSymbolContext ParamsSymbolContext { get; }
-<<<<<<< HEAD
         public Lazy<ImmutableArray<IDiagnostic>> AllDiagnostics { get; }
-=======
         public IFileResolver fileResolver { get; }
         private readonly ImmutableArray<IDiagnostic> compilationLoadDiagnostics;
->>>>>>> e52d54f5
         
         public ParamsSemanticModel(BicepParamFile bicepParamFile, IFileResolver fileResolver, Func<Uri, Compilation>? getCompilation = null)
         {
@@ -54,10 +48,9 @@
             // allow type queries now
             paramsSymbolContext.Unlock();
             // lazy load single use diagnostic set
-            this.AllDiagnostics = new Lazy<ImmutableArray<IDiagnostic>>(() => GetDiagnostics());
+            this.AllDiagnostics = new Lazy<ImmutableArray<IDiagnostic>>(() => GetAllDiagnostics());
         }
 
-<<<<<<< HEAD
         /// <summary>
         /// Gets all the params semantic diagnostics unsorted. Does not include params parser and params lexer diagnostics.
         /// </summary>
@@ -121,14 +114,11 @@
                 }
             }
         }
-=======
-        public IEnumerable<IDiagnostic> GetAllDiagnostics()
-            => this.compilationLoadDiagnostics.Concat(BicepParamFile.ProgramSyntax.GetParseDiagnostics());
->>>>>>> e52d54f5
         
-        public ImmutableArray<IDiagnostic> GetDiagnostics()
+        public ImmutableArray<IDiagnostic> GetAllDiagnostics()
             => BicepParamFile.ProgramSyntax.GetParseDiagnostics()
                 .Concat(ParamsTypeManager.GetAllDiagnostics())
+                .Concat(this.compilationLoadDiagnostics)
                 .Concat(GetAdditionalSemanticDiagnostics()).ToImmutableArray();
             
         /// <summary>
