// Copyright (c) Microsoft Corporation.
// Licensed under the MIT License.
using System;
using System.Collections.Generic;
using System.Collections.Immutable;
using System.Diagnostics.CodeAnalysis;
using System.Linq;
using Bicep.Core.Diagnostics;
using Bicep.Core.FileSystem;
using Bicep.Core.Parsing;
using Bicep.Core.Syntax;
using Bicep.Core.TypeSystem;
using Bicep.Core.Workspaces;

namespace Bicep.Core.Semantics
{
    public class ParamsSemanticModel
    {
        public BicepParamFile BicepParamFile { get; }
        public ParamBinder ParamBinder { get; }
        public Compilation? BicepCompilation { get; }
        public ParamsTypeManager ParamsTypeManager { get; }
        public ParamsSymbolContext ParamsSymbolContext { get; }
        public Lazy<ImmutableArray<IDiagnostic>> AllDiagnostics { get; }
<<<<<<< HEAD
        public IFileResolver fileResolver { get; }
        private ImmutableDictionary<ParameterAssignmentSymbol, ParameterSymbol?> DeclarationsByAssignment;
        private ImmutableDictionary<ParameterSymbol, ParameterAssignmentSymbol?>? AssignmentsByDeclaration;
        private readonly ImmutableArray<IDiagnostic> compilationLoadDiagnostics;
=======
        private readonly ImmutableArray<IDiagnostic> CompilationLoadDiagnostics;
>>>>>>> 54dd5280
        
        public ParamsSemanticModel(BicepParamFile bicepParamFile, ImmutableArray<IDiagnostic> compilationLoadDiagnostics, Compilation? bicepCompilation = null)
        {
            this.BicepParamFile = bicepParamFile;
            this.BicepCompilation = bicepCompilation;
            this.CompilationLoadDiagnostics = compilationLoadDiagnostics;

            //binder logic
            var paramsSymbolContext = new ParamsSymbolContext(this);
            ParamsSymbolContext = paramsSymbolContext;
            this.BicepParamFile = bicepParamFile;
            this.ParamBinder = new(bicepParamFile, paramsSymbolContext); 
            this.ParamsTypeManager = new(this, ParamBinder);
            // name binding is done
            // allow type queries now
            paramsSymbolContext.Unlock();
            this.AssignmentsByDeclaration = InitializeDeclarationToAssignmentDictionary();
            this.DeclarationsByAssignment = InitializeAssignmentToDeclarationDictionary();
            // lazy load single use diagnostic set
            this.AllDiagnostics = new Lazy<ImmutableArray<IDiagnostic>>(() => GetAllDiagnostics());
        }

        public ImmutableArray<IDiagnostic> GetAllDiagnostics()
            => BicepParamFile.ProgramSyntax.GetParseDiagnostics()
                .Concat(ParamsTypeManager.GetAllDiagnostics())
                .Concat(this.compilationLoadDiagnostics)
                .Concat(GetAdditionalSemanticDiagnostics()).ToImmutableArray();
            
        /// <summary>
        /// Gets the file that was compiled.
        /// </summary>
        public ParamFileSymbol Root => this.ParamBinder.ParamFileSymbol;

        public ParameterSymbol? GetParameterDeclaration(ParameterAssignmentSymbol parameterAssignmentSymbol)
        {
            return this.DeclarationsByAssignment[parameterAssignmentSymbol];
        }

        public ParameterAssignmentSymbol? GetParameterAssignment(ParameterSymbol parameterSymbol)
        {
            if (this.AssignmentsByDeclaration is null)
            {
                return null;
            }
            return this.AssignmentsByDeclaration[parameterSymbol];
        }

        private ImmutableDictionary<ParameterSymbol, ParameterAssignmentSymbol?>? InitializeDeclarationToAssignmentDictionary()
        {
            if (this.BicepCompilation is null)
            {
                return null;
            }

            var assignmentsByDeclaration = this.BicepCompilation.GetEntrypointSemanticModel().Root.ParameterDeclarations.ToDictionary(x => x, _ => (ParameterAssignmentSymbol?)null);
            var parameterAssignments = BicepParamFile.ProgramSyntax.Children.OfType<ParameterAssignmentSyntax>().Where(x => this.ParamBinder.GetSymbolInfo(x) is not null);
            var assignmentsBySymbolName = parameterAssignments.ToDictionary(x => x.Name.IdentifierName, LanguageConstants.IdentifierComparer);

            foreach (var declaration in assignmentsByDeclaration.Keys)
            {
                if (assignmentsBySymbolName.TryGetValue(declaration.Name, out var parameterAssignmentSyntax))
                {
                    assignmentsByDeclaration[declaration] = (ParameterAssignmentSymbol?)this.ParamBinder.GetSymbolInfo(parameterAssignmentSyntax);
                }
            }
            return assignmentsByDeclaration.ToImmutableDictionary();
        }

        private ImmutableDictionary<ParameterAssignmentSymbol, ParameterSymbol?> InitializeAssignmentToDeclarationDictionary()
        {
            var declarationsByAssignment = this.ParamBinder.ParamFileSymbol.ParameterAssignmentSymbols.ToDictionary(x => x, _ => (ParameterSymbol?)null);
            if (this.BicepCompilation is null)
            {
                return declarationsByAssignment.ToImmutableDictionary();
            }

            var parameterDeclarations = this.BicepCompilation.GetEntrypointSemanticModel().Root.Syntax.Children.OfType<ParameterDeclarationSyntax>();
            var declarationsBySymbolName = parameterDeclarations.ToDictionary(x => x.Name.IdentifierName, LanguageConstants.IdentifierComparer);

            foreach (var declaration in declarationsByAssignment.Keys)
            {
                if (declarationsBySymbolName.TryGetValue(declaration.Name, out var parameterDeclarationSyntax))
                {
                    declarationsByAssignment[declaration] = (ParameterSymbol?)this.BicepCompilation.GetEntrypointSemanticModel().Binder.GetSymbolInfo(parameterDeclarationSyntax);
                }
            }
            return declarationsByAssignment.ToImmutableDictionary();
        }

        /// <summary>
        /// Gets all the params semantic diagnostics unsorted. Does not include params parser and params lexer diagnostics.
        /// </summary>
        /// <returns></returns>
        private IEnumerable<IDiagnostic> GetAdditionalSemanticDiagnostics()
        {
            if (this.BicepCompilation is null)
            {
                return Enumerable.Empty<IDiagnostic>();
            }

            var diagnosticWriter = ToListDiagnosticWriter.Create();

            var parameters = this.BicepCompilation.GetEntrypointSemanticModel().Root.Syntax.Children.OfType<ParameterDeclarationSyntax>();
            var parameterAssignments = BicepParamFile.ProgramSyntax.Children.OfType<ParameterAssignmentSyntax>().Where(x => this.ParamBinder.GetSymbolInfo(x) is not null);

            // get diagnostics relating to missing parameter assignments or declarations
            GetParameterMismatchDiagnostics(diagnosticWriter, parameters, parameterAssignments);
            // get diagnostics relating to type mismatch of params between Bicep and params files
            GetTypeMismatchDiagnostics(diagnosticWriter, parameterAssignments);

            return diagnosticWriter.GetDiagnostics();
        }
        
        private void GetParameterMismatchDiagnostics(IDiagnosticWriter diagnosticWriter, IEnumerable<ParameterDeclarationSyntax> parameters, IEnumerable<ParameterAssignmentSyntax> parameterAssignments)
        {
<<<<<<< HEAD
            // parameters that are assigned but not declared
            var missingAssignedParams = new List<ParameterAssignmentSyntax>();

            foreach (var parameterAssignment in parameterAssignments)
            {
                if (this.ParamBinder.GetSymbolInfo(parameterAssignment) is ParameterAssignmentSymbol symbol && GetParameterDeclaration(symbol) is null)
                {
                    missingAssignedParams.Add(parameterAssignment);
                }
            }

            // parameters that are declared but not assigned
            var missingRequiredParams = new List<String>();
            if (this.BicepCompilation is null)
            {
                return;
            }

            foreach (var parameter in parameters)
            {
                if (this.BicepCompilation.GetEntrypointSemanticModel().Binder.GetSymbolInfo(parameter) is ParameterSymbol symbol && GetParameterAssignment(symbol) is null)
                {
                    missingRequiredParams.Add(parameter.Name.IdentifierName);
                }
            }
            // emit diagnostic only if there is a using statement
            var usingDeclarationSyntax = BicepParamFile.ProgramSyntax.Children.OfType<UsingDeclarationSyntax>().SingleOrDefault();
            if (usingDeclarationSyntax is not null && missingRequiredParams.Count() > 0)
            {
=======
            var parametersDict = parameters.ToDictionary(x => x.Name, LanguageConstants.IdentifierComparer);
            var parametersAssignmentsDict = parameterAssignments.ToDictionary(x => x.Name.IdentifierName, LanguageConstants.IdentifierComparer);
            
            // parameters that are declared but not assigned
            var missingRequiredParams = parametersDict.Values
                .Where(x => x.IsRequired)
                .Where(x => !parametersAssignmentsDict.ContainsKey(x.Name))
                .OrderBy(x => x.Name)
                .Select(x => x.Name)
                .ToArray();
            // parameters that are assigned but not declared
            var missingAssignedParams = parametersAssignmentsDict
                .Where(x => !parametersDict.ContainsKey(x.Key))
                .Select(x => x.Value)
                .OrderBy(x => x.Name.IdentifierName);

            var usingDeclarationSyntax = BicepParamFile.ProgramSyntax.Children.OfType<UsingDeclarationSyntax>().SingleOrDefault();
            if (usingDeclarationSyntax is not null && missingRequiredParams.Count() > 0)
            {
>>>>>>> 54dd5280
                diagnosticWriter.Write(usingDeclarationSyntax.Path, x => x.MissingParameterAssignment(missingRequiredParams));
            }

            foreach (var assignedParam in missingAssignedParams)
            {
                diagnosticWriter.Write(assignedParam.Span, x => x.MissingParameterDeclaration(this.ParamBinder.GetSymbolInfo(assignedParam)?.Name));
            }
        }
        
        private void GetTypeMismatchDiagnostics(IDiagnosticWriter diagnosticWriter, IEnumerable<ParameterAssignmentSyntax> parameterAssignments)
        {
            foreach (var syntax in parameterAssignments)
            {
                if (ParamsTypeManager.GetTypeInfo(syntax) is not ErrorType &&
                    ParamsTypeManager.GetDeclaredType(syntax) is { } declaredType &&
                    !TypeValidator.AreTypesAssignable(ParamsTypeManager.GetTypeInfo(syntax), declaredType))
                {
                    diagnosticWriter.Write(syntax.Span, x => x.ParameterTypeMismatch(this.ParamBinder.GetSymbolInfo(syntax)?.Name, declaredType, ParamsTypeManager.GetTypeInfo(syntax)));
                }
            }
        }
<<<<<<< HEAD
=======
        
        public ImmutableArray<IDiagnostic> GetAllDiagnostics()
            => BicepParamFile.ProgramSyntax.GetParseDiagnostics()
                .Concat(ParamsTypeManager.GetAllDiagnostics())
                .Concat(this.CompilationLoadDiagnostics)
                .Concat(GetAdditionalSemanticDiagnostics()).ToImmutableArray();
            
        /// <summary>
        /// Gets the file that was compiled.
        /// </summary>
        public ParamFileSymbol Root => this.ParamBinder.ParamFileSymbol;
>>>>>>> 54dd5280

        public static Uri? TryGetBicepFileUri(out ImmutableArray<IDiagnostic> compilationLoadDiagnostics, IFileResolver fileResolver, BicepParamFile bicepParamFile)
        {
            var diagnosticsWriter = ToListDiagnosticWriter.Create();
            var usingDeclarations = bicepParamFile.ProgramSyntax.Children.OfType<UsingDeclarationSyntax>();

            if(usingDeclarations.FirstOrDefault() is not {} usingDeclaration)
            {
                diagnosticsWriter.Write(new TextSpan(0, 0), x => x.UsingDeclarationNotSpecified());
                compilationLoadDiagnostics = diagnosticsWriter.GetDiagnostics().ToImmutableArray();
                return null;
            }
            
            if(usingDeclarations.Count() > 1)
            {
                foreach(var declaration in usingDeclarations)
                {
                    diagnosticsWriter.Write(declaration.Keyword, x => x.MoreThanOneUsingDeclarationSpecified());
                }
                compilationLoadDiagnostics = diagnosticsWriter.GetDiagnostics().ToImmutableArray();
                return null;
            }

            if(!ParamsSemanticModel.TryGetUsingPath(usingDeclaration, out var bicepFilePath, out var failureBuilder))
            {       
                var diagnostic = failureBuilder(new DiagnosticBuilder.DiagnosticBuilderInternal(usingDeclaration.Path.Span));
                diagnosticsWriter.Write(diagnostic);
                compilationLoadDiagnostics = diagnosticsWriter.GetDiagnostics().ToImmutableArray();
                return null;
            }

            if (!Uri.TryCreate(bicepParamFile.FileUri, bicepFilePath, out var bicepFileUri) || !fileResolver.FileExists(bicepFileUri))
            {
                diagnosticsWriter.Write(usingDeclaration.Path.Span, x => x.UsingDeclarationReferencesInvalidFile());
                compilationLoadDiagnostics = diagnosticsWriter.GetDiagnostics().ToImmutableArray();
                return null; 
            }       

            compilationLoadDiagnostics = diagnosticsWriter.GetDiagnostics().ToImmutableArray();
            return bicepFileUri;
        }

        private static bool TryGetUsingPath(UsingDeclarationSyntax usingDeclarationSyntax, [NotNullWhen(true)]out string? bicepPath, [NotNullWhen(false)]out DiagnosticBuilder.DiagnosticBuilderDelegate? failureBuilder)
        {
            var pathSyntax = usingDeclarationSyntax.TryGetPath();
            if (pathSyntax == null)
            {
                bicepPath = null;
                failureBuilder = x => x.TemplatePathHasNotBeenSpecified();
                return false;
            }
            var pathValue = pathSyntax.TryGetLiteralValue();
            if (pathValue == null)
            {
                bicepPath = null;
                failureBuilder = x => x.FilePathInterpolationUnsupported();
                return false;
            }
            var trimedPathValue = pathValue.Trim();
            if(trimedPathValue == string.Empty)
            {
                bicepPath = null;
                failureBuilder = x => x.UsingDeclarationReferencesInvalidFile();
                return false;
            }

            bicepPath = trimedPathValue;
            failureBuilder = null;

            return true;
        }
    }
}<|MERGE_RESOLUTION|>--- conflicted
+++ resolved
@@ -22,14 +22,11 @@
         public ParamsTypeManager ParamsTypeManager { get; }
         public ParamsSymbolContext ParamsSymbolContext { get; }
         public Lazy<ImmutableArray<IDiagnostic>> AllDiagnostics { get; }
-<<<<<<< HEAD
         public IFileResolver fileResolver { get; }
         private ImmutableDictionary<ParameterAssignmentSymbol, ParameterSymbol?> DeclarationsByAssignment;
         private ImmutableDictionary<ParameterSymbol, ParameterAssignmentSymbol?>? AssignmentsByDeclaration;
-        private readonly ImmutableArray<IDiagnostic> compilationLoadDiagnostics;
-=======
         private readonly ImmutableArray<IDiagnostic> CompilationLoadDiagnostics;
->>>>>>> 54dd5280
+
         
         public ParamsSemanticModel(BicepParamFile bicepParamFile, ImmutableArray<IDiagnostic> compilationLoadDiagnostics, Compilation? bicepCompilation = null)
         {
@@ -145,7 +142,6 @@
         
         private void GetParameterMismatchDiagnostics(IDiagnosticWriter diagnosticWriter, IEnumerable<ParameterDeclarationSyntax> parameters, IEnumerable<ParameterAssignmentSyntax> parameterAssignments)
         {
-<<<<<<< HEAD
             // parameters that are assigned but not declared
             var missingAssignedParams = new List<ParameterAssignmentSyntax>();
 
@@ -175,27 +171,6 @@
             var usingDeclarationSyntax = BicepParamFile.ProgramSyntax.Children.OfType<UsingDeclarationSyntax>().SingleOrDefault();
             if (usingDeclarationSyntax is not null && missingRequiredParams.Count() > 0)
             {
-=======
-            var parametersDict = parameters.ToDictionary(x => x.Name, LanguageConstants.IdentifierComparer);
-            var parametersAssignmentsDict = parameterAssignments.ToDictionary(x => x.Name.IdentifierName, LanguageConstants.IdentifierComparer);
-            
-            // parameters that are declared but not assigned
-            var missingRequiredParams = parametersDict.Values
-                .Where(x => x.IsRequired)
-                .Where(x => !parametersAssignmentsDict.ContainsKey(x.Name))
-                .OrderBy(x => x.Name)
-                .Select(x => x.Name)
-                .ToArray();
-            // parameters that are assigned but not declared
-            var missingAssignedParams = parametersAssignmentsDict
-                .Where(x => !parametersDict.ContainsKey(x.Key))
-                .Select(x => x.Value)
-                .OrderBy(x => x.Name.IdentifierName);
-
-            var usingDeclarationSyntax = BicepParamFile.ProgramSyntax.Children.OfType<UsingDeclarationSyntax>().SingleOrDefault();
-            if (usingDeclarationSyntax is not null && missingRequiredParams.Count() > 0)
-            {
->>>>>>> 54dd5280
                 diagnosticWriter.Write(usingDeclarationSyntax.Path, x => x.MissingParameterAssignment(missingRequiredParams));
             }
 
@@ -217,20 +192,6 @@
                 }
             }
         }
-<<<<<<< HEAD
-=======
-        
-        public ImmutableArray<IDiagnostic> GetAllDiagnostics()
-            => BicepParamFile.ProgramSyntax.GetParseDiagnostics()
-                .Concat(ParamsTypeManager.GetAllDiagnostics())
-                .Concat(this.CompilationLoadDiagnostics)
-                .Concat(GetAdditionalSemanticDiagnostics()).ToImmutableArray();
-            
-        /// <summary>
-        /// Gets the file that was compiled.
-        /// </summary>
-        public ParamFileSymbol Root => this.ParamBinder.ParamFileSymbol;
->>>>>>> 54dd5280
 
         public static Uri? TryGetBicepFileUri(out ImmutableArray<IDiagnostic> compilationLoadDiagnostics, IFileResolver fileResolver, BicepParamFile bicepParamFile)
         {
