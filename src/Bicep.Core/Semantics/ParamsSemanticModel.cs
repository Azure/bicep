--- conflicted
+++ resolved
@@ -5,10 +5,7 @@
 using System.Collections.Immutable;
 using System.Linq;
 using Bicep.Core.Diagnostics;
-<<<<<<< HEAD
-=======
 using Bicep.Core.FileSystem;
->>>>>>> e52d54f5
 using Bicep.Core.Parsing;
 using Bicep.Core.Syntax;
 using Bicep.Core.TypeSystem;
@@ -23,12 +20,9 @@
         public Compilation? BicepCompilation { get; }
         public ParamsTypeManager ParamsTypeManager { get; }
         public ParamsSymbolContext ParamsSymbolContext { get; }
-<<<<<<< HEAD
         public Lazy<ImmutableArray<IDiagnostic>> AllDiagnostics { get; }
-=======
         public IFileResolver fileResolver { get; }
         private readonly ImmutableArray<IDiagnostic> compilationLoadDiagnostics;
->>>>>>> e52d54f5
         
         public ParamsSemanticModel(BicepParamFile bicepParamFile, IFileResolver fileResolver, Func<Uri, Compilation>? getCompilation = null)
         {
@@ -57,7 +51,6 @@
             this.AllDiagnostics = new Lazy<ImmutableArray<IDiagnostic>>(() => GetDiagnostics());
         }
 
-<<<<<<< HEAD
         /// <summary>
         /// Gets all the params semantic diagnostics unsorted. Does not include params parser and params lexer diagnostics.
         /// </summary>
@@ -121,14 +114,11 @@
                 }
             }
         }
-=======
-        public IEnumerable<IDiagnostic> GetAllDiagnostics()
-            => this.compilationLoadDiagnostics.Concat(BicepParamFile.ProgramSyntax.GetParseDiagnostics());
->>>>>>> e52d54f5
         
         public ImmutableArray<IDiagnostic> GetDiagnostics()
             => BicepParamFile.ProgramSyntax.GetParseDiagnostics()
                 .Concat(ParamsTypeManager.GetAllDiagnostics())
+                .Concat(this.compilationLoadDiagnostics)
                 .Concat(GetAdditionalSemanticDiagnostics()).ToImmutableArray();
             
         /// <summary>
