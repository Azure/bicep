// Copyright (c) Microsoft Corporation.
// Licensed under the MIT License.
using System;
using System.Collections.Generic;
using System.Collections.Immutable;
using System.Diagnostics;
using System.Diagnostics.CodeAnalysis;
using System.Linq;
using Bicep.Core.Diagnostics;
using Bicep.Core.Extensions;
using Bicep.Core.Parsing;
using Bicep.Core.Semantics.Namespaces;
using Bicep.Core.Syntax;
using Bicep.Core.TypeSystem;
using Bicep.Core.Workspaces;

namespace Bicep.Core.Semantics
{
    public class FileSymbol : Symbol, ILanguageScope
    {
        private readonly ILookup<string, DeclaredSymbol> declarationsByName;
        private readonly Lazy<UsingDeclarationSyntax?> usingDeclarationLazy;

        public FileSymbol(
            ISymbolContext context,
            BicepSourceFile sourceFile,
            NamespaceResolver namespaceResolver,
            LocalScope fileScope)
            : base(sourceFile.FileUri.LocalPath)
        {
            this.Context = context;
            this.Syntax = sourceFile.ProgramSyntax;
            this.NamespaceResolver = namespaceResolver;
            this.FileUri = sourceFile.FileUri;
            this.FileKind = sourceFile.FileKind;
            this.LocalScopes = fileScope.ChildScopes;

            // TODO: Avoid looping 12 times?
            this.DeclarationsBySyntax = fileScope.Declarations.ToImmutableDictionary(x => x.DeclaringSyntax);
            this.ProviderDeclarations = fileScope.Declarations.OfType<ProviderNamespaceSymbol>().ToImmutableArray();
            this.MetadataDeclarations = fileScope.Declarations.OfType<MetadataSymbol>().ToImmutableArray();
            this.ParameterDeclarations = fileScope.Declarations.OfType<ParameterSymbol>().ToImmutableArray();
            this.TypeDeclarations = fileScope.Declarations.OfType<TypeAliasSymbol>().ToImmutableArray();
            this.VariableDeclarations = fileScope.Declarations.OfType<VariableSymbol>().ToImmutableArray();
            this.FunctionDeclarations = fileScope.Declarations.OfType<DeclaredFunctionSymbol>().ToImmutableArray();
            this.ResourceDeclarations = fileScope.Declarations.OfType<ResourceSymbol>().ToImmutableArray();
            this.ModuleDeclarations = fileScope.Declarations.OfType<ModuleSymbol>().ToImmutableArray();
            this.OutputDeclarations = fileScope.Declarations.OfType<OutputSymbol>().ToImmutableArray();
            this.AssertDeclarations = fileScope.Declarations.OfType<AssertSymbol>().ToImmutableArray();
            this.ParameterAssignments = fileScope.Declarations.OfType<ParameterAssignmentSymbol>().ToImmutableArray();
            this.TestDeclarations = fileScope.Declarations.OfType<TestSymbol>().ToImmutableArray();
            this.TypeImports = fileScope.Declarations.OfType<ImportedTypeSymbol>().ToImmutableArray();
            this.WildcardImports = fileScope.Declarations.OfType<WildcardImportSymbol>().ToImmutableArray();

            this.declarationsByName = this.Declarations.ToLookup(decl => decl.Name, LanguageConstants.IdentifierComparer);

            this.usingDeclarationLazy = new Lazy<UsingDeclarationSyntax?>(() => this.Syntax.Children.OfType<UsingDeclarationSyntax>().FirstOrDefault());
        }

        public override IEnumerable<Symbol> Descendants =>
            this.NamespaceResolver.BuiltIns.Values
            .Concat<Symbol>(this.ProviderDeclarations)
            .Concat(this.LocalScopes)
            .Concat(this.MetadataDeclarations)
            .Concat(this.ParameterDeclarations)
            .Concat(this.TypeDeclarations)
            .Concat(this.VariableDeclarations)
            .Concat(this.FunctionDeclarations)
            .Concat(this.ResourceDeclarations)
            .Concat(this.ModuleDeclarations)
            .Concat(this.OutputDeclarations)
            .Concat(this.AssertDeclarations)
            .Concat(this.ParameterAssignments)
            .Concat(this.TestDeclarations)
            .Concat(this.TypeImports)
            .Concat(this.WildcardImports);

        public IEnumerable<Symbol> Namespaces =>
            this.NamespaceResolver.BuiltIns.Values
            .Concat<Symbol>(this.ProviderDeclarations);

        public override SymbolKind Kind => SymbolKind.File;

        public BicepSourceFileKind FileKind { get; }

        public ISymbolContext Context { get; }

        public ProgramSyntax Syntax { get; }

        public NamespaceResolver NamespaceResolver { get; }

        public ImmutableArray<LocalScope> LocalScopes { get; }

        public ImmutableDictionary<SyntaxBase, DeclaredSymbol> DeclarationsBySyntax { get; }

        public ImmutableArray<ProviderNamespaceSymbol> ProviderDeclarations { get; }

        public ImmutableArray<MetadataSymbol> MetadataDeclarations { get; }

        public ImmutableArray<ParameterSymbol> ParameterDeclarations { get; }

        public ImmutableArray<TypeAliasSymbol> TypeDeclarations { get; }

        public ImmutableArray<VariableSymbol> VariableDeclarations { get; }

        public ImmutableArray<DeclaredFunctionSymbol> FunctionDeclarations { get; }

        public ImmutableArray<ResourceSymbol> ResourceDeclarations { get; }

        public ImmutableArray<ModuleSymbol> ModuleDeclarations { get; }

        public ImmutableArray<OutputSymbol> OutputDeclarations { get; }

        public ImmutableArray<AssertSymbol> AssertDeclarations { get; }

        public ImmutableArray<TestSymbol> TestDeclarations { get; }

        public ImmutableArray<ParameterAssignmentSymbol> ParameterAssignments { get; }

        public ImmutableArray<ImportedTypeSymbol> TypeImports { get; }

        public ImmutableArray<WildcardImportSymbol> WildcardImports { get; }

        public UsingDeclarationSyntax? UsingDeclarationSyntax => this.usingDeclarationLazy.Value;

        public Uri FileUri { get; }

        /// <summary>
        /// Returns all the top-level declaration symbols.
        /// </summary>
        public IEnumerable<DeclaredSymbol> Declarations => this.Descendants.OfType<DeclaredSymbol>();

        public ScopeResolution ScopeResolution => ScopeResolution.GlobalsOnly;

        public override void Accept(SymbolVisitor visitor)
        {
            visitor.VisitFileSymbol(this);
        }

        public override IEnumerable<ErrorDiagnostic> GetDiagnostics() => DuplicateIdentifierValidatorVisitor.GetDiagnostics(this);

        public IEnumerable<DeclaredSymbol> GetDeclarationsByName(string name) => this.declarationsByName[name];

        /// <summary>
        /// Tries to get the semantic module of the Bicep File referenced via a using declaration from the current file.
        /// If current file is not a parameter file, the method will return false.
        /// </summary>
        public bool TryGetBicepFileSemanticModelViaUsing([NotNullWhen(true)] out ISemanticModel? semanticModel, [NotNullWhen(false)] out ErrorDiagnostic? failureDiagnostic)
        {
            semanticModel = null;
            failureDiagnostic = null;
            if (this.FileKind == BicepSourceFileKind.BicepFile)
            {
                throw new InvalidOperationException($"File '{this.FileUri}' cannot reference another Bicep file via a using declaration.");
            }

            var usingDeclaration = this.UsingDeclarationSyntax;
            if (usingDeclaration is null)
            {
                // missing using
                failureDiagnostic = DiagnosticBuilder.ForDocumentStart().UsingDeclarationNotSpecified();
                return false;
            }

<<<<<<< HEAD
            return SemanticModelHelper.TryGetSemanticModelForForeignTemplateReference(Context.Compilation.SourceFileGrouping,
                usingDeclaration,
                b => b.UsingDeclarationMustReferenceBicepFile(),
                Context.Compilation,
                out semanticModel,
                out failureDiagnostic);
=======
            if (!this.Context.Compilation.SourceFileGrouping.TryGetSourceFile(usingDeclaration).IsSuccess(out var sourceFile, out var errorBuilder))
            {
                failureDiagnostic = errorBuilder(DiagnosticBuilder.ForPosition(usingDeclaration.Path));
                return false;
            }

            if (sourceFile is not BicepFile)
            {
                failureDiagnostic = DiagnosticBuilder.ForPosition(usingDeclaration.Path).UsingDeclarationMustReferenceBicepFile();
                return false;
            }

            if (this.Context.Compilation.GetSemanticModel(sourceFile) is SemanticModel model)
            {
                semanticModel = model;
                return true;
            }

            throw new InvalidOperationException($"Unexpected semantic model type when following using declaration.");
>>>>>>> 70956269
        }

        private sealed class DuplicateIdentifierValidatorVisitor : SymbolVisitor
        {
            private readonly ImmutableDictionary<string, BuiltInNamespaceSymbol> builtInNamespaces;

            private DuplicateIdentifierValidatorVisitor(ImmutableDictionary<string, BuiltInNamespaceSymbol> builtInNamespaces)
            {
                this.builtInNamespaces = builtInNamespaces;
            }

            public static IEnumerable<ErrorDiagnostic> GetDiagnostics(FileSymbol file)
            {
                var visitor = new DuplicateIdentifierValidatorVisitor(file.NamespaceResolver.BuiltIns);
                visitor.Visit(file);

                return visitor.Diagnostics;
            }

            private IList<ErrorDiagnostic> Diagnostics { get; } = new List<ErrorDiagnostic>();

            protected override void VisitInternal(Symbol node)
            {
                if (node is ILanguageScope scope)
                {
                    ValidateScope(scope);
                }

                base.VisitInternal(node);
            }

            private void ValidateScope(ILanguageScope scope)
            {
                // collect duplicate identifiers at this scope
                // declaring a variable in a local scope hides the parent scope variables,
                // so we don't need to look at other levels
                var outputDeclarations = scope.Declarations.OfType<OutputSymbol>();
                var metadataDeclarations = scope.Declarations.OfType<MetadataSymbol>();
                var namespaceDeclarations = scope.Declarations.OfType<ProviderNamespaceSymbol>();
                var referenceableDeclarations = scope.Declarations.Where(decl => decl.CanBeReferenced());

                // all symbols apart from outputs are in the same namespace, so check for uniqueness.
                this.Diagnostics.AddRange(
                    FindDuplicateNamedSymbols(referenceableDeclarations)
                    .Select(decl => DiagnosticBuilder.ForPosition(decl.NameSource).IdentifierMultipleDeclarations(decl.Name)));

                // output symbols cannot be referenced, so the names declared by them do not need to be unique in the scope.
                // we still need to ensure that they unique among other outputs.
                this.Diagnostics.AddRange(
                    FindDuplicateNamedSymbols(outputDeclarations)
                    .Select(decl => DiagnosticBuilder.ForPosition(decl.NameSource).OutputMultipleDeclarations(decl.Name)));

                // metadata symbols cannot be referenced, so the names declared by them do not need to be unique in the scope.
                // we still need to ensure that they unique among other metadata.
                this.Diagnostics.AddRange(
                    FindDuplicateNamedSymbols(metadataDeclarations)
                    .Select(decl => DiagnosticBuilder.ForPosition(decl.NameSource).OutputMultipleDeclarations(decl.Name)));

                // imported namespaces are reserved in all the scopes.
                // otherwise the user could accidentally hide a namespace which would remove the ability
                // to fully qualify a function
                this.Diagnostics.AddRange(referenceableDeclarations
                    .Where(decl => decl.NameSource.IsValid && this.builtInNamespaces.ContainsKey(decl.Name))
                    .Select(reservedSymbol => DiagnosticBuilder.ForPosition(reservedSymbol.NameSource).SymbolicNameCannotUseReservedNamespaceName(reservedSymbol.Name, this.builtInNamespaces.Keys)));

                // singleton namespaces cannot be duplicated
                // TODO: validation for alias x name.
                this.Diagnostics.AddRange(
                    FindDuplicateNamespaceImports(namespaceDeclarations)
                    .Select(decl => DiagnosticBuilder.ForPosition(decl.DeclaringImport.Specification).NamespaceMultipleDeclarations(decl.DeclaringImport.Specification.Name)));
            }

            private static IEnumerable<DeclaredSymbol> FindDuplicateNamedSymbols(IEnumerable<DeclaredSymbol> symbols)
                => symbols
                .Where(decl => decl.NameSource.IsValid)
                .GroupBy(decl => decl.Name, LanguageConstants.IdentifierComparer)
                .Where(group => group.Count() > 1)
                .SelectMany(group => group);

            private static IEnumerable<ProviderNamespaceSymbol> FindDuplicateNamespaceImports(IEnumerable<ProviderNamespaceSymbol> symbols)
            {
                var typeBySymbol = new Dictionary<ProviderNamespaceSymbol, NamespaceType>();

                foreach (var symbol in symbols)
                {
                    if (symbol.TryGetNamespaceType() is { } namespaceType)
                    {
                        typeBySymbol[symbol] = namespaceType;
                    }
                }

                return typeBySymbol
                    .Where(kvp => kvp.Value.Settings.IsSingleton)
                    .GroupBy(kvp => kvp.Key.DeclaringImport.Specification.Name, LanguageConstants.IdentifierComparer)
                    .Where(group => group.Count() > 1)
                    .SelectMany(group => group.Select(kvp => kvp.Key));
            }
        }
    }
}<|MERGE_RESOLUTION|>--- conflicted
+++ resolved
@@ -12,6 +12,7 @@
 using Bicep.Core.Semantics.Namespaces;
 using Bicep.Core.Syntax;
 using Bicep.Core.TypeSystem;
+using Bicep.Core.Utils;
 using Bicep.Core.Workspaces;
 
 namespace Bicep.Core.Semantics
@@ -145,10 +146,8 @@
         /// Tries to get the semantic module of the Bicep File referenced via a using declaration from the current file.
         /// If current file is not a parameter file, the method will return false.
         /// </summary>
-        public bool TryGetBicepFileSemanticModelViaUsing([NotNullWhen(true)] out ISemanticModel? semanticModel, [NotNullWhen(false)] out ErrorDiagnostic? failureDiagnostic)
-        {
-            semanticModel = null;
-            failureDiagnostic = null;
+        public Result<ISemanticModel, ErrorDiagnostic> TryGetBicepFileSemanticModelViaUsing()
+        {
             if (this.FileKind == BicepSourceFileKind.BicepFile)
             {
                 throw new InvalidOperationException($"File '{this.FileUri}' cannot reference another Bicep file via a using declaration.");
@@ -158,38 +157,14 @@
             if (usingDeclaration is null)
             {
                 // missing using
-                failureDiagnostic = DiagnosticBuilder.ForDocumentStart().UsingDeclarationNotSpecified();
-                return false;
-            }
-
-<<<<<<< HEAD
-            return SemanticModelHelper.TryGetSemanticModelForForeignTemplateReference(Context.Compilation.SourceFileGrouping,
+                return new(DiagnosticBuilder.ForDocumentStart().UsingDeclarationNotSpecified());
+            }
+
+            return SemanticModelHelper.TryGetSemanticModelForForeignTemplateReference(
+                Context.Compilation.SourceFileGrouping,
                 usingDeclaration,
                 b => b.UsingDeclarationMustReferenceBicepFile(),
-                Context.Compilation,
-                out semanticModel,
-                out failureDiagnostic);
-=======
-            if (!this.Context.Compilation.SourceFileGrouping.TryGetSourceFile(usingDeclaration).IsSuccess(out var sourceFile, out var errorBuilder))
-            {
-                failureDiagnostic = errorBuilder(DiagnosticBuilder.ForPosition(usingDeclaration.Path));
-                return false;
-            }
-
-            if (sourceFile is not BicepFile)
-            {
-                failureDiagnostic = DiagnosticBuilder.ForPosition(usingDeclaration.Path).UsingDeclarationMustReferenceBicepFile();
-                return false;
-            }
-
-            if (this.Context.Compilation.GetSemanticModel(sourceFile) is SemanticModel model)
-            {
-                semanticModel = model;
-                return true;
-            }
-
-            throw new InvalidOperationException($"Unexpected semantic model type when following using declaration.");
->>>>>>> 70956269
+                Context.Compilation);
         }
 
         private sealed class DuplicateIdentifierValidatorVisitor : SymbolVisitor
