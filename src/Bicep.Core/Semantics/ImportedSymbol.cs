--- conflicted
+++ resolved
@@ -27,13 +27,8 @@
 
     public abstract string? Description { get; }
 
-<<<<<<< HEAD
-    public ResultWithDiagnostic<ArtifactReference> TryGetArtifactReference()
+    public ResultWithDiagnosticBuilder<ArtifactReference> TryGetArtifactReference()
         => Context.ArtifactReferenceFactory.TryGetArtifactReference(EnclosingDeclaration, Context.SourceFile.FileUri);
-=======
-    public ResultWithDiagnosticBuilder<ArtifactReference> TryGetArtifactReference()
-        => Context.Compilation.ArtifactReferenceFactory.TryGetArtifactReference(EnclosingDeclaration, Context.SourceFile.FileUri);
->>>>>>> 0caa9556
 }
 
 public abstract class ImportedSymbol<T> : ImportedSymbol where T : ExportMetadata
