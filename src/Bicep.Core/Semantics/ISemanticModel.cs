--- conflicted
+++ resolved
@@ -13,11 +13,7 @@
 
         ImmutableSortedDictionary<string, ParameterMetadata> Parameters { get; }
 
-<<<<<<< HEAD
-        ImmutableDictionary<string, ExportMetadata> Exports { get; }
-=======
-        ImmutableSortedDictionary<string, ExportedTypeMetadata> ExportedTypes { get; }
->>>>>>> 6904c4a9
+        ImmutableSortedDictionary<string, ExportMetadata> Exports { get; }
 
         ImmutableArray<OutputMetadata> Outputs { get; }
 
