// Copyright (c) Microsoft Corporation.
// Licensed under the MIT License.

using System;
using System.Collections.Generic;
using System.Collections.Immutable;
using System.Diagnostics;
using System.Diagnostics.CodeAnalysis;
using System.Linq;
using Azure.Deployments.Core.Definitions.Schema;
using Azure.Deployments.Core.Entities;
using Azure.Deployments.Expression.Extensions;
using Azure.Deployments.Templates.Engines;
using Azure.Deployments.Templates.Exceptions;
using Azure.Deployments.Templates.Extensions;
using Bicep.Core.Diagnostics;
using Bicep.Core.Parsing;
using Bicep.Core.Resources;
using Bicep.Core.Semantics.Metadata;
using Bicep.Core.TypeSystem;
using Bicep.Core.Workspaces;
using Newtonsoft.Json.Linq;

namespace Bicep.Core.Semantics
{
    public class ArmTemplateSemanticModel : ISemanticModel
    {
        private readonly Lazy<ResourceScope> targetScopeLazy;

        private readonly Lazy<ImmutableDictionary<string, ParameterMetadata>> parametersLazy;

        private readonly Lazy<ImmutableArray<OutputMetadata>> outputsLazy;

        public ArmTemplateSemanticModel(ArmTemplateFile sourceFile)
        {
            Trace.WriteLine($"Building semantic model for {sourceFile.FileUri}");

            this.SourceFile = sourceFile;

            this.targetScopeLazy = new(() =>
            {
                if (sourceFile.Template?.Schema is not { Value: var schema })
                {
                    return ResourceScope.None;
                }

                if (!Uri.TryCreate(schema, UriKind.Absolute, out var schemaUri))
                {
                    return ResourceScope.None;
                }

                return (schemaUri.AbsolutePath) switch
                {
                    "/schemas/2019-08-01/tenantDeploymentTemplate.json" => ResourceScope.Tenant,
                    "/schemas/2019-08-01/managementGroupDeploymentTemplate.json" => ResourceScope.ManagementGroup,
                    "/schemas/2018-05-01/subscriptionDeploymentTemplate.json" => ResourceScope.Subscription,
                    "/schemas/2014-04-01-preview/deploymentTemplate.json" or
                    "/schemas/2015-01-01/deploymentTemplate.json" or
                    "/schemas/2019-04-01/deploymentTemplate.json" => ResourceScope.ResourceGroup,
                    _ => ResourceScope.None,
                };
            });

            this.parametersLazy = new(() =>
            {
                if (this.SourceFile.Template?.Parameters is null)
                {
                    return ImmutableDictionary<string, ParameterMetadata>.Empty;
                }

                // the source here is of type InsensitiveDictionary<TemplateInputParameter>,
                // which is basically a Dictionary<string, TemplateInputParameter> that uses an
                // InvariantCultureIgnoreCase key comparer
                // there should be no possibility of clashes since the target dictionary is using
                // Ordinal key comparer, which looks purely at the key string code points
                // without applying any additional rules
                return this.SourceFile.Template.Parameters
                    .ToImmutableDictionary(
                        parameterProperty => parameterProperty.Key,
                        parameterProperty => new ParameterMetadata(
                            parameterProperty.Key,
                            GetType(parameterProperty.Value),
                            parameterProperty.Value.DefaultValue is null,
                            GetMostSpecificDescription(parameterProperty.Value)),
                        LanguageConstants.IdentifierComparer);
            });

            this.outputsLazy = new(() =>
            {
                if (this.SourceFile.Template?.Outputs is null)
                {
                    return ImmutableArray<OutputMetadata>.Empty;
                }

                return this.SourceFile.Template.Outputs
                    .Select(outputProperty => new OutputMetadata(
                        outputProperty.Key,
                        GetType(outputProperty.Value),
                        TryGetMetadataDescription(outputProperty.Value.Metadata)))
                    .ToImmutableArray();
            });
        }

        public ArmTemplateFile SourceFile { get; }

        public ResourceScope TargetScope => this.targetScopeLazy.Value == ResourceScope.None
            ? ResourceScope.ResourceGroup
            : this.targetScopeLazy.Value;

        public ImmutableDictionary<string, ParameterMetadata> Parameters => this.parametersLazy.Value;

        public ImmutableArray<OutputMetadata> Outputs => this.outputsLazy.Value;

        public bool HasErrors()
        {
            if (this.SourceFile.HasErrors())
            {
                return true;
            }

            if (this.targetScopeLazy.Value == ResourceScope.None)
            {
                return true;
            }

            var diagnosticWriter = ToListDiagnosticWriter.Create();
            var visitor = new SemanticDiagnosticVisitor(diagnosticWriter);

            foreach (var parameter in this.Parameters.Values)
            {
                visitor.Visit(parameter.TypeReference.Type);
            }

            foreach (var output in this.Outputs)
            {
                visitor.Visit(output.TypeReference.Type);
            }

            return diagnosticWriter.GetDiagnostics().Count > 0;
        }

        private TypeSymbol GetType(TemplateInputParameter parameter) => parameter.Type?.Value switch
        {
            TemplateParameterType.String when TryCreateUnboundResourceTypeParameter(GetMetadata(parameter), out var resourceType) =>
                resourceType,

            _ => GetType((ITemplateSchemaNode)parameter),
        };

        private TypeSymbol GetType(ITemplateSchemaNode schemaNode)
        {
            try
            {
                var resolved = TemplateEngine.ResolveSchemaReferences(SourceFile.Template, schemaNode);

                var bicepType = resolved.Type.Value switch
                {
                    TemplateParameterType.String when TryCreateUnboundResourceTypeParameter(resolved.Metadata?.Value, out var resourceType) => resourceType,
                    TemplateParameterType.String => GetPrimitiveType(resolved, t => t.IsTextBasedJTokenType(), LanguageConstants.TypeNameString, LanguageConstants.LooseString),
                    TemplateParameterType.Int => GetPrimitiveType(resolved, t => t.Type == JTokenType.Integer, LanguageConstants.TypeNameInt, LanguageConstants.LooseInt),
                    TemplateParameterType.Bool => GetPrimitiveType(resolved, t => t.Type == JTokenType.Boolean, LanguageConstants.TypeNameBool, LanguageConstants.LooseBool),
                    TemplateParameterType.Array => GetArrayType(resolved),
<<<<<<< HEAD
                    TemplateParameterType.Object => GetObjectType(resolved),
                    TemplateParameterType.SecureString => LanguageConstants.SecureString,
                    TemplateParameterType.SecureObject => GetObjectType(resolved, TypeSymbolValidationFlags.IsSecure),
=======
                    TemplateParameterType.Object => GetObjectType(SourceFile.Template!, resolved),
                    TemplateParameterType.SecureString => LanguageConstants.SecureString,
                    TemplateParameterType.SecureObject => GetObjectType(SourceFile.Template!, resolved, TypeSymbolValidationFlags.IsSecure),
>>>>>>> 38f27a52
                    _ => ErrorType.Empty(),
                };

                if (resolved.Nullable?.Value == true)
                {
                    bicepType = TypeHelper.CreateTypeUnion(bicepType, LanguageConstants.Null);
                }

                return bicepType;
            }
            catch (TemplateValidationException tve)
            {
                return ErrorType.Create(DiagnosticBuilder.ForDocumentStart().UnresolvableArmJsonType(tve.TemplateErrorAdditionalInfo.Path ?? "<unknown location>", tve.Message));
            }
        }

        /// <summary>
        /// Metadata may be attached to $ref nodes, and the appropriate description for a given parameter or property will be the first one (if any) encountered while following $ref pointers to a concrete type.
        /// </summary>
        /// <param name="schemaNode">The starting point for the search</param>
        /// <returns></returns>
        private string? GetMostSpecificDescription(ITemplateSchemaNode schemaNode)
        {
            if (GetMetadata(schemaNode) is JObject metadataObject &&
                metadataObject.TryGetValue(LanguageConstants.MetadataDescriptionPropertyName, out var descriptionToken) &&
                descriptionToken is JValue { Value: string description })
            {
                return description;
            }

            return null;
        }
        private JToken? GetMetadata(ITemplateSchemaNode schemaNode)
        {
            try
            {
                return TemplateEngine.ResolveSchemaReferences(SourceFile.Template, schemaNode).Metadata?.Value;
            }
            catch (TemplateValidationException)
            {
                return null;
            }
        }

        private static TypeSymbol GetPrimitiveType(ITemplateSchemaNode schemaNode, Func<JToken, bool> isValidLiteralPredicate, string typeName, TypeSymbol type)
        {
            if (schemaNode.AllowedValues?.Value is JArray jArray)
            {
                return TryGetLiteralUnionType(jArray, isValidLiteralPredicate, b => b.InvalidUnionTypeMember(typeName));
            }

            return type;
        }

        private static TypeSymbol TryGetLiteralUnionType(JArray allowedValues, Func<JToken, bool> validator, DiagnosticBuilder.ErrorBuilderDelegate diagnosticOnMismatch)
        {
            List<TypeSymbol> literalTypeTargets = new();
            foreach (var element in allowedValues)
            {
                if (!validator(element) || TypeHelper.TryCreateTypeLiteral(element) is not { } literal)
                {
                    return ErrorType.Create(diagnosticOnMismatch(DiagnosticBuilder.ForDocumentStart()));
                }

                literalTypeTargets.Add(literal);
            }

            return TypeHelper.CreateTypeUnion(literalTypeTargets);
        }

        private TypeSymbol GetArrayType(ITemplateSchemaNode schemaNode)
        {
            if (schemaNode.AllowedValues?.Value is JArray allowedValues)
            {
                return GetArrayLiteralType(allowedValues);
            }

            if (schemaNode.PrefixItems is { } prefixItems)
            {
                TupleTypeNameBuilder nameBuilder = new();
                List<ITypeReference> tupleMembers = new();
                foreach (var prefixItem in prefixItems)
                {
                    var (type, typeName) = GetDeferrableTypeInfo(prefixItem);
                    nameBuilder.AppendItem(typeName);
                    tupleMembers.Add(type);
                }

                return new TupleType(nameBuilder.ToString(), tupleMembers.ToImmutableArray(), default);
            }

            if (schemaNode.Items?.SchemaNode is { } items)
            {
                if (items.Ref?.Value is { } @ref)
                {
                    var (type, typeName) = GetDeferrableTypeInfo(items);
                    return new TypedArrayType($"{typeName}[]", type, default);
                }

                return new TypedArrayType(GetType(items), default);
            }

            // TODO it's possible to encounter an array with a defined prefix and either a schema or a boolean for "items."
            // TupleType does not support an "AdditionalItemsType" for items after the tuple, but when it does, update this type reader to handle the combination of "items" and "prefixItems"

            return LanguageConstants.Array;
        }

        private static TypeSymbol GetArrayLiteralType(JArray allowedValues)
        {
            // For allowedValues on an array, either all or none of the allowed values need to be arrays.
            if (allowedValues.Any(t => t.Type == JTokenType.Array))
            {
                // If any of the allowed values are arrays, it's a regular union of literals
                return TryGetLiteralUnionType(allowedValues, t => t.Type == JTokenType.Array, b => b.InvalidUnionTypeMember(LanguageConstants.ArrayType));
            }

            // If no allowed values are arrays, the each element in the array must be one of the allowed values provided
            List<TypeSymbol> elements = new();
            foreach (var element in allowedValues)
            {
                // Arrays with constrained but mixed-type literal elements are the only place where `null` is a valid type literal
                if (element.Type == JTokenType.Null)
                {
                    elements.Add(LanguageConstants.Null);
                }
                else if (element.Type == JTokenType.Comment)
                {
                    continue;
                }
                else if (TypeHelper.TryCreateTypeLiteral(element) is { } literal)
                {
                    elements.Add(literal);
                }
                else
                {
                    // TryCreateTypeLiteral is exhaustive, so this should never be reached
                    return ErrorType.Create(DiagnosticBuilder.ForDocumentStart().TypeExpressionLiteralConversionFailed());
                }
            }

            return new TypedArrayType(TypeHelper.CreateTypeUnion(elements), default);
        }

        private TypeSymbol GetObjectType(Template template, ITemplateSchemaNode schemaNode, TypeSymbolValidationFlags symbolValidationFlags = TypeSymbolValidationFlags.Default)
        {
            if (schemaNode.AllowedValues?.Value is JArray jArray)
            {
                return TryGetLiteralUnionType(jArray, t => t.Type == JTokenType.Object, b => b.InvalidUnionTypeMember(LanguageConstants.ObjectType));
            }

            ObjectTypeNameBuilder nameBuilder = new();
            List<TypeProperty> properties = new();
            ITypeReference? additionalPropertiesType = LanguageConstants.Any;
            TypePropertyFlags additionalPropertiesFlags = TypePropertyFlags.FallbackProperty;

            if (schemaNode.Properties is { } propertySchemata)
            {
                foreach (var (propertyName, schema) in propertySchemata)
                {
<<<<<<< HEAD
                    var flags = TypePropertyFlags.Required;
=======
                    // depending on the language version, either only properties included in schemaNode.Required are required,
                    // or all of them are (but some may be nullable)
                    var required = template.GetLanguageVersion().HasFeature(TemplateLanguageFeature.NullableParameters)
                        ? true
                        : schemaNode.Required?.Value.Contains(propertyName) ?? false;
                    var flags = required ? TypePropertyFlags.Required : TypePropertyFlags.None;
>>>>>>> 38f27a52
                    var description = GetMostSpecificDescription(schema);

                    var (type, typeName) = GetDeferrableTypeInfo(schema);

                    properties.Add(new(propertyName, type, flags, description));
<<<<<<< HEAD
                    nameBuilder.AppendProperty(propertyName, typeName);
=======
                    nameBuilder.AppendProperty(propertyName, typeName, isOptional: !required);
>>>>>>> 38f27a52
                }
            }

            if (schemaNode.AdditionalProperties is { } addlProps)
            {
                additionalPropertiesFlags = TypePropertyFlags.None;

                if (addlProps.SchemaNode is { } additionalPropertiesSchema)
                {
                    var typeInfo = GetDeferrableTypeInfo(additionalPropertiesSchema);
                    additionalPropertiesType = typeInfo.type;
<<<<<<< HEAD
                    // FIXME: Uncomment the following after merging https://github.com/Azure/bicep/pull/9511
                    // nameBuilder.AppendPropertyMatcher("*", typeInfo.typeName);
=======
                    nameBuilder.AppendPropertyMatcher("*", typeInfo.typeName);
>>>>>>> 38f27a52
                }
                else if (addlProps.BooleanValue == false)
                {
                    additionalPropertiesType = null;
                }
            }

            if (properties.Count == 0 && schemaNode.AdditionalProperties is null)
            {
                return symbolValidationFlags.HasFlag(TypeSymbolValidationFlags.IsSecure) ? LanguageConstants.SecureObject : LanguageConstants.Object;
            }

            return new ObjectType(nameBuilder.ToString(), symbolValidationFlags, properties, additionalPropertiesType, additionalPropertiesFlags);
        }

        private (ITypeReference type, string typeName) GetDeferrableTypeInfo(ITemplateSchemaNode schemaNode) => schemaNode.Ref?.Value switch
        {
            string @ref => (new DeferredTypeReference(() => GetType(schemaNode)), @ref.Replace("#/definitions/", "")),
            _ => GetType(schemaNode) switch { TypeSymbol concreteType => (concreteType, concreteType.Name) },
        };

        private static TypeSymbol GetType(TemplateOutputParameter output)
        {
            return output.Type.Value switch
            {
                TemplateParameterType.String when TryCreateUnboundResourceTypeParameter(output.Metadata?.Value, out var resourceType) =>
                    resourceType,

                _ => GetType((TemplateParameter)output),
            };
        }

        private static TypeSymbol GetType(TemplateParameter parameterOrOutput) => parameterOrOutput.Type.Value switch
        {
            TemplateParameterType.String => LanguageConstants.LooseString,
            TemplateParameterType.Int => LanguageConstants.Int,
            TemplateParameterType.Bool => LanguageConstants.Bool,
            TemplateParameterType.Array => LanguageConstants.Array,
            TemplateParameterType.Object => LanguageConstants.Object,
            TemplateParameterType.SecureString => LanguageConstants.SecureString,
            TemplateParameterType.SecureObject => LanguageConstants.SecureObject,
            _ => ErrorType.Empty(),
        };

        private static bool TryCreateUnboundResourceTypeParameter(JToken? metadataToken, [NotNullWhen(true)] out TypeSymbol? type)
        {
            if (metadataToken is JObject metadata &&
                metadata.TryGetValue(LanguageConstants.MetadataResourceTypePropertyName, out var obj) &&
                obj.Value<string>() is string resourceTypeRaw)
            {
                if (ResourceTypeReference.TryParse(resourceTypeRaw) is { } parsed)
                {
                    type = new UnboundResourceType(parsed);
                    return true;
                }

                // Return true here because it *was* a resource type, just a wrong one.
                type = ErrorType.Create(DiagnosticBuilder.ForDocumentStart().InvalidResourceType());
                return true;
            }

            type = null;
            return false;
        }

        private static string? TryGetMetadataDescription(TemplateGenericProperty<JToken>? metadata)
        {
            if (metadata?.Value?.SelectToken(LanguageConstants.MetadataDescriptionPropertyName) is { } descriptionToken
            && descriptionToken.Type is JTokenType.String)
            {
                return descriptionToken.ToString();
            }
            return null;
        }
    }
}<|MERGE_RESOLUTION|>--- conflicted
+++ resolved
@@ -160,15 +160,9 @@
                     TemplateParameterType.Int => GetPrimitiveType(resolved, t => t.Type == JTokenType.Integer, LanguageConstants.TypeNameInt, LanguageConstants.LooseInt),
                     TemplateParameterType.Bool => GetPrimitiveType(resolved, t => t.Type == JTokenType.Boolean, LanguageConstants.TypeNameBool, LanguageConstants.LooseBool),
                     TemplateParameterType.Array => GetArrayType(resolved),
-<<<<<<< HEAD
-                    TemplateParameterType.Object => GetObjectType(resolved),
-                    TemplateParameterType.SecureString => LanguageConstants.SecureString,
-                    TemplateParameterType.SecureObject => GetObjectType(resolved, TypeSymbolValidationFlags.IsSecure),
-=======
                     TemplateParameterType.Object => GetObjectType(SourceFile.Template!, resolved),
                     TemplateParameterType.SecureString => LanguageConstants.SecureString,
                     TemplateParameterType.SecureObject => GetObjectType(SourceFile.Template!, resolved, TypeSymbolValidationFlags.IsSecure),
->>>>>>> 38f27a52
                     _ => ErrorType.Empty(),
                 };
 
@@ -329,26 +323,18 @@
             {
                 foreach (var (propertyName, schema) in propertySchemata)
                 {
-<<<<<<< HEAD
-                    var flags = TypePropertyFlags.Required;
-=======
                     // depending on the language version, either only properties included in schemaNode.Required are required,
                     // or all of them are (but some may be nullable)
                     var required = template.GetLanguageVersion().HasFeature(TemplateLanguageFeature.NullableParameters)
                         ? true
                         : schemaNode.Required?.Value.Contains(propertyName) ?? false;
                     var flags = required ? TypePropertyFlags.Required : TypePropertyFlags.None;
->>>>>>> 38f27a52
                     var description = GetMostSpecificDescription(schema);
 
                     var (type, typeName) = GetDeferrableTypeInfo(schema);
 
                     properties.Add(new(propertyName, type, flags, description));
-<<<<<<< HEAD
                     nameBuilder.AppendProperty(propertyName, typeName);
-=======
-                    nameBuilder.AppendProperty(propertyName, typeName, isOptional: !required);
->>>>>>> 38f27a52
                 }
             }
 
@@ -360,12 +346,7 @@
                 {
                     var typeInfo = GetDeferrableTypeInfo(additionalPropertiesSchema);
                     additionalPropertiesType = typeInfo.type;
-<<<<<<< HEAD
-                    // FIXME: Uncomment the following after merging https://github.com/Azure/bicep/pull/9511
-                    // nameBuilder.AppendPropertyMatcher("*", typeInfo.typeName);
-=======
                     nameBuilder.AppendPropertyMatcher("*", typeInfo.typeName);
->>>>>>> 38f27a52
                 }
                 else if (addlProps.BooleanValue == false)
                 {
