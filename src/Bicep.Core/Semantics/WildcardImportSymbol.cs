--- conflicted
+++ resolved
@@ -35,19 +35,8 @@
 
     public NamespaceType? TryGetNamespaceType() => this.Type as NamespaceType;
 
-<<<<<<< HEAD
-    public ResultWithDiagnostic<ArtifactReference> TryGetModuleReference()
-        => Context.Compilation.ModuleReferenceFactory.TryGetModuleReference(EnclosingDeclaration, Context.SourceFile.FileUri);
-=======
-    public ISemanticModel? TryGetSemanticModel()
-        => SemanticModelHelper.TryGetModelForArtifactReference(Context.Compilation.SourceFileGrouping,
-            EnclosingDeclaration,
-            Context.Compilation)
-            .TryUnwrap();
-
     public ResultWithDiagnostic<ArtifactReference> TryGetArtifactReference()
         => Context.Compilation.ArtifactReferenceFactory.TryGetArtifactReference(EnclosingDeclaration, Context.SourceFile.FileUri);
->>>>>>> 561bb597
 
     public override IEnumerable<ErrorDiagnostic> GetDiagnostics()
     {
