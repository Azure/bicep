// Copyright (c) Microsoft Corporation.
// Licensed under the MIT License.
using Bicep.Core.Diagnostics;
using Bicep.Core.Registry;
using Bicep.Core.Semantics.Metadata;
using Bicep.Core.Syntax;
using Bicep.Core.TypeSystem.Types;

namespace Bicep.Core.Semantics;

public class WildcardImportSymbol : DeclaredSymbol, INamespaceSymbol
{
    public WildcardImportSymbol(ISymbolContext context, ISemanticModel sourceModel, WildcardImportSyntax declaringSyntax, CompileTimeImportDeclarationSyntax enclosingDeclaration)
        : base(context, declaringSyntax.Name.IdentifierName, declaringSyntax, declaringSyntax.AliasAsClause.Alias)
    {
        SourceModel = sourceModel;
        EnclosingDeclaration = enclosingDeclaration;
    }

    public ISemanticModel SourceModel { get; }

    public CompileTimeImportDeclarationSyntax EnclosingDeclaration { get; }

    public override void Accept(SymbolVisitor visitor)
    {
        visitor.VisitWildcardImportSymbol(this);
    }

    public override SymbolKind Kind => SymbolKind.ImportedNamespace;

    public NamespaceType? TryGetNamespaceType() => this.Type as NamespaceType;

<<<<<<< HEAD
    public ResultWithDiagnostic<ArtifactReference> TryGetArtifactReference()
        => Context.ArtifactReferenceFactory.TryGetArtifactReference(EnclosingDeclaration, Context.SourceFile.FileUri);
=======
    public ResultWithDiagnosticBuilder<ArtifactReference> TryGetArtifactReference()
        => Context.Compilation.ArtifactReferenceFactory.TryGetArtifactReference(EnclosingDeclaration, Context.SourceFile.FileUri);
>>>>>>> 0caa9556

    public override IEnumerable<Diagnostic> GetDiagnostics()
    {
        if (SourceModel.Exports.Values.OfType<DuplicatedExportMetadata>().Any())
        {
            yield return DiagnosticBuilder.ForPosition(DeclaringSyntax).ImportedModelContainsAmbiguousExports(
                SourceModel.Exports.Values.OfType<DuplicatedExportMetadata>().Select(md => md.Name));
        }
    }
}<|MERGE_RESOLUTION|>--- conflicted
+++ resolved
@@ -30,13 +30,8 @@
 
     public NamespaceType? TryGetNamespaceType() => this.Type as NamespaceType;
 
-<<<<<<< HEAD
-    public ResultWithDiagnostic<ArtifactReference> TryGetArtifactReference()
+    public ResultWithDiagnosticBuilder<ArtifactReference> TryGetArtifactReference()
         => Context.ArtifactReferenceFactory.TryGetArtifactReference(EnclosingDeclaration, Context.SourceFile.FileUri);
-=======
-    public ResultWithDiagnosticBuilder<ArtifactReference> TryGetArtifactReference()
-        => Context.Compilation.ArtifactReferenceFactory.TryGetArtifactReference(EnclosingDeclaration, Context.SourceFile.FileUri);
->>>>>>> 0caa9556
 
     public override IEnumerable<Diagnostic> GetDiagnostics()
     {
