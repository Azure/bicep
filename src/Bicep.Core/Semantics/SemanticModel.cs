--- conflicted
+++ resolved
@@ -62,13 +62,6 @@
             // This allows the binder to create the right kind of symbol for compile-time imports.
             var cycleBlockingModelLookup = ISemanticModelLookup.Excluding(compilation, sourceFile);
             this.SymbolContext = symbolContext;
-<<<<<<< HEAD
-            this.Binder = new Binder(compilation.NamespaceProvider, Features, compilation.SourceFileGrouping, cycleBlockingModelLookup, sourceFile, this.SymbolContext, compilation.ArtifactReferenceFactory);
-
-            // TODO(#13239): ApiVersionProvider is only used by UseRecentApiVersionRule. Coupling the linter with the semantic model is suboptimal. A better approach would be to integrate ApiVersionProvider into IResourceTypeProvider.
-            this.apiVersionProviderLazy = new Lazy<IApiVersionProvider>(() => new ApiVersionProvider(Features, this.Binder.NamespaceResolver.GetAvailableAzureResourceTypes()));
-
-=======
             this.Binder = new Binder(
                 compilation.NamespaceProvider,
                 Features,
@@ -76,8 +69,10 @@
                 cycleBlockingModelLookup,
                 sourceFile,
                 this.SymbolContext);
-            this.apiVersionProviderLazy = new Lazy<IApiVersionProvider>(() => new ApiVersionProvider(Features, this.Binder.NamespaceResolver.GetAvailableResourceTypes()));
->>>>>>> ba62425e
+
+            // TODO(#13239): ApiVersionProvider is only used by UseRecentApiVersionRule. Coupling the linter with the semantic model is suboptimal. A better approach would be to integrate ApiVersionProvider into IResourceTypeProvider.
+            this.apiVersionProviderLazy = new Lazy<IApiVersionProvider>(() => new ApiVersionProvider(Features, this.Binder.NamespaceResolver.GetAvailableAzureResourceTypes()));
+
             this.TypeManager = new TypeManager(this, this.Binder);
 
             // name binding is done
