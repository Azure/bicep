--- conflicted
+++ resolved
@@ -65,16 +65,7 @@
             // This allows the binder to create the right kind of symbol for compile-time imports.
             var cycleBlockingModelLookup = ISemanticModelLookup.Excluding(compilation, sourceFile);
             this.SymbolContext = symbolContext;
-<<<<<<< HEAD
-            this.Binder = new Binder(
-                compilation.NamespaceProvider,
-                features,
-                sourceFile,
-                this.SymbolContext,
-                compilation.ArtifactReferenceFactory);
-=======
-            this.Binder = new Binder(compilation.NamespaceProvider, features, compilation.SourceFileGrouping, cycleBlockingModelLookup, sourceFile, this.SymbolContext);
->>>>>>> 04388893
+            this.Binder = new Binder(compilation.NamespaceProvider, features, compilation.SourceFileGrouping, cycleBlockingModelLookup, sourceFile, this.SymbolContext, compilation.ArtifactReferenceFactory);
             this.apiVersionProviderLazy = new Lazy<IApiVersionProvider>(() => new ApiVersionProvider(features, this.Binder.NamespaceResolver.GetAvailableResourceTypes()));
             this.TypeManager = new TypeManager(features, Binder, environment, fileResolver, this.ParsingErrorLookup, Compilation.SourceFileGrouping, Compilation);
 
