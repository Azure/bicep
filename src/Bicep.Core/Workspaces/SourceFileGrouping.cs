--- conflicted
+++ resolved
@@ -12,16 +12,7 @@
 using Bicep.Core.Utils;
 using static Bicep.Core.Diagnostics.DiagnosticBuilder;
 
-<<<<<<< HEAD
-namespace Bicep.Core.Workspaces
-{
-
-    public record ArtifactResolutionInfo(
-        IArtifactReferenceSyntax DeclarationSyntax,
-        ISourceFile ParentTemplateFile);
-=======
 namespace Bicep.Core.Workspaces;
->>>>>>> 70956269
 
 public record ArtifactResolutionInfo(
     IArtifactReferenceSyntax DeclarationSyntax,
@@ -31,93 +22,53 @@
     DiagnosticBuilder.ErrorBuilderDelegate ErrorBuilder,
     bool RequiresRestore);
 
-<<<<<<< HEAD
-    public class SourceFileGrouping : ISourceFileLookup
+public class SourceFileGrouping : ISourceFileLookup
+{
+    public SourceFileGrouping(IFileResolver fileResolver,
+        Uri entryFileUri,
+        ImmutableDictionary<Uri, ResultWithDiagnostic<ISourceFile>> fileResultByUri,
+        ImmutableDictionary<ISourceFile, ImmutableDictionary<IArtifactReferenceSyntax, Result<Uri, UriResolutionError>>> uriResultByModule,
+        ImmutableDictionary<ISourceFile, ImmutableHashSet<ISourceFile>> sourceFileParentLookup)
     {
-        public SourceFileGrouping(IFileResolver fileResolver,
-            Uri entryFileUri,
-            ImmutableDictionary<Uri, FileResolutionResult> fileResultByUri,
-            ImmutableDictionary<ISourceFile, ImmutableDictionary<IArtifactReferenceSyntax, UriResolutionResult>> uriResultByModule,
-            ImmutableDictionary<ISourceFile, ImmutableHashSet<ISourceFile>> sourceFileParentLookup)
-        {
-            FileResolver = fileResolver;
-            EntryFileUri = entryFileUri;
-            FileResultByUri = fileResultByUri;
-            UriResultByModule = uriResultByModule;
-            SourceFileParentLookup = sourceFileParentLookup;
+        FileResolver = fileResolver;
+        EntryFileUri = entryFileUri;
+        FileResultByUri = fileResultByUri;
+        UriResultByModule = uriResultByModule;
+        SourceFileParentLookup = sourceFileParentLookup;
 
-            UriResults = uriResultByModule.Values.SelectMany(kvp => kvp).ToImmutableDictionary();
-        }
+        UriResults = uriResultByModule.Values.SelectMany(kvp => kvp).ToImmutableDictionary();
+    }
 
-        public IFileResolver FileResolver { get; }
+    public IFileResolver FileResolver { get; }
 
-        public Uri EntryFileUri { get; }
+    public Uri EntryFileUri { get; }
 
-        public ImmutableDictionary<Uri, FileResolutionResult> FileResultByUri { get; }
+    public ImmutableDictionary<Uri, ResultWithDiagnostic<ISourceFile>> FileResultByUri { get; }
 
-        public ImmutableDictionary<ISourceFile, ImmutableDictionary<IArtifactReferenceSyntax, UriResolutionResult>> UriResultByModule { get; }
+    public ImmutableDictionary<ISourceFile, ImmutableDictionary<IArtifactReferenceSyntax, Result<Uri, UriResolutionError>>> UriResultByModule { get; }
 
-        public ImmutableDictionary<IArtifactReferenceSyntax, UriResolutionResult> UriResults { get; }
+    public ImmutableDictionary<IArtifactReferenceSyntax, Result<Uri, UriResolutionError>> UriResults { get; }
 
-        public ImmutableDictionary<ISourceFile, ImmutableHashSet<ISourceFile>> SourceFileParentLookup { get; }
+    public ImmutableDictionary<ISourceFile, ImmutableHashSet<ISourceFile>> SourceFileParentLookup { get; }
 
-        public IEnumerable<ArtifactResolutionInfo> GetModulesToRestore()
-            => UriResultByModule.SelectMany(
-                kvp => kvp.Value
-                    .Where(entry => entry.Value.RequiresRestore)
-                    .Select(entry => new ArtifactResolutionInfo(entry.Key, kvp.Key)));
-
-        public BicepSourceFile EntryPoint => (FileResultByUri[EntryFileUri].File as BicepSourceFile)!;
-
-        public IEnumerable<ISourceFile> SourceFiles => FileResultByUri.Values.Select(x => x.File).WhereNotNull();
-
-        public ErrorBuilderDelegate? TryGetErrorDiagnostic(IArtifactReferenceSyntax foreignTemplateReference)
-        {
-            var uriResult = UriResults[foreignTemplateReference];
-            if (uriResult.ErrorBuilder is not null)
-=======
-public record SourceFileGrouping(
-    IFileResolver FileResolver,
-    Uri EntryFileUri,
-    ImmutableDictionary<Uri, ResultWithDiagnostic<ISourceFile>> FileResultByUri,
-    ImmutableDictionary<ISourceFile, ImmutableDictionary<IArtifactReferenceSyntax, Result<Uri, UriResolutionError>>> UriResultByModule,
-    ImmutableDictionary<ISourceFile, ImmutableHashSet<ISourceFile>> SourceFileParentLookup) : ISourceFileLookup
-{
     public IEnumerable<ArtifactResolutionInfo> GetModulesToRestore()
     {
         foreach (var (sourceFile, moduleResults) in UriResultByModule)
         {
             foreach (var (syntax, result) in moduleResults)
->>>>>>> 70956269
             {
                 if (!result.IsSuccess(out _, out var failure) && failure.RequiresRestore)
                 {
                     yield return new(syntax, sourceFile);
                 }
             }
-<<<<<<< HEAD
-
-            var fileResult = FileResultByUri[uriResult.FileUri!];
-            return fileResult.ErrorBuilder;
-=======
->>>>>>> 70956269
         }
     }
 
-<<<<<<< HEAD
-        public ISourceFile? TryGetSourceFile(IArtifactReferenceSyntax foreignTemplateReference)
-        {
-            var uriResult = UriResults[foreignTemplateReference];
-            if (uriResult.FileUri is null)
-            {
-                return null;
-            }
-=======
     public BicepSourceFile EntryPoint
         => (FileResultByUri[EntryFileUri].TryUnwrap() as BicepSourceFile) ?? throw new InvalidOperationException($"{nameof(EntryFileUri)} is not a Bicep source file!");
 
     public IEnumerable<ISourceFile> SourceFiles => FileResultByUri.Values.Select(x => x.IsSuccess(out var success) ? success : null).WhereNotNull();
->>>>>>> 70956269
 
     public ResultWithDiagnostic<ISourceFile> TryGetSourceFile(IArtifactReferenceSyntax foreignTemplateReference)
     {
