--- conflicted
+++ resolved
@@ -3,7 +3,6 @@
 using System;
 using System.Collections.Generic;
 using System.Collections.Immutable;
-using System.Diagnostics.CodeAnalysis;
 using System.Linq;
 using Bicep.Core.Diagnostics;
 using Bicep.Core.Extensions;
@@ -23,42 +22,18 @@
     DiagnosticBuilder.ErrorBuilderDelegate ErrorBuilder,
     bool RequiresRestore);
 
-<<<<<<< HEAD
-    public record SourceFileGrouping(
-        IFileResolver FileResolver,
-        Uri EntryFileUri,
-        ImmutableDictionary<Uri, FileResolutionResult> FileResultByUri,
-        ImmutableDictionary<ISourceFile, ImmutableDictionary<IArtifactReferenceSyntax, UriResolutionResult>> UriResultByArtifactReference,
-        ImmutableDictionary<ISourceFile, ImmutableHashSet<ISourceFile>> SourceFileParentLookup) : ISourceFileLookup
-    {
-        public IEnumerable<ArtifactResolutionInfo> GetModulesToRestore()
-            => UriResultByArtifactReference.SelectMany(
-                kvp => kvp.Value
-                    .Where(entry => entry.Value.RequiresRestore)
-                    .Select(entry => new ArtifactResolutionInfo(entry.Key, kvp.Key)));
-
-        public BicepSourceFile EntryPoint => (FileResultByUri[EntryFileUri].File as BicepSourceFile)!;
-
-        public IEnumerable<ISourceFile> SourceFiles => FileResultByUri.Values.Select(x => x.File).WhereNotNull();
-
-        public ErrorBuilderDelegate? TryGetErrorDiagnostic(IArtifactReferenceSyntax foreignTemplateReference)
-        {
-            var uriResult = UriResultByArtifactReference.Values.Select(d => d.TryGetValue(foreignTemplateReference, out var result) ? result : null).WhereNotNull().First();
-            if (uriResult.ErrorBuilder is not null)
-=======
 public record SourceFileGrouping(
     IFileResolver FileResolver,
     Uri EntryFileUri,
     ImmutableDictionary<Uri, ResultWithDiagnostic<ISourceFile>> FileResultByUri,
-    ImmutableDictionary<ISourceFile, ImmutableDictionary<IArtifactReferenceSyntax, Result<Uri, UriResolutionError>>> UriResultByModule,
+    ImmutableDictionary<ISourceFile, ImmutableDictionary<IArtifactReferenceSyntax, Result<Uri, UriResolutionError>>> UriResultByArtifactReference,
     ImmutableDictionary<ISourceFile, ImmutableHashSet<ISourceFile>> SourceFileParentLookup) : ISourceFileLookup
 {
     public IEnumerable<ArtifactResolutionInfo> GetModulesToRestore()
     {
-        foreach (var (sourceFile, moduleResults) in UriResultByModule)
+        foreach (var (sourceFile, moduleResults) in UriResultByArtifactReference)
         {
             foreach (var (syntax, result) in moduleResults)
->>>>>>> 70956269
             {
                 if (!result.IsSuccess(out _, out var failure) && failure.RequiresRestore)
                 {
@@ -68,24 +43,14 @@
         }
     }
 
-<<<<<<< HEAD
-        public ISourceFile? TryGetSourceFile(IArtifactReferenceSyntax foreignTemplateReference)
-        {
-            var uriResult = UriResultByArtifactReference.Values.Select(d => d.TryGetValue(foreignTemplateReference, out var result) ? result : null).WhereNotNull().First();
-            if (uriResult.FileUri is null)
-            {
-                return null;
-            }
-=======
     public BicepSourceFile EntryPoint
         => (FileResultByUri[EntryFileUri].TryUnwrap() as BicepSourceFile) ?? throw new InvalidOperationException($"{nameof(EntryFileUri)} is not a Bicep source file!");
 
     public IEnumerable<ISourceFile> SourceFiles => FileResultByUri.Values.Select(x => x.IsSuccess(out var success) ? success : null).WhereNotNull();
->>>>>>> 70956269
 
     public ResultWithDiagnostic<ISourceFile> TryGetSourceFile(IArtifactReferenceSyntax foreignTemplateReference)
     {
-        var uriResult = UriResultByModule.Values.Select(d => d.TryGetValue(foreignTemplateReference, out var result) ? result : null).WhereNotNull().First();
+        var uriResult = UriResultByArtifactReference.Values.Select(d => d.TryGetValue(foreignTemplateReference, out var result) ? result : null).WhereNotNull().First();
         if (!uriResult.IsSuccess(out var fileUri, out var error))
         {
             return new(error.ErrorBuilder);
