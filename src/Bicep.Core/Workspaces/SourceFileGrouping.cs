// Copyright (c) Microsoft Corporation.
// Licensed under the MIT License.
using System;
using System.Collections.Generic;
using System.Collections.Immutable;
using System.Linq;
using Bicep.Core.Extensions;
using Bicep.Core.FileSystem;
using Bicep.Core.Navigation;
using static Bicep.Core.Diagnostics.DiagnosticBuilder;

namespace Bicep.Core.Workspaces
{
    public interface IArtifactResolutionInfo
    {
        StatementSyntax Statement { get; }
        ISourceFile SourceFile { get; }
    }

    public record FileResolutionResult(
        Uri FileUri,
        ErrorBuilderDelegate? ErrorBuilder,
        ISourceFile? File);

    public record UriResolutionResult(
        Uri? FileUri,
        bool RequiresRestore,
        ErrorBuilderDelegate? ErrorBuilder);

    public record ModuleSourceResolutionInfo(
<<<<<<< HEAD
        ModuleDeclarationSyntax ModuleDeclaration,
        ISourceFile ParentTemplateFile) : IArtifactResolutionInfo
    {
        public StatementSyntax Statement => ModuleDeclaration;

        public ISourceFile SourceFile => ParentTemplateFile;
    }

    public record ProviderSourceResolutionInfo(
        ImportDeclarationSyntax ImportDeclaration,
        ISourceFile ParentTemplateFile) : IArtifactResolutionInfo
    {
        public StatementSyntax Statement => ImportDeclaration;

        public ISourceFile SourceFile => ParentTemplateFile;
    };
=======
        IForeignTemplateReference ForeignTemplateReference,
        ISourceFile ParentTemplateFile);
>>>>>>> ca73b6c8

    public record SourceFileGrouping(
        IFileResolver FileResolver,
        Uri EntryFileUri,
        ImmutableDictionary<Uri, FileResolutionResult> FileResultByUri,
        ImmutableDictionary<ISourceFile, ImmutableDictionary<IForeignTemplateReference, UriResolutionResult>> UriResultByModule,
        ImmutableDictionary<ISourceFile, ImmutableHashSet<ISourceFile>> SourceFileParentLookup) : ISourceFileLookup
    {
        public IEnumerable<IArtifactResolutionInfo> GetModulesToRestore()
            => UriResultByModule.SelectMany(
                kvp => kvp.Value
                    .Where(entry => entry.Value.RequiresRestore)
                    .Select(entry => new ModuleSourceResolutionInfo(entry.Key, kvp.Key)));

        public IEnumerable<IArtifactResolutionInfo> GetProvidersToRestore()
        {
            return SourceFiles.OfType<BicepSourceFile>()
                .SelectMany(sourceFile => sourceFile.ProgramSyntax.Children.OfType<ImportDeclarationSyntax>()
                .Select(import => new ProviderSourceResolutionInfo(import, sourceFile)));
        }

        public IEnumerable<IArtifactResolutionInfo> GetArtifactsToRestore() =>
            GetModulesToRestore().Concat(GetProvidersToRestore());

        public BicepSourceFile EntryPoint => (FileResultByUri[EntryFileUri].File as BicepSourceFile)!;

        public IEnumerable<ISourceFile> SourceFiles => FileResultByUri.Values.Select(x => x.File).WhereNotNull();

        public ErrorBuilderDelegate? TryGetErrorDiagnostic(IForeignTemplateReference foreignTemplateReference)
        {
            var uriResult = UriResultByModule.Values.Select(d => d.TryGetValue(foreignTemplateReference, out var result) ? result : null).WhereNotNull().First();
            if (uriResult.ErrorBuilder is not null)
            {
                return uriResult.ErrorBuilder;
            }

            var fileResult = FileResultByUri[uriResult?.FileUri!];
            return fileResult.ErrorBuilder;
        }

        public ISourceFile? TryGetSourceFile(IForeignTemplateReference foreignTemplateReference)
        {
            var uriResult = UriResultByModule.Values.Select(d => d.TryGetValue(foreignTemplateReference, out var result) ? result : null).WhereNotNull().First();
            if (uriResult.FileUri is null)
            {
                return null;
            }

            var fileResult = FileResultByUri.TryGetValue(uriResult.FileUri);
            return fileResult?.File;
        }

        public ImmutableHashSet<ISourceFile> GetFilesDependingOn(ISourceFile sourceFile)
        {
            var filesToCheck = new Queue<ISourceFile>(new[] { sourceFile });
            var knownFiles = new HashSet<ISourceFile>();

            while (filesToCheck.TryDequeue(out var current))
            {
                knownFiles.Add(current);

                if (SourceFileParentLookup.TryGetValue(current, out var parents))
                {
                    foreach (var parent in parents.Where(x => !knownFiles.Contains(x)))
                    {
                        knownFiles.Add(parent);
                        filesToCheck.Enqueue(parent);
                    }
                }
            }

            return knownFiles.ToImmutableHashSet();
        }
    }
}<|MERGE_RESOLUTION|>--- conflicted
+++ resolved
@@ -7,16 +7,31 @@
 using Bicep.Core.Extensions;
 using Bicep.Core.FileSystem;
 using Bicep.Core.Navigation;
+using Bicep.Core.Syntax;
 using static Bicep.Core.Diagnostics.DiagnosticBuilder;
 
 namespace Bicep.Core.Workspaces
 {
     public interface IArtifactResolutionInfo
     {
-        StatementSyntax Statement { get; }
-        ISourceFile SourceFile { get; }
+        IForeignTemplateReference ForeignTemplateReference { get; }
+        ISourceFile ParentTemplateFile { get; }
+    }
+    public record ModuleSourceResolutionInfo(
+        IForeignTemplateReference ModuleDeclaration,
+        ISourceFile ModuleParentTemplateFile) : IArtifactResolutionInfo
+    {
+        public IForeignTemplateReference ForeignTemplateReference => ModuleDeclaration;
+        public ISourceFile ParentTemplateFile => ModuleParentTemplateFile;
     }
 
+    public record ProviderSourceResolutionInfo(
+        IForeignTemplateReference ProviderDeclaration,
+        ISourceFile ProviderParentTemplateFile) : IArtifactResolutionInfo
+    {
+        public IForeignTemplateReference ForeignTemplateReference => ProviderDeclaration;
+        public ISourceFile ParentTemplateFile => ProviderParentTemplateFile;
+    };
     public record FileResolutionResult(
         Uri FileUri,
         ErrorBuilderDelegate? ErrorBuilder,
@@ -26,29 +41,6 @@
         Uri? FileUri,
         bool RequiresRestore,
         ErrorBuilderDelegate? ErrorBuilder);
-
-    public record ModuleSourceResolutionInfo(
-<<<<<<< HEAD
-        ModuleDeclarationSyntax ModuleDeclaration,
-        ISourceFile ParentTemplateFile) : IArtifactResolutionInfo
-    {
-        public StatementSyntax Statement => ModuleDeclaration;
-
-        public ISourceFile SourceFile => ParentTemplateFile;
-    }
-
-    public record ProviderSourceResolutionInfo(
-        ImportDeclarationSyntax ImportDeclaration,
-        ISourceFile ParentTemplateFile) : IArtifactResolutionInfo
-    {
-        public StatementSyntax Statement => ImportDeclaration;
-
-        public ISourceFile SourceFile => ParentTemplateFile;
-    };
-=======
-        IForeignTemplateReference ForeignTemplateReference,
-        ISourceFile ParentTemplateFile);
->>>>>>> ca73b6c8
 
     public record SourceFileGrouping(
         IFileResolver FileResolver,
@@ -66,7 +58,7 @@
         public IEnumerable<IArtifactResolutionInfo> GetProvidersToRestore()
         {
             return SourceFiles.OfType<BicepSourceFile>()
-                .SelectMany(sourceFile => sourceFile.ProgramSyntax.Children.OfType<ImportDeclarationSyntax>()
+                .SelectMany(sourceFile => sourceFile.ProgramSyntax.Children.OfType<ProviderDeclarationSyntax>()
                 .Select(import => new ProviderSourceResolutionInfo(import, sourceFile)));
         }
 
