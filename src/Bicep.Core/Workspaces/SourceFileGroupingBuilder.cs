// Copyright (c) Microsoft Corporation.
// Licensed under the MIT License.
<<<<<<< HEAD

using System;
=======
>>>>>>> e321ef83
using System.Collections.Concurrent;
using System.Collections.Immutable;
using Bicep.Core.Diagnostics;
using Bicep.Core.Extensions;
using Bicep.Core.Features;
using Bicep.Core.FileSystem;
using Bicep.Core.Navigation;
using Bicep.Core.Registry;
using Bicep.Core.Syntax;
using Bicep.Core.Utils;
using static Bicep.Core.Diagnostics.DiagnosticBuilder;

namespace Bicep.Core.Workspaces
{
    public class SourceFileGroupingBuilder
    {
        private readonly IFileResolver fileResolver;
        private readonly IModuleDispatcher dispatcher;
        private readonly IReadOnlyWorkspace workspace;

        private readonly Dictionary<Uri, ResultWithDiagnostic<ISourceFile>> fileResultByUri;
        private readonly ConcurrentDictionary<BicepSourceFile, Dictionary<IArtifactReferenceSyntax, Result<Uri, UriResolutionError>>> fileUriResultByArtifactReference;

        private readonly bool forceRestore;

        private SourceFileGroupingBuilder(
            IFileResolver fileResolver,
            IModuleDispatcher moduleDispatcher,
            IReadOnlyWorkspace workspace,
            bool forceModulesRestore = false)
        {
            this.fileResolver = fileResolver;
            this.dispatcher = moduleDispatcher;
            this.workspace = workspace;
            this.fileUriResultByArtifactReference = new();
            this.fileResultByUri = new();
            this.forceRestore = forceModulesRestore;
        }

        private SourceFileGroupingBuilder(
            IFileResolver fileResolver,
            IModuleDispatcher moduleDispatcher,
            IReadOnlyWorkspace workspace,
            SourceFileGrouping current,
            bool forceArtifactRestore = false)
        {
            this.fileResolver = fileResolver;
            this.dispatcher = moduleDispatcher;
            this.workspace = workspace;
            this.fileUriResultByArtifactReference = new(current.FileUriResultByArtifactReference.Select(kvp => KeyValuePair.Create(kvp.Key, kvp.Value.ToDictionary(p => p.Key, p => p.Value))));
            this.fileResultByUri = current.FileResultByUri.Where(x => x.Value.TryUnwrap() is not null).ToDictionary(x => x.Key, x => x.Value);
            this.forceRestore = forceArtifactRestore;
        }

        public static SourceFileGrouping Build(IFileResolver fileResolver, IModuleDispatcher moduleDispatcher, IReadOnlyWorkspace workspace, Uri entryFileUri, IFeatureProviderFactory featuresFactory, bool forceModulesRestore = false)
        {
            var builder = new SourceFileGroupingBuilder(fileResolver, moduleDispatcher, workspace, forceModulesRestore);

            return builder.Build(entryFileUri, featuresFactory);
        }

        public static SourceFileGrouping Rebuild(IFeatureProviderFactory featuresFactory, IModuleDispatcher moduleDispatcher, IReadOnlyWorkspace workspace, SourceFileGrouping current)
        {
            var builder = new SourceFileGroupingBuilder(current.FileResolver, moduleDispatcher, workspace, current);
            var isParamsFile = current.EntryPoint is BicepParamFile;
            var artifactsToRestore = current.GetArtifactsToRestore().ToHashSet();

            foreach (var (module, sourceFile) in artifactsToRestore)
            {
                builder.fileUriResultByArtifactReference[sourceFile].Remove(module);
            }

            // Rebuild source files that contain external module references restored during the inital build.
            var sourceFilesToRebuild = current.SourceFiles.OfType<BicepSourceFile>()
                .Where(sourceFile
                    => GetArtifactReferenceDeclarations(sourceFile)
                        .Any(moduleDeclaration
                            => artifactsToRestore.Contains(new ArtifactResolutionInfo(moduleDeclaration, sourceFile))))
                .ToImmutableHashSet()
                .SelectMany(sourceFile => current.GetFilesDependingOn(sourceFile))
                .ToImmutableHashSet();

            return builder.Build(current.EntryPoint.FileUri, featuresFactory, sourceFilesToRebuild);
        }

        private SourceFileGrouping Build(Uri entryFileUri, IFeatureProviderFactory featuresFactory, ImmutableHashSet<ISourceFile>? sourceFilesToRebuild = null)
        {
            var fileResult = this.PopulateRecursive(entryFileUri, null, sourceFilesToRebuild, featuresFactory);

            if (!fileResult.IsSuccess(out _, out var errorBuilder))
            {
                var diagnostic = errorBuilder(ForDocumentStart());

                throw new ErrorDiagnosticException(diagnostic);
            }

            var sourceFileDependencies = this.ReportFailuresForCycles();

            return new SourceFileGrouping(
                fileResolver,
                entryFileUri,
                fileResultByUri.ToImmutableDictionary(),
                fileUriResultByArtifactReference.ToImmutableDictionary(kvp => kvp.Key, kvp => kvp.Value.ToImmutableDictionary()),
                sourceFileDependencies.InvertLookup().ToImmutableDictionary());
        }

        private ResultWithDiagnostic<ISourceFile> GetFileResolutionResult(Uri fileUri, ArtifactReference? moduleReference)
        {
            if (workspace.TryGetSourceFile(fileUri, out var sourceFile))
            {
                return new(sourceFile);
            }

            if (!fileResolver.TryRead(fileUri).IsSuccess(out var fileContents, out var failureBuilder))
            {
                return new(failureBuilder);
            }

            sourceFile = SourceFileFactory.CreateSourceFile(fileUri, fileContents, moduleReference);

            return new(sourceFile);
        }

        private ResultWithDiagnostic<ISourceFile> GetFileResolutionResultWithCaching(Uri fileUri, ArtifactReference? moduleReference)
        {
            if (!fileResultByUri.TryGetValue(fileUri, out var resolutionResult))
            {
                resolutionResult = GetFileResolutionResult(fileUri, moduleReference);
                fileResultByUri[fileUri] = resolutionResult;
            }

            return resolutionResult;
        }

        private ResultWithDiagnostic<ISourceFile> PopulateRecursive(Uri fileUri, ArtifactReference? moduleReference, ImmutableHashSet<ISourceFile>? sourceFilesToRebuild, IFeatureProviderFactory featuresFactory)
        {
            var fileResult = GetFileResolutionResultWithCaching(fileUri, moduleReference);
            if (fileResult.TryUnwrap() is BicepSourceFile bicepSource)
            {
                PopulateRecursive(bicepSource, featuresFactory, sourceFilesToRebuild);
            }

            return fileResult;
        }

        private void PopulateRecursive(BicepSourceFile file, IFeatureProviderFactory featureProviderFactory, ImmutableHashSet<ISourceFile>? sourceFilesToRebuild)
        {
            foreach (var restorable in file.ProgramSyntax.Children.OfType<IArtifactReferenceSyntax>())
            {
                var (childArtifactReference, uriResult) = GetArtifactRestoreResult(file.FileUri, restorable);
                fileUriResultByArtifactReference.GetOrAdd(file, f => new())[restorable] = uriResult;

                if (!uriResult.IsSuccess(out var artifactUri))
                {
                    continue;
                }

                if (restorable is not ProviderDeclarationSyntax)
                {
                    if (!fileResultByUri.TryGetValue(artifactUri, out var childResult) ||
                        (childResult.IsSuccess(out var childFile) && sourceFilesToRebuild is not null && sourceFilesToRebuild.Contains(childFile)))
                    {
                        // only recurse if we've not seen this file before - to avoid infinite loops
                        childResult = PopulateRecursive(artifactUri, childArtifactReference, sourceFilesToRebuild, featureProviderFactory);
                    }
                    fileResultByUri[artifactUri] = childResult;
                }
            }
        }

        private (ArtifactReference? reference, Result<Uri, UriResolutionError> result) GetArtifactRestoreResult(Uri parentFileUri, IArtifactReferenceSyntax referenceSyntax)
        {
            if (!dispatcher.TryGetArtifactReference(referenceSyntax, parentFileUri).IsSuccess(out var artifactReference, out var referenceResolutionError))
            {
                // module reference is not valid
                return (null, new(new UriResolutionError(referenceResolutionError, false)));
            }

            if (!dispatcher.TryGetLocalArtifactEntryPointUri(artifactReference).IsSuccess(out var artifactFileUri, out var artifactGetPathFailureBuilder))
            {
                return (artifactReference, new(new UriResolutionError(artifactGetPathFailureBuilder, false)));
            }

            if (forceRestore)
            {
                //override the status to force restore
                return (artifactReference, new(new UriResolutionError(x => x.ArtifactRequiresRestore(artifactReference.FullyQualifiedReference), true)));
            }

            var restoreStatus = dispatcher.GetArtifactRestoreStatus(artifactReference, out var restoreErrorBuilder);
            switch (restoreStatus)
            {
                case ArtifactRestoreStatus.Unknown:
                    // we have not yet attempted to restore the module, so let's do it
                    return (artifactReference, new(new UriResolutionError(x => x.ArtifactRequiresRestore(artifactReference.FullyQualifiedReference), true)));
                case ArtifactRestoreStatus.Failed:
                    // the module has not yet been restored or restore failed
                    // in either case, set the error
                    return (artifactReference, new(new UriResolutionError(restoreErrorBuilder ?? (x => x.ArtifactRestoreFailed(artifactReference.FullyQualifiedReference)), false)));
                default:
                    break;
            }

            return (artifactReference, new(artifactFileUri));
        }

        private ILookup<ISourceFile, ISourceFile> ReportFailuresForCycles()
        {
            var sourceFileGraph = this.fileResultByUri.Values
                .Select(x => x.TryUnwrap())
                .WhereNotNull()
                .SelectMany(sourceFile => GetReferenceSourceNodes(sourceFile)
                    .SelectMany(moduleDeclaration => this.fileUriResultByArtifactReference.Values.Select(f => f.TryGetValue(moduleDeclaration)?.TryUnwrap()))
                    .WhereNotNull()
                    .Select(fileUri => this.fileResultByUri[fileUri].TryUnwrap())
                    .WhereNotNull()
                    .Distinct()
                    .Select(referencedFile => (sourceFile, referencedFile)))
                .ToLookup(x => x.sourceFile, x => x.referencedFile);

            var cycles = CycleDetector<ISourceFile>.FindCycles(sourceFileGraph);
            foreach (var (file, uriResultByModuleForFile) in fileUriResultByArtifactReference)
            {
                foreach (var (statement, urlResult) in uriResultByModuleForFile)
                {
                    if (statement.GetArtifactType() == ArtifactType.Module &&
                        urlResult.IsSuccess(out var fileUri) &&
                        fileResultByUri[fileUri].IsSuccess(out var sourceFile) &&
                        cycles.TryGetValue(sourceFile, out var cycle))
                    {
                        if (cycle.Length == 1)
                        {
                            uriResultByModuleForFile[statement] = cycle[0] switch
                            {
                                BicepParamFile => new(new UriResolutionError(x => x.CyclicParametersSelfReference(), false)),
                                _ => new(new UriResolutionError(x => x.CyclicModuleSelfReference(), false)),
                            };
                        }
                        else
                        {
                            // the error message is generic so it should work for either bicep module or params
                            uriResultByModuleForFile[statement] = new(new UriResolutionError(x => x.CyclicFile(cycle.Select(u => u.FileUri.LocalPath)), false));
                        }
                    }
                }
            }

            return sourceFileGraph;
        }

        /// <remarks>
        /// This method only looks at top-level statements. If nested syntax nodes can be foreign template references at any point in the future,
        /// a SyntaxAggregator will need to be used in place of the <code>sourceFile.ProgramSyntax.Children</code> expressions.
        /// </remarks>
        private static IEnumerable<IArtifactReferenceSyntax> GetReferenceSourceNodes(ISourceFile sourceFile) => sourceFile switch
        {
            BicepFile bicepFile => bicepFile.ProgramSyntax.Children.OfType<IArtifactReferenceSyntax>().Where(x => x is not ProviderDeclarationSyntax),
            BicepParamFile paramsFile => paramsFile.ProgramSyntax.Children.OfType<IArtifactReferenceSyntax>().Where(x => x is not ProviderDeclarationSyntax),
            _ => Enumerable.Empty<IArtifactReferenceSyntax>(),
        };

        private static IEnumerable<IArtifactReferenceSyntax> GetArtifactReferenceDeclarations(BicepSourceFile sourceFile)
            => sourceFile.ProgramSyntax.Declarations.OfType<IArtifactReferenceSyntax>();
    }
}<|MERGE_RESOLUTION|>--- conflicted
+++ resolved
@@ -1,10 +1,5 @@
 // Copyright (c) Microsoft Corporation.
 // Licensed under the MIT License.
-<<<<<<< HEAD
-
-using System;
-=======
->>>>>>> e321ef83
 using System.Collections.Concurrent;
 using System.Collections.Immutable;
 using Bicep.Core.Diagnostics;
