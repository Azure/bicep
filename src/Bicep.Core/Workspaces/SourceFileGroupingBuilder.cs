--- conflicted
+++ resolved
@@ -24,13 +24,8 @@
         private readonly IModuleDispatcher moduleDispatcher;
         private readonly IReadOnlyWorkspace workspace;
 
-<<<<<<< HEAD
-        private readonly Dictionary<Uri, FileResolutionResult> fileResultByUri;
-        private readonly ConcurrentDictionary<ISourceFile, Dictionary<IArtifactReferenceSyntax, UriResolutionResult>> uriResultByArtifactReference;
-=======
         private readonly Dictionary<Uri, ResultWithDiagnostic<ISourceFile>> fileResultByUri;
-        private readonly ConcurrentDictionary<ISourceFile, Dictionary<IArtifactReferenceSyntax, Result<Uri, UriResolutionError>>> uriResultByModule;
->>>>>>> 70956269
+        private readonly ConcurrentDictionary<ISourceFile, Dictionary<IArtifactReferenceSyntax, Result<Uri, UriResolutionError>>> uriResultByArtifactReference;
 
         private readonly bool forceModulesRestore;
 
@@ -58,13 +53,8 @@
             this.fileResolver = fileResolver;
             this.moduleDispatcher = moduleDispatcher;
             this.workspace = workspace;
-<<<<<<< HEAD
             this.uriResultByArtifactReference = new(current.UriResultByArtifactReference.Select(kvp => KeyValuePair.Create(kvp.Key, kvp.Value.ToDictionary(p => p.Key, p => p.Value))));
-            this.fileResultByUri = current.FileResultByUri.Where(x => x.Value.File is not null).ToDictionary(x => x.Key, x => x.Value);
-=======
-            this.uriResultByModule = new(current.UriResultByModule.Select(kvp => KeyValuePair.Create(kvp.Key, kvp.Value.ToDictionary(p => p.Key, p => p.Value))));
             this.fileResultByUri = current.FileResultByUri.Where(x => x.Value.TryUnwrap() is not null).ToDictionary(x => x.Key, x => x.Value);
->>>>>>> 70956269
             this.forceModulesRestore = forceforceModulesRestore;
         }
 
@@ -189,41 +179,23 @@
                     {
                         foreach (var usingDeclaration in paramsFile.ProgramSyntax.Children.OfType<UsingDeclarationSyntax>())
                         {
-<<<<<<< HEAD
                             var (childModuleReference, uriResult) = GetModuleRestoreResult(fileUri, usingDeclaration);
-=======
-                            if (!SyntaxHelper.TryGetForeignTemplatePath(usingDeclaration).IsSuccess(out var usingFilePath, out var errorBuilder))
-                            {
-                                uriResultByModule.GetOrAdd(paramsFile, f => new())[usingDeclaration] = new(new UriResolutionError(errorBuilder, false));
+
+                            uriResultByArtifactReference.GetOrAdd(paramsFile, f => new())[usingDeclaration] = uriResult;
+
+                            if (!uriResult.IsSuccess(out var usingFileUri))
+                            {
                                 continue;
                             }
->>>>>>> 70956269
-
-                            uriResultByArtifactReference.GetOrAdd(paramsFile, f => new())[usingDeclaration] = uriResult;
-
-                            if (uriResult.FileUri is null)
-                            {
-<<<<<<< HEAD
-                                continue;
-                            }
-
-                            if (!fileResultByUri.TryGetValue(uriResult.FileUri, out var childResult) ||
-                                (childResult.File is not null && sourceFileToRebuild is not null && sourceFileToRebuild.Contains(childResult.File)))
-=======
-                                uriResultByModule.GetOrAdd(paramsFile, f => new())[usingDeclaration] =new(new UriResolutionError(x => x.FilePathCouldNotBeResolved(usingFilePath, fileUri.LocalPath), false));
-                                continue;
-                            }
-
-                            uriResultByModule.GetOrAdd(paramsFile, f => new())[usingDeclaration] = new(usingFileUri);
-
-                            if (!fileResultByUri.TryGetValue(usingFileUri, out var childResult))
->>>>>>> 70956269
+
+                            if (!fileResultByUri.TryGetValue(usingFileUri, out var childResult) ||
+                                (childResult.IsSuccess(out var childFile) && sourceFileToRebuild is not null && sourceFileToRebuild.Contains(childFile)))
                             {
                                 // only recurse if we've not seen this file before - to avoid infinite loops
-                                childResult = PopulateRecursive(uriResult.FileUri, childModuleReference, sourceFileToRebuild, featuresFactory);
-                            }
-
-                            fileResultByUri[uriResult.FileUri] = childResult;
+                                childResult = PopulateRecursive(usingFileUri, null, sourceFileToRebuild, featuresFactory);
+                            }
+
+                            fileResultByUri[usingFileUri] = childResult;
                         }
                         break;
                     }
@@ -274,14 +246,9 @@
                 .Select(x => x.TryUnwrap())
                 .WhereNotNull()
                 .SelectMany(sourceFile => GetReferenceSourceNodes(sourceFile)
-<<<<<<< HEAD
-                    .SelectMany(moduleDeclaration => this.uriResultByArtifactReference.Values.Select(f => f.TryGetValue(moduleDeclaration)?.FileUri))
-                    .Select(fileUri => fileUri != null ? this.fileResultByUri[fileUri].File : null)
-=======
-                    .SelectMany(moduleDeclaration => this.uriResultByModule.Values.Select(f => f.TryGetValue(moduleDeclaration)?.TryUnwrap()))
+                    .SelectMany(moduleDeclaration => this.uriResultByArtifactReference.Values.Select(f => f.TryGetValue(moduleDeclaration)?.TryUnwrap()))
                     .WhereNotNull()
                     .Select(fileUri => this.fileResultByUri[fileUri].TryUnwrap())
->>>>>>> 70956269
                     .WhereNotNull()
                     .Distinct()
                     .Select(referencedFile => (sourceFile, referencedFile)))
