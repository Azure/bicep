// Copyright (c) Microsoft Corporation.
// Licensed under the MIT License.

using System;
using System.Collections.Concurrent;
using System.Collections.Generic;
using System.Collections.Immutable;
using System.Diagnostics;
using System.Linq;
using System.Runtime.CompilerServices;
using Bicep.Core.Diagnostics;
using Bicep.Core.Extensions;
using Bicep.Core.Features;
using Bicep.Core.Navigation;
using Bicep.Core.Parsing;
using Bicep.Core.Resources;
using Bicep.Core.Semantics;
using Bicep.Core.Semantics.Namespaces;
using Bicep.Core.Syntax;

namespace Bicep.Core.TypeSystem
{
    public class DeclaredTypeManager
    {
        // maps syntax nodes to their declared types
        // processed nodes found not to have a declared type will have a null value
        private readonly ConcurrentDictionary<SyntaxBase, DeclaredTypeAssignment?> declaredTypes = new();
        private readonly ConcurrentDictionary<TypeAliasSymbol, TypeSymbol> userDefinedTypeReferences = new();
        private readonly ITypeManager typeManager;
        private readonly IBinder binder;
        private readonly IFeatureProvider features;

        public DeclaredTypeManager(TypeManager typeManager, IBinder binder, IFeatureProvider features)
        {
            this.typeManager = typeManager;
            this.binder = binder;
            this.features = features;
        }

        public DeclaredTypeAssignment? GetDeclaredTypeAssignment(SyntaxBase syntax) =>
            this.declaredTypes.GetOrAdd(syntax, key => GetTypeAssignment(key));

        public TypeSymbol? GetDeclaredType(SyntaxBase syntax) => this.GetDeclaredTypeAssignment(syntax)?.Reference.Type;

        private DeclaredTypeAssignment? GetTypeAssignment(SyntaxBase syntax)
        {
            RuntimeHelpers.EnsureSufficientExecutionStack();

            switch (syntax)
            {
                case ImportDeclarationSyntax import:
                    return GetImportType(import);

                case MetadataDeclarationSyntax metadata:
                    return new DeclaredTypeAssignment(this.typeManager.GetTypeInfo(metadata.Value), metadata);

                case ParameterDeclarationSyntax parameter:
                    return GetParameterType(parameter);

                case ParameterAssignmentSyntax parameterAssignment:
                    return GetParameterAssignmentType(parameterAssignment);

                case TypeDeclarationSyntax typeDeclaration:
                    return GetTypeType(typeDeclaration);

                case ResourceTypeSyntax resourceType:
                    return GetResourceTypeType(resourceType);

                case ObjectTypeSyntax objectType:
                    return new(GetObjectTypeType(objectType), objectType);

                case ObjectTypePropertySyntax typeProperty:
                    return GetTypePropertyType(typeProperty);

                case ObjectTypeAdditionalPropertiesSyntax typeAdditionalProperties:
                    return GetTypeAdditionalPropertiesType(typeAdditionalProperties);

                case TupleTypeSyntax tupleType:
                    return new(GetTupleTypeType(tupleType), tupleType);

                case TupleTypeItemSyntax tupleTypeItem:
                    return GetTupleTypeItemType(tupleTypeItem);

                case ArrayTypeMemberSyntax typeMember:
                    return GetTypeMemberType(typeMember);

                case UnionTypeSyntax unionType:
                    return new(GetUnionTypeType(unionType), unionType);

                case UnaryOperationSyntax unaryOperation:
                    return new(GetUnaryOperationType(unaryOperation), unaryOperation);

                case ResourceDeclarationSyntax resource:
                    return GetResourceType(resource);

                case ModuleDeclarationSyntax module:
                    return GetModuleType(module);

                case VariableAccessSyntax variableAccess:
                    return GetVariableAccessType(variableAccess);

                case OutputDeclarationSyntax output:
                    return GetOutputType(output);

                case TargetScopeSyntax targetScope:
                    return new DeclaredTypeAssignment(targetScope.GetDeclaredType(), targetScope, DeclaredTypeFlags.Constant);

                case IfConditionSyntax ifCondition:
                    return GetIfConditionType(ifCondition);

                case ForSyntax @for:
                    return GetForSyntaxType(@for);

                case PropertyAccessSyntax propertyAccess:
                    return GetPropertyAccessType(propertyAccess);

                case ResourceAccessSyntax resourceAccess:
                    return GetResourceAccessType(resourceAccess);

                case ArrayAccessSyntax arrayAccess:
                    return GetArrayAccessType(arrayAccess);

                case LocalVariableSyntax localVariable:
                    return new DeclaredTypeAssignment(this.typeManager.GetTypeInfo(localVariable), localVariable);

                case FunctionCallSyntax functionCall:
                    return GetFunctionType(functionCall);

                case InstanceFunctionCallSyntax instanceFunctionCall:
                    return GetFunctionType(instanceFunctionCall);

                case ArraySyntax array:
                    return GetArrayType(array);

                case ArrayItemSyntax arrayItem:
                    return GetArrayItemType(arrayItem);

                case ObjectSyntax @object:
                    return GetObjectType(@object);

                case ObjectPropertySyntax objectProperty:
                    return GetObjectPropertyType(objectProperty);

                case StringSyntax @string:
                    return GetStringType(@string);

                case FunctionArgumentSyntax functionArgument:
                    return GetFunctionArgumentType(functionArgument);

                case ParenthesizedExpressionSyntax parenthesizedExpression:
                    return GetTypeAssignment(parenthesizedExpression.Expression);

                case NonNullAssertionSyntax nonNullAssertion:
                    return GetNonNullType(nonNullAssertion);
            }

            return null;
        }

        private DeclaredTypeAssignment GetParameterType(ParameterDeclarationSyntax syntax)
        {
            var declaredType = TryGetTypeFromTypeSyntax(syntax.Type, allowNamespaceReferences: false);
            declaredType ??= ErrorType.Create(DiagnosticBuilder.ForPosition(syntax.Type).InvalidParameterType(GetValidTypeNames()));

            return new(declaredType, syntax);
        }

        private DeclaredTypeAssignment? GetParameterAssignmentType(ParameterAssignmentSyntax syntax)
        {
            if(GetDeclaredParameterAssignmentType(syntax) is { } declaredParamAssignmentType)
            {
                return new(declaredParamAssignmentType, syntax);
            }

            return null;
        }

        private TypeSymbol? GetDeclaredParameterAssignmentType(ParameterAssignmentSyntax syntax)
        {
            if (this.binder.GetSymbolInfo(syntax) is not ParameterAssignmentSymbol parameterAssignmentSymbol)
            {
                // no access to the compilation to get something better
                return null;
            }

            if(!parameterAssignmentSymbol.Context.Compilation.GetEntrypointSemanticModel().Root.TryGetBicepFileSemanticModelViaUsing(out var bicepSemanticModel, out var failureDiagnostic))
            {
                // failed to resolve using
                return failureDiagnostic is ErrorDiagnostic error
                    ? ErrorType.Create(error)
                    : null;
            }

            if(bicepSemanticModel.Parameters.TryGetValue(parameterAssignmentSymbol.Name, out var parameterMetadata))
            {
                return parameterMetadata.TypeReference.Type;
            }

            return null;
        }

        private DeclaredTypeAssignment GetTypeType(TypeDeclarationSyntax syntax)
        {
            if (!features.UserDefinedTypesEnabled)
            {
                return new(ErrorType.Create(DiagnosticBuilder.ForPosition(syntax).TypeDeclarationStatementsUnsupported()), syntax);
            }

            var type = binder.GetSymbolInfo(syntax) switch
            {
                TypeAliasSymbol declaredType => userDefinedTypeReferences.GetOrAdd(declaredType, GetUserDefinedTypeType),
                ErrorSymbol errorSymbol => errorSymbol.ToErrorType(),
                // binder.GetSymbolInfo(TypeDeclarationSyntax) should always return a DeclaredTypeSymbol or an error, but just in case...
                _ => ErrorType.Create(DiagnosticBuilder.ForPosition(syntax).SymbolicNameIsNotAType(syntax.Name.IdentifierName, GetValidTypeNames())),
            };
            var typeRefType = type switch
            {
                ErrorType => type,
                _ => new TypeType(type),
            };

            return new(typeRefType, syntax);
        }

        private TypeSymbol GetUserDefinedTypeType(TypeAliasSymbol symbol)
        {
            if (binder.TryGetCycle(symbol) is {} cycle)
            {
                var builder = DiagnosticBuilder.ForPosition(symbol.DeclaringType.Name);
                var diagnostic = cycle.Length == 1
                    ? builder.CyclicTypeSelfReference()
                    : builder.CyclicType(cycle.Select(s => s.Name));

                return ErrorType.Create(diagnostic);
            }

            return GetTypeFromTypeSyntax(symbol.DeclaringType.Value, allowNamespaceReferences: false).Type;
        }

        private DeclaredTypeAssignment? GetTypePropertyType(ObjectTypePropertySyntax syntax)
            => new(GetTypeFromTypeSyntax(syntax.Value, allowNamespaceReferences: false), syntax);

        private DeclaredTypeAssignment? GetTypeAdditionalPropertiesType(ObjectTypeAdditionalPropertiesSyntax syntax)
            => new(GetTypeFromTypeSyntax(syntax.Value, allowNamespaceReferences: false), syntax);

        private DeclaredTypeAssignment? GetTypeMemberType(ArrayTypeMemberSyntax syntax)
            => new(GetTypeFromTypeSyntax(syntax.Value, allowNamespaceReferences: false), syntax);

        private DeclaredTypeAssignment GetOutputType(OutputDeclarationSyntax syntax)
        {
            var declaredType = TryGetTypeFromTypeSyntax(syntax.Type, allowNamespaceReferences: false) ??
                ErrorType.Create(DiagnosticBuilder.ForPosition(syntax.Type).InvalidOutputType());

            return new(declaredType, syntax);
        }

        private ITypeReference GetTypeFromTypeSyntax(SyntaxBase syntax, bool allowNamespaceReferences) => TryGetTypeFromTypeSyntax(syntax, allowNamespaceReferences)
            ?? ErrorType.Create(DiagnosticBuilder.ForPosition(syntax).InvalidTypeDefinition());

        private ITypeReference? TryGetTypeFromTypeSyntax(SyntaxBase syntax, bool allowNamespaceReferences)
        {
            RuntimeHelpers.EnsureSufficientExecutionStack();

            // assume "any" type when the parameter has parse errors (either missing or was skipped)
            return syntax switch
            {
                SkippedTriviaSyntax => LanguageConstants.Any,
                ResourceTypeSyntax resource => GetDeclaredType(resource),
                VariableAccessSyntax typeRef => ConvertTypeExpressionToType(typeRef, allowNamespaceReferences),
                ArrayTypeSyntax array => ConvertTypeExpressionToType(array),
                ObjectTypeSyntax @object => GetDeclaredType(@object),
                TupleTypeSyntax tuple => GetDeclaredType(tuple),
                StringSyntax @string => ConvertTypeExpressionToType(@string),
                IntegerLiteralSyntax @int => ConvertTypeExpressionToType(@int),
                BooleanLiteralSyntax @bool => ConvertTypeExpressionToType(@bool),
                UnaryOperationSyntax unaryOperation => GetDeclaredTypeAssignment(unaryOperation)?.Reference,
                UnionTypeSyntax unionType => GetDeclaredTypeAssignment(unionType)?.Reference,
                ParenthesizedExpressionSyntax parenthesized => ConvertTypeExpressionToType(parenthesized, allowNamespaceReferences),
                PropertyAccessSyntax propertyAccess => ConvertTypeExpressionToType(propertyAccess),
<<<<<<< HEAD
                NullableTypeSyntax nullableType => ConvertTypeExpressionToType(nullableType),
=======
                // Leave commented out pending https://github.com/Azure/bicep/pull/9454
                // NonNullAssertionSyntax nonNullAssertion => GetDeclaredTypeAssignment(nonNullAssertion)?.Reference,
>>>>>>> dc1aa022
                _ => null
            };
        }

        private DeclaredTypeAssignment GetResourceTypeType(ResourceTypeSyntax syntax)
            => new(GetTypeReferenceForResourceType(syntax), syntax);

        private TypeSymbol GetTypeReferenceForResourceType(ResourceTypeSyntax syntax)
        {
            if (!features.ResourceTypedParamsAndOutputsEnabled)
            {
                return ErrorType.Create(DiagnosticBuilder.ForPosition(syntax.Span).ParamOrOutputResourceTypeUnsupported());
            }

            // The resource type of an output can be inferred.
            var type = syntax.Type == null && GetOutputValueType(syntax) is {} inferredType ? inferredType : GetDeclaredResourceType(syntax);

            if (type is ResourceType resourceType && IsExtensibilityType(resourceType))
            {
                return ErrorType.Create(DiagnosticBuilder.ForPosition(syntax).UnsupportedResourceTypeParameterOrOutputType(resourceType.Name));
            }

            return type;
        }

        private bool IsExtensibilityType(ResourceType resourceType)
        {
            return resourceType.DeclaringNamespace.ProviderName != AzNamespaceType.BuiltInName;
        }

        private TypeSymbol? GetOutputValueType(SyntaxBase syntax) => binder.GetParent(syntax) switch
        {
            OutputDeclarationSyntax outputDeclaration => typeManager.GetTypeInfo(outputDeclaration.Value),
            ParenthesizedExpressionSyntax parenthesized => GetOutputValueType(parenthesized),
            _ => null,
        };

        private ITypeReference ConvertTypeExpressionToType(VariableAccessSyntax syntax, bool allowNamespaceReferences)
            => binder.GetSymbolInfo(syntax) switch
            {
                BuiltInNamespaceSymbol builtInNamespace when allowNamespaceReferences => builtInNamespace.Type,
                ImportedNamespaceSymbol importedNamespace when allowNamespaceReferences => importedNamespace.Type,
                BuiltInNamespaceSymbol or ImportedNamespaceSymbol => ErrorType.Create(DiagnosticBuilder.ForPosition(syntax).NamespaceSymbolUsedAsType(syntax.Name.IdentifierName)),
                AmbientTypeSymbol ambientType when ambientType.Type is TypeType assignableType => assignableType.Unwrapped,
                TypeAliasSymbol declaredType => TypeRefToType(syntax, declaredType),
                DeclaredSymbol declaredSymbol => ErrorType.Create(DiagnosticBuilder.ForPosition(syntax).ValueSymbolUsedAsType(declaredSymbol.Name)),
                _ => ErrorType.Create(DiagnosticBuilder.ForPosition(syntax).SymbolicNameIsNotAType(syntax.Name.IdentifierName, GetValidTypeNames())),
            };

        private IEnumerable<string> GetValidTypeNames() => binder.NamespaceResolver.GetKnownPropertyNames()
            .Concat(binder.FileSymbol.TypeDeclarations.Select(td => td.Name))
            .Distinct();

        private ITypeReference TypeRefToType(VariableAccessSyntax signifier, TypeAliasSymbol signified) => new DeferredTypeReference(() =>
        {
            var signifiedType = userDefinedTypeReferences.GetOrAdd(signified, GetUserDefinedTypeType);
            if (signifiedType is ErrorType error)
            {
                return ErrorType.Create(DiagnosticBuilder.ForPosition(signifier).ReferencedSymbolHasErrors(signified.Name));
            }

            return signifiedType;
        });

        private TypeSymbol ConvertTypeExpressionToType(ArrayTypeSyntax syntax)
        {
            if (!features.UserDefinedTypesEnabled)
            {
                return ErrorType.Create(DiagnosticBuilder.ForPosition(syntax).TypedArrayDeclarationsUnsupported());
            }

            var memberType = GetDeclaredTypeAssignment(syntax.Item)?.Reference ?? ErrorType.Create(DiagnosticBuilder.ForPosition(syntax.Item).InvalidTypeDefinition());
            var flags = TypeSymbolValidationFlags.Default;

            return memberType is DeferredTypeReference
                ? new TypedArrayType(syntax.ToText(), memberType, flags)
                : new TypedArrayType(memberType, flags);
        }

        private TypeSymbol GetObjectTypeType(ObjectTypeSyntax syntax)
        {
            if (!features.UserDefinedTypesEnabled)
            {
                return ErrorType.Create(DiagnosticBuilder.ForPosition(syntax).TypedObjectDeclarationsUnsupported());
            }

            List<TypeProperty> properties = new();
            List<ErrorDiagnostic> diagnostics = new();
            ObjectTypeNameBuilder nameBuilder = new();

            foreach (var prop in syntax.Properties)
            {
                var propertyType = GetDeclaredTypeAssignment(prop)?.Reference;
                propertyType ??= ErrorType.Create(DiagnosticBuilder.ForPosition(prop.Value).InvalidTypeDefinition());

                if (prop.TryGetKeyText() is string propertyName)
                {
                    properties.Add(new(propertyName, propertyType, TypePropertyFlags.Required, SemanticModelHelper.TryGetDescription(binder, typeManager.GetDeclaredType, prop)));
                    nameBuilder.AppendProperty(propertyName, GetPropertyTypeName(prop.Value, propertyType));
                } else
                {
                    diagnostics.Add(DiagnosticBuilder.ForPosition(prop.Key).NonConstantTypeProperty());
                    // since we're not attaching this property to the object due to the non-constant key, forward any property errors to the object type
                    if (propertyType is ErrorType error)
                    {
                        diagnostics.AddRange(error.GetDiagnostics());
                    }
                }
            }

            var additionalPropertiesDeclarations = syntax.Children.OfType<ObjectTypeAdditionalPropertiesSyntax>().ToImmutableArray();
            ITypeReference? additionalPropertiesType = additionalPropertiesDeclarations.Length switch
            {
                1 => GetDeclaredTypeAssignment(additionalPropertiesDeclarations[0])?.Reference
                    ?? ErrorType.Create(DiagnosticBuilder.ForPosition(additionalPropertiesDeclarations[0].Value).InvalidTypeDefinition()),
                _ when UnwrapUntilDecorable(syntax, HasSealedDecorator) => null,
                _ => LanguageConstants.Any,
            };
            var additionalPropertiesFlags = additionalPropertiesDeclarations.Any() ? TypePropertyFlags.None : TypePropertyFlags.FallbackProperty;

            if (additionalPropertiesDeclarations.Length > 1)
            {
                diagnostics.AddRange(additionalPropertiesDeclarations.Select(d => DiagnosticBuilder.ForPosition(d).MultipleAdditionalPropertiesDeclarations()));
            }

            if (additionalPropertiesType is not null && !additionalPropertiesFlags.HasFlag(TypePropertyFlags.FallbackProperty))
            {
                nameBuilder.AppendPropertyMatcher("*", GetPropertyTypeName(additionalPropertiesDeclarations[0].Value, additionalPropertiesType));
            }

            if (diagnostics.Any())
            {
                // foward any diagnostics gathered from parsing properties to the return type. normally, these diagnostics would be gathered by the SemanticDiagnosticVisitor (which would visit the properties of an ObjectType looking for errors).
                // Errors hidden behind DeferredTypeReferences will unfortunately be dropped, as we can't resolve their type without risking an infinite loop (in the case that a recursive object type has errors)
                return ErrorType.Create(diagnostics.Concat(properties.Select(p => p.TypeReference).OfType<TypeSymbol>().SelectMany(e => e.GetDiagnostics())));
            }

            var typeFlags = UnwrapUntilDecorable(syntax, HasSecureDecorator, TypeSymbolValidationFlags.IsSecure, TypeSymbolValidationFlags.Default);

            return new ObjectType(nameBuilder.ToString(), typeFlags, properties, additionalPropertiesType, additionalPropertiesFlags);
        }

        private string GetPropertyTypeName(SyntaxBase typeSyntax, ITypeReference propertyType)
        {
            if (propertyType is DeferredTypeReference)
            {
                return typeSyntax.ToText();
            }

            return propertyType.Type.Name;
        }

        private T UnwrapUntilDecorable<T>(SyntaxBase syntax, Predicate<DecorableSyntax> condition, T valueIfTrue, T valueIfFalse) => binder.GetParent(syntax) switch
        {
            DecorableSyntax decorable when condition(decorable) => valueIfTrue,
            ParenthesizedExpressionSyntax parenthesized => UnwrapUntilDecorable(parenthesized, condition, valueIfTrue, valueIfFalse),
            TernaryOperationSyntax ternary when ternary.TrueExpression == syntax || ternary.FalseExpression == syntax
                => UnwrapUntilDecorable(ternary, condition, valueIfTrue, valueIfFalse),
            _ => valueIfFalse,
        };

        private bool UnwrapUntilDecorable(SyntaxBase syntax, Predicate<DecorableSyntax> condition) => UnwrapUntilDecorable(syntax, condition, true, false);

        private bool HasSecureDecorator(DecorableSyntax syntax)
            => SemanticModelHelper.TryGetDecoratorInNamespace(binder, typeManager.GetDeclaredType, syntax, SystemNamespaceType.BuiltInName, LanguageConstants.ParameterSecurePropertyName) is not null;

        private bool HasSealedDecorator(DecorableSyntax syntax)
            => SemanticModelHelper.TryGetDecoratorInNamespace(binder, typeManager.GetDeclaredType, syntax, SystemNamespaceType.BuiltInName, LanguageConstants.ParameterSealedPropertyName) is not null;

        private ITypeReference GetTupleTypeType(TupleTypeSyntax syntax)
        {
            if (!features.UserDefinedTypesEnabled)
            {
                return ErrorType.Create(DiagnosticBuilder.ForPosition(syntax).TypedTupleDeclarationsUnsupported());
            }

            List<ITypeReference> items = new();
            TupleTypeNameBuilder nameBuilder = new();

            foreach (var item in syntax.Items)
            {
                var itemType = GetDeclaredTypeAssignment(item)?.Reference ?? ErrorType.Create(DiagnosticBuilder.ForPosition(item.Value).InvalidTypeDefinition());
                items.Add(itemType);
                nameBuilder.AppendItem(GetPropertyTypeName(item.Value, itemType));
            }

            return new TupleType(nameBuilder.ToString(),
                items.ToImmutableArray(),
                UnwrapUntilDecorable(syntax, HasSecureDecorator, TypeSymbolValidationFlags.IsSecure, TypeSymbolValidationFlags.Default));
        }

        private DeclaredTypeAssignment? GetTupleTypeItemType(TupleTypeItemSyntax syntax)
            => new(GetTypeFromTypeSyntax(syntax.Value, allowNamespaceReferences: false), syntax);

        private TypeSymbol ConvertTypeExpressionToType(StringSyntax syntax)
        {
            if (!features.UserDefinedTypesEnabled)
            {
                return ErrorType.Create(DiagnosticBuilder.ForPosition(syntax).TypeLiteralDeclarationsUnsupported());
            }

            if (typeManager.GetTypeInfo(syntax) is StringLiteralType literal)
            {
                return literal;
            }

            return ErrorType.Create(DiagnosticBuilder.ForPosition(syntax).TypeExpressionLiteralConversionFailed());
        }

        private TypeSymbol ConvertTypeExpressionToType(IntegerLiteralSyntax syntax)
        {
            if (!features.UserDefinedTypesEnabled)
            {
                return ErrorType.Create(DiagnosticBuilder.ForPosition(syntax).TypeLiteralDeclarationsUnsupported());
            }

            if (typeManager.GetTypeInfo(syntax) is IntegerLiteralType literal)
            {
                return literal;
            }

            return ErrorType.Create(DiagnosticBuilder.ForPosition(syntax).TypeExpressionLiteralConversionFailed());
        }

        private TypeSymbol ConvertTypeExpressionToType(BooleanLiteralSyntax syntax)
        {
            if (!features.UserDefinedTypesEnabled)
            {
                return ErrorType.Create(DiagnosticBuilder.ForPosition(syntax).TypeLiteralDeclarationsUnsupported());
            }

            return syntax.Value ? LanguageConstants.True : LanguageConstants.False;
        }

        private ITypeReference GetUnaryOperationType(UnaryOperationSyntax syntax)
        {
            if (!features.UserDefinedTypesEnabled)
            {
                return ErrorType.Create(DiagnosticBuilder.ForPosition(syntax).TypeLiteralDeclarationsUnsupported());
            }

            if (RequiresDeferral(syntax))
            {
                return new DeferredTypeReference(() => FinalizeUnaryType(syntax));
            }

            return FinalizeUnaryType(syntax);
        }

        private TypeSymbol FinalizeUnaryType(UnaryOperationSyntax syntax)
        {
            var baseExpressionType = GetTypeFromTypeSyntax(syntax.Expression, allowNamespaceReferences: false).Type;

            if (baseExpressionType is ErrorType)
            {
                return baseExpressionType;
            }

            var evaluated = OperationReturnTypeEvaluator.FoldUnaryExpression(syntax, baseExpressionType, out var foldDiags);
            foldDiags ??= ImmutableArray<IDiagnostic>.Empty;

            if (evaluated is {} result && TypeHelper.IsLiteralType(result) && !foldDiags.OfType<ErrorDiagnostic>().Any())
            {
                return result;
            }

            return ErrorType.Create(foldDiags.OfType<ErrorDiagnostic>()
                .Append(DiagnosticBuilder.ForPosition(syntax).TypeExpressionLiteralConversionFailed()));
        }

        private bool RequiresDeferral(SyntaxBase syntax) => syntax switch
        {
<<<<<<< HEAD
=======
            ArrayTypeSyntax arrayType => RequiresDeferral(arrayType.Item.Value),
            NonNullAssertionSyntax nonNullAssertion => RequiresDeferral(nonNullAssertion.BaseExpression),
>>>>>>> dc1aa022
            ParenthesizedExpressionSyntax parenthesizedExpression => RequiresDeferral(parenthesizedExpression.Expression),
            NullableTypeSyntax nullableType => RequiresDeferral(nullableType.Base),
            UnaryOperationSyntax unaryOperation => RequiresDeferral(unaryOperation.Expression),
            UnionTypeSyntax unionType => unionType.Members.Any(m => RequiresDeferral(m.Value)),
            VariableAccessSyntax variableAccess when binder.GetSymbolInfo(variableAccess) is TypeAliasSymbol => true,
            _ => false,
        };

        private ITypeReference GetUnionTypeType(UnionTypeSyntax syntax)
        {
            if (!features.UserDefinedTypesEnabled)
            {
                return ErrorType.Create(DiagnosticBuilder.ForPosition(syntax).TypeUnionDeclarationsUnsupported());
            }

            if (RequiresDeferral(syntax))
            {
                return new DeferredTypeReference(() => FinalizeUnionType(syntax));
            }

            return FinalizeUnionType(syntax);
        }

        private TypeSymbol FinalizeUnionType(UnionTypeSyntax syntax)
        {
            // ARM's allowedValues constraint permits mixed type arrays (so long as none of the members are themselves arrays).
            // The runtime in that case will validate that the submitted array contains a subset of the allowed values
            // (e.g., `[1, 2]` or `[2, 3]` would both be permitted with `"type": "array", "allowedValues": [1, 2, 3]`)
            // Ergo, syntax like `type foo = (1|true|'a string')[]` should bypass the validity checker
            var mightBeArrayAny = MightBeArrayAny(syntax);

            TypeSymbol? keystoneType = null;
            List<ITypeReference> matchingMembers = new();
            List<(ITypeReference, UnionTypeMemberSyntax)> nonMatchingMembers = new();
            List<ErrorDiagnostic> memberDiagnostics = new();

            foreach (var member in syntax.Members)
            {
                // Array<any> is the only location in which a null literal is a valid type
                var memberType = mightBeArrayAny && IsNullLiteral(member.Value)
                    ? LanguageConstants.Null
                    : GetTypeFromTypeSyntax(member.Value, allowNamespaceReferences: false).Type;

                if (memberType is ErrorType error)
                {
                    memberDiagnostics.AddRange(error.GetDiagnostics());
                    continue;
                }

                foreach (var flattenedType in FlattenUnionMemberType(memberType))
                {
                    // null complicates the type check and is only permissible in a specific circumstance. Treat it as non-matching and skip the check
                    if (mightBeArrayAny && ReferenceEquals(flattenedType, LanguageConstants.Null))
                    {
                        nonMatchingMembers.Add((flattenedType, member));
                        continue;
                    }

                    if (!TypeHelper.IsLiteralType(flattenedType))
                    {
                        memberDiagnostics.Add(DiagnosticBuilder.ForPosition(member).NonLiteralUnionMember());
                        break;
                    }

                    if (keystoneType is null)
                    {
                        if (GetNonLiteralType(flattenedType) is not {} nonLiteral)
                        {
                            memberDiagnostics.Add(DiagnosticBuilder.ForPosition(member).NonLiteralUnionMember());
                            break;
                        }

                        keystoneType = nonLiteral;
                    }

                    if (mightBeArrayAny && flattenedType is ArrayType)
                    {
                        mightBeArrayAny = false;
                        var mismatchForCurrentMember = false;
                        foreach (var nonMatchingMemberSyntax in nonMatchingMembers.Select(t => t.Item2).Distinct())
                        {
                            memberDiagnostics.Add(DiagnosticBuilder.ForPosition(nonMatchingMemberSyntax).InvalidUnionTypeMember(keystoneType.Name));
                            mismatchForCurrentMember = mismatchForCurrentMember || nonMatchingMemberSyntax == member;
                        }

                        if (mismatchForCurrentMember)
                        {
                            break;
                        }
                    }

                    if (TypeValidator.AreTypesAssignable(flattenedType, keystoneType))
                    {
                        matchingMembers.Add(flattenedType);
                    } else if (mightBeArrayAny)
                    {
                        nonMatchingMembers.Add((flattenedType, member));
                    } else
                    {
                        memberDiagnostics.Add(DiagnosticBuilder.ForPosition(member).InvalidUnionTypeMember(keystoneType.Name));
                        break;
                    }
                }
            }

            if (memberDiagnostics.Any())
            {
                return ErrorType.Create(memberDiagnostics);
            }

            return TypeHelper.CreateTypeUnion(matchingMembers.Concat(nonMatchingMembers.Select(t => t.Item1)));
        }

        private bool MightBeArrayAny(SyntaxBase syntax) => binder.GetParent(syntax) switch
        {
            ParenthesizedExpressionSyntax parenthesized => MightBeArrayAny(parenthesized),
            ArrayTypeMemberSyntax arrayTypeMember => MightBeArrayAny(arrayTypeMember),
            ArrayTypeSyntax => true,
            _ => false,
        };

        private bool IsNullLiteral(SyntaxBase syntax) => syntax switch
        {
            ParenthesizedExpressionSyntax parenthesized => IsNullLiteral(parenthesized.Expression),
            NullLiteralSyntax => true,
            _ => false,
        };

        private TypeSymbol? GetNonLiteralType(TypeSymbol? type) => type switch {
            StringLiteralType => LanguageConstants.String,
            IntegerLiteralType => LanguageConstants.Int,
            BooleanLiteralType => LanguageConstants.Bool,
            ObjectType => LanguageConstants.Object,
            TupleType => LanguageConstants.Array,
            _ => null,
        };

        private IEnumerable<TypeSymbol> FlattenUnionMemberType(ITypeReference memberType)
            => memberType.Type is UnionType union ? union.Members.SelectMany(FlattenUnionMemberType) : memberType.Type.AsEnumerable();

        private ITypeReference ConvertTypeExpressionToType(ParenthesizedExpressionSyntax syntax, bool allowNamespaceReferences)
            => GetTypeFromTypeSyntax(syntax.Expression, allowNamespaceReferences);

        private TypeSymbol ConvertTypeExpressionToType(PropertyAccessSyntax syntax)
        {
            var baseType = GetTypeFromTypeSyntax(syntax.BaseExpression, allowNamespaceReferences: true).Type;

            if (baseType is ErrorType error)
            {
                return error;
            }

            if (baseType is not ObjectType objectType)
            {
                return ErrorType.Create(DiagnosticBuilder.ForPosition(syntax.PropertyName).ObjectRequiredForPropertyAccess(baseType));
            }

            // Diagnostics will be surfaced by the TypeAssignmentVisitor, so we're only concerned here with whether the property access would be an error type
            return TypeHelper.GetNamedPropertyType(objectType, syntax.PropertyName, syntax.PropertyName.IdentifierName, shouldWarn: false, new SimpleDiagnosticWriter()) switch
            {
                TypeType tt => tt.Unwrapped,
                TypeSymbol otherwise => otherwise,
            };
        }

        private ITypeReference ConvertTypeExpressionToType(NullableTypeSyntax syntax)
        {
            if (!features.UserDefinedTypesEnabled)
            {
                return ErrorType.Create(DiagnosticBuilder.ForPosition(syntax).NullableTypesUnsupported());
            }

            var baseExpressionType = GetTypeFromTypeSyntax(syntax.Base, allowNamespaceReferences: false);

            return baseExpressionType is DeferredTypeReference
                ? new DeferredTypeReference(() => FinalizeNullableType(baseExpressionType))
                : FinalizeNullableType(baseExpressionType);
        }

        private TypeSymbol FinalizeNullableType(ITypeReference baseType) => baseType.Type switch
        {
            ErrorType errorType => errorType,
            TypeSymbol otherwise => TypeHelper.CreateTypeUnion(otherwise, LanguageConstants.Null)
        };

        private DeclaredTypeAssignment? GetImportType(ImportDeclarationSyntax syntax)
        {
            if (this.binder.GetSymbolInfo(syntax) is ImportedNamespaceSymbol importedNamespace)
            {
                return new(importedNamespace.DeclaredType, syntax);
            }

            return null;
        }

        private DeclaredTypeAssignment GetResourceType(ResourceDeclarationSyntax syntax)
        {
            var declaredResourceType = GetDeclaredResourceType(syntax);

            // if the value is a loop (not a condition or object), the type is an array of the declared resource type
            return new DeclaredTypeAssignment(
                syntax.Value is ForSyntax ? new TypedArrayType(declaredResourceType, TypeSymbolValidationFlags.Default) : declaredResourceType,
                syntax);
        }

        private DeclaredTypeAssignment GetModuleType(ModuleDeclarationSyntax syntax)
        {
            var declaredModuleType = GetDeclaredModuleType(syntax);

            // if the value is a loop (not a condition or object), the type is an array of the declared module type
            return new DeclaredTypeAssignment(
                syntax.Value is ForSyntax ? new TypedArrayType(declaredModuleType, TypeSymbolValidationFlags.Default) : declaredModuleType,
                syntax);
        }

        private DeclaredTypeAssignment? GetVariableAccessType(VariableAccessSyntax syntax)
        {
            // because all variable access nodes are normally bound to something, this should always return true
            // (if not, the following code handles that gracefully)
            var symbol = this.binder.GetSymbolInfo(syntax);

            switch (symbol)
            {
                case ResourceSymbol resourceSymbol when IsCycleFree(resourceSymbol):
                    // the declared type of the resource/loop/if body is more useful to us than the declared type of the resource itself
                    var innerResourceBody = resourceSymbol.DeclaringResource.Value;
                    return this.GetDeclaredTypeAssignment(innerResourceBody);

                case ModuleSymbol moduleSymbol when IsCycleFree(moduleSymbol):
                    // the declared type of the module/loop/if body is more useful to us than the declared type of the module itself
                    var innerModuleBody = moduleSymbol.DeclaringModule.Value;
                    return this.GetDeclaredTypeAssignment(innerModuleBody);

                case VariableSymbol variableSymbol when IsCycleFree(variableSymbol):
                    var variableType = this.typeManager.GetTypeInfo(variableSymbol.DeclaringVariable.Value);
                    return new DeclaredTypeAssignment(variableType, variableSymbol.DeclaringVariable);

                case DeclaredSymbol declaredSymbol when IsCycleFree(declaredSymbol):
                    // the syntax node is referencing a declared symbol
                    // use its declared type
                    return this.GetDeclaredTypeAssignment(declaredSymbol.DeclaringSyntax);

                case BuiltInNamespaceSymbol namespaceSymbol:
                    // the syntax node is referencing a built in namespace - use its type
                    return new DeclaredTypeAssignment(namespaceSymbol.Type, declaringSyntax: null);
            }

            return null;
        }

        private DeclaredTypeAssignment? GetPropertyAccessType(PropertyAccessSyntax syntax)
        {
            if (!syntax.PropertyName.IsValid)
            {
                return null;
            }

            if(syntax.BaseExpression is ForSyntax)
            {
                // in certain parser recovery scenarios, the parser can produce a PropertyAccessSyntax operating on a ForSyntax
                // this leads to a stack overflow which we don't really want, so let's short circuit here.
                return null;
            }

            var baseExpressionAssignment = GetDeclaredTypeAssignment(syntax.BaseExpression);

            // As a special case, a 'resource' parameter or output is a reference to an existing resource
            // we can't rely on it's syntax because it doesn't declare the resource body.
            if (baseExpressionAssignment?.DeclaringSyntax is ParameterDeclarationSyntax parameterSyntax &&
                baseExpressionAssignment.Reference.Type is ResourceType parameterResourceType)
            {
                return GetObjectPropertyType(
                    parameterResourceType.Body.Type,
                    null,
                    syntax.PropertyName.IdentifierName,
                    useSyntax: false);
            }

            // If we get here, it's ok to rely on useSyntax=true because those types have already been established

            var body = baseExpressionAssignment?.DeclaringSyntax switch
            {
                ResourceDeclarationSyntax resourceDeclarationSyntax => resourceDeclarationSyntax.TryGetBody(),
                ModuleDeclarationSyntax moduleDeclarationSyntax => moduleDeclarationSyntax.TryGetBody(),
                _ => baseExpressionAssignment?.DeclaringSyntax as ObjectSyntax,
            };

            return GetObjectPropertyType(
                baseExpressionAssignment?.Reference.Type,
                body,
                syntax.PropertyName.IdentifierName,
                useSyntax: true);
        }

        private DeclaredTypeAssignment? GetNonNullType(NonNullAssertionSyntax syntax)
        {
            var baseExpressionAssignment = GetDeclaredTypeAssignment(syntax.BaseExpression);

            return baseExpressionAssignment?.Reference switch
            {
                DeferredTypeReference deferredType => new(new DeferredTypeReference(() => TypeHelper.RemoveNullability(deferredType.Type)), syntax, baseExpressionAssignment.Flags),
                ITypeReference otherwise => new(TypeHelper.RemoveNullability(otherwise.Type), syntax, baseExpressionAssignment.Flags),
                null => null,
            };
        }

        private DeclaredTypeAssignment? GetResourceAccessType(ResourceAccessSyntax syntax)
        {
            if (!syntax.ResourceName.IsValid)
            {
                return null;
            }

            // We should already have a symbol, use its type.
            var symbol = this.binder.GetSymbolInfo(syntax);
            if (symbol == null)
            {
                throw new InvalidOperationException("ResourceAccessSyntax was not assigned a symbol during name binding.");
            }

            if (symbol is ErrorSymbol error)
            {
                return new DeclaredTypeAssignment(ErrorType.Create(error.GetDiagnostics()), syntax);
            }
            else if (symbol is not ResourceSymbol resourceSymbol)
            {
                var baseType = GetDeclaredType(syntax.BaseExpression);
                var typeString = baseType?.Kind.ToString() ?? LanguageConstants.ErrorName;
                return new DeclaredTypeAssignment(ErrorType.Create(DiagnosticBuilder.ForPosition(syntax.ResourceName).ResourceRequiredForResourceAccess(typeString)), syntax);
            }
            else if (IsCycleFree(resourceSymbol))
            {
                // cycle: bail
            }

            // This is a valid nested resource. Return its type.
            return this.GetDeclaredTypeAssignment(((ResourceSymbol)symbol).DeclaringResource.Value);
        }


        private DeclaredTypeAssignment? GetArrayAccessType(ArrayAccessSyntax syntax)
        {
            var baseExpressionAssignment = GetDeclaredTypeAssignment(syntax.BaseExpression);
            var indexAssignedType = this.typeManager.GetTypeInfo(syntax.IndexExpression);

            static TypeSymbol GetTypeAtIndex(TupleType baseType, IntegerLiteralType indexType, SyntaxBase indexSyntax) => indexType.Value switch
            {
                < 0 => ErrorType.Create(DiagnosticBuilder.ForPosition(indexSyntax).IndexOutOfBounds(baseType.Name, baseType.Items.Length, indexType.Value)),
                long value when value >= baseType.Items.Length => ErrorType.Create(DiagnosticBuilder.ForPosition(indexSyntax).IndexOutOfBounds(baseType.Name, baseType.Items.Length, value)),
                // unlikely to hit this given that we've established that the tuple has a item at the given position
                > int.MaxValue => ErrorType.Create(DiagnosticBuilder.ForPosition(indexSyntax).IndexOutOfBounds(baseType.Name, baseType.Items.Length, indexType.Value)),
                long otherwise => baseType.Items[(int) otherwise].Type,
            };

            // identify the correct syntax so property access can provide completions correctly for resource and module loops
            static SyntaxBase? DeclaringSyntaxForArrayAccessIfCollectionBase(DeclaredTypeAssignment baseExpressionAssignment) => baseExpressionAssignment.DeclaringSyntax switch
            {
                ForSyntax { Body: ObjectSyntax loopBody } => loopBody,
                ForSyntax { Body: IfConditionSyntax { Body: ObjectSyntax loopBody } } => loopBody,
                _ => null
            };

            // TODO: Currently array access is broken with discriminated object types - revisit when that is fixed
            switch (baseExpressionAssignment?.Reference.Type)
            {
                case TupleType tupleTypeWithKnownIndex when indexAssignedType is IntegerLiteralType integerLiteral:
                    return new(GetTypeAtIndex(tupleTypeWithKnownIndex, integerLiteral, syntax.IndexExpression), DeclaringSyntaxForArrayAccessIfCollectionBase(baseExpressionAssignment));

                case TupleType tupleTypeWithIndexPossibilities when indexAssignedType is UnionType indexUnion && indexUnion.Members.All(t => t.Type is IntegerLiteralType):
                    var possibilities = indexUnion.Members.Select(t => t.Type).OfType<IntegerLiteralType>().Select(ilt => GetTypeAtIndex(tupleTypeWithIndexPossibilities, ilt, syntax.IndexExpression));
                    if (possibilities.OfType<ErrorType>().Any())
                    {
                        return new(ErrorType.Create(possibilities.SelectMany(t => t.GetDiagnostics())), syntax);
                    }

                    return new(TypeHelper.CreateTypeUnion(possibilities), DeclaringSyntaxForArrayAccessIfCollectionBase(baseExpressionAssignment));

                case TupleType tupleTypeWithUnknownIndex when TypeValidator.AreTypesAssignable(indexAssignedType, LanguageConstants.Int):
                    // we don't know which index will be accessed, so return a union of all types contained in the tuple
                    return new(tupleTypeWithUnknownIndex.Item, DeclaringSyntaxForArrayAccessIfCollectionBase(baseExpressionAssignment));

                case ArrayType arrayType when TypeValidator.AreTypesAssignable(indexAssignedType, LanguageConstants.Int):
                    // we are accessing an array by an expression of a numeric type
                    // return the item type of the array

                    // for regular array we can't evaluate the array index at this point, but for loops the index is irrelevant

                    return new(arrayType.Item.Type, DeclaringSyntaxForArrayAccessIfCollectionBase(baseExpressionAssignment));

                case ObjectType objectType when syntax.IndexExpression is StringSyntax potentialLiteralValue && potentialLiteralValue.TryGetLiteralValue() is { } propertyName:
                    // string literal indexing over an object is the same as dot property access
                    // it's ok to rely on useSyntax=true because those types have already been established
                    return this.GetObjectPropertyType(
                        objectType,
                        baseExpressionAssignment.DeclaringSyntax as ObjectSyntax,
                        propertyName,
                        useSyntax: true);
            }

            return null;
        }

        private DeclaredTypeAssignment? GetArrayType(ArraySyntax syntax)
        {
            var parent = this.binder.GetParent(syntax);

            // we are only handling paths in the AST that are going to produce a declared type
            // arrays can exist under a variable declaration, but variables don't have declared types,
            // so we don't need to check that case
            switch (parent)
            {
                case ObjectPropertySyntax:
                    // this array is a value of the property
                    // the declared type should be the same as the array and we should propagate the flags
                    return GetDeclaredTypeAssignment(parent)?.ReplaceDeclaringSyntax(syntax);
                case FunctionArgumentSyntax:
                    return GetDeclaredTypeAssignment(parent)?.ReplaceDeclaringSyntax(syntax);
                default:
                    return null;
            }
        }

        private DeclaredTypeAssignment? GetStringType(StringSyntax syntax)
        {
            var parent = this.binder.GetParent(syntax);

            // we are only handling paths in the AST that are going to produce a declared type
            // strings can exist under a variable declaration, but variables don't have declared types,
            // so we don't need to check that case
            switch (parent)
            {
                case ObjectPropertySyntax:
                case ArrayItemSyntax:
                    // this string is a value of the property
                    // the declared type should be the same as the string and we should propagate the flags
                    return GetDeclaredTypeAssignment(parent)?.ReplaceDeclaringSyntax(syntax);
                case FunctionArgumentSyntax:
                    return GetDeclaredTypeAssignment(parent)?.ReplaceDeclaringSyntax(syntax);
                default:
                    return null;
            }
        }

        private DeclaredTypeAssignment? GetFunctionType(FunctionCallSyntaxBase syntax)
        {
            return new DeclaredTypeAssignment(this.typeManager.GetTypeInfo(syntax), declaringSyntax: null);
        }

        private DeclaredTypeAssignment? GetFunctionArgumentType(FunctionArgumentSyntax syntax)
        {
            var parent = this.binder.GetParent(syntax);
            if (parent is not FunctionCallSyntaxBase parentFunction ||
                SymbolHelper.TryGetSymbolInfo(this.binder, this.GetDeclaredType, parent) is not FunctionSymbol functionSymbol)
            {
                return null;
            }

            var arguments = parentFunction.Arguments.ToImmutableArray();
            var argIndex = arguments.IndexOf(syntax);
            var declaredType = functionSymbol.GetDeclaredArgumentType(
                argIndex,
                getAssignedArgumentType: i => typeManager.GetTypeInfo(parentFunction.Arguments[i]));

            return new DeclaredTypeAssignment(declaredType, declaringSyntax: null);
        }

        private DeclaredTypeAssignment? GetArrayItemType(ArrayItemSyntax syntax)
        {
            var parent = this.binder.GetParent(syntax);
            switch (parent)
            {
                case ArraySyntax _:
                    // array items can only have array parents
                    // use the declared item type
                    var parentType = GetDeclaredTypeAssignment(parent)?.Reference.Type;
                    if (parentType is ArrayType arrayType)
                    {
                        return new DeclaredTypeAssignment(arrayType.Item.Type, syntax);
                    }

                    break;
            }

            return null;
        }

        private static DeclaredTypeAssignment? TryCreateAssignment(ITypeReference? typeRef, SyntaxBase declaringSyntax, DeclaredTypeFlags flags = DeclaredTypeFlags.None) => typeRef == null
            ? null
            : new DeclaredTypeAssignment(typeRef, declaringSyntax, flags);

        private DeclaredTypeAssignment? GetIfConditionType(IfConditionSyntax syntax)
        {
            if (syntax.Body is not ObjectSyntax @object)
            {
                // no point to propagate types if body isn't an object
                return null;
            }

            var parent = this.binder.GetParent(syntax);
            if (parent == null)
            {
                return null;
            }

            var parentTypeAssignment = GetDeclaredTypeAssignment(parent);
            if (parentTypeAssignment == null)
            {
                return null;
            }

            var parentType = parentTypeAssignment.Reference.Type;
            switch (parentType)
            {
                case ResourceType resourceType:
                    // parent is an if-condition under a resource
                    // use the object as declaring syntax to make property access and variable access code easier
                    return TryCreateAssignment(ResolveDiscriminatedObjects(resourceType.Body.Type, @object), @object, parentTypeAssignment.Flags);

                case ModuleType moduleType:
                    // parent is an if-condition under a module
                    // use the object as declaring syntax to make property access and variable access code easier
                    return TryCreateAssignment(ResolveDiscriminatedObjects(moduleType.Body.Type, @object), @object, parentTypeAssignment.Flags);

                case ArrayType arrayType:
                    // parent is an if-condition used as a resource/module loop filter
                    // discriminated objects are already resolved by the parent
                    return TryCreateAssignment(arrayType.Item.Type, @object, parentTypeAssignment.Flags);
            }

            return null;
        }

        private DeclaredTypeAssignment? GetForSyntaxType(ForSyntax syntax)
        {
            var parent = this.binder.GetParent(syntax);
            if (parent == null)
            {
                return null;
            }

            var parentTypeAssignment = parent switch
            {
                // variable declared type is calculated using its assigned type, so querying it here causes endless recursion.
                // we can shortcut that by returning any[] here
                VariableDeclarationSyntax var => new DeclaredTypeAssignment(LanguageConstants.Array, var),
                _ => GetDeclaredTypeAssignment(parent),
            };

            if (parentTypeAssignment is null)
            {
                return null;
            }

            var parentType = parentTypeAssignment.Reference.Type;

            // a for-loop expressions are semantically valid in places that allow array values
            // for non-array types, there's no need to propagate them further since it won't lead to anything useful
            if (parentType is not ArrayType arrayType)
            {
                return null;
            }

            // local function
            DeclaredTypeAssignment? ResolveType(ObjectSyntax @object)
            {
                // the object may be a discriminated object type - we need to resolve it
                var itemType = arrayType.Item.Type switch
                {
                    ResourceType resourceType => ResolveDiscriminatedObjects(resourceType.Body.Type, @object),

                    ModuleType moduleType => ResolveDiscriminatedObjects(moduleType.Body.Type, @object),

                    _ => ResolveDiscriminatedObjects(arrayType.Item.Type, @object)
                };

                return itemType is null
                    ? null
                    : TryCreateAssignment(new TypedArrayType(itemType, TypeSymbolValidationFlags.Default), syntax, parentTypeAssignment.Flags);
            }

            return syntax.Body switch
            {
                ObjectSyntax @object => ResolveType(@object),
                IfConditionSyntax { Body: ObjectSyntax @object } => ResolveType(@object),

                // pass the type through
                _ => new DeclaredTypeAssignment(parentType, syntax, parentTypeAssignment.Flags)
            };
        }

        private DeclaredTypeAssignment? GetObjectType(ObjectSyntax syntax)
        {
            var parent = this.binder.GetParent(syntax);
            if (parent is null)
            {
                return null;
            }

            switch (parent)
            {
                case ResourceDeclarationSyntax:
                    if (GetDeclaredTypeAssignment(parent)?.Reference.Type is not ResourceType resourceType)
                    {
                        return null;
                    }

                    // the object literal's parent is a resource declaration, which makes this the body of the resource
                    // the declared type will be the same as the parent
                    return TryCreateAssignment(ResolveDiscriminatedObjects(resourceType.Body.Type, syntax), syntax);

                case ModuleDeclarationSyntax:
                    if (GetDeclaredTypeAssignment(parent)?.Reference.Type is not ModuleType moduleType)
                    {
                        return null;
                    }

                    // the object literal's parent is a module declaration, which makes this the body of the module
                    // the declared type will be the same as the parent
                    return TryCreateAssignment(ResolveDiscriminatedObjects(moduleType.Body.Type, syntax), syntax);

                case IfConditionSyntax:
                    if (GetDeclaredTypeAssignment(parent) is not { } ifParentTypeAssignment)
                    {
                        return null;
                    }

                    // if-condition declared type already resolved discriminators and used the object as the declaring syntax
                    Debug.Assert(ReferenceEquals(syntax, ifParentTypeAssignment.DeclaringSyntax), "ReferenceEquals(syntax,parentTypeAssignment.DeclaringSyntax)");

                    // the declared type will be the same as the parent
                    return ifParentTypeAssignment;

                case ForSyntax:
                    if (GetDeclaredTypeAssignment(parent) is not { } forParentTypeAssignment ||
                        forParentTypeAssignment.Reference.Type is not ArrayType arrayType)
                    {
                        return null;
                    }

                    // the parent is a for-expression
                    // this object is the body of the array, so its declared type is the type of the item
                    // (discriminators have already been resolved when declared type was determined for the for-expression
                    return TryCreateAssignment(arrayType.Item.Type, syntax, forParentTypeAssignment.Flags);

                case ObjectPropertySyntax:
                    if (GetDeclaredTypeAssignment(parent) is not { } objectPropertyAssignment ||
                        objectPropertyAssignment.Reference.Type is not { } objectPropertyParent)
                    {
                        return null;
                    }

                    // the object is the value of a property of another object
                    // use the declared type of the property and propagate the flags
                    return TryCreateAssignment(ResolveDiscriminatedObjects(objectPropertyParent, syntax), syntax, objectPropertyAssignment.Flags);

                case ArrayItemSyntax:
                    if (GetDeclaredTypeAssignment(parent) is not { } arrayItemAssignment ||
                        arrayItemAssignment.Reference.Type is not { } arrayParent)
                    {
                        return null;
                    }

                    // the object is an item in an array
                    // use the item's type and propagate flags
                    return TryCreateAssignment(ResolveDiscriminatedObjects(arrayParent, syntax), syntax, arrayItemAssignment.Flags);

                case ImportWithClauseSyntax:
                    parent = this.binder.GetParent(parent);

                    if (parent is null)
                    {
                        throw new InvalidOperationException("Expected ImportWithClauseSyntax to have a parent.");
                    }

                    if (GetDeclaredTypeAssignment(parent) is not { } importAssignment ||
                        importAssignment.Reference.Type is not NamespaceType namespaceType)
                    {
                        return null;
                    }

                    if (namespaceType.ConfigurationType is null)
                    {
                        // this namespace doesn't support configuration, but it has been provided.
                        // we'll check for this during type assignment.
                        return null;
                    }

                    // the object is an item in an array
                    // use the item's type and propagate flags
                    return TryCreateAssignment(ResolveDiscriminatedObjects(namespaceType.ConfigurationType.Type, syntax), syntax, importAssignment.Flags);
                case FunctionArgumentSyntax:
                    if (GetDeclaredTypeAssignment(parent) is not { } parentAssignment)
                    {
                        return null;
                    }

                    return TryCreateAssignment(ResolveDiscriminatedObjects(parentAssignment.Reference.Type, syntax), syntax, parentAssignment.Flags);
            }

            return null;
        }

        private DeclaredTypeAssignment? GetObjectPropertyType(ObjectPropertySyntax syntax)
        {
            var propertyName = syntax.TryGetKeyText();
            var parent = this.binder.GetParent(syntax);
            if (propertyName == null || !(parent is ObjectSyntax parentObject))
            {
                // the property name is an interpolated string (expression) OR the parent is missing OR the parent is not ObjectSyntax
                // cannot establish declared type
                // TODO: Improve this when we have constant folding
                return null;
            }

            var assignment = GetDeclaredTypeAssignment(parent);

            // we are in the process of establishing the declared type for the syntax nodes,
            // so we must set useSyntax to false to avoid a stack overflow
            return GetObjectPropertyType(assignment?.Reference.Type, parentObject, propertyName, useSyntax: false);
        }

        private DeclaredTypeAssignment? GetObjectPropertyType(TypeSymbol? type, ObjectSyntax? objectSyntax, string propertyName, bool useSyntax)
        {
            // local function
            DeclaredTypeFlags ConvertFlags(TypePropertyFlags flags) => flags.HasFlag(TypePropertyFlags.Constant) ? DeclaredTypeFlags.Constant : DeclaredTypeFlags.None;

            // the declared types on the declaration side of things will take advantage of properties
            // set on objects to resolve discriminators at all levels
            // to take advantage of this, we should first try looking up the property's declared type
            var declaringProperty = objectSyntax?.TryGetPropertyByName(propertyName);
            if (useSyntax && declaringProperty != null)
            {
                // it is important to get the property value's decl type instead of the property's decl type
                // (the property has the unresolved discriminated object type and the value will have it resolved)
                var declaredPropertyAssignment = this.GetDeclaredTypeAssignment(declaringProperty.Value);
                if (declaredPropertyAssignment != null)
                {
                    return declaredPropertyAssignment;
                }
            }

            if (type is ResourceType resourceType)
            {
                // We can see a resource type here for an expression like: `mod.outputs.foo.|properties|.bar`
                // The type of foo is a resource type, but since it's part of the module there's no corresponding declaration.
                //
                // For that case resolve the property lookup against the body.
                type = resourceType.Body.Type;
            }

            // could not get the declared type via syntax
            // let's use the type info instead
            switch (type)
            {
                case ObjectType objectType:
                    // lookup declared property
                    if (objectType.Properties.TryGetValue(propertyName, out var property))
                    {
                        return new DeclaredTypeAssignment(property.TypeReference.Type, declaringProperty, ConvertFlags(property.Flags));
                    }

                    // if there are additional properties, try those
                    if (objectType.AdditionalPropertiesType != null)
                    {
                        return new DeclaredTypeAssignment(objectType.AdditionalPropertiesType.Type, declaringProperty, ConvertFlags(objectType.AdditionalPropertiesFlags));
                    }

                    break;

                case DiscriminatedObjectType discriminated:
                    if (string.Equals(propertyName, discriminated.DiscriminatorProperty.Name, LanguageConstants.IdentifierComparison))
                    {
                        // the property is the discriminator property - use its type
                        return new DeclaredTypeAssignment(discriminated.DiscriminatorProperty.TypeReference.Type, declaringProperty);
                    }

                    break;
            }

            return null;
        }

        private static TypeSymbol? ResolveDiscriminatedObjects(TypeSymbol type, ObjectSyntax syntax)
        {
            if (type is not DiscriminatedObjectType discriminated)
            {
                // not a discriminated object type - return as-is
                return type;
            }

            var discriminatorProperties = syntax.Properties
                .Where(p => discriminated.TryGetDiscriminatorProperty(p.TryGetKeyText()) is not null)
                .ToList();

            if (discriminatorProperties.Count != 1)
            {
                // the object has duplicate properties with name matching the discriminator key
                // don't select any of the union members
                return type;
            }

            // calling the type check here would prevent the declared type from being assigned to the property
            // because we haven't yet assigned the declared type to the object
            // for the purposes of resolving the discriminated object, we just need to check if it's a literal string
            // which doesn't require the full type check, so we're fine
            var discriminatorProperty = discriminatorProperties.Single();
            if (discriminatorProperty.Value is not StringSyntax stringSyntax)
            {
                // the discriminator property value is not a string
                return type;
            }

            var discriminatorValue = stringSyntax.TryGetLiteralValue();
            if (discriminatorValue == null)
            {
                // the string value was interpolated
                return type;
            }

            // discriminator values are stored in the dictionary as bicep literal string text
            // we must escape the literal value to successfully retrieve a match
            var matchingObjectType = discriminated.UnionMembersByKey.TryGetValue(StringUtils.EscapeBicepString(discriminatorValue));

            // return the match if we have it
            return matchingObjectType?.Type;
        }

        // references to symbols can be involved in cycles
        // we should not try to obtain the declared type for such symbols because we will likely never finish
        private bool IsCycleFree(DeclaredSymbol declaredSymbol) => this.binder.TryGetCycle(declaredSymbol) is null;

        /// <summary>
        /// Returns the declared type of the parameter/output based on a resource type.
        /// </summary>
        private TypeSymbol GetDeclaredResourceType(ResourceTypeSyntax typeSyntax)
        {
            // NOTE: this is closely related to the logic in the other overload. Keep them in sync.
            var stringSyntax = typeSyntax.TypeString;
            if (stringSyntax != null && stringSyntax.IsInterpolated())
            {
                // TODO: in the future, we can relax this check to allow interpolation with compile-time constants.
                // right now, codegen will still generate a format string however, which will cause problems for the type.
                return ErrorType.Create(DiagnosticBuilder.ForPosition(typeSyntax.Type!).ResourceTypeInterpolationUnsupported());
            }

            var stringContent = stringSyntax?.TryGetLiteralValue();
            if (stringContent == null)
            {
                return ErrorType.Create(DiagnosticBuilder.ForPosition(typeSyntax.Type!).InvalidResourceType());
            }

            // A parameter/output always refers to an 'existing' resource.
            var typeGenerationFlags = ResourceTypeGenerationFlags.ExistingResource;
            return GetResourceTypeFromString(typeSyntax.Type!.Span, stringContent, typeGenerationFlags, parentResourceType: null);
        }

        /// <summary>
        /// Returns the declared type of the resource body (based on the type string).
        /// Returns the same value for single resource or resource loops declarations.
        /// </summary>
        private TypeSymbol GetDeclaredResourceType(ResourceDeclarationSyntax resource)
        {
            // NOTE: this is closely related to the logic in the other overload. Keep them in sync.
            var stringSyntax = resource.TypeString;

            if (stringSyntax != null && stringSyntax.IsInterpolated())
            {
                // TODO: in the future, we can relax this check to allow interpolation with compile-time constants.
                // right now, codegen will still generate a format string however, which will cause problems for the type.
                return ErrorType.Create(DiagnosticBuilder.ForPosition(resource.Type).ResourceTypeInterpolationUnsupported());
            }

            var stringContent = stringSyntax?.TryGetLiteralValue();
            if (stringContent == null)
            {
                return ErrorType.Create(DiagnosticBuilder.ForPosition(resource.Type).InvalidResourceType());
            }

            var (typeGenerationFlags, parentResourceType) = GetResourceTypeGenerationFlags(resource);
            return GetResourceTypeFromString(resource.Type.Span, stringContent, typeGenerationFlags, parentResourceType);
        }

        private TypeSymbol GetDeclaredModuleType(ModuleDeclarationSyntax module)
        {
            if (binder.GetSymbolInfo(module) is not ModuleSymbol moduleSymbol)
            {
                // TODO: Ideally we'd still be able to return a type here, but we'd need access to the compilation to get it.
                return ErrorType.Empty();
            }

            if (!moduleSymbol.TryGetSemanticModel(out var moduleSemanticModel, out var failureDiagnostic))
            {
                return ErrorType.Create(failureDiagnostic);
            }

            // We need to bind and validate all of the parameters and outputs that declare resource types
            // within the context of this type manager. This will surface any issues where the type declared by
            // a module is not understood inside this compilation unit.
            var parameters = new List<TypeProperty>();

            foreach (var parameter in moduleSemanticModel.Parameters.Values)
            {
                var type = parameter.TypeReference.Type;
                if (type is UnboundResourceType unboundType)
                {
                    var boundType = GetResourceTypeFromString(module.Span, unboundType.TypeReference.FormatName(), ResourceTypeGenerationFlags.ExistingResource, parentResourceType: null);
                    if (boundType is ResourceType resourceType)
                    {
                        // We use a special type for Resource type parameters because they have different assignability rules.
                        type = new ResourceParameterType(resourceType.DeclaringNamespace, unboundType.TypeReference);
                    }
                }

                var flags = parameter.IsRequired ? TypePropertyFlags.Required | TypePropertyFlags.WriteOnly : TypePropertyFlags.WriteOnly;
                parameters.Add(new TypeProperty(parameter.Name, type, flags, parameter.Description));
            }

            var outputs = new List<TypeProperty>();
            foreach (var output in moduleSemanticModel.Outputs)
            {
                var type = output.TypeReference.Type;
                if (type is UnboundResourceType unboundType)
                {
                    type = GetResourceTypeFromString(module.Span, unboundType.TypeReference.FormatName(), ResourceTypeGenerationFlags.ExistingResource, parentResourceType: null);
                }

                outputs.Add(new TypeProperty(output.Name, type, TypePropertyFlags.ReadOnly, output.Description));
            }

            return LanguageConstants.CreateModuleType(
                parameters,
                outputs,
                moduleSemanticModel.TargetScope,
                binder.TargetScope,
                LanguageConstants.TypeNameModule);
        }

        private TypeSymbol GetResourceTypeFromString(TextSpan span, string stringContent, ResourceTypeGenerationFlags typeGenerationFlags, ResourceType? parentResourceType)
        {
            var colonIndex = stringContent.IndexOf(':');
            if (colonIndex > 0)
            {
                var scheme = stringContent.Substring(0, colonIndex);
                var typeString = stringContent.Substring(colonIndex + 1);

                if (binder.NamespaceResolver.TryGetNamespace(scheme) is not { } namespaceType)
                {
                    return ErrorType.Create(DiagnosticBuilder.ForPosition(span).UnknownResourceReferenceScheme(scheme, binder.NamespaceResolver.GetNamespaceNames().OrderBy(x => x, StringComparer.OrdinalIgnoreCase)));
                }

                if (parentResourceType is not null &&
                    parentResourceType.DeclaringNamespace != namespaceType)
                {
                    return ErrorType.Create(DiagnosticBuilder.ForPosition(span).ParentResourceInDifferentNamespace(namespaceType.Name, parentResourceType.DeclaringNamespace.Name));
                }

                var (errorType, typeReference) = GetCombinedTypeReference(span, typeGenerationFlags, parentResourceType, typeString);
                if (errorType is not null)
                {
                    return errorType;
                }

                if (typeReference is null)
                {
                    // this won't happen, because GetCombinedTypeReference will either return non-null errorType, or non-null typeReference.
                    // there's no great way to enforce this in the type system sadly - https://github.com/dotnet/roslyn/discussions/56962
                    throw new InvalidOperationException($"typeReference is null");
                }

                if (namespaceType.ResourceTypeProvider.TryGetDefinedType(namespaceType, typeReference, typeGenerationFlags) is { } definedResource)
                {
                    return definedResource;
                }

                if (namespaceType.ResourceTypeProvider.TryGenerateFallbackType(namespaceType, typeReference, typeGenerationFlags) is { } defaultResource)
                {
                    return defaultResource;
                }

                return ErrorType.Create(DiagnosticBuilder.ForPosition(span).FailedToFindResourceTypeInNamespace(namespaceType.ProviderName, typeReference.FormatName()));
            }
            else
            {
                var (errorType, typeReference) = GetCombinedTypeReference(span, typeGenerationFlags, parentResourceType, stringContent);
                if (errorType is not null)
                {
                    return errorType;
                }

                if (typeReference is null)
                {
                    // this won't happen, because GetCombinedTypeReference will either return non-null errorType, or non-null typeReference.
                    // there's no great way to enforce this in the type system sadly - https://github.com/dotnet/roslyn/discussions/56962
                    throw new InvalidOperationException($"qualifiedTypeReference is null");
                }

                var resourceTypes = binder.NamespaceResolver.GetMatchingResourceTypes(typeReference, typeGenerationFlags);
                return resourceTypes.Length switch {
                    0 => ErrorType.Create( DiagnosticBuilder.ForPosition(span).InvalidResourceType()),
                    1 => resourceTypes[0],
                    _ => ErrorType.Create(DiagnosticBuilder.ForPosition(span).AmbiguousResourceTypeBetweenImports(typeReference.FormatName(), resourceTypes.Select(x => x.DeclaringNamespace.Name))),
                };
            }
        }

        private (ResourceTypeGenerationFlags flags, ResourceType? parentResourceType) GetResourceTypeGenerationFlags(ResourceDeclarationSyntax resource)
        {
            var isSyntacticallyNested = false;
            TypeSymbol? parentType = null;

            var parentResource = binder.GetAllAncestors<ResourceDeclarationSyntax>(resource).LastOrDefault();
            if (parentResource is not null)
            {
                isSyntacticallyNested = true;
                parentType = GetDeclaredType(parentResource);
            }
            else if (binder.GetSymbolInfo(resource) is ResourceSymbol resourceSymbol &&
                binder.TryGetCycle(resourceSymbol) is null &&
                resourceSymbol.TryGetBodyPropertyValue(LanguageConstants.ResourceParentPropertyName) is { } referenceParentSyntax &&
                SyntaxHelper.UnwrapArrayAccessSyntax(referenceParentSyntax) is {} result &&
                binder.GetSymbolInfo(result.baseSyntax) is ResourceSymbol parentResourceSymbol)
            {
                parentResource = parentResourceSymbol.DeclaringResource;
                parentType = GetDeclaredType(referenceParentSyntax);
            }

            var flags = ResourceTypeGenerationFlags.None;
            if (resource.IsExistingResource())
            {
                flags |= ResourceTypeGenerationFlags.ExistingResource;
            }

            if (isSyntacticallyNested)
            {
                flags |= ResourceTypeGenerationFlags.NestedResource;
            }

            if (parentResource is not null)
            {
                flags |= ResourceTypeGenerationFlags.HasParentDefined;
            }

            return (flags, parentType as ResourceType);
        }

        private static (ErrorType? error, ResourceTypeReference? typeReference) GetCombinedTypeReference(TextSpan span, ResourceTypeGenerationFlags flags, ResourceType? parentResourceType, string typeString)
        {
            if (ResourceTypeReference.TryParse(typeString) is not { } typeReference)
            {
                return (ErrorType.Create(DiagnosticBuilder.ForPosition(span).InvalidResourceType()), null);
            }

            if (!flags.HasFlag(ResourceTypeGenerationFlags.NestedResource))
            {
                // this is not a syntactically nested resource - return the type reference as-is
                return (null, typeReference);
            }

            // we're dealing with a syntactically nested resource here
            if (parentResourceType is null)
            {
                return (ErrorType.Create(DiagnosticBuilder.ForPosition(span).InvalidAncestorResourceType()), null);
            }

            if (typeReference.TypeSegments.Length > 1)
            {
                // OK this resource is the one that's wrong.
                return (ErrorType.Create(DiagnosticBuilder.ForPosition(span).InvalidResourceTypeSegment(typeString)), null);
            }

            return (null, ResourceTypeReference.Combine(
                parentResourceType.TypeReference,
                typeReference));
        }
    }
}<|MERGE_RESOLUTION|>--- conflicted
+++ resolved
@@ -277,12 +277,8 @@
                 UnionTypeSyntax unionType => GetDeclaredTypeAssignment(unionType)?.Reference,
                 ParenthesizedExpressionSyntax parenthesized => ConvertTypeExpressionToType(parenthesized, allowNamespaceReferences),
                 PropertyAccessSyntax propertyAccess => ConvertTypeExpressionToType(propertyAccess),
-<<<<<<< HEAD
                 NullableTypeSyntax nullableType => ConvertTypeExpressionToType(nullableType),
-=======
-                // Leave commented out pending https://github.com/Azure/bicep/pull/9454
-                // NonNullAssertionSyntax nonNullAssertion => GetDeclaredTypeAssignment(nonNullAssertion)?.Reference,
->>>>>>> dc1aa022
+                NonNullAssertionSyntax nonNullAssertion => GetDeclaredTypeAssignment(nonNullAssertion)?.Reference,
                 _ => null
             };
         }
@@ -555,11 +551,7 @@
 
         private bool RequiresDeferral(SyntaxBase syntax) => syntax switch
         {
-<<<<<<< HEAD
-=======
-            ArrayTypeSyntax arrayType => RequiresDeferral(arrayType.Item.Value),
             NonNullAssertionSyntax nonNullAssertion => RequiresDeferral(nonNullAssertion.BaseExpression),
->>>>>>> dc1aa022
             ParenthesizedExpressionSyntax parenthesizedExpression => RequiresDeferral(parenthesizedExpression.Expression),
             NullableTypeSyntax nullableType => RequiresDeferral(nullableType.Base),
             UnaryOperationSyntax unaryOperation => RequiresDeferral(unaryOperation.Expression),
