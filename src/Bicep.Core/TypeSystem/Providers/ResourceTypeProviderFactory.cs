// Copyright (c) Microsoft Corporation.
// Licensed under the MIT License.

using System;
using System.Collections.Concurrent;
using System.Collections.Generic;
using System.Diagnostics;
using System.IO;
using System.IO.Abstractions;
using System.Reflection;
using System.Text.Json;
using Azure.Bicep.Types;
using Azure.Bicep.Types.Az;
using Bicep.Core.Diagnostics;
using Bicep.Core.Features;
using Bicep.Core.Modules;
using Bicep.Core.Registry;
using Bicep.Core.Registry.Oci;
using Bicep.Core.Semantics.Namespaces;
using Bicep.Core.TypeSystem.Providers.Az;
using Bicep.Core.TypeSystem.Providers.ThirdParty;

namespace Bicep.Core.TypeSystem.Providers
{
    public class ResourceTypeProviderFactory : IResourceTypeProviderFactory
    {
        private static readonly Lazy<IResourceTypeProvider> azResourceTypeProviderLazy
            = new(() => new AzResourceTypeProvider(new AzResourceTypeLoader(new AzTypeLoader()), AzNamespaceType.Settings.ArmTemplateProviderVersion));

        private record ResourceTypeLoaderKey(string Name, string Version);
        private readonly ConcurrentDictionary<ResourceTypeLoaderKey, IResourceTypeProvider> cachedResourceTypeLoaders = new();
        private readonly IFileSystem fileSystem;

        public ResourceTypeProviderFactory(IFileSystem fileSystem)
        {
            this.fileSystem = fileSystem;
        }

        public ResultWithDiagnostic<IResourceTypeProvider> GetResourceTypeProviderFromFilePath(ResourceTypesProviderDescriptor providerDescriptor)
        {
<<<<<<< HEAD
            var key = new ResourceTypeLoaderKey(providerDescriptor.Name, providerDescriptor.Version);
=======
>>>>>>> b7dbf3c5



            var key = new ResourceTypeLoaderKey(providerDescriptor.Alias, providerDescriptor.Version);
            IResourceTypeProvider result;
            try
            {
                result = cachedResourceTypeLoaders.GetOrAdd(key, _ =>
                {

                    if (providerDescriptor.TypesBaseUri is null)
                    {
                        throw new ArgumentException($"Provider {providerDescriptor.Name} requires a types base URI.");
                    }
                    if (providerDescriptor.Name != AzNamespaceType.BuiltInName)
                    {
                        return new ThirdPartyResourceTypeProvider(
                                    new ThirdPartyResourceTypeLoader(
                                        OciTypeLoader.FromDisk(fileSystem, providerDescriptor.TypesBaseUri)), 
                                        providerDescriptor.Version);
                    }
                    
                    return new AzResourceTypeProvider(
                                new AzResourceTypeLoader(
                                    OciTypeLoader.FromDisk(fileSystem, providerDescriptor.TypesBaseUri)),
                                    providerDescriptor.Version);
                });
            }
            catch (Exception ex)
            {
                var invalidArtifactException = ex as InvalidArtifactException ?? new InvalidArtifactException(ex.Message, ex, InvalidArtifactExceptionKind.NotSpecified);
                return new(x => x.ArtifactRestoreFailedWithMessage(providerDescriptor.ArtifactReference, invalidArtifactException.Message));
            }
            return new(result);
        }

        public IResourceTypeProvider GetBuiltInAzResourceTypesProvider()
            => azResourceTypeProviderLazy.Value;
    }
}<|MERGE_RESOLUTION|>--- conflicted
+++ resolved
@@ -38,14 +38,10 @@
 
         public ResultWithDiagnostic<IResourceTypeProvider> GetResourceTypeProviderFromFilePath(ResourceTypesProviderDescriptor providerDescriptor)
         {
-<<<<<<< HEAD
-            var key = new ResourceTypeLoaderKey(providerDescriptor.Name, providerDescriptor.Version);
-=======
->>>>>>> b7dbf3c5
 
 
 
-            var key = new ResourceTypeLoaderKey(providerDescriptor.Alias, providerDescriptor.Version);
+            var key = new ResourceTypeLoaderKey(providerDescriptor.Name, providerDescriptor.Version);
             IResourceTypeProvider result;
             try
             {
