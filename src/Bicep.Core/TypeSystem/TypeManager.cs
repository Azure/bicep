--- conflicted
+++ resolved
@@ -35,10 +35,6 @@
 
         public IEnumerable<Diagnostic> GetAllDiagnostics()
             => typeAssignmentVisitor.GetAllDiagnostics();
-<<<<<<< HEAD
-
-        public SyntaxBase? GetParent(SyntaxBase syntax)
-            => binder.GetParent(syntax);
 
         /// <summary>
         /// Returns Function Overload used to return type for given Function Symbol
@@ -49,7 +45,5 @@
         public FunctionOverload? GetMatchedFunctionOverload(FunctionSymbol function)
             => typeAssignmentVisitor.GetMatchedFunctionOverload(function);
 
-=======
->>>>>>> d923b344
     }
 }