// Copyright (c) Microsoft Corporation.
// Licensed under the MIT License.
using System.Collections.Generic;
using System.Collections.Immutable;
using Bicep.Core.Diagnostics;
using Bicep.Core.SemanticModel;
using Bicep.Core.Syntax;
using Bicep.Core.TypeSystem.Az;

namespace Bicep.Core.TypeSystem
{
    public class TypeManager : ITypeManager
    {
        // stores results of type checks
        private readonly TypeAssignmentVisitor typeAssignmentVisitor;
        private readonly DeclaredTypeManager declaredTypeManager;

        public TypeManager(IResourceTypeProvider resourceTypeProvider, IReadOnlyDictionary<SyntaxBase, Symbol> bindings, IReadOnlyDictionary<DeclaredSymbol, ImmutableArray<DeclaredSymbol>> cyclesBySymbol, SyntaxHierarchy hierarchy, AzResourceScope targetScope)
        {
            this.ResourceTypeProvider = resourceTypeProvider;

            // bindings will be modified by name binding after this object is created
            // so we can't make an immutable copy here
            // (using the IReadOnlyDictionary to prevent accidental mutation)
            this.typeAssignmentVisitor = new TypeAssignmentVisitor(resourceTypeProvider, this, bindings, cyclesBySymbol, hierarchy, targetScope);

<<<<<<< HEAD
            this.declaredTypeManager = new DeclaredTypeManager(hierarchy, this, resourceTypeProvider, bindings, targetScope);
=======
            this.declaredTypeManager = new DeclaredTypeManager(hierarchy, this, resourceTypeProvider, bindings, cyclesBySymbol);
>>>>>>> 83b846df
        }

        public IResourceTypeProvider ResourceTypeProvider { get; }

        public TypeSymbol GetTypeInfo(SyntaxBase syntax)
            => typeAssignmentVisitor.GetTypeInfo(syntax);

        public TypeSymbol? GetDeclaredType(SyntaxBase syntax)
            => declaredTypeManager.GetDeclaredType(syntax);

        public DeclaredTypeAssignment? GetDeclaredTypeAssignment(SyntaxBase syntax)
            => declaredTypeManager.GetDeclaredTypeAssignment(syntax);

        public IEnumerable<Diagnostic> GetAllDiagnostics()
            => typeAssignmentVisitor.GetAllDiagnostics();
    }
}<|MERGE_RESOLUTION|>--- conflicted
+++ resolved
@@ -24,11 +24,7 @@
             // (using the IReadOnlyDictionary to prevent accidental mutation)
             this.typeAssignmentVisitor = new TypeAssignmentVisitor(resourceTypeProvider, this, bindings, cyclesBySymbol, hierarchy, targetScope);
 
-<<<<<<< HEAD
-            this.declaredTypeManager = new DeclaredTypeManager(hierarchy, this, resourceTypeProvider, bindings, targetScope);
-=======
-            this.declaredTypeManager = new DeclaredTypeManager(hierarchy, this, resourceTypeProvider, bindings, cyclesBySymbol);
->>>>>>> 83b846df
+            this.declaredTypeManager = new DeclaredTypeManager(hierarchy, this, resourceTypeProvider, bindings, cyclesBySymbol, targetScope);
         }
 
         public IResourceTypeProvider ResourceTypeProvider { get; }
