// Copyright (c) Microsoft Corporation.
// Licensed under the MIT License.
using System;
using System.Collections.Generic;
using System.Linq;
using Bicep.Core.Resources;
using Bicep.Core.Semantics;
using System.Collections.Immutable;

namespace Bicep.Core.TypeSystem.Az
{

    public class AzResourceTypeProvider : IResourceTypeProvider
    {
        public static IResourceTypeProvider CreateWithAzTypes()
            => CreateWithLoader(new AzResourceTypeLoader(), true);

        public static IResourceTypeProvider CreateWithLoader(IResourceTypeLoader resourceTypeLoader, bool warnOnMissingType)
            => new AzResourceTypeProvider(resourceTypeLoader, warnOnMissingType);

        private class ResourceTypeCache
        {
            private class KeyComparer : IEqualityComparer<(ResourceTypeGenerationFlags flags, ResourceTypeReference type)>
            {
                public static IEqualityComparer<(ResourceTypeGenerationFlags flags, ResourceTypeReference type)> Instance { get; }
                    = new KeyComparer();

                public bool Equals((ResourceTypeGenerationFlags flags, ResourceTypeReference type) x, (ResourceTypeGenerationFlags flags, ResourceTypeReference type) y)
                    => x.flags == y.flags && 
                        ResourceTypeReferenceComparer.Instance.Equals(x.type, y.type);

                public int GetHashCode((ResourceTypeGenerationFlags flags, ResourceTypeReference type) x)
                    => x.flags.GetHashCode() ^
                        ResourceTypeReferenceComparer.Instance.GetHashCode(x.type);
            }

            private readonly IDictionary<(ResourceTypeGenerationFlags flags, ResourceTypeReference type), ResourceType> cache 
                = new Dictionary<(ResourceTypeGenerationFlags flags, ResourceTypeReference type), ResourceType>(KeyComparer.Instance);

            public ResourceType GetOrAdd(ResourceTypeGenerationFlags flags, ResourceTypeReference typeReference, Func<ResourceType> buildFunc)
            {
                var cacheKey = (flags, typeReference);
                if (!cache.TryGetValue(cacheKey, out var value))
                {
                    value = buildFunc();
                    cache[cacheKey] = value;
                }

                return value;
            }
        }

        public const string ResourceTypeDeployments = "Microsoft.Resources/deployments";
        public const string ResourceTypeResourceGroup = "Microsoft.Resources/resourceGroups";

        private readonly IResourceTypeLoader resourceTypeLoader;
        private readonly ImmutableHashSet<ResourceTypeReference> availableResourceTypes;
        private readonly ResourceTypeCache loadedTypeCache;
        private readonly bool warnOnMissingType;

        private static readonly ImmutableHashSet<string> WritableExistingResourceProperties = new []
        {
            LanguageConstants.ResourceNamePropertyName,
            LanguageConstants.ResourceScopePropertyName,
            LanguageConstants.ResourceParentPropertyName,
        }.ToImmutableHashSet();

        private AzResourceTypeProvider(IResourceTypeLoader resourceTypeLoader, bool warnOnMissingType)
        {
            this.resourceTypeLoader = resourceTypeLoader;
            this.availableResourceTypes = resourceTypeLoader.GetAvailableTypes().ToImmutableHashSet(ResourceTypeReferenceComparer.Instance);
            this.loadedTypeCache = new ResourceTypeCache();
            this.warnOnMissingType = warnOnMissingType;
        }

        private static ObjectType CreateGenericResourceBody(ResourceTypeReference typeReference, Func<string, bool> propertyFilter)
        {
            var properties = LanguageConstants.CreateResourceProperties(typeReference).Where(p => propertyFilter(p.Name));

            return new ObjectType(typeReference.FormatName(), TypeSymbolValidationFlags.Default, properties, null);
        }

        private ResourceType GenerateResourceType(ResourceTypeReference typeReference)
        {
            if (availableResourceTypes.Contains(typeReference))
            {
                return this.resourceTypeLoader.LoadType(typeReference);
            }

            return new ResourceType(
                typeReference,
                ResourceScope.Tenant | ResourceScope.ManagementGroup | ResourceScope.Subscription | ResourceScope.ResourceGroup | ResourceScope.Resource,
                CreateGenericResourceBody(typeReference, p => true));
        }

        private static ResourceType SetBicepResourceProperties(ResourceType resourceType, ResourceTypeGenerationFlags flags)
        {
            var bodyType = resourceType.Body.Type;

            switch (bodyType)
            {
                case ObjectType bodyObjectType:
                    if (bodyObjectType.Properties.TryGetValue(LanguageConstants.ResourceNamePropertyName, out var nameProperty) && 
                        nameProperty.TypeReference.Type is not PrimitiveType { Name: LanguageConstants.TypeNameString } &&
                        !flags.HasFlag(ResourceTypeGenerationFlags.PermitLiteralNameProperty))
                    {
                        // The 'name' property doesn't support fixed value names (e.g. we're in a top-level child resource declaration).
                        // Best we can do is return a regular 'string' field for it as we have no good way to reliably evaluate complex expressions (e.g. to check whether it terminates with '/<constantType>').
                        // Keep it simple for now - we eventually plan to phase out the 'top-level child' syntax.
                        bodyObjectType = new ObjectType(
                            bodyObjectType.Name,
                            bodyObjectType.ValidationFlags,
                            bodyObjectType.Properties.SetItem(LanguageConstants.ResourceNamePropertyName, new TypeProperty(nameProperty.Name, LanguageConstants.String, nameProperty.Flags)).Values,
                            bodyObjectType.AdditionalPropertiesType,
                            bodyObjectType.AdditionalPropertiesFlags,
                            bodyObjectType.MethodResolver);

                        bodyType = SetBicepResourceProperties(bodyObjectType, resourceType.ValidParentScopes, resourceType.TypeReference, flags);
                        break;
                    }

                    bodyType = SetBicepResourceProperties(bodyObjectType, resourceType.ValidParentScopes, resourceType.TypeReference, flags);
                    break;
                case DiscriminatedObjectType bodyDiscriminatedType:
                    if (bodyDiscriminatedType.TryGetDiscriminatorProperty(LanguageConstants.ResourceNamePropertyName) is not null && 
                        !flags.HasFlag(ResourceTypeGenerationFlags.PermitLiteralNameProperty))
                    {
                        // The 'name' property doesn't support fixed value names (e.g. we're in a top-level child resource declaration).
                        // If needed, we should be able to flatten the discriminated object and provide slightly better type validation here.
                        // Keep it simple for now - we eventually plan to phase out the 'top-level child' syntax.
                        var bodyObjectType = CreateGenericResourceBody(resourceType.TypeReference, p => bodyDiscriminatedType.UnionMembersByKey.Values.Any(x => x.Properties.ContainsKey(p)));

                        bodyType = SetBicepResourceProperties(bodyObjectType, resourceType.ValidParentScopes, resourceType.TypeReference, flags);
                        break;
                    }

                    var bodyTypes = bodyDiscriminatedType.UnionMembersByKey.Values
                        .Select(x => SetBicepResourceProperties(x, resourceType.ValidParentScopes, resourceType.TypeReference, flags));
                    bodyType = new DiscriminatedObjectType(
                        bodyDiscriminatedType.Name,
                        bodyDiscriminatedType.ValidationFlags,
                        bodyDiscriminatedType.DiscriminatorKey,
                        bodyTypes);
                    break;
                default:
                    // we exhaustively test deserialization of every resource type during CI, and this happens in a deterministic fashion,
                    // so this exception should never occur in the released product
                    throw new ArgumentException($"Resource {resourceType.Name} has unexpected body type {bodyType.GetType()}");
            }

            return new ResourceType(resourceType.TypeReference, resourceType.ValidParentScopes, bodyType);
        }

        private static ObjectType SetBicepResourceProperties(ObjectType objectType, ResourceScope validParentScopes, ResourceTypeReference typeReference, ResourceTypeGenerationFlags flags)
        {
            var properties = objectType.Properties;
            var isExistingResource = flags.HasFlag(ResourceTypeGenerationFlags.ExistingResource);

            var scopePropertyFlags = TypePropertyFlags.WriteOnly | TypePropertyFlags.DeployTimeConstant;
            if (validParentScopes == ResourceScope.Resource)
            {
                // resource can only be deployed as an extension resource - scope should be required
                scopePropertyFlags |= TypePropertyFlags.Required;
            }

            if (isExistingResource)
            {
                // we can refer to a resource at any scope if it is an existing resource not being deployed by this file
                var scopeReference = LanguageConstants.CreateResourceScopeReference(validParentScopes);
                properties = properties.SetItem(LanguageConstants.ResourceScopePropertyName, new TypeProperty(LanguageConstants.ResourceScopePropertyName, scopeReference, scopePropertyFlags));

                if (properties.TryGetValue(LanguageConstants.ResourceLocationPropertyName, out var locationTypeProperty))
                {
                    // An existing resource's location is not a deployment-time constant, because it requires runtime evaluation get the value.
                    properties = properties.SetItem(LanguageConstants.ResourceLocationPropertyName, new TypeProperty(LanguageConstants.ResourceLocationPropertyName, locationTypeProperty.TypeReference, locationTypeProperty.Flags & ~TypePropertyFlags.DeployTimeConstant));
                }
            }
            else
            {
                // TODO: remove 'dependsOn' from the type library
                properties = properties.SetItem(LanguageConstants.ResourceDependsOnPropertyName, new TypeProperty(LanguageConstants.ResourceDependsOnPropertyName, LanguageConstants.ResourceOrResourceCollectionRefArray, TypePropertyFlags.WriteOnly));

<<<<<<< HEAD
=======
                if (properties.TryGetValue(LanguageConstants.ResourceLocationPropertyName, out var locationTypeProperty))
                {
                    properties = properties.SetItem(LanguageConstants.ResourceLocationPropertyName, new TypeProperty(LanguageConstants.ResourceLocationPropertyName, locationTypeProperty.TypeReference, locationTypeProperty.Flags | TypePropertyFlags.DeployTimeConstant));
                }
                
>>>>>>> 9d04c197
                // we only support scope for extension resources (or resources where the scope is unknown and thus may be an extension resource)
                if (validParentScopes.HasFlag(ResourceScope.Resource))
                {
                    var scopeReference = LanguageConstants.CreateResourceScopeReference(ResourceScope.Resource);
                    properties = properties.SetItem(LanguageConstants.ResourceScopePropertyName, new TypeProperty(LanguageConstants.ResourceScopePropertyName, scopeReference, scopePropertyFlags));
                }
            }

            // add the 'parent' property for child resource types
            if (!typeReference.IsRootType)
            {
                var parentType = LanguageConstants.CreateResourceScopeReference(ResourceScope.Resource);
                var parentFlags = TypePropertyFlags.WriteOnly | TypePropertyFlags.DeployTimeConstant;

                properties = properties.SetItem(LanguageConstants.ResourceParentPropertyName, new TypeProperty(LanguageConstants.ResourceParentPropertyName, parentType, parentFlags));
            }

            // Deployments RP
            if (StringComparer.OrdinalIgnoreCase.Equals(typeReference.FullyQualifiedType, ResourceTypeDeployments))
            {
                properties = properties.SetItem("resourceGroup", new TypeProperty("resourceGroup", LanguageConstants.String, TypePropertyFlags.DeployTimeConstant));
                properties = properties.SetItem("subscriptionId", new TypeProperty("subscriptionId", LanguageConstants.String, TypePropertyFlags.DeployTimeConstant));
            }

            var functions = GetTypeBicepFunctions(typeReference);

            return new ObjectType(
                objectType.Name,
                objectType.ValidationFlags,
                isExistingResource ? ConvertToReadOnly(properties.Values) : properties.Values,
                objectType.AdditionalPropertiesType,
                isExistingResource ? ConvertToReadOnly(objectType.AdditionalPropertiesFlags) : objectType.AdditionalPropertiesFlags,
                functions);
        }

        private static IEnumerable<FunctionOverload> GetTypeBicepFunctions(ResourceTypeReference resourceType)
        {
            switch (resourceType.FullyQualifiedType.ToLowerInvariant())
            {
                case "microsoft.keyvault/vaults":
                    yield return new FunctionOverloadBuilder("getSecret")
                        .WithReturnType(LanguageConstants.KeyVaultSecretReference)
                        .WithDescription("References a secret from this key vault to be binded to a secure string module parameter")
                        .WithFlags(FunctionFlags.ModuleParamsAssignmentOnly)
                        .WithRequiredParameter("secretName", LanguageConstants.String, "Secret Name")
                        .WithOptionalParameter("secretVersion", LanguageConstants.String, "Secret Version")
                        .Build();
                    break;
            }
        }

        private static IEnumerable<TypeProperty> ConvertToReadOnly(IEnumerable<TypeProperty> properties)
        {
            foreach (var property in properties)
            {
                // "name", "scope" & "parent" can be set for existing resources - everything else should be read-only
                if (WritableExistingResourceProperties.Contains(property.Name))
                {
                    yield return property;
                }
                else
                {
                    yield return new TypeProperty(property.Name, property.TypeReference, ConvertToReadOnly(property.Flags));
                }
            }
        }

        private static TypePropertyFlags ConvertToReadOnly(TypePropertyFlags typePropertyFlags)
            => (typePropertyFlags | TypePropertyFlags.ReadOnly) & ~TypePropertyFlags.Required;

        public ResourceType GetType(ResourceTypeReference typeReference, ResourceTypeGenerationFlags flags)
        {
            // It's important to cache this result because GenerateResourceType is an expensive operation
            return loadedTypeCache.GetOrAdd(flags, typeReference, () =>
            {
                var resourceType = GenerateResourceType(typeReference);

                return SetBicepResourceProperties(resourceType, flags);
            });
        }

        public bool HasType(ResourceTypeReference typeReference)
            => availableResourceTypes.Contains(typeReference) || !warnOnMissingType;

        public IEnumerable<ResourceTypeReference> GetAvailableTypes()
            => availableResourceTypes;
    }
}<|MERGE_RESOLUTION|>--- conflicted
+++ resolved
@@ -180,14 +180,11 @@
                 // TODO: remove 'dependsOn' from the type library
                 properties = properties.SetItem(LanguageConstants.ResourceDependsOnPropertyName, new TypeProperty(LanguageConstants.ResourceDependsOnPropertyName, LanguageConstants.ResourceOrResourceCollectionRefArray, TypePropertyFlags.WriteOnly));
 
-<<<<<<< HEAD
-=======
                 if (properties.TryGetValue(LanguageConstants.ResourceLocationPropertyName, out var locationTypeProperty))
                 {
                     properties = properties.SetItem(LanguageConstants.ResourceLocationPropertyName, new TypeProperty(LanguageConstants.ResourceLocationPropertyName, locationTypeProperty.TypeReference, locationTypeProperty.Flags | TypePropertyFlags.DeployTimeConstant));
                 }
                 
->>>>>>> 9d04c197
                 // we only support scope for extension resources (or resources where the scope is unknown and thus may be an extension resource)
                 if (validParentScopes.HasFlag(ResourceScope.Resource))
                 {
