--- conflicted
+++ resolved
@@ -1,8 +1,6 @@
 ﻿// Copyright (c) Microsoft Corporation.
 // Licensed under the MIT License.
-using System;
 using System.Collections.Generic;
-using System.Collections.Immutable;
 using System.Linq;
 using Bicep.Core.Resources;
 using Bicep.SerializedTypes.Az;
@@ -11,25 +9,10 @@
 {
     public class AzResourceTypeProvider : IResourceTypeProvider
     {
-<<<<<<< HEAD
         private readonly ITypeLoader typeLoader;
         private readonly AzResourceTypeFactory resourceTypeFactory;
         private readonly IReadOnlyDictionary<ResourceTypeReference, TypeLocation> availableResourceTypes;
         private readonly IDictionary<ResourceTypeReference, ResourceType> loadedTypeCache;
-=======
-        private readonly IDictionary<string, AzResourceTypeFactory?> typeFactories = new Dictionary<string, AzResourceTypeFactory?>(StringComparer.OrdinalIgnoreCase);
-        private readonly Func<string, string, IEnumerable<SerializedTypes.Concrete.TypeBase>> loadTypeFunc;
-
-        public AzResourceTypeProvider(Func<string, string, IEnumerable<Bicep.SerializedTypes.Concrete.TypeBase>> loadTypeFunc)
-        {
-            this.loadTypeFunc = loadTypeFunc;
-        }
-
-        public AzResourceTypeProvider()
-            : this(TypeLoader.LoadTypes)
-        {
-        }
->>>>>>> 2ce415e7
 
         public AzResourceTypeProvider()
             : this(new TypeLoader())
@@ -51,13 +34,7 @@
         {
             if (loadedTypeCache.TryGetValue(typeReference, out var resourceType))
             {
-<<<<<<< HEAD
                 return resourceType;
-=======
-                var types = loadTypeFunc(typeReference.Namespace, typeReference.ApiVersion);
-                typeFactory = types.Any() ? new AzResourceTypeFactory(types, typeReference.ApiVersion) : null;
-                typeFactories[key] = typeFactory;
->>>>>>> 2ce415e7
             }
 
             if (availableResourceTypes.TryGetValue(typeReference, out var typeLocation))
