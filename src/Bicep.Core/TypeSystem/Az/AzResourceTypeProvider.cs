// Copyright (c) Microsoft Corporation.
// Licensed under the MIT License.
using System;
using System.Collections.Generic;
using System.Linq;
using Azure.Bicep.Types.Az;
using Bicep.Core.Resources;
using Bicep.Core.Emit;
<<<<<<< HEAD
using Bicep.Core.Semantics;
=======
using System.Collections.Immutable;
>>>>>>> 589f0375

namespace Bicep.Core.TypeSystem.Az
{
    public class AzResourceTypeProvider : IResourceTypeProvider
    {
        private class ResourceTypeCache
        {
            private class KeyComparer : IEqualityComparer<(ResourceTypeGenerationFlags flags, ResourceTypeReference type)>
            {
                public static IEqualityComparer<(ResourceTypeGenerationFlags flags, ResourceTypeReference type)> Instance { get; }
                    = new KeyComparer();

                public bool Equals((ResourceTypeGenerationFlags flags, ResourceTypeReference type) x, (ResourceTypeGenerationFlags flags, ResourceTypeReference type) y)
                    => x.flags == y.flags && 
                        ResourceTypeReferenceComparer.Instance.Equals(x.type, y.type);

                public int GetHashCode((ResourceTypeGenerationFlags flags, ResourceTypeReference type) x)
                    => x.flags.GetHashCode() ^
                        ResourceTypeReferenceComparer.Instance.GetHashCode(x.type);
            }

            private readonly IDictionary<(ResourceTypeGenerationFlags flags, ResourceTypeReference type), ResourceType> cache 
                = new Dictionary<(ResourceTypeGenerationFlags flags, ResourceTypeReference type), ResourceType>(KeyComparer.Instance);

            public ResourceType GetOrAdd(ResourceTypeGenerationFlags flags, ResourceTypeReference typeReference, Func<ResourceType> buildFunc)
            {
                var cacheKey = (flags, typeReference);
                if (!cache.TryGetValue(cacheKey, out var value))
                {
                    value = buildFunc();
                    cache[cacheKey] = value;
                }

                return value;
            }
        }

        public const string ResourceTypeDeployments = "Microsoft.Resources/deployments";
        public const string ResourceTypeResourceGroup = "Microsoft.Resources/resourceGroups";

        private readonly ITypeLoader typeLoader;
        private readonly AzResourceTypeFactory resourceTypeFactory;
        private readonly IReadOnlyDictionary<ResourceTypeReference, TypeLocation> availableResourceTypes;
        private readonly ResourceTypeCache loadedTypeCache;

        private static readonly ImmutableHashSet<string> WritableExistingResourceProperties = new []
        {
            LanguageConstants.ResourceNamePropertyName,
            LanguageConstants.ResourceScopePropertyName,
            LanguageConstants.ResourceParentPropertyName,
        }.ToImmutableHashSet();

        public AzResourceTypeProvider()
            : this(new TypeLoader())
        {
        }

        private static IReadOnlyDictionary<ResourceTypeReference, TypeLocation> GetAvailableResourceTypes(ITypeLoader typeLoader)
        {
            var indexedTypes = typeLoader.GetIndexedTypes();

            return indexedTypes.Types.ToDictionary(
                kvp => ResourceTypeReference.Parse(kvp.Key),
                kvp => kvp.Value,
                ResourceTypeReferenceComparer.Instance);
        }

        public AzResourceTypeProvider(ITypeLoader typeLoader)
        {
            this.typeLoader = typeLoader;
            this.resourceTypeFactory = new AzResourceTypeFactory();
            this.availableResourceTypes = GetAvailableResourceTypes(typeLoader);
            this.loadedTypeCache = new ResourceTypeCache();
        }

        private static ObjectType CreateGenericResourceBody(ResourceTypeReference typeReference, Func<string, bool> propertyFilter)
        {
            var properties = LanguageConstants.CreateResourceProperties(typeReference).Where(p => propertyFilter(p.Name));

            return new ObjectType(typeReference.FormatName(), TypeSymbolValidationFlags.Default, properties, null);
        }

        private ResourceType GenerateResourceType(ResourceTypeReference typeReference)
        {
            if (availableResourceTypes.TryGetValue(typeReference, out var typeLocation))
            {
                var serializedResourceType = typeLoader.LoadResourceType(typeLocation);
                return resourceTypeFactory.GetResourceType(serializedResourceType);
            }

            return new ResourceType(
                typeReference,
                ResourceScope.Tenant | ResourceScope.ManagementGroup | ResourceScope.Subscription | ResourceScope.ResourceGroup | ResourceScope.Resource,
                CreateGenericResourceBody(typeReference, p => true));
        }

        public static ResourceType SetBicepResourceProperties(ResourceType resourceType, ResourceTypeGenerationFlags flags)
        {
            var bodyType = resourceType.Body.Type;

            switch (bodyType)
            {
                case ObjectType bodyObjectType:
                    if (bodyObjectType.Properties.TryGetValue(LanguageConstants.ResourceNamePropertyName, out var nameProperty) && 
                        nameProperty.TypeReference.Type is not PrimitiveType { Name: LanguageConstants.TypeNameString } &&
                        !flags.HasFlag(ResourceTypeGenerationFlags.PermitLiteralNameProperty))
                    {
                        // The 'name' property doesn't support fixed value names (e.g. we're in a top-level child resource declaration).
                        // Best we can do is return a regular 'string' field for it as we have no good way to reliably evaluate complex expressions (e.g. to check whether it terminates with '/<constantType>').
                        // Keep it simple for now - we eventually plan to phase out the 'top-level child' syntax.
                        bodyObjectType = new ObjectType(
                            bodyObjectType.Name,
                            bodyObjectType.ValidationFlags,
                            bodyObjectType.Properties.SetItem(LanguageConstants.ResourceNamePropertyName, new TypeProperty(nameProperty.Name, LanguageConstants.String, nameProperty.Flags)).Values,
                            bodyObjectType.AdditionalPropertiesType,
                            bodyObjectType.AdditionalPropertiesFlags,
                            bodyObjectType.MethodResolver);

                        bodyType = SetBicepResourceProperties(bodyObjectType, resourceType.ValidParentScopes, resourceType.TypeReference, flags);
                        break;
                    }

                    bodyType = SetBicepResourceProperties(bodyObjectType, resourceType.ValidParentScopes, resourceType.TypeReference, flags);
                    break;
                case DiscriminatedObjectType bodyDiscriminatedType:
                    if (bodyDiscriminatedType.TryGetDiscriminatorProperty(LanguageConstants.ResourceNamePropertyName) is not null && 
                        !flags.HasFlag(ResourceTypeGenerationFlags.PermitLiteralNameProperty))
                    {
                        // The 'name' property doesn't support fixed value names (e.g. we're in a top-level child resource declaration).
                        // If needed, we should be able to flatten the discriminated object and provide slightly better type validation here.
                        // Keep it simple for now - we eventually plan to phase out the 'top-level child' syntax.
                        var bodyObjectType = CreateGenericResourceBody(resourceType.TypeReference, p => bodyDiscriminatedType.UnionMembersByKey.Values.Any(x => x.Properties.ContainsKey(p)));

                        bodyType = SetBicepResourceProperties(bodyObjectType, resourceType.ValidParentScopes, resourceType.TypeReference, flags);
                        break;
                    }

                    var bodyTypes = bodyDiscriminatedType.UnionMembersByKey.Values
                        .Select(x => SetBicepResourceProperties(x, resourceType.ValidParentScopes, resourceType.TypeReference, flags));
                    bodyType = new DiscriminatedObjectType(
                        bodyDiscriminatedType.Name,
                        bodyDiscriminatedType.ValidationFlags,
                        bodyDiscriminatedType.DiscriminatorKey,
                        bodyTypes);
                    break;
                default:
                    // we exhaustively test deserialization of every resource type during CI, and this happens in a deterministic fashion,
                    // so this exception should never occur in the released product
                    throw new ArgumentException($"Resource {resourceType.Name} has unexpected body type {bodyType.GetType()}");
            }

            return new ResourceType(resourceType.TypeReference, resourceType.ValidParentScopes, bodyType);
        }

        private static ObjectType SetBicepResourceProperties(ObjectType objectType, ResourceScope validParentScopes, ResourceTypeReference typeReference, ResourceTypeGenerationFlags flags)
        {
            var properties = objectType.Properties;
            var isExistingResource = flags.HasFlag(ResourceTypeGenerationFlags.ExistingResource);

            var scopePropertyFlags = TypePropertyFlags.WriteOnly | TypePropertyFlags.DeployTimeConstant;
            if (validParentScopes == ResourceScope.Resource)
            {
                // resource can only be deployed as an extension resource - scope should be required
                scopePropertyFlags |= TypePropertyFlags.Required;
            }

            if (isExistingResource)
            {
                // we can refer to a resource at any scope if it is an existing resource not being deployed by this file
                var scopeReference = LanguageConstants.CreateResourceScopeReference(validParentScopes);
                properties = properties.SetItem(LanguageConstants.ResourceScopePropertyName, new TypeProperty(LanguageConstants.ResourceScopePropertyName, scopeReference, scopePropertyFlags));
            }
            else
            {
                // TODO: remove 'dependsOn' from the type library
                properties = properties.SetItem(LanguageConstants.ResourceDependsOnPropertyName, new TypeProperty(LanguageConstants.ResourceDependsOnPropertyName, LanguageConstants.ResourceOrResourceCollectionRefArray, TypePropertyFlags.WriteOnly));

                // we only support scope for extension resources (or resources where the scope is unknown and thus may be an extension resource)
                if (validParentScopes.HasFlag(ResourceScope.Resource))
                {
                    var scopeReference = LanguageConstants.CreateResourceScopeReference(ResourceScope.Resource);
                    properties = properties.SetItem(LanguageConstants.ResourceScopePropertyName, new TypeProperty(LanguageConstants.ResourceScopePropertyName, scopeReference, scopePropertyFlags));
                }
            }

            // add the 'parent' property for child resource types
            if (!typeReference.IsRootType)
            {
                var parentType = LanguageConstants.CreateResourceScopeReference(ResourceScope.Resource);
                var parentFlags = TypePropertyFlags.WriteOnly | TypePropertyFlags.DeployTimeConstant;

                properties = properties.SetItem(LanguageConstants.ResourceParentPropertyName, new TypeProperty(LanguageConstants.ResourceParentPropertyName, parentType, parentFlags));
            }

            // Deployments RP
            if (StringComparer.OrdinalIgnoreCase.Equals(typeReference.FullyQualifiedType, ResourceTypeDeployments))
            {
                properties = properties.SetItem("resourceGroup", new TypeProperty("resourceGroup", LanguageConstants.String, TypePropertyFlags.DeployTimeConstant));
                properties = properties.SetItem("subscriptionId", new TypeProperty("subscriptionId", LanguageConstants.String, TypePropertyFlags.DeployTimeConstant));
            }

<<<<<<< HEAD
            var functions = GetTypeBicepFunctions(objectType.Name);

            return new NamedObjectType(
=======
            return new ObjectType(
>>>>>>> 589f0375
                objectType.Name,
                objectType.ValidationFlags,
                isExistingResource ? ConvertToReadOnly(properties.Values) : properties.Values,
                objectType.AdditionalPropertiesType,
                isExistingResource ? ConvertToReadOnly(objectType.AdditionalPropertiesFlags) : objectType.AdditionalPropertiesFlags,
                functions);
        }

        private static IEnumerable<FunctionOverload> GetTypeBicepFunctions(string name)
        {
            switch (name.ToLowerInvariant())
            {
                case "microsoft.keyvault/vaults":
                    yield return new FunctionOverloadBuilder("getSecret")
                        .WithReturnType(LanguageConstants.KeyVaultSecretReference)
                        .WithDescription("References a secret from this key vault to be binded to a secure string module parameter")
                        .WithFlags(FunctionFlags.ModuleParamsAssignmentOnly)
                        .WithRequiredParameter("secretName", LanguageConstants.String, "Secret Name")
                        .WithOptionalParameter("secretVersion", LanguageConstants.String, "Secret Version")
                        .Build();
                    break;
            }
        }

        private static IEnumerable<TypeProperty> ConvertToReadOnly(IEnumerable<TypeProperty> properties)
        {
            foreach (var property in properties)
            {
                // "name", "scope" & "parent" can be set for existing resources - everything else should be read-only
                if (WritableExistingResourceProperties.Contains(property.Name))
                {
                    yield return property;
                }
                else
                {
                    yield return new TypeProperty(property.Name, property.TypeReference, ConvertToReadOnly(property.Flags));
                }
            }
        }

        private static TypePropertyFlags ConvertToReadOnly(TypePropertyFlags typePropertyFlags)
            => (typePropertyFlags | TypePropertyFlags.ReadOnly) & ~TypePropertyFlags.Required;

        public ResourceType GetType(ResourceTypeReference typeReference, ResourceTypeGenerationFlags flags)
        {
            // It's important to cache this result because GenerateResourceType is an expensive operation
            return loadedTypeCache.GetOrAdd(flags, typeReference, () =>
            {
                var resourceType = GenerateResourceType(typeReference);

                return SetBicepResourceProperties(resourceType, flags);
            });
        }

        public bool HasType(ResourceTypeReference typeReference)
            => availableResourceTypes.ContainsKey(typeReference);

        public IEnumerable<ResourceTypeReference> GetAvailableTypes()
            => availableResourceTypes.Keys;
    }
}<|MERGE_RESOLUTION|>--- conflicted
+++ resolved
@@ -6,11 +6,8 @@
 using Azure.Bicep.Types.Az;
 using Bicep.Core.Resources;
 using Bicep.Core.Emit;
-<<<<<<< HEAD
 using Bicep.Core.Semantics;
-=======
 using System.Collections.Immutable;
->>>>>>> 589f0375
 
 namespace Bicep.Core.TypeSystem.Az
 {
@@ -212,13 +209,9 @@
                 properties = properties.SetItem("subscriptionId", new TypeProperty("subscriptionId", LanguageConstants.String, TypePropertyFlags.DeployTimeConstant));
             }
 
-<<<<<<< HEAD
             var functions = GetTypeBicepFunctions(objectType.Name);
 
-            return new NamedObjectType(
-=======
             return new ObjectType(
->>>>>>> 589f0375
                 objectType.Name,
                 objectType.ValidationFlags,
                 isExistingResource ? ConvertToReadOnly(properties.Values) : properties.Values,
