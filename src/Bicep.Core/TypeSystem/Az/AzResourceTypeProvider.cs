--- conflicted
+++ resolved
@@ -70,11 +70,7 @@
 
         public string Version { get; }
 
-<<<<<<< HEAD
         private readonly IProviderTypeLoader resourceTypeLoader;
-=======
-        private readonly IResourceTypeLoader resourceTypeLoader;
->>>>>>> 04388893
         private readonly ResourceTypeCache definedTypeCache;
         private readonly ResourceTypeCache generatedTypeCache;
 
@@ -194,11 +190,7 @@
             }, null));
         }
 
-<<<<<<< HEAD
         public AzResourceTypeProvider(IProviderTypeLoader resourceTypeLoader, string providerVersion = IResourceTypeProvider.BuiltInVersion)
-=======
-        public AzResourceTypeProvider(IResourceTypeLoader resourceTypeLoader, string providerVersion)
->>>>>>> 04388893
             : base(resourceTypeLoader.GetAvailableTypes().ToImmutableHashSet())
         {
             this.Version = providerVersion;
