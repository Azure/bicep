// Copyright (c) Microsoft Corporation.
// Licensed under the MIT License.

<<<<<<< HEAD
using System;
using System.Collections.Generic;
using System.Linq;
=======
>>>>>>> 4d311c11
using Bicep.Core.Diagnostics;
using Bicep.Core.Extensions;
using Bicep.Core.Features;
using Bicep.Core.Semantics;
using Bicep.Core.Semantics.Namespaces;
using Bicep.Core.TypeSystem.Types;

namespace Bicep.Core.TypeSystem;

public class ResourceDerivedTypeDiagnosticReporter
{
    private static readonly StringComparer PointerSegmentComparer = StringComparer.OrdinalIgnoreCase;

    private readonly Stack<TypeSymbol> processing = new();
    private readonly IFeatureProvider features;
    private readonly IBinder binder;

    public ResourceDerivedTypeDiagnosticReporter(IFeatureProvider features, IBinder binder)
    {
        this.features = features;
        this.binder = binder;
    }

    public IEnumerable<DiagnosticBuilder.DiagnosticBuilderDelegate> ReportResourceDerivedTypeDiagnostics(ITypeReference @ref) => @ref switch
    {
        UnloadableResourceDerivedType unloadable => ReportResourceDerivedTypeDiagnostics(unloadable),
        _ => ReportResourceDerivedTypeDiagnostics(@ref.Type),
    };

    private IEnumerable<DiagnosticBuilder.DiagnosticBuilderDelegate> ReportResourceDerivedTypeDiagnostics(TypeSymbol typeSymbol)
    {
        if (processing.Contains(typeSymbol))
        {
            yield break;
        }

        processing.Push(typeSymbol);

        foreach (var diagnostic in typeSymbol switch
        {
            IUnboundResourceDerivedType resourceDerivedType => ReportResourceDerivedTypeDiagnostics(resourceDerivedType),
            TupleType tuple => tuple.Items.SelectMany(ReportResourceDerivedTypeDiagnostics),
            ArrayType array => ReportResourceDerivedTypeDiagnostics(array.Item),
            DiscriminatedObjectType taggedUnion => taggedUnion.UnionMembersByKey.Values.SelectMany(ReportResourceDerivedTypeDiagnostics),
            ObjectType @object => @object.Properties.Values.Select(property => property.TypeReference).Append(@object.AdditionalPropertiesType)
                .WhereNotNull()
                .SelectMany(ReportResourceDerivedTypeDiagnostics),
            UnionType union => union.Members.SelectMany(ReportResourceDerivedTypeDiagnostics),
            TypeType typeType => ReportResourceDerivedTypeDiagnostics(typeType.Unwrapped),
            LambdaType lambda => lambda.ArgumentTypes.Append(lambda.ReturnType).SelectMany(ReportResourceDerivedTypeDiagnostics),
            _ => Enumerable.Empty<DiagnosticBuilder.DiagnosticBuilderDelegate>(),
        })
        {
            yield return diagnostic;
        }

        processing.Pop();
    }

    private IEnumerable<DiagnosticBuilder.DiagnosticBuilderDelegate> ReportResourceDerivedTypeDiagnostics(IUnboundResourceDerivedType unbound)
    {
        if (!features.ResourceDerivedTypesEnabled)
        {
            yield return x => x.ResourceDerivedTypesUnsupported();
        }

        // TODO support types derived from resources other than the `az` provider. This will require some refactoring of how provider artifacts are restored
        var bound = binder.NamespaceResolver.GetMatchingResourceTypes(unbound.TypeReference, ResourceTypeGenerationFlags.None)
            .Where(resourceType => LanguageConstants.IdentifierComparer.Equals(resourceType.DeclaringNamespace.ProviderName, AzNamespaceType.BuiltInName))
            .FirstOrDefault();

        if (bound is null || !bound.DeclaringNamespace.ResourceTypeProvider.HasDefinedType(unbound.TypeReference))
        {
            yield return x => x.ResourceTypesUnavailable(unbound.TypeReference);
        }
        else
        {
            var current = bound.Body.Type;
            for (int i = 0; i < unbound.PointerSegments.Length; i++)
            {
                if (PointerSegmentComparer.Equals("properties", unbound.PointerSegments[i]))
                {
                    if (current is not ObjectType @object)
                    {
                        yield return x => x.ObjectRequiredForPropertyAccess(current).WithMaximumDiagnosticLevel(DiagnosticLevel.Warning);
                        break;
                    }

                    var propertyName = unbound.PointerSegments[++i];
                    if (TryGetNamedProperty(@object, propertyName) is not TypeProperty namedProperty)
                    {
                        yield return TypeHelper.GetUnknownPropertyDiagnostic(@object, propertyName, shouldWarn: true);
                        break;
                    }

                    current = namedProperty.TypeReference.Type;
                }
                else if (PointerSegmentComparer.Equals("additionalProperties", unbound.PointerSegments[i]))
                {
                    if (current is not ObjectType @object || @object.AdditionalPropertiesType is null)
                    {
                        yield return x => x.ExplicitAdditionalPropertiesTypeRequiredForAccessThereto(current).WithMaximumDiagnosticLevel(DiagnosticLevel.Warning);
                        break;
                    }

                    current = @object.AdditionalPropertiesType.Type;
                    continue;
                }
                else if (PointerSegmentComparer.Equals("prefixItems", unbound.PointerSegments[i]))
                {
                    if (current is not TupleType tuple)
                    {
                        yield return x => x.TupleRequiredForIndexAccess(current).WithMaximumDiagnosticLevel(DiagnosticLevel.Warning);
                        break;
                    }

                    if (!int.TryParse(unbound.PointerSegments[++i], out int index))
                    {
                        yield return x => x.InvalidInteger().WithMaximumDiagnosticLevel(DiagnosticLevel.Warning);
                        break;
                    }

                    if (index < 0 || tuple.Items.Length <= index)
                    {
                        yield return x => x.IndexOutOfBounds(tuple.Name, tuple.Items.Length, index).WithMaximumDiagnosticLevel(DiagnosticLevel.Warning);
                        break;
                    }

                    current = tuple.Items[i].Type;
                }
                else if (PointerSegmentComparer.Equals("items", unbound.PointerSegments[i]))
                {
                    if (current is not ArrayType array)
                    {
                        yield return x => x.ExplicitItemsTypeRequiredForAccessThereto(current).WithMaximumDiagnosticLevel(DiagnosticLevel.Warning);
                        break;
                    }

                    current = array.Item.Type;
                }
                else
                {
                    yield return x => x.UnrecognizedResourceDerivedTypePointerSegment(unbound.PointerSegments[i]);
                    break;
                }
            }
        }
    }

    private static TypeProperty? TryGetNamedProperty(ObjectType @object, string propertyName)
    {
        if (@object.Properties.TryGetValue(propertyName, out var property))
        {
            return property;
        }

        if (@object.Properties.Where(p => PointerSegmentComparer.Equals(propertyName, p.Key)).FirstOrDefault() is { } caseInsensitiveMatch)
        {
            return caseInsensitiveMatch.Value;
        }

        return null;
    }

    private IEnumerable<DiagnosticBuilder.DiagnosticBuilderDelegate> ReportResourceDerivedTypeDiagnostics(UnloadableResourceDerivedType unloadable)
    {
        if (!features.ResourceDerivedTypesEnabled)
        {
            yield return x => x.ResourceDerivedTypesUnsupported();
        }

        yield return x => x.InvalidResourceTypeIdentifier(unloadable.TypeReferenceString);
    }
}<|MERGE_RESOLUTION|>--- conflicted
+++ resolved
@@ -1,12 +1,6 @@
 // Copyright (c) Microsoft Corporation.
 // Licensed under the MIT License.
 
-<<<<<<< HEAD
-using System;
-using System.Collections.Generic;
-using System.Linq;
-=======
->>>>>>> 4d311c11
 using Bicep.Core.Diagnostics;
 using Bicep.Core.Extensions;
 using Bicep.Core.Features;
