// Copyright (c) Microsoft Corporation.
// Licensed under the MIT License.

using System;
using System.Text;
using Bicep.Core.Parsing;

namespace Bicep.Core.TypeSystem;

internal class ObjectTypeNameBuilder
{
    private readonly StringBuilder builder = new("{");
    private bool hasProperties = false;
    private bool finalized = false;

<<<<<<< HEAD
    internal void AppendProperty(string propertyName, string propertyValue)
=======
    internal void AppendProperty(string propertyName, string propertyValue, bool isOptional)
        => DoAppendProperty(Lexer.IsValidIdentifier(propertyName) ? propertyName : StringUtils.EscapeBicepString(propertyName), propertyValue, isOptional);

    internal void AppendPropertyMatcher(string matchNotation, string value)
        => DoAppendProperty(matchNotation, value, false);

    private void DoAppendProperty(string propertyName, string propertyValue, bool isOptional)
>>>>>>> 4f72e093
    {
        if (finalized)
        {
            throw new InvalidOperationException("AppendProperty may not be called after the object type name has been finalized.");
        }

        if (hasProperties)
        {
            builder.Append(',');
        }
        hasProperties = true;
        builder.Append(' ');
        builder.Append(propertyName);

        builder.Append(": ");
        builder.Append(propertyValue);
    }

    public override string ToString()
    {
        if (!finalized)
        {
            builder.Append(" }");
            finalized = true;
        }

        return builder.ToString();
    }
}<|MERGE_RESOLUTION|>--- conflicted
+++ resolved
@@ -13,17 +13,13 @@
     private bool hasProperties = false;
     private bool finalized = false;
 
-<<<<<<< HEAD
     internal void AppendProperty(string propertyName, string propertyValue)
-=======
-    internal void AppendProperty(string propertyName, string propertyValue, bool isOptional)
-        => DoAppendProperty(Lexer.IsValidIdentifier(propertyName) ? propertyName : StringUtils.EscapeBicepString(propertyName), propertyValue, isOptional);
+        => DoAppendProperty(Lexer.IsValidIdentifier(propertyName) ? propertyName : StringUtils.EscapeBicepString(propertyName), propertyValue);
 
     internal void AppendPropertyMatcher(string matchNotation, string value)
-        => DoAppendProperty(matchNotation, value, false);
+        => DoAppendProperty(matchNotation, value);
 
-    private void DoAppendProperty(string propertyName, string propertyValue, bool isOptional)
->>>>>>> 4f72e093
+    private void DoAppendProperty(string propertyName, string propertyValue)
     {
         if (finalized)
         {
