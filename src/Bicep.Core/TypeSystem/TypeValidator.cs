--- conflicted
+++ resolved
@@ -419,18 +419,6 @@
                         continue;
                     }
 
-<<<<<<< HEAD
-                    // declared property is specified in the value object
-                    // validate type
-                    var narrowedType = NarrowTypeInternal(
-                        typeManager,
-                        declaredPropertySyntax.Value,
-                        declaredProperty.TypeReference.Type,
-                        diagnosticWriter,
-                        GetPropertyMismatchErrorFactory(ShouldWarn(targetType), declaredProperty.Name),
-                        skipConstantCheckForProperty,
-                        skipTypeErrors: true);
-=======
                     var newConfig = new TypeValidatorConfig(
                         skipConstantCheck: skipConstantCheckForProperty, 
                         skipTypeErrors: true,
@@ -438,7 +426,6 @@
                         onTypeMismatch: GetPropertyMismatchErrorFactory(ShouldWarn(targetType), declaredProperty.Name));
 
                     var narrowedType = NarrowType(newConfig, declaredPropertySyntax.Value, declaredProperty.TypeReference.Type);
->>>>>>> 1baf9085
 
                     narrowedProperties.Add(new TypeProperty(declaredProperty.Name, narrowedType, declaredProperty.Flags));
                 }
