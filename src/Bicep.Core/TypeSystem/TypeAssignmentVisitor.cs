--- conflicted
+++ resolved
@@ -4,7 +4,6 @@
 using System.Collections.Concurrent;
 using System.Collections.Generic;
 using System.Collections.Immutable;
-using System.ComponentModel;
 using System.Linq;
 using Bicep.Core.Diagnostics;
 using Bicep.Core.Extensions;
@@ -56,13 +55,58 @@
 
         private TypeAssignment GetTypeAssignment(SyntaxBase syntax)
         {
-<<<<<<< HEAD
+            Visit(syntax);
+
+            if (!assignedTypes.TryGetValue(syntax, out var typeAssignment))
+            {
+                return new TypeAssignment(new ErrorTypeSymbol(DiagnosticBuilder.ForPosition(syntax).InvalidExpression()));
+            }
+
+            return typeAssignment;
+        }
+
+        public TypeSymbol GetTypeInfo(SyntaxBase syntax)
+            => GetTypeAssignment(syntax).Reference.Type;
+
+        public IEnumerable<Diagnostic> GetAllDiagnostics()
+            => assignedTypes.Values.SelectMany(x => x.Diagnostics);
+
+        private void AssignTypeWithCaching(SyntaxBase syntax, Func<TypeAssignment> assignFunc)
+        {
+            if (assignedTypes.ContainsKey(syntax))
+            {
+                return;
+            }
+
+            var cyclicErrorType = CheckForCyclicError(syntax);
+            if (cyclicErrorType != null)
+            {
+                assignedTypes[syntax] = new TypeAssignment(cyclicErrorType);
+                return;
+            }
+
+            assignedTypes[syntax] = assignFunc();
+        }
+
+        private void AssignType(SyntaxBase syntax, Func<ITypeReference> assignFunc)
+            => AssignTypeWithCaching(syntax, () => new TypeAssignment(assignFunc()));
+
+        private void AssignTypeWithDiagnostics(SyntaxBase syntax, Func<IList<Diagnostic>, ITypeReference> assignFunc)
+            => AssignTypeWithCaching(syntax, () => {
+                var diagnostics = new List<Diagnostic>();
+                var reference = assignFunc(diagnostics);
+
+                return new TypeAssignment(reference, diagnostics);
+            });
+
+        private TypeSymbol? CheckForCyclicError(SyntaxBase syntax)
+        {
             if (cyclesBySyntax.TryGetValue(syntax, out var cycle))
             {
                 // there's a cycle. stop visiting now or we never will!
                 if (cycle.Length == 1)
                 {
-                    return new UnassignableTypeSymbol(DiagnosticBuilder.ForPosition(syntax).CyclicSelfReference());
+                    return new ErrorTypeSymbol(DiagnosticBuilder.ForPosition(syntax).CyclicSelfReference());
                 }
 
                 var syntaxBinding = bindings[syntax];
@@ -72,83 +116,7 @@
                 var cyclePrefix = cycle.Skip(cycleSuffix.Count());
                 var orderedCycle = cyclePrefix.Concat(cycleSuffix);
 
-                return new UnassignableTypeSymbol(DiagnosticBuilder.ForPosition(syntax).CyclicExpression(orderedCycle.Select(x => x.Name)));
-=======
-            Visit(syntax);
-
-            if (!assignedTypes.TryGetValue(syntax, out var typeAssignment))
-            {
-                return new TypeAssignment(new ErrorTypeSymbol(DiagnosticBuilder.ForPosition(syntax).InvalidExpression()));
->>>>>>> 1d93452b
-            }
-
-            return typeAssignment;
-        }
-
-        public TypeSymbol GetTypeInfo(SyntaxBase syntax)
-            => GetTypeAssignment(syntax).Reference.Type;
-
-        public IEnumerable<Diagnostic> GetAllDiagnostics()
-            => assignedTypes.Values.SelectMany(x => x.Diagnostics);
-
-        private void AssignTypeWithCaching(SyntaxBase syntax, Func<TypeAssignment> assignFunc)
-        {
-            if (assignedTypes.ContainsKey(syntax))
-            {
-                return;
-            }
-
-            var cyclicErrorType = CheckForCyclicError(syntax);
-            if (cyclicErrorType != null)
-            {
-                assignedTypes[syntax] = new TypeAssignment(cyclicErrorType);
-                return;
-            }
-
-            assignedTypes[syntax] = assignFunc();
-        }
-
-        private void AssignType(SyntaxBase syntax, Func<ITypeReference> assignFunc)
-            => AssignTypeWithCaching(syntax, () => new TypeAssignment(assignFunc()));
-
-<<<<<<< HEAD
-            if (syntax is InstanceFunctionCallSyntax instanceFunctionCall &&
-                bindings.TryGetValue(instanceFunctionCall.BaseExpression, out var namespaceSymbol))
-            {
-                return new UnassignableTypeSymbol(namespaceSymbol.Name);
-            }
-
-            if (!assignedTypes.TryGetValue(syntax, out var typeSymbol))
-            {
-                return new UnassignableTypeSymbol(DiagnosticBuilder.ForPosition(syntax).InvalidExpression());
-=======
-        private void AssignTypeWithDiagnostics(SyntaxBase syntax, Func<IList<Diagnostic>, ITypeReference> assignFunc)
-            => AssignTypeWithCaching(syntax, () => {
-                var diagnostics = new List<Diagnostic>();
-                var reference = assignFunc(diagnostics);
-
-                return new TypeAssignment(reference, diagnostics);
-            });
-
-        private TypeSymbol? CheckForCyclicError(SyntaxBase syntax)
-        {
-            if (cyclesBySyntax.TryGetValue(syntax, out var cycle))
-            {
-                // there's a cycle. stop visiting now or we never will!
-                if (cycle.Length == 1)
-                {
-                    return new ErrorTypeSymbol(DiagnosticBuilder.ForPosition(syntax).CyclicSelfReference());
-                }
-
-                var syntaxBinding = bindings[syntax];
-                
-                // show the cycle as originating from the current syntax symbol
-                var cycleSuffix = cycle.TakeWhile(x => x != syntaxBinding);
-                var cyclePrefix = cycle.Skip(cycleSuffix.Count());
-                var orderedCycle = cyclePrefix.Concat(cycleSuffix);
-
                 return new ErrorTypeSymbol(DiagnosticBuilder.ForPosition(syntax).CyclicExpression(orderedCycle.Select(x => x.Name)));
->>>>>>> 1d93452b
             }
 
             return null;
@@ -162,20 +130,20 @@
                 {
                     // TODO: in the future, we can relax this check to allow interpolation with compile-time constants.
                     // right now, codegen will still generate a format string however, which will cause problems for the type.
-                    return new UnassignableTypeSymbol(DiagnosticBuilder.ForPosition(syntax.Type).ResourceTypeInterpolationUnsupported());
+                    return new ErrorTypeSymbol(DiagnosticBuilder.ForPosition(syntax.Type).ResourceTypeInterpolationUnsupported());
                 }
 
                 var stringContent = stringSyntax?.TryGetLiteralValue();
                 if (stringContent == null)
                 {
-                    return new UnassignableTypeSymbol(DiagnosticBuilder.ForPosition(syntax.Type).InvalidResourceType());
+                    return new ErrorTypeSymbol(DiagnosticBuilder.ForPosition(syntax.Type).InvalidResourceType());
                 }
 
                 // TODO: This needs proper namespace, type, and version resolution logic in the future
                 var typeReference = ResourceTypeReference.TryParse(stringContent);
                 if (typeReference == null)
                 {
-                    return new UnassignableTypeSymbol(DiagnosticBuilder.ForPosition(syntax.Type).InvalidResourceType());
+                    return new ErrorTypeSymbol(DiagnosticBuilder.ForPosition(syntax.Type).InvalidResourceType());
                 }
 
                 var declaredType = resourceTypeRegistrar.GetType(typeReference);
@@ -190,7 +158,7 @@
                 var declaredType = LanguageConstants.TryGetDeclarationType(syntax.Type.TypeName);
                 if (declaredType == null)
                 {
-                    return new UnassignableTypeSymbol(DiagnosticBuilder.ForPosition(syntax.Type).InvalidParameterType());
+                    return new ErrorTypeSymbol(DiagnosticBuilder.ForPosition(syntax.Type).InvalidParameterType());
                 }
                 
                 var assignedType = declaredType;
@@ -232,7 +200,7 @@
 
                 if (primitiveType == null)
                 {
-                    return new UnassignableTypeSymbol(DiagnosticBuilder.ForPosition(syntax.Type).InvalidOutputType());
+                    return new ErrorTypeSymbol(DiagnosticBuilder.ForPosition(syntax.Type).InvalidOutputType());
                 }
 
                 var currentDiagnostics = GetOutputDeclarationDiagnostics(primitiveType, syntax);
@@ -263,7 +231,7 @@
 
                 if (errors.Any())
                 {
-                    return new UnassignableTypeSymbol(errors);
+                    return new ErrorTypeSymbol(errors);
                 }
 
                 // normally we would also do an assignability check, but we allow "any" type in string interpolation expressions
@@ -280,7 +248,7 @@
         public override void VisitSkippedTriviaSyntax(SkippedTriviaSyntax syntax)
             => AssignType(syntax, () => {
                 // error should have already been raised by the ParseDiagnosticsVisitor - no need to add another
-                return new UnassignableTypeSymbol(Enumerable.Empty<ErrorDiagnostic>());
+                return new ErrorTypeSymbol(Enumerable.Empty<ErrorDiagnostic>());
             });
 
         public override void VisitObjectSyntax(ObjectSyntax syntax)
@@ -295,7 +263,7 @@
 
                 if (errors.Any())
                 {
-                    return new UnassignableTypeSymbol(errors);
+                    return new ErrorTypeSymbol(errors);
                 }
 
                 // type results are cached
@@ -358,7 +326,7 @@
 
                 if (errors.Any())
                 {
-                    return new UnassignableTypeSymbol(errors);
+                    return new ErrorTypeSymbol(errors);
                 }
 
                 var aggregatedItemType = UnionType.Create(itemTypes);
@@ -388,13 +356,13 @@
 
                 if (errors.Any())
                 {
-                    return new UnassignableTypeSymbol(errors);
+                    return new ErrorTypeSymbol(errors);
                 }
 
                 var expectedConditionType = LanguageConstants.Bool;
                 if (TypeValidator.AreTypesAssignable(conditionType, expectedConditionType) != true)
                 {
-                    return new UnassignableTypeSymbol(DiagnosticBuilder.ForPosition(syntax.ConditionExpression).ValueTypeMismatch(expectedConditionType.Name));
+                    return new ErrorTypeSymbol(DiagnosticBuilder.ForPosition(syntax.ConditionExpression).ValueTypeMismatch(expectedConditionType.Name));
                 }
                 
                 // the return type is the union of true and false expression types
@@ -413,7 +381,7 @@
 
                 if (errors.Any())
                 {
-                    return new UnassignableTypeSymbol(errors);
+                    return new ErrorTypeSymbol(errors);
                 }
 
                 // operands don't appear to have errors
@@ -427,7 +395,7 @@
 
                 // we do not have a match
                 // operand types didn't match available operators
-                return new UnassignableTypeSymbol(DiagnosticBuilder.ForPosition(syntax).BinaryOperatorInvalidType(Operators.BinaryOperatorToText[syntax.Operator], operandType1.Name, operandType2.Name));
+                return new ErrorTypeSymbol(DiagnosticBuilder.ForPosition(syntax).BinaryOperatorInvalidType(Operators.BinaryOperatorToText[syntax.Operator], operandType1.Name, operandType2.Name));
             });
 
         public override void VisitUnaryOperationSyntax(UnaryOperationSyntax syntax)
@@ -447,12 +415,12 @@
 
                 if (errors.Any())
                 {
-                    return new UnassignableTypeSymbol(errors);
+                    return new ErrorTypeSymbol(errors);
                 }
 
                 if (TypeValidator.AreTypesAssignable(operandType, expectedOperandType) != true)
                 {
-                    return new UnassignableTypeSymbol(DiagnosticBuilder.ForPosition(syntax).UnaryOperatorInvalidType(Operators.UnaryOperatorToText[syntax.Operator], operandType.Name));
+                    return new ErrorTypeSymbol(DiagnosticBuilder.ForPosition(syntax).UnaryOperatorInvalidType(Operators.UnaryOperatorToText[syntax.Operator], operandType.Name));
                 }
 
                 return expectedOperandType;
@@ -470,7 +438,7 @@
 
                 if (errors.Any() || indexType.TypeKind == TypeKind.Error)
                 {
-                    return new UnassignableTypeSymbol(errors);
+                    return new ErrorTypeSymbol(errors);
                 }
 
                 if (baseType.TypeKind == TypeKind.Any)
@@ -490,7 +458,7 @@
                     }
 
                     // index was of the wrong type
-                    return new UnassignableTypeSymbol(DiagnosticBuilder.ForPosition(syntax.IndexExpression).StringOrIntegerIndexerRequired(indexType));
+                    return new ErrorTypeSymbol(DiagnosticBuilder.ForPosition(syntax.IndexExpression).StringOrIntegerIndexerRequired(indexType));
                 }
 
                 if (baseType is ArrayType baseArray)
@@ -503,7 +471,7 @@
                         return baseArray.Item.Type;
                     }
 
-                    return new UnassignableTypeSymbol(DiagnosticBuilder.ForPosition(syntax.IndexExpression).ArraysRequireIntegerIndex(indexType));
+                    return new ErrorTypeSymbol(DiagnosticBuilder.ForPosition(syntax.IndexExpression).ArraysRequireIntegerIndex(indexType));
                 }
 
                 if (baseType is ObjectType baseObject)
@@ -529,11 +497,11 @@
                         }
                     }
 
-                    return new UnassignableTypeSymbol(DiagnosticBuilder.ForPosition(syntax.IndexExpression).ObjectsRequireStringIndex(indexType));
+                    return new ErrorTypeSymbol(DiagnosticBuilder.ForPosition(syntax.IndexExpression).ObjectsRequireStringIndex(indexType));
                 }
 
                 // index was of the wrong type
-                return new UnassignableTypeSymbol(DiagnosticBuilder.ForPosition(syntax.BaseExpression).IndexerRequiresObjectOrArray(baseType));
+                return new ErrorTypeSymbol(DiagnosticBuilder.ForPosition(syntax.BaseExpression).IndexerRequiresObjectOrArray(baseType));
             });
 
         public override void VisitPropertyAccessSyntax(PropertyAccessSyntax syntax)
@@ -545,7 +513,7 @@
 
                 if (errors.Any())
                 {
-                    return new UnassignableTypeSymbol(errors);
+                    return new ErrorTypeSymbol(errors);
                 }
 
                 if (baseType is ResourceType resourceType)
@@ -557,7 +525,7 @@
                 if (TypeValidator.AreTypesAssignable(baseType, LanguageConstants.Object) != true)
                 {
                     // can only access properties of objects
-                    return new UnassignableTypeSymbol(DiagnosticBuilder.ForPosition(syntax.PropertyName).ObjectRequiredForPropertyAccess(baseType));
+                    return new ErrorTypeSymbol(DiagnosticBuilder.ForPosition(syntax.PropertyName).ObjectRequiredForPropertyAccess(baseType));
                 }
 
                 if (baseType.TypeKind == TypeKind.Any || !(baseType is ObjectType objectType))
@@ -582,13 +550,13 @@
                 {
                     case ErrorSymbol errorSymbol:
                         // function bind failure - pass the error along
-                        return new UnassignableTypeSymbol(errors.Concat(errorSymbol.GetDiagnostics()));
+                        return new ErrorTypeSymbol(errors.Concat(errorSymbol.GetDiagnostics()));
 
                     case FunctionSymbol function:
                         return GetFunctionSymbolType(syntax, function, syntax.Arguments, argumentTypes, errors);
 
                     default:
-                        return new UnassignableTypeSymbol(errors.Append(DiagnosticBuilder.ForPosition(syntax.Name.Span).SymbolicNameIsNotAFunction(syntax.Name.IdentifierName)));
+                        return new ErrorTypeSymbol(errors.Append(DiagnosticBuilder.ForPosition(syntax.Name.Span).SymbolicNameIsNotAFunction(syntax.Name.IdentifierName)));
                 }
             });
 
@@ -599,11 +567,11 @@
             // symbols are responsible for doing their own type checking
             // the error from that should not be propagated to expressions that have type errors
             // unless we're dealing with a cyclic expression error, then propagate away!
-            if (declaringType is UnassignableTypeSymbol errorType)
+            if (declaringType is ErrorTypeSymbol errorType)
             {
                 // replace the original error with a different one
                 // we may consider suppressing this error in the future as well
-                return new UnassignableTypeSymbol(DiagnosticBuilder.ForPosition(syntax).ReferencedSymbolHasErrors(syntax.Name.IdentifierName));
+                return new ErrorTypeSymbol(DiagnosticBuilder.ForPosition(syntax).ReferencedSymbolHasErrors(syntax.Name.IdentifierName));
             }
 
             return declaringType;
@@ -628,14 +596,11 @@
                     case VariableSymbol variable:
                         return new DeferredTypeReference(() => VisitDeclaredSymbol(syntax, variable));
 
-                    case NamespaceSymbol namespaceSymbol:
-                        return new UnassignableTypeSymbol(namespaceSymbol.Name);
-
                     case OutputSymbol _:
-                        return new UnassignableTypeSymbol(DiagnosticBuilder.ForPosition(syntax.Name.Span).OutputReferenceNotSupported(syntax.Name.IdentifierName));
+                        return new ErrorTypeSymbol(DiagnosticBuilder.ForPosition(syntax.Name.Span).OutputReferenceNotSupported(syntax.Name.IdentifierName));
 
                     default:
-                        return new UnassignableTypeSymbol(DiagnosticBuilder.ForPosition(syntax.Name.Span).SymbolicNameIsNotAVariableOrParameter(syntax.Name.IdentifierName));
+                        return new ErrorTypeSymbol(DiagnosticBuilder.ForPosition(syntax.Name.Span).SymbolicNameIsNotAVariableOrParameter(syntax.Name.IdentifierName));
                 }
             });
 
@@ -696,7 +661,7 @@
 
             if (errors.Any())
             {
-                return new UnassignableTypeSymbol(errors);
+                return new ErrorTypeSymbol(errors);
             }
 
             if (matches.Count == 1)
@@ -733,7 +698,7 @@
                 return LanguageConstants.Any;
             }
 
-            return new UnassignableTypeSymbol(DiagnosticBuilder.ForPosition(propertyExpressionPositionable).NoPropertiesAllowed(baseType));
+            return new ErrorTypeSymbol(DiagnosticBuilder.ForPosition(propertyExpressionPositionable).NoPropertiesAllowed(baseType));
         }
 
         /// <summary>
@@ -756,7 +721,7 @@
             {
                 if (declaredProperty.Flags.HasFlag(TypePropertyFlags.WriteOnly))
                 {
-                    return new UnassignableTypeSymbol(DiagnosticBuilder.ForPosition(propertyExpressionPositionable).WriteOnlyProperty(baseType, propertyName));
+                    return new ErrorTypeSymbol(DiagnosticBuilder.ForPosition(propertyExpressionPositionable).WriteOnlyProperty(baseType, propertyName));
                 }
 
                 // there is - return its type
@@ -780,7 +745,7 @@
                 DiagnosticBuilder.ForPosition(propertyExpressionPositionable).UnknownPropertyWithAvailableProperties(baseType, propertyName, availableProperties) :
                 DiagnosticBuilder.ForPosition(propertyExpressionPositionable).UnknownProperty(baseType, propertyName);
 
-            return new UnassignableTypeSymbol(error);
+            return new ErrorTypeSymbol(error);
         }
 
         private IEnumerable<Diagnostic> GetOutputDeclarationDiagnostics(TypeSymbol assignedType, OutputDeclarationSyntax syntax)
