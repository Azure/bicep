// Copyright (c) Microsoft Corporation.
// Licensed under the MIT License.

using System;
using System.Collections.Concurrent;
using System.Collections.Generic;
using System.Collections.Immutable;
using System.Linq;
using Bicep.Core.Diagnostics;
using Bicep.Core.Extensions;
using Bicep.Core.Features;
using Bicep.Core.FileSystem;
using Bicep.Core.Intermediate;
using Bicep.Core.Parsing;
using Bicep.Core.Semantics;
using Bicep.Core.Semantics.Namespaces;
using Bicep.Core.Syntax;
using Bicep.Core.Syntax.Visitors;
using Bicep.Core.Text;
using Bicep.Core.Workspaces;

namespace Bicep.Core.TypeSystem
{
    public sealed class TypeAssignmentVisitor : AstVisitor
    {
        private readonly IFeatureProvider features;
        private readonly ITypeManager typeManager;
        private readonly IBinder binder;
        private readonly IFileResolver fileResolver;
        private readonly ConcurrentDictionary<SyntaxBase, TypeAssignment> assignedTypes;
        private readonly ConcurrentDictionary<FunctionCallSyntaxBase, FunctionOverload> matchedFunctionOverloads;
        private readonly ConcurrentDictionary<FunctionCallSyntaxBase, Expression> matchedFunctionResultValues;
        private readonly BicepSourceFileKind fileKind;

        public TypeAssignmentVisitor(ITypeManager typeManager, IFeatureProvider features, IBinder binder, IFileResolver fileResolver, Workspaces.BicepSourceFileKind fileKind)
        {
            this.typeManager = typeManager;
            this.features = features;
            this.binder = binder;
            this.fileResolver = fileResolver;
            assignedTypes = new();
            matchedFunctionOverloads = new();
            matchedFunctionResultValues = new();
            this.fileKind = fileKind;
        }

        private TypeAssignment GetTypeAssignment(SyntaxBase syntax)
        {
            Visit(syntax);

            if (!assignedTypes.TryGetValue(syntax, out var typeAssignment))
            {
                return new TypeAssignment(ErrorType.Create(DiagnosticBuilder.ForPosition(syntax).InvalidExpression()));
            }

            return typeAssignment;
        }

        public TypeSymbol GetTypeInfo(SyntaxBase syntax)
            => GetTypeAssignment(syntax).Reference.Type;

        public IEnumerable<IDiagnostic> GetAllDiagnostics()
        {
            // ensure we've visited all of the syntax nodes
            Visit(this.binder.FileSymbol.Syntax);

            return assignedTypes.Values.SelectMany(x => x.Diagnostics);
        }

        public FunctionOverload? GetMatchedFunctionOverload(FunctionCallSyntaxBase syntax)
        {
            Visit(syntax);
            return matchedFunctionOverloads.TryGetValue(syntax, out var overload) ? overload : null;
        }
        public Expression? GetMatchedFunctionResultValue(FunctionCallSyntaxBase syntax)
        {
            Visit(syntax);
            return matchedFunctionResultValues.TryGetValue(syntax, out var metadata) ? metadata : null;
        }

        private void AssignTypeWithCaching(SyntaxBase syntax, Func<TypeAssignment> assignFunc) =>
            assignedTypes.GetOrAdd(syntax, key =>
                CheckForCyclicError(key) is { } cyclicErrorType
                    ? new TypeAssignment(cyclicErrorType)
                    : assignFunc());

        private void AssignType(SyntaxBase syntax, Func<ITypeReference> assignFunc)
            => AssignTypeWithCaching(syntax, () => new TypeAssignment(assignFunc()));

        private void AssignTypeWithDiagnostics(SyntaxBase syntax, Func<IDiagnosticWriter, ITypeReference> assignFunc)
            => AssignTypeWithCaching(syntax, () =>
            {
                var diagnosticWriter = ToListDiagnosticWriter.Create();
                var reference = assignFunc(diagnosticWriter);

                return new TypeAssignment(reference, diagnosticWriter.GetDiagnostics());
            });

        private TypeSymbol? CheckForCyclicError(SyntaxBase syntax)
        {
            if (this.binder.GetSymbolInfo(syntax) is not DeclaredSymbol declaredSymbol)
            {
                return null;
            }

            if (declaredSymbol.DeclaringSyntax == syntax)
            {
                // Report cycle errors on accesses to cyclic symbols, not on the declaration itself
                return null;
            }

            if (this.binder.TryGetCycle(declaredSymbol) is { } cycle)
            {
                // there's a cycle. stop visiting now or we never will!
                if (cycle.Length == 1)
                {
                    return ErrorType.Create(DiagnosticBuilder.ForPosition(syntax).CyclicExpressionSelfReference());
                }

                return ErrorType.Create(DiagnosticBuilder.ForPosition(syntax).CyclicExpression(cycle.Select(x => x.Name)));
            }

            return null;
        }

        public override void VisitIfConditionSyntax(IfConditionSyntax syntax)
            => AssignTypeWithDiagnostics(syntax, diagnostics =>
            {
                diagnostics.WriteMultiple(this.ValidateIfCondition(syntax));
                return this.typeManager.GetTypeInfo(syntax.Body);
            });

        public override void VisitLocalVariableSyntax(LocalVariableSyntax syntax)
            => AssignType(syntax, () =>
            {
                // local function
                ITypeReference GetItemType(ForSyntax @for)
                {
                    // get type of the loop array expression
                    // (this shouldn't cause a stack overflow because it's a peer node of this one)
                    var arrayExpressionType = this.typeManager.GetTypeInfo(@for.Expression);

                    if (arrayExpressionType.TypeKind == TypeKind.Any || arrayExpressionType is not ArrayType arrayType)
                    {
                        // the array is of "any" type or the loop array expression isn't actually an array
                        // in the former case, there isn't much we can do
                        // in the latter case, we will let the ForSyntax type check rules produce the error for it
                        return LanguageConstants.Any;
                    }

                    // the array expression is actually an array
                    return arrayType.Item;
                }

                var symbol = this.binder.GetSymbolInfo(syntax);
                if (symbol is not LocalVariableSymbol localVariableSymbol)
                {
                    throw new InvalidOperationException($"{syntax.GetType().Name} is bound to unexpected type '{symbol?.GetType().Name}'.");
                }

                var parent = this.binder.GetParent(syntax);


                switch (localVariableSymbol.LocalKind)
                {
                    case LocalKind.ForExpressionItemVariable:
                        // this local variable is a loop item variable
                        // we should return item type of the array (if feasible)
                        var @for = parent switch
                        {
                            ForSyntax forParent => forParent,
                            VariableBlockSyntax block when this.binder.GetParent(block) is ForSyntax forParent => forParent,
                            _ => throw new InvalidOperationException($"{syntax.GetType().Name} at {syntax.Span} has an unexpected parent of type {parent?.GetType().Name}")
                        };

                        return GetItemType(@for);

                    case LocalKind.ForExpressionIndexVariable:
                        // the local variable is an index variable
                        // index variables are always of type int
                        return LanguageConstants.Int;

                    case LocalKind.LambdaItemVariable:
                        var (lambda, argumentIndex) = parent switch
                        {
                            LambdaSyntax lambdaSyntax => (lambdaSyntax, 0),
                            VariableBlockSyntax block when this.binder.GetParent(block) is LambdaSyntax lambdaSyntax => (lambdaSyntax, block.Arguments.IndexOf(syntax)),
                            _ => throw new InvalidOperationException($"{syntax.GetType().Name} at {syntax.Span} has an unexpected parent of type {parent?.GetType().Name}"),
                        };

                        if (binder.GetParent(lambda) is {} lambdaParent &&
                            typeManager.GetDeclaredType(lambdaParent) is LambdaType lambdaType &&
                            argumentIndex < lambdaType.ArgumentTypes.Length)
                        {
                            return lambdaType.ArgumentTypes[argumentIndex];
                        }

                        return LanguageConstants.Any;

                    default:
                        throw new InvalidOperationException($"Unexpected local kind '{localVariableSymbol.LocalKind}'.");
                }
            });

        public override void VisitForSyntax(ForSyntax syntax)
            => AssignTypeWithDiagnostics(syntax, diagnostics =>
            {
                var errors = new List<ErrorDiagnostic>();

                if (syntax.ItemVariable is null)
                {
                    // we don't have an item variable due to parse errors
                    // no need to add additional errors
                    return ErrorType.Empty();
                }

                var loopItemType = typeManager.GetTypeInfo(syntax.ItemVariable);
                CollectErrors(errors, loopItemType);

                var arrayExpressionType = typeManager.GetTypeInfo(syntax.Expression);
                CollectErrors(errors, arrayExpressionType);

                var bodyType = typeManager.GetTypeInfo(syntax.Body);
                CollectErrors(errors, bodyType);

                if (PropagateErrorType(errors, loopItemType, arrayExpressionType, bodyType))
                {
                    return ErrorType.Create(errors);
                }

                if (!TypeValidator.AreTypesAssignable(arrayExpressionType, LanguageConstants.Array))
                {
                    var builder = DiagnosticBuilder.ForPosition(syntax.Expression);
                    if (TypeHelper.WouldBeAssignableIfNonNullable(arrayExpressionType, LanguageConstants.Array, out var nonNullable))
                    {
                        diagnostics.Write(builder.PossibleNullReferenceAssignment(LanguageConstants.Array, arrayExpressionType, syntax.Expression));
                    }
                    else
                    {
                        // the array expression isn't actually an array
                        return ErrorType.Create(builder.LoopArrayExpressionTypeMismatch(arrayExpressionType));
                    }
                }

                if (PropagateErrorType(errors, loopItemType, arrayExpressionType, bodyType))
                {
                    return ErrorType.Create(errors);
                }

                // the return type of a loop is the array of the body type
                return new TypedArrayType(bodyType, TypeSymbolValidationFlags.Default);
            });

        public override void VisitResourceDeclarationSyntax(ResourceDeclarationSyntax syntax)
            => AssignTypeWithDiagnostics(syntax, diagnostics =>
            {
                var declaredType = typeManager.GetDeclaredType(syntax);
                if (declaredType is null)
                {
                    return ErrorType.Empty();
                }

                var singleDeclaredType = declaredType.UnwrapArrayType();
                this.ValidateDecorators(syntax.Decorators, declaredType, diagnostics);

                if (singleDeclaredType is ErrorType)
                {
                    return singleDeclaredType;
                }

                if (singleDeclaredType is ResourceType resourceType)
                {
                    if (!resourceType.DeclaringNamespace.ResourceTypeProvider.HasDefinedType(resourceType.TypeReference))
                    {
                        // TODO move into Az extension
                        var typeSegments = resourceType.TypeReference.TypeSegments;

                        if (resourceType.DeclaringNamespace.ProviderName == AzNamespaceType.BuiltInName &&
                            typeSegments.Length > 2 &&
                            typeSegments.Where((type, i) => i > 1 && i < (typeSegments.Length - 1) && StringComparer.OrdinalIgnoreCase.Equals(type, "providers")).Any())
                        {
                            // Special check for (<type>/)+providers(/<type>)+
                            // This indicates someone is trying to deploy an extension resource without using the 'scope' property.
                            // We should instead point them towards documentation on the 'scope' property.
                            diagnostics.Write(syntax.Type, x => x.ResourceTypeContainsProvidersSegment());
                        }
                        else
                        {
                            diagnostics.Write(syntax.Type, x => x.ResourceTypesUnavailable(resourceType.TypeReference));
                        }
                    }

                    if (!syntax.IsExistingResource() && resourceType.Flags.HasFlag(ResourceFlags.ReadOnly))
                    {
                        diagnostics.Write(syntax.Type, x => x.ResourceTypeIsReadonly(resourceType.TypeReference));
                    }
                }

                return TypeValidator.NarrowTypeAndCollectDiagnostics(typeManager, binder, diagnostics, syntax.Value, declaredType, true);
            });

        public override void VisitModuleDeclarationSyntax(ModuleDeclarationSyntax syntax)
            => AssignTypeWithDiagnostics(syntax, diagnostics =>
            {
                var declaredType = typeManager.GetDeclaredType(syntax);
                if (declaredType is null)
                {
                    return ErrorType.Empty();
                }

                var singleDeclaredType = declaredType.UnwrapArrayType();

                this.ValidateDecorators(syntax.Decorators, declaredType, diagnostics);

                if (singleDeclaredType is ErrorType)
                {
                    return singleDeclaredType;
                }

                // We need to validate all of the parameters and outputs to make sure they are valid types.
                // This is where we surface errors for 'unknown' resource types.
                if (singleDeclaredType is ModuleType moduleType &&
                    moduleType.Body is ObjectType objectType)
                {
                    if (objectType.Properties.TryGetValue(LanguageConstants.ModuleParamsPropertyName, out var paramsProperty)
                        && paramsProperty.TypeReference.Type is ObjectType paramsType)
                    {
                        foreach (var property in paramsType.Properties.Values)
                        {
                            if (property.TypeReference.Type is ResourceParameterType resourceType)
                            {
                                if (!features.ResourceTypedParamsAndOutputsEnabled)
                                {
                                    diagnostics.Write(DiagnosticBuilder.ForPosition(syntax.Path).ParamOrOutputResourceTypeUnsupported());
                                }

                                if (!resourceType.DeclaringNamespace.ResourceTypeProvider.HasDefinedType(resourceType.TypeReference))
                                {
                                    diagnostics.Write(DiagnosticBuilder.ForPosition(syntax.Path).ModuleParamOrOutputResourceTypeUnavailable(resourceType.TypeReference));
                                }
                            }
                        }
                    }

                    if (objectType.Properties.TryGetValue(LanguageConstants.ModuleOutputsPropertyName, out var outputsProperty)
                        && outputsProperty.TypeReference.Type is ObjectType outputsType)
                    {
                        foreach (var property in outputsType.Properties.Values)
                        {
                            if (property.TypeReference.Type is ResourceType resourceType)
                            {
                                if (!features.ResourceTypedParamsAndOutputsEnabled)
                                {
                                    diagnostics.Write(DiagnosticBuilder.ForPosition(syntax.Path).ParamOrOutputResourceTypeUnsupported());
                                }

                                if (!resourceType.DeclaringNamespace.ResourceTypeProvider.HasDefinedType(resourceType.TypeReference))
                                {
                                    diagnostics.Write(DiagnosticBuilder.ForPosition(syntax.Path).ModuleParamOrOutputResourceTypeUnavailable(resourceType.TypeReference));
                                }
                            }
                        }
                    }
                }

                if (this.binder.GetSymbolInfo(syntax) is ModuleSymbol moduleSymbol &&
                    moduleSymbol.TryGetSemanticModel(out var moduleSemanticModel, out var _) &&
                    moduleSemanticModel.HasErrors())
                {
                    diagnostics.Write(moduleSemanticModel is ArmTemplateSemanticModel
                        ? DiagnosticBuilder.ForPosition(syntax.Path).ReferencedArmTemplateHasErrors()
                        : DiagnosticBuilder.ForPosition(syntax.Path).ReferencedModuleHasErrors());
                }


                return TypeValidator.NarrowTypeAndCollectDiagnostics(typeManager, binder, diagnostics, syntax.Value, declaredType);
            });

        public override void VisitParameterDeclarationSyntax(ParameterDeclarationSyntax syntax)
            => AssignTypeWithDiagnostics(syntax, diagnostics =>
            {
                var declaredType = GetDeclaredTypeAndValidateDecorators(syntax, syntax.Type, diagnostics);

                base.VisitParameterDeclarationSyntax(syntax);

                if (syntax.Modifier != null)
                {
                    diagnostics.WriteMultiple(this.ValidateIdentifierAccess(syntax.Modifier));
                }

                if (declaredType is ErrorType)
                {
                    return declaredType;
                }

                var allowedDecoratorSyntax = GetNamedDecorator(syntax, LanguageConstants.ParameterAllowedPropertyName);

                var assignedType = allowedDecoratorSyntax?.Arguments.Single().Expression is ArraySyntax allowedValuesSyntax
                    ? syntax.GetAssignedType(this.typeManager, allowedValuesSyntax)
                    : syntax.GetAssignedType(this.typeManager, null);

                if (GetNamedDecorator(syntax, LanguageConstants.ParameterSecurePropertyName) is not null)
                {
                    if (ReferenceEquals(assignedType, LanguageConstants.LooseString))
                    {
                        assignedType = LanguageConstants.SecureString;
                    }
                    else if (ReferenceEquals(assignedType, LanguageConstants.Object))
                    {
                        assignedType = LanguageConstants.SecureObject;
                    }
                }

                switch (syntax.Modifier)
                {
                    case ParameterDefaultValueSyntax defaultValueSyntax:
                        diagnostics.WriteMultiple(ValidateDefaultValue(defaultValueSyntax, assignedType));
                        break;
                }

                return assignedType;
            });

        public override void VisitParameterAssignmentSyntax(ParameterAssignmentSyntax syntax)
            => AssignTypeWithDiagnostics(syntax, diagnostics =>
            {
                var errors = new List<ErrorDiagnostic>();

                var valueType = this.typeManager.GetTypeInfo(syntax.Value);
                CollectErrors(errors, valueType);

                if (PropagateErrorType(errors, valueType))
                {
                    return ErrorType.Create(errors);
                }

                return valueType;
            });

        public override void VisitTypeDeclarationSyntax(TypeDeclarationSyntax syntax)
            => AssignTypeWithDiagnostics(syntax, diagnostics =>
            {
                var declaredType = typeManager.GetDeclaredType(syntax);

                if (LanguageConstants.ReservedTypeNames.Contains(syntax.Name.IdentifierName))
                {
                    diagnostics.Write(DiagnosticBuilder.ForPosition(syntax.Name).ReservedTypeName(syntax.Name.IdentifierName));
                }

                base.VisitTypeDeclarationSyntax(syntax);

                diagnostics.WriteMultiple(declaredType?.GetDiagnostics() ?? Enumerable.Empty<IDiagnostic>());

                if (declaredType is not null)
                {
                    ValidateDecorators(syntax.Decorators,
                        declaredType is TypeType wrapped ? wrapped.Unwrapped : declaredType,
                        diagnostics);
                }

                return declaredType ?? ErrorType.Empty();
            });

        public override void VisitObjectTypePropertySyntax(ObjectTypePropertySyntax syntax)
            => AssignTypeWithDiagnostics(syntax, diagnostics =>
            {
                var declaredType = GetDeclaredTypeAndValidateDecorators(syntax, syntax.Value, diagnostics);
                diagnostics.WriteMultiple(declaredType.GetDiagnostics());

                base.VisitObjectTypePropertySyntax(syntax);

                return declaredType;
            });

        public override void VisitObjectTypeAdditionalPropertiesSyntax(ObjectTypeAdditionalPropertiesSyntax syntax)
            => AssignTypeWithDiagnostics(syntax, diagnostics =>
            {
                var declaredType = GetDeclaredTypeAndValidateDecorators(syntax, syntax.Value, diagnostics);
                diagnostics.WriteMultiple(declaredType.GetDiagnostics());

                base.VisitObjectTypeAdditionalPropertiesSyntax(syntax);

                return declaredType;
            });

        public override void VisitTupleTypeItemSyntax(TupleTypeItemSyntax syntax)
            => AssignTypeWithDiagnostics(syntax, diagnostics =>
            {
                var declaredType = GetDeclaredTypeAndValidateDecorators(syntax, syntax.Value, diagnostics);
                diagnostics.WriteMultiple(declaredType.GetDiagnostics());

                base.VisitTupleTypeItemSyntax(syntax);

                return declaredType;
            });

        public override void VisitArrayTypeMemberSyntax(ArrayTypeMemberSyntax syntax)
            => AssignTypeWithDiagnostics(syntax, diagnostics =>
            {
                var declaredType = typeManager.GetDeclaredType(syntax) ?? ErrorType.Empty();
                diagnostics.WriteMultiple(declaredType.GetDiagnostics());

                base.VisitArrayTypeMemberSyntax(syntax);

                return declaredType;
            });

        public override void VisitResourceTypeSyntax(ResourceTypeSyntax syntax)
            => AssignTypeWithDiagnostics(syntax, diagnostics =>
            {
                var declaredType = typeManager.GetDeclaredType(syntax);
                if (declaredType is null)
                {
                    return ErrorType.Empty();
                }

                // If the resource type was explicitly specified, emit a warning if no types can be found
                if (syntax.Type is {} explicitResourceType && declaredType is ResourceType resourceType && !resourceType.DeclaringNamespace.ResourceTypeProvider.HasDefinedType(resourceType.TypeReference))
                {
                    diagnostics.Write(DiagnosticBuilder.ForPosition(explicitResourceType).ResourceTypesUnavailable(resourceType.TypeReference));
                }

                return declaredType;
            });

        private TypeSymbol GetDeclaredTypeAndValidateDecorators(DecorableSyntax targetSyntax, SyntaxBase typeSyntax, IDiagnosticWriter diagnostics)
        {
            var declaredType = typeManager.GetDeclaredType(targetSyntax);
            if (declaredType is null)
            {
                return ErrorType.Empty();
            }

            this.ValidateDecorators(targetSyntax.Decorators, declaredType, diagnostics);

            return declaredType;
        }

        public override void VisitImportDeclarationSyntax(ImportDeclarationSyntax syntax)
            => AssignTypeWithDiagnostics(syntax, diagnostics =>
            {
                if (binder.GetSymbolInfo(syntax) is not ImportedNamespaceSymbol namespaceSymbol)
                {
                    // We have syntax or binding errors, which should have already been handled.
                    return ErrorType.Empty();
                }

                if (namespaceSymbol.DeclaredType is not NamespaceType namespaceType)
                {
                    // We should have an error type here - return it directly.
                    return namespaceSymbol.DeclaredType as ErrorType ?? ErrorType.Empty();
                }

                this.ValidateDecorators(syntax.Decorators, namespaceType, diagnostics);

                if (syntax.Config is not null)
                {
                    if (namespaceType.ConfigurationType is null)
                    {
                        diagnostics.Write(syntax.Config, x => x.ImportProviderDoesNotSupportConfiguration(namespaceType.ProviderName));
                    }
                    else
                    {
                        // Collect diagnostics for the configuration type assignment.
                        TypeValidator.NarrowTypeAndCollectDiagnostics(typeManager, binder, diagnostics, syntax.Config, namespaceType.ConfigurationType.Type, false);
                    }
                }
                else
                {
                    if (syntax.WithClause.IsSkipped &&
                        namespaceType.ConfigurationType is not null &&
                        namespaceType.ConfigurationType.Properties.Values.Any(x => x.Flags.HasFlag(TypePropertyFlags.Required)))
                    {
                        diagnostics.Write(syntax, x => x.ImportProviderRequiresConfiguration(namespaceType.ProviderName));
                    }
                }

                return namespaceType;
            });

        private void ValidateDecorators(IEnumerable<DecoratorSyntax> decoratorSyntaxes, TypeSymbol targetType, IDiagnosticWriter diagnostics)
        {
            var decoratorSyntaxesByMatchingDecorator = new Dictionary<Decorator, List<DecoratorSyntax>>();

            foreach (var decoratorSyntax in decoratorSyntaxes)
            {
                var decoratorType = this.typeManager.GetTypeInfo(decoratorSyntax.Expression);

                if (decoratorType is ErrorType)
                {
                    diagnostics.WriteMultiple(decoratorType.GetDiagnostics());
                    continue;
                }

                foreach (var argumentSyntax in decoratorSyntax.Arguments)
                {
                    TypeValidator.GetCompileTimeConstantViolation(argumentSyntax, diagnostics);
                }

                var symbol = this.binder.GetSymbolInfo(decoratorSyntax.Expression);

                if (symbol is DeclaredSymbol or INamespaceSymbol)
                {
                    diagnostics.Write(DiagnosticBuilder.ForPosition(decoratorSyntax.Expression).ExpressionNotCallable());
                    continue;
                }

                if (this.binder.GetSymbolInfo(decoratorSyntax.Expression) is FunctionSymbol functionSymbol &&
                    functionSymbol.DeclaringObject is NamespaceType namespaceType)
                {
                    var argumentTypes = this.GetRecoveredArgumentTypes(decoratorSyntax.Arguments).ToArray();

                    // There should exist exact one matching decorator if there's no argument mismatches,
                    // since each argument must be a compile-time constant which cannot be of Any type.
                    var decorator = namespaceType.DecoratorResolver.GetMatches(functionSymbol, argumentTypes)
                        .SingleOrDefault();

                    if (decorator is not null)
                    {
                        if (decoratorSyntaxesByMatchingDecorator.TryGetValue(decorator, out var duplicateDecoratorSyntaxes))
                        {
                            duplicateDecoratorSyntaxes.Add(decoratorSyntax);
                        }
                        else
                        {
                            decoratorSyntaxesByMatchingDecorator[decorator] = new List<DecoratorSyntax> { decoratorSyntax };
                        }

                        decorator.Validate(decoratorSyntax, targetType, this.typeManager, this.binder, diagnostics);
                    }
                }
            }

            foreach (var (decorator, duplicateDecoratorSyntaxes) in decoratorSyntaxesByMatchingDecorator.Where(x => x.Value.Count > 1))
            {
                foreach (var decoratorSyntax in duplicateDecoratorSyntaxes)
                {
                    diagnostics.Write(DiagnosticBuilder.ForPosition(decoratorSyntax).DuplicateDecorator(decorator.Overload.Name));
                }
            }
        }

        public override void VisitMetadataDeclarationSyntax(MetadataDeclarationSyntax syntax)
            => AssignTypeWithDiagnostics(syntax, diagnostics =>
            {
                var errors = new List<ErrorDiagnostic>();

                var valueType = typeManager.GetTypeInfo(syntax.Value);
                CollectErrors(errors, valueType);

                if (PropagateErrorType(errors, valueType))
                {
                    return ErrorType.Create(errors);
                }

                if (TypeValidator.AreTypesAssignable(valueType, LanguageConstants.Any) != true)
                {
                    return ErrorType.Create(DiagnosticBuilder.ForPosition(syntax.Value).VariableTypeAssignmentDisallowed(valueType));
                }

                ValidateDecorators(syntax.Decorators, valueType, diagnostics);
                TypeValidator.GetCompileTimeConstantViolation(syntax.Value, diagnostics);

                return valueType;
            });

        public override void VisitVariableDeclarationSyntax(VariableDeclarationSyntax syntax)
            => AssignTypeWithDiagnostics(syntax, diagnostics =>
            {
                var errors = new List<ErrorDiagnostic>();

                var valueType = typeManager.GetTypeInfo(syntax.Value);
                CollectErrors(errors, valueType);

                if (PropagateErrorType(errors, valueType))
                {
                    return ErrorType.Create(errors);
                }

                if (TypeValidator.AreTypesAssignable(valueType, LanguageConstants.Any) != true)
                {
                    return ErrorType.Create(DiagnosticBuilder.ForPosition(syntax.Value).VariableTypeAssignmentDisallowed(valueType));
                }

                this.ValidateDecorators(syntax.Decorators, valueType, diagnostics);

                return valueType;
            });

        public override void VisitOutputDeclarationSyntax(OutputDeclarationSyntax syntax)
            => AssignTypeWithDiagnostics(syntax, diagnostics =>
            {
                var declaredType = GetDeclaredTypeAndValidateDecorators(syntax, syntax.Type, diagnostics);
                diagnostics.WriteMultiple(GetOutputDeclarationDiagnostics(declaredType, syntax));

                base.VisitOutputDeclarationSyntax(syntax);

                return declaredType;
            });

        public override void VisitBooleanLiteralSyntax(BooleanLiteralSyntax syntax)
            => AssignType(syntax, () => syntax.Value ? LanguageConstants.True : LanguageConstants.False);

        public override void VisitStringSyntax(StringSyntax syntax)
            => AssignTypeWithDiagnostics(syntax, diagnostics =>
            {
                if (syntax.TryGetLiteralValue() is string literalValue)
                {
                    // uninterpolated strings have a known type
                    return new StringLiteralType(literalValue);
                }

                var errors = new List<ErrorDiagnostic>();
                var expressionTypes = new List<TypeSymbol>();

                foreach (var interpolatedExpression in syntax.Expressions)
                {
                    var expressionType = typeManager.GetTypeInfo(interpolatedExpression);
                    CollectErrors(errors, expressionType);
                    expressionTypes.Add(expressionType);
                }

                if (PropagateErrorType(errors, expressionTypes))
                {
                    return ErrorType.Create(errors);
                }

                // normally we would also do an assignability check, but we allow "any" type in string interpolation expressions
                // so the assignability check cannot possibly fail (we already collected type errors from the inner expressions at this point)
                return LanguageConstants.String;
            });

        public override void VisitIntegerLiteralSyntax(IntegerLiteralSyntax syntax)
            => AssignType(syntax, () => syntax.Value switch {
                <= long.MaxValue => new IntegerLiteralType((long)syntax.Value),
                _ => LanguageConstants.Int,
            });

        public override void VisitNullLiteralSyntax(NullLiteralSyntax syntax)
            => AssignType(syntax, () => LanguageConstants.Null);

        public override void VisitSkippedTriviaSyntax(SkippedTriviaSyntax syntax)
            => AssignType(syntax, () =>
            {
                // error should have already been raised by the ParseDiagnosticsVisitor - no need to add another
                return ErrorType.Create(Enumerable.Empty<ErrorDiagnostic>());
            });

        public override void VisitObjectSyntax(ObjectSyntax syntax)
            => AssignType(syntax, () =>
            {
                var errors = new List<ErrorDiagnostic>();

                var propertyTypes = new List<TypeSymbol>();
                foreach (var objectProperty in syntax.Properties)
                {
                    var propertyType = typeManager.GetTypeInfo(objectProperty);
                    CollectErrors(errors, propertyType);
                    propertyTypes.Add(propertyType);
                }

                if (PropagateErrorType(errors, propertyTypes))
                {
                    return ErrorType.Create(errors);
                }

                // Discriminated objects should have been resolved by the declared type manager.
                var declaredType = typeManager.GetDeclaredType(syntax);

                // type results are cached
                var namedProperties = syntax.Properties
                    .GroupByExcludingNull(p => p.TryGetKeyText(), LanguageConstants.IdentifierComparer)
                    .Select(group =>
                    {
                        var resolvedType = TypeHelper.CreateTypeUnion(group.Select(p => typeManager.GetTypeInfo(p)));

                        if (declaredType is ObjectType objectType && objectType.Properties.TryGetValue(group.Key, out var property))
                        {
                            // we've found a declared object type for the containing object, with a matching property name definition.
                            // preserve the type property details (name, descriptions etc.), and update the assigned type.
                            return new TypeProperty(property.Name, resolvedType, property.Flags, property.Description);
                        }

                        // we've not been able to find a declared object type for the containing object, or it doesn't contain a property matching this one.
                        // best we can do is to simply generate a property for the assigned type.
                        return new TypeProperty(group.Key, resolvedType);
                    });

                var additionalProperties = syntax.Properties
                    .Where(p => p.TryGetKeyText() is null)
                    .Select(p => typeManager.GetTypeInfo(p));

                var additionalPropertiesType = additionalProperties.Any() ? TypeHelper.CreateTypeUnion(additionalProperties) : null;

                // TODO: Add structural naming?
                return new ObjectType(LanguageConstants.Object.Name, TypeSymbolValidationFlags.Default, namedProperties, additionalPropertiesType);
            });

        public override void VisitObjectPropertySyntax(ObjectPropertySyntax syntax)
            => AssignType(syntax, () =>
            {
                var errors = new List<ErrorDiagnostic>();
                var types = new List<TypeSymbol>();

                if (syntax.Key is StringSyntax stringSyntax && stringSyntax.IsInterpolated())
                {
                    // if the key is an interpolated string, we need to check the expressions referenced by it
                    var keyType = typeManager.GetTypeInfo(syntax.Key);
                    CollectErrors(errors, keyType);
                    types.Add(keyType);
                }

                var valueType = typeManager.GetTypeInfo(syntax.Value);

                CollectErrors(errors, valueType);

                if (PropagateErrorType(errors, types.Concat(valueType)))
                {
                    valueType = ErrorType.Create(errors);
                }
                return valueType;
            });

        public override void VisitArrayItemSyntax(ArrayItemSyntax syntax)
            => AssignType(syntax, () => typeManager.GetTypeInfo(syntax.Value));

        public override void VisitParenthesizedExpressionSyntax(ParenthesizedExpressionSyntax syntax)
            => AssignType(syntax, () => typeManager.GetTypeInfo(syntax.Expression));

        public override void VisitFunctionArgumentSyntax(FunctionArgumentSyntax syntax)
            => AssignType(syntax, () => typeManager.GetTypeInfo(syntax.Expression));

        public override void VisitArraySyntax(ArraySyntax syntax)
            => AssignType(syntax, () =>
            {
                var errors = new List<ErrorDiagnostic>();

                var itemTypes = new List<TypeSymbol>(syntax.Children.Length);
                TupleTypeNameBuilder typeName = new();
                foreach (var arrayItem in syntax.Items)
                {
                    var itemType = typeManager.GetTypeInfo(arrayItem);
                    itemTypes.Add(itemType);
                    typeName.AppendItem(itemType.Name);
                    CollectErrors(errors, itemType);
                }

                if (PropagateErrorType(errors, itemTypes))
                {
                    return ErrorType.Create(errors);
                }

                return new TupleType(typeName.ToString(), itemTypes.ToImmutableArray<ITypeReference>(), TypeSymbolValidationFlags.Default);
            });

        public override void VisitTernaryOperationSyntax(TernaryOperationSyntax syntax)
            => AssignTypeWithDiagnostics(syntax, diagnostics =>
            {
                if(this.fileKind == BicepSourceFileKind.ParamsFile)
                {
                    return ErrorType.Create(DiagnosticBuilder.ForPosition(syntax).ParameterTernaryOperationNotSupported());
                }

                var errors = new List<ErrorDiagnostic>();

                // ternary operator requires the condition to be of bool type
                var conditionType = typeManager.GetTypeInfo(syntax.ConditionExpression);
                CollectErrors(errors, conditionType);

                var trueType = typeManager.GetTypeInfo(syntax.TrueExpression);
                CollectErrors(errors, trueType);

                var falseType = typeManager.GetTypeInfo(syntax.FalseExpression);
                CollectErrors(errors, falseType);

                if (PropagateErrorType(errors, conditionType, trueType, falseType))
                {
                    return ErrorType.Create(errors);
                }

                var expectedConditionType = LanguageConstants.Bool;
                // if the condition is nullable, emit a fixable warning and proceed as if it had been non-nullable
                if (TypeHelper.WouldBeAssignableIfNonNullable(conditionType, expectedConditionType, out var nonNullableConditionType))
                {
                    diagnostics.Write(DiagnosticBuilder.ForPosition(syntax.ConditionExpression)
                        .PossibleNullReferenceAssignment(expectedConditionType, conditionType, syntax.ConditionExpression));
                    conditionType = nonNullableConditionType;
                }

                if (TypeValidator.AreTypesAssignable(conditionType, expectedConditionType) != true)
                {
                    return ErrorType.Create(DiagnosticBuilder.ForPosition(syntax.ConditionExpression).ValueTypeMismatch(expectedConditionType));
                }

                // TODO if the condition is of a boolean literal type, return either `trueType` or `falseType`, not the union of both

                // the return type is the union of true and false expression types
                return TypeHelper.CreateTypeUnion(trueType, falseType);
            });

        public override void VisitBinaryOperationSyntax(BinaryOperationSyntax syntax)
            => AssignTypeWithDiagnostics(syntax, diagnostics =>
            {
                if (this.fileKind == BicepSourceFileKind.ParamsFile)
                {
                    return ErrorType.Create(DiagnosticBuilder.ForPosition(syntax).ParameterBinaryOperationNotSupported());
                }

                var errors = new List<ErrorDiagnostic>();

                var operandType1 = typeManager.GetTypeInfo(syntax.LeftExpression);
                CollectErrors(errors, operandType1);

                var operandType2 = typeManager.GetTypeInfo(syntax.RightExpression);
                CollectErrors(errors, operandType2);

                if (PropagateErrorType(errors, operandType1, operandType2))
                {
                    return ErrorType.Create(errors);
                }

                // operands don't appear to have errors
                // let's fold the expression so that an operation with two literal typed operands will have a literal return type
                if (OperationReturnTypeEvaluator.FoldBinaryExpression(syntax, operandType1, operandType2, out var foldDiags) is {} result)
                {
                    diagnostics.WriteMultiple(foldDiags);

                    return result;
                }

                string? additionalInfo = null;
                if (TypeValidator.AreTypesAssignable(operandType1, LanguageConstants.String) &&
                    TypeValidator.AreTypesAssignable(operandType2, LanguageConstants.String) &&
                    syntax.Operator is BinaryOperator.Add)
                {
                    additionalInfo = DiagnosticBuilder.UseStringInterpolationInsteadClause;
                }

                // we do not have a match
                // operand types didn't match available operators
                return ErrorType.Create(DiagnosticBuilder.ForPosition(syntax).BinaryOperatorInvalidType(Operators.BinaryOperatorToText[syntax.Operator], operandType1, operandType2, additionalInfo: additionalInfo));
            });

        public override void VisitUnaryOperationSyntax(UnaryOperationSyntax syntax)
            => AssignTypeWithDiagnostics(syntax, diagnostics =>
            {
                if (this.fileKind == BicepSourceFileKind.ParamsFile)
                {
                    return ErrorType.Create(DiagnosticBuilder.ForPosition(syntax).ParameterUnaryOperationNotSupported());
                }

                var errors = new List<ErrorDiagnostic>();

                var operandType = typeManager.GetTypeInfo(syntax.Expression);
                CollectErrors(errors, operandType);

                if (PropagateErrorType(errors, operandType))
                {
                    return ErrorType.Create(errors);
                }

                // operand doesn't appear to have errors
                // let's fold the expression so that an operation with a literal typed operand will have a literal return type
                if (OperationReturnTypeEvaluator.FoldUnaryExpression(syntax, operandType, out var foldDiags) is {} result)
                {
                    diagnostics.WriteMultiple(foldDiags);

                    return result;
                }

                return ErrorType.Create(DiagnosticBuilder.ForPosition(syntax).UnaryOperatorInvalidType(Operators.UnaryOperatorToText[syntax.Operator], operandType));
            });

        private static bool PropagateErrorType(IEnumerable<ErrorDiagnostic> errors, params TypeSymbol[] types)
            => PropagateErrorType(errors, types as IEnumerable<TypeSymbol>);

        private static bool PropagateErrorType(IEnumerable<ErrorDiagnostic> errors, IEnumerable<TypeSymbol> types)
        {
            if (errors.Any())
            {
                return true;
            }

            return types.Any(x => x.TypeKind == TypeKind.Error);
        }

        public override void VisitArrayAccessSyntax(ArrayAccessSyntax syntax)
            => AssignTypeWithDiagnostics(syntax, diagnostics => GetAccessedType(syntax, diagnostics));

        private static TypeSymbol GetArrayItemType(ArrayAccessSyntax syntax, IDiagnosticWriter diagnostics, TypeSymbol baseType, TypeSymbol indexType)
        {
            var errors = new List<ErrorDiagnostic>();
            CollectErrors(errors, baseType);
            CollectErrors(errors, indexType);

            if (PropagateErrorType(errors, baseType, indexType))
            {
                return ErrorType.Create(errors);
            }

            baseType = UnwrapType(baseType);

<<<<<<< HEAD
=======
        private static ITypeReference GetArrayItemType(ArrayAccessSyntax syntax, IDiagnosticWriter diagnostics, TypeSymbol baseType, TypeSymbol indexType)
        {
            // if the index type is nullable but otherwise valid, emit a fixable warning
            if (TypeHelper.TryRemoveNullability(indexType) is {} nonNullableIndex)
            {
                var withNonNullableIndex = GetArrayItemType(syntax, diagnostics, baseType, nonNullableIndex);

                if (withNonNullableIndex is not ErrorType)
                {
                    diagnostics.Write(DiagnosticBuilder.ForPosition(syntax.IndexExpression).PossibleNullReferenceAssignment(nonNullableIndex, indexType, syntax.IndexExpression));
                }

                return withNonNullableIndex;
            }

            static TypeSymbol GetTypeAtIndex(TupleType baseType, IntegerLiteralType indexType, SyntaxBase indexSyntax) => indexType.Value switch
            {
                < 0 => ErrorType.Create(DiagnosticBuilder.ForPosition(indexSyntax).IndexOutOfBounds(baseType.Name, baseType.Items.Length, indexType.Value)),
                long value when value >= baseType.Items.Length => ErrorType.Create(DiagnosticBuilder.ForPosition(indexSyntax).IndexOutOfBounds(baseType.Name, baseType.Items.Length, value)),
                // unlikely to hit this given that we've established that the tuple has a item at the given position
                > int.MaxValue => ErrorType.Create(DiagnosticBuilder.ForPosition(indexSyntax).IndexOutOfBounds(baseType.Name, baseType.Items.Length, indexType.Value)),
                long otherwise => baseType.Items[(int) otherwise].Type,
            };

>>>>>>> 9d95b526
            switch (baseType)
            {
                case TypeSymbol when TypeHelper.TryRemoveNullability(baseType) is TypeSymbol nonNullableBaseType:
                    diagnostics.Write(DiagnosticBuilder.ForPosition(TextSpan.Between(syntax.OpenSquare, syntax.CloseSquare)).DereferenceOfPossiblyNullReference(baseType.Name, syntax));

                    return GetArrayItemType(syntax, diagnostics, nonNullableBaseType, indexType);

                case AnyType:
                    // base expression is of type any
                    if (indexType.TypeKind == TypeKind.Any)
                    {
                        // index is also of type any
                        return LanguageConstants.Any;
                    }

                    if (TypeValidator.AreTypesAssignable(indexType, LanguageConstants.Int) ||
                        TypeValidator.AreTypesAssignable(indexType, LanguageConstants.String))
                    {
                        // index expression is string | int but base is any
                        return LanguageConstants.Any;
                    }

                    // index was of the wrong type
                    return InvalidAccessExpression(DiagnosticBuilder.ForPosition(syntax.IndexExpression).StringOrIntegerIndexerRequired(indexType), diagnostics, syntax.SafeAccessMarker is not null);

                case TupleType baseTuple when indexType is IntegerLiteralType integerLiteralIndex:
                    return GetTypeAtIndex(baseTuple, integerLiteralIndex, syntax.IndexExpression);

                case TupleType baseTuple when indexType is UnionType indexUnion && indexUnion.Members.All(t => t.Type is IntegerLiteralType):
                    var possibilities = indexUnion.Members.Select(t => t.Type)
                        .OfType<IntegerLiteralType>()
                        .Select(index => GetTypeAtIndex(baseTuple, index, syntax.IndexExpression))
                        .ToImmutableArray();

                    if (possibilities.OfType<ErrorType>().Any())
                    {
                        return ErrorType.Create(possibilities.SelectMany(p => p.GetDiagnostics()));
                    }

                    return TypeHelper.CreateTypeUnion(possibilities);

                case ArrayType baseArray:
                    // we are indexing over an array
                    if (TypeValidator.AreTypesAssignable(indexType, LanguageConstants.Int))
                    {
                        // the index is of "any" type or integer type
                        // return the item type
                        return baseArray.Item.Type;
                    }

                    return InvalidAccessExpression(DiagnosticBuilder.ForPosition(syntax.IndexExpression).ArraysRequireIntegerIndex(indexType), diagnostics, syntax.SafeAccessMarker is not null);

                case ObjectType baseObject:
                    {
                        // we are indexing over an object
                        if (indexType.TypeKind == TypeKind.Any)
                        {
                            // index is of type "any"
                            return GetExpressionedPropertyType(baseObject, syntax.IndexExpression);
                        }

                        if (TypeValidator.AreTypesAssignable(indexType, LanguageConstants.String))
                        {
                            switch (syntax.IndexExpression)
                            {
                                case StringSyntax @string when @string.TryGetLiteralValue() is { } literalValue:
                                    // indexing using a string literal so we know the name of the property
                                    return TypeHelper.GetNamedPropertyType(baseObject, syntax.IndexExpression, literalValue, TypeValidator.ShouldWarn(baseObject), diagnostics);

                                default:
                                    // the property name is itself an expression
                                    return GetExpressionedPropertyType(baseObject, syntax.IndexExpression);
                            }
                        }

                        return InvalidAccessExpression(DiagnosticBuilder.ForPosition(syntax.IndexExpression).ObjectsRequireStringIndex(indexType), diagnostics, syntax.SafeAccessMarker is not null);
                    }

                case DiscriminatedObjectType:
                    if (TypeValidator.AreTypesAssignable(indexType, LanguageConstants.String))
                    {
                        // index is assignable to string
                        // since we're not resolving the discriminator currently, we can just return the "any" type
                        // TODO: resolve the discriminator
                        return LanguageConstants.Any;
                    }

                    return InvalidAccessExpression(DiagnosticBuilder.ForPosition(syntax.IndexExpression).ObjectsRequireStringIndex(indexType), diagnostics, syntax.SafeAccessMarker is not null);

                case UnionType unionType:
                    {
                        // ensure we enumerate only once since some paths include a side effect that writes a diagnostic
                        var arrayItemTypes = unionType.Members
                            .Select(baseMemberType => GetArrayItemType(syntax, diagnostics, baseMemberType.Type, indexType))
                            .ToList();

                        if (arrayItemTypes.OfType<ErrorType>().Any())
                        {
                            // some of the union members are not assignable
                            // base expression was of the wrong type
                            return ErrorType.Create(DiagnosticBuilder.ForPosition(syntax.BaseExpression).IndexerRequiresObjectOrArray(baseType));
                        }

                        // all of the union members are assignable - create the resulting item type
                        return TypeHelper.CreateTypeUnion(arrayItemTypes);
                    }

                default:
                    // base expression was of the wrong type
                    return InvalidAccessExpression(DiagnosticBuilder.ForPosition(syntax.BaseExpression).IndexerRequiresObjectOrArray(baseType), diagnostics, syntax.SafeAccessMarker is not null);
            }
        }

        private static TypeSymbol InvalidAccessExpression(ErrorDiagnostic error, IDiagnosticWriter diagnostics, bool safeAccess)
        {
            if (safeAccess)
            {
                diagnostics.Write(new Diagnostic(error.Span, DiagnosticLevel.Warning, error.Code, error.Message, error.Uri, error.Styling, error.Source));
                return LanguageConstants.Null;
            }
            return ErrorType.Create(error);
        }

        public override void VisitPropertyAccessSyntax(PropertyAccessSyntax syntax)
            => AssignTypeWithDiagnostics(syntax, diagnostics => GetAccessedType(syntax, diagnostics));

        private TypeSymbol GetAccessedType(AccessExpressionSyntax syntax, IDiagnosticWriter diagnostics)
        {
            Stack<AccessExpressionSyntax> chainedAccesses = syntax.ToAccessExpressionStack();

            var baseType = typeManager.GetTypeInfo(chainedAccesses.Peek().BaseExpression);

            var nullVariantRemoved = false;
            AccessExpressionSyntax? prevAccess = null;
            while (chainedAccesses.TryPop(out var nextAccess))
            {
                if (prevAccess?.SafeAccessMarker is not null || nextAccess.SafeAccessMarker is not null)
                {
                    // if the first access definitely returns null, short-circuit the whole chain
                    if (ReferenceEquals(baseType, LanguageConstants.Null))
                    {
                        return baseType;
                    }

                    // if the first access might return null, evaluate the rest of the chain as if it does not return null, the create a union of the result and null
                    if (TypeHelper.TryRemoveNullability(baseType) is TypeSymbol nonNullable)
                    {
                        nullVariantRemoved = true;
                        baseType = nonNullable;
                    }
                }

                baseType = nextAccess switch
                {
                    ArrayAccessSyntax arrayAccess => GetArrayItemType(arrayAccess, diagnostics, baseType, typeManager.GetTypeInfo(arrayAccess.IndexExpression)),
                    PropertyAccessSyntax propertyAccess => GetNamedPropertyType(propertyAccess, baseType, diagnostics),
                    _ => throw new InvalidOperationException("Unrecognized access syntax"),
                };

                prevAccess = nextAccess;
            }

            return nullVariantRemoved
                ? TypeHelper.CreateTypeUnion(baseType, LanguageConstants.Null)
                : baseType;
        }

        private static TypeSymbol GetNamedPropertyType(PropertyAccessSyntax syntax, TypeSymbol baseType, IDiagnosticWriter diagnostics) => UnwrapType(baseType) switch
        {
            ErrorType error => error,
            TypeSymbol withErrors when withErrors.GetDiagnostics().Any() => ErrorType.Create(withErrors.GetDiagnostics()),

            TypeSymbol original when TypeHelper.TryRemoveNullability(original) is TypeSymbol nonNullable => EmitNullablePropertyAccessDiagnosticAndEraseNullability(syntax, original, nonNullable, diagnostics),

            // the property is not valid
            // there's already a parse error for it, so we don't need to add a type error as well
            ObjectType when !syntax.PropertyName.IsValid => ErrorType.Empty(),

            ObjectType objectType => TypeHelper.GetNamedPropertyType(objectType, syntax.PropertyName, syntax.PropertyName.IdentifierName, TypeValidator.ShouldWarn(objectType), diagnostics),

            // TODO: We might be able use the declared type here to resolve discriminator to improve the assigned type
            DiscriminatedObjectType => LanguageConstants.Any,

            // We can assign to an object, but we don't have a type for that object.
            // The best we can do is allow it and return the 'any' type.
            TypeSymbol maybeObject when TypeValidator.AreTypesAssignable(maybeObject, LanguageConstants.Object) => LanguageConstants.Any,

            // can only access properties of objects
            TypeSymbol otherwise => ErrorType.Create(DiagnosticBuilder.ForPosition(syntax.PropertyName).ObjectRequiredForPropertyAccess(otherwise)),
        };

        private static TypeSymbol EmitNullablePropertyAccessDiagnosticAndEraseNullability(PropertyAccessSyntax syntax, TypeSymbol originalBaseType, TypeSymbol nonNullableBaseType, IDiagnosticWriter diagnostics)
        {
            diagnostics.Write(DiagnosticBuilder.ForPosition(TextSpan.Between(syntax.Dot, syntax.PropertyName)).DereferenceOfPossiblyNullReference(originalBaseType.Name, syntax));

            return GetNamedPropertyType(syntax, nonNullableBaseType, diagnostics);
        }

        public override void VisitResourceAccessSyntax(ResourceAccessSyntax syntax)
            => AssignTypeWithDiagnostics(syntax, diagnostics =>
            {
                var errors = new List<ErrorDiagnostic>();

                var baseType = typeManager.GetTypeInfo(syntax.BaseExpression);
                CollectErrors(errors, baseType);

                if (PropagateErrorType(errors, baseType))
                {
                    return ErrorType.Create(errors);
                }

                if (baseType is not ResourceType)
                {
                    // can only access children of resources
                    return ErrorType.Create(DiagnosticBuilder.ForPosition(syntax.ResourceName).ResourceRequiredForResourceAccess(baseType.Name));
                }

                if (!syntax.ResourceName.IsValid)
                {
                    // the resource name is not valid
                    // there's already a parse error for it, so we don't need to add a type error as well
                    return ErrorType.Empty();
                }

                // Should have a symbol from name binding.
                var symbol = binder.GetSymbolInfo(syntax);
                if (symbol == null)
                {
                    throw new InvalidOperationException("ResourceAccessSyntax was not assigned a symbol during name binding.");
                }

                if (symbol is ErrorSymbol error)
                {
                    return ErrorType.Create(error.GetDiagnostics());
                }
                else if (symbol is not ResourceSymbol)
                {
                    return ErrorType.Create(DiagnosticBuilder.ForPosition(syntax.ResourceName).ResourceRequiredForResourceAccess(baseType.Kind.ToString()));
                }

                // This is a valid nested resource. Return its type.
                return typeManager.GetTypeInfo(((ResourceSymbol)symbol).DeclaringResource);
            });

        public override void VisitFunctionCallSyntax(FunctionCallSyntax syntax)
            => AssignTypeWithDiagnostics(syntax, diagnostics =>
            {
                if (this.fileKind == BicepSourceFileKind.ParamsFile)
                {
                    return ErrorType.Create(DiagnosticBuilder.ForPosition(syntax).ParameterFunctionCallNotSupported());
                }

                var errors = new List<ErrorDiagnostic>();

                foreach (TypeSymbol argumentType in GetArgumentTypes(syntax.Arguments).ToArray())
                {
                    CollectErrors(errors, argumentType);
                }

                switch (binder.GetSymbolInfo(syntax))
                {
                    case ErrorSymbol errorSymbol:
                        // function bind failure - pass the error along
                        return ErrorType.Create(errors.Concat(errorSymbol.GetDiagnostics()));

                    case FunctionSymbol function:
                        return GetFunctionSymbolType(function, syntax, errors, diagnostics);

                    case Symbol symbolInfo when binder.NamespaceResolver.GetKnownFunctions(symbolInfo.Name).FirstOrDefault() is {} knownFunction:
                        // A function exists, but it's being shadowed by another symbol in the file
                        return ErrorType.Create(
                            errors.Append(
                                DiagnosticBuilder.ForPosition(syntax.Name.Span)
                                .SymbolicNameShadowsAKnownFunction(syntax.Name.IdentifierName, knownFunction.DeclaringObject.Name, knownFunction.Name)));

                    default:
                        return ErrorType.Create(errors.Append(DiagnosticBuilder.ForPosition(syntax.Name.Span).SymbolicNameIsNotAFunction(syntax.Name.IdentifierName)));
                }
            });

        public override void VisitLambdaSyntax(LambdaSyntax syntax)
            => AssignTypeWithDiagnostics(syntax, diagnostics =>
            {
                if (this.fileKind == BicepSourceFileKind.ParamsFile)
                {
                    return ErrorType.Create(DiagnosticBuilder.ForPosition(syntax).ParameterLambdaFunctionNotSupported());
                }

                var argumentTypes = syntax.GetLocalVariables().Select(x => typeManager.GetTypeInfo(x));
                var returnType = TypeValidator.NarrowTypeAndCollectDiagnostics(typeManager, binder, diagnostics, syntax.Body, LanguageConstants.Any);

                return new LambdaType(argumentTypes.ToImmutableArray<ITypeReference>(), returnType);
            });

        private Symbol? GetSymbolForDecorator(DecoratorSyntax decorator)
        {
            if (binder.GetSymbolInfo(decorator.Expression) is { } symbol)
            {
                return symbol;
            }

            if (decorator.Expression is not InstanceFunctionCallSyntax ifc ||
                typeManager.GetTypeInfo(ifc.BaseExpression) is not NamespaceType namespaceType)
            {
                return null;
            }

            if (!ifc.Name.IsValid)
            {
                // the parser produced an instance function calls with an invalid name
                // all instance function calls must be bound to a symbol, so let's
                // bind to a symbol without any errors (there's already a parse error)
                return null;
            }

            var functionFlags = binder.GetParent(decorator) switch
            {
                MetadataDeclarationSyntax _ => FunctionFlags.MetadataDecorator,
                ResourceDeclarationSyntax _ => FunctionFlags.ResourceDecorator,
                ModuleDeclarationSyntax _ => FunctionFlags.ModuleDecorator,
                ParameterDeclarationSyntax _ => FunctionFlags.ParameterDecorator,
                TypeDeclarationSyntax _ => FunctionFlags.TypeDecorator,
                VariableDeclarationSyntax _ => FunctionFlags.VariableDecorator,
                OutputDeclarationSyntax _ => FunctionFlags.OutputDecorator,
                _ => FunctionFlags.AnyDecorator,
            };

            var resolvedSymbol = functionFlags.HasAnyDecoratorFlag()
                // Decorator functions are only valid when HasDecoratorFlag() is true which means
                // the instance function call is the top level expression of a DecoratorSyntax node.
                ? namespaceType.MethodResolver.TryGetSymbol(ifc.Name) ?? namespaceType.DecoratorResolver.TryGetSymbol(ifc.Name)
                : namespaceType.MethodResolver.TryGetSymbol(ifc.Name);

            return SymbolValidator.ResolveNamespaceQualifiedFunction(functionFlags, resolvedSymbol, ifc.Name, namespaceType);
        }

        public override void VisitInstanceFunctionCallSyntax(InstanceFunctionCallSyntax syntax)
            => AssignTypeWithDiagnostics(syntax, diagnostics =>
            {
                var errors = new List<ErrorDiagnostic>();

                var baseType = typeManager.GetTypeInfo(syntax.BaseExpression);
                CollectErrors(errors, baseType);

                if (PropagateErrorType(errors, baseType))
                {
                    return ErrorType.Create(errors);
                }

                baseType = UnwrapType(baseType);

                if (baseType is not ObjectType objectType)
                {
                    // can only access methods on objects
                    return ErrorType.Create(DiagnosticBuilder.ForPosition(syntax.Name).ObjectRequiredForMethodAccess(baseType));
                }

                foreach (TypeSymbol argumentType in this.GetArgumentTypes(syntax.Arguments).ToArray())
                {
                    CollectErrors(errors, argumentType);
                }

                if (!syntax.Name.IsValid)
                {
                    // the parser produced an instance function calls with an invalid name
                    // all instance function calls must be bound to a symbol, so let's
                    // bind to a symbol without any errors (there's already a parse error)
                    return ErrorType.Empty();
                }

                Symbol? foundSymbol;
                if (binder.GetParent(syntax) is DecoratorSyntax decorator)
                {
                    foundSymbol = GetSymbolForDecorator(decorator);
                }
                else
                {
                    var resolvedSymbol = objectType.MethodResolver.TryGetSymbol(syntax.Name);
                    foundSymbol = SymbolValidator.ResolveObjectQualifiedFunctionWithoutValidatingFlags(resolvedSymbol, syntax.Name, objectType);
                }

                switch (foundSymbol)
                {
                    case ErrorSymbol errorSymbol:
                        // bind bind failure - pass the error along
                        return ErrorType.Create(errors.Concat(errorSymbol.GetDiagnostics()));

                    case FunctionSymbol functionSymbol:
                        return GetFunctionSymbolType(functionSymbol, syntax, errors, diagnostics);

                    default:
                        return ErrorType.Create(errors.Append(DiagnosticBuilder.ForPosition(syntax.Name.Span).SymbolicNameIsNotAFunction(syntax.Name.IdentifierName)));
                }
            });

        public override void VisitTargetScopeSyntax(TargetScopeSyntax syntax)
            => AssignTypeWithDiagnostics(syntax, diagnostics =>
            {
                if (syntax.Decorators.Any())
                {
                    diagnostics.Write(DiagnosticBuilder.ForPosition(syntax.Decorators.First().At).DecoratorsNotAllowed());
                }

                var declaredType = syntax.GetDeclaredType();
                if (declaredType is ErrorType)
                {
                    return declaredType;
                }

                TypeValidator.GetCompileTimeConstantViolation(syntax.Value, diagnostics);

                return TypeValidator.NarrowTypeAndCollectDiagnostics(typeManager, binder, diagnostics, syntax.Value, declaredType);
            });

        public override void VisitMissingDeclarationSyntax(MissingDeclarationSyntax syntax) => AssignTypeWithDiagnostics(syntax, diagnostics =>
        {
            if (syntax.HasParseErrors())
            {
                // Skip adding semantic errors if there are parsing errors, as it might be a bit overwhelming.
                return LanguageConstants.Any;
            }

            List<ErrorDiagnostic> errors = new();

            foreach (var decoratorSyntax in syntax.Decorators)
            {
                var expressionType = this.typeManager.GetTypeInfo(decoratorSyntax.Expression);
                CollectErrors(errors, expressionType);
            }

            diagnostics.WriteMultiple(errors);

            // There must exist at least one decorator for MissingDeclarationSyntax.
            var lastDecoratorSyntax = syntax.Decorators.Last();

            diagnostics.Write(lastDecoratorSyntax, builder =>
            {
                var functionSymbol = this.GetSymbolForDecorator(lastDecoratorSyntax) as FunctionSymbol;

                return functionSymbol?.FunctionFlags switch
                {
                    FunctionFlags.MetadataDecorator => builder.ExpectedMetadataDeclarationAfterDecorator(),
                    FunctionFlags.ParameterDecorator => builder.ExpectedParameterDeclarationAfterDecorator(),
                    FunctionFlags.ParameterOutputOrTypeDecorator => features.UserDefinedTypesEnabled
                        ? builder.ExpectedParameterOutputOrTypeDeclarationAfterDecorator()
                        : builder.ExpectedParameterOrOutputDeclarationAfterDecorator(),
                    FunctionFlags.ParameterOrTypeDecorator => features.UserDefinedTypesEnabled
                        ? builder.ExpectedParameterOrTypeDeclarationAfterDecorator()
                        : builder.ExpectedParameterDeclarationAfterDecorator(),
                    FunctionFlags.VariableDecorator => builder.ExpectedVariableDeclarationAfterDecorator(),
                    FunctionFlags.ResourceDecorator => builder.ExpectedResourceDeclarationAfterDecorator(),
                    FunctionFlags.ModuleDecorator => builder.ExpectedModuleDeclarationAfterDecorator(),
                    FunctionFlags.OutputDecorator => builder.ExpectedOutputDeclarationAfterDecorator(),
                    FunctionFlags.ResourceOrModuleDecorator => builder.ExpectedResourceOrModuleDeclarationAfterDecorator(),
                    _ => builder.ExpectedDeclarationAfterDecorator(),
                };
            });

            return LanguageConstants.Any;
        });

        private TypeSymbol VisitDeclaredSymbol(VariableAccessSyntax syntax, DeclaredSymbol declaredSymbol)
        {
            var declaringType = typeManager.GetTypeInfo(declaredSymbol.DeclaringSyntax);

            // symbols are responsible for doing their own type checking
            // the error from that should not be propagated to expressions that have type errors
            // unless we're dealing with a cyclic expression error, then propagate away!
            if (declaringType is ErrorType errorType)
            {
                // replace the original error with a different one
                // we may consider suppressing this error in the future as well
                return ErrorType.Create(DiagnosticBuilder.ForPosition(syntax).ReferencedSymbolHasErrors(syntax.Name.IdentifierName));
            }

            return declaringType;
        }

        public override void VisitVariableAccessSyntax(VariableAccessSyntax syntax)
            => AssignType(syntax, () =>
            {
                switch (this.binder.GetSymbolInfo(syntax))
                {
                    case ErrorSymbol errorSymbol:
                        // variable bind failure - pass the error along
                        return errorSymbol.ToErrorType();

                    case ResourceSymbol resource:
                        // resource bodies can participate in cycles
                        // need to explicitly force a type check on the body
                        return new DeferredTypeReference(() => VisitDeclaredSymbol(syntax, resource));

                    case ModuleSymbol module:
                        return new DeferredTypeReference(() => VisitDeclaredSymbol(syntax, module));

                    case ParameterSymbol parameter:
                        return new DeferredTypeReference(() => VisitDeclaredSymbol(syntax, parameter));

                    case VariableSymbol variable:
                        return new DeferredTypeReference(() => VisitDeclaredSymbol(syntax, variable));

                    case LocalVariableSymbol local:
                        return new DeferredTypeReference(() => VisitDeclaredSymbol(syntax, local));

                    case ImportedNamespaceSymbol import:
                        return new DeferredTypeReference(() => VisitDeclaredSymbol(syntax, import));

                    case BuiltInNamespaceSymbol @namespace:
                        return @namespace.Type;

                    case OutputSymbol _:
                        return ErrorType.Create(DiagnosticBuilder.ForPosition(syntax.Name.Span).OutputReferenceNotSupported(syntax.Name.IdentifierName));

                    case TypeAliasSymbol:
                    case AmbientTypeSymbol:
                        return ErrorType.Create(DiagnosticBuilder.ForPosition(syntax.Name.Span).TypeSymbolUsedAsValue(syntax.Name.IdentifierName));

                    default:
                        return ErrorType.Create(DiagnosticBuilder.ForPosition(syntax.Name.Span).SymbolicNameIsNotAVariableOrParameter(syntax.Name.IdentifierName));
                }
            });

        public override void VisitNonNullAssertionSyntax(NonNullAssertionSyntax syntax)
            => AssignType(syntax, () =>
            {
                var baseType = typeManager.GetTypeInfo(syntax.BaseExpression);
                return TypeHelper.TryRemoveNullability(baseType) ?? baseType;
            });

        private static void CollectErrors(List<ErrorDiagnostic> errors, ITypeReference reference)
        {
            errors.AddRange(reference.Type.GetDiagnostics());
        }

        private TypeSymbol GetFunctionSymbolType(
            FunctionSymbol function,
            FunctionCallSyntaxBase syntax,
            IList<ErrorDiagnostic> errors,
            IDiagnosticWriter diagnosticWriter) => GetFunctionSymbolType(function,
                syntax,
                // Recover argument type errors so we can continue type checking for the parent function call.
                GetRecoveredArgumentTypes(syntax.Arguments).ToImmutableArray(),
                errors,
                diagnosticWriter);

        private TypeSymbol GetFunctionSymbolType(
            FunctionSymbol function,
            FunctionCallSyntaxBase syntax,
            ImmutableArray<TypeSymbol> argumentTypes,
            IList<ErrorDiagnostic> errors,
            IDiagnosticWriter diagnosticWriter)
        {
            var matches = FunctionResolver.GetMatches(
                function,
                argumentTypes,
                out IList<ArgumentCountMismatch> countMismatches,
                out IList<ArgumentTypeMismatch> typeMismatches).ToList();

            if (matches.Count == 0)
            {
                if (typeMismatches.Any())
                {
                    // if the type mismatch is because a nullably-typed argument was supplied for a non-nullable value, try again with a non-nullable arg type
                    foreach (var tm in typeMismatches)
                    {
                        if (TypeHelper.WouldBeAssignableIfNonNullable(tm.ArgumentType, tm.ParameterType, out var nonNullableArgType))
                        {
                            // at least one of our type mismatches is purely due to nullability. Recur, passing in a non-nullable version of the arg type.
                            // If *multiple* type mismatches are due to nullability, this function will recur for each mismatch, with each invocation supplying
                            // a diagnostic. Only the last invocation will generate a return type.
                            var resultSansNullability = GetFunctionSymbolType(function,
                                syntax,
                                Enumerable.Range(0, argumentTypes.Length).Select(i => tm.ArgumentIndex == i ? nonNullableArgType : argumentTypes[i]).ToImmutableArray(),
                                errors,
                                diagnosticWriter);

                            // if we couldn't find a match even after tweaking argument nullability, don't add any nullability warnings
                            if (resultSansNullability is ErrorType error)
                            {
                                return error;
                            }

                            var offendingArgSyntax = syntax.Arguments[tm.ArgumentIndex];
                            diagnosticWriter.Write(DiagnosticBuilder.ForPosition(offendingArgSyntax).PossibleNullReferenceAssignment(tm.ParameterType, tm.ArgumentType, offendingArgSyntax));
                            return resultSansNullability;
                        }
                    }

                    if (typeMismatches.Count > 1 && typeMismatches.Skip(1).All(tm => tm.ArgumentIndex == typeMismatches[0].ArgumentIndex))
                    {
                        // All type mismatches are equally good (or bad).
                        var parameterTypes = typeMismatches.Select(tm => tm.ParameterType).ToList();
                        var argumentType = typeMismatches[0].ArgumentType;
                        var signatures = typeMismatches.Select(tm => tm.Source.TypeSignature).ToList();
                        var argumentSyntax = syntax.GetArgumentByPosition(typeMismatches[0].ArgumentIndex);

                        errors.Add(DiagnosticBuilder.ForPosition(argumentSyntax).CannotResolveFunctionOverload(signatures, argumentType, parameterTypes));
                    }
                    else
                    {
                        // Choose the type mismatch that has the largest index as the best one.
                        var (_, argumentIndex, argumentType, parameterType) = typeMismatches.OrderBy(tm => tm.ArgumentIndex).Last();

                        errors.Add(DiagnosticBuilder.ForPosition(syntax.GetArgumentByPosition(argumentIndex)).ArgumentTypeMismatch(argumentType, parameterType));
                    }
                }
                else
                {
                    // Argument type mismatch wins over count mismatch. Handle count mismatch only when there's no type mismatch.
                    var (actualCount, mininumArgumentCount, maximumArgumentCount) = countMismatches.Aggregate(ArgumentCountMismatch.Reduce);
                    var argumentsSpan = TextSpan.Between(syntax.OpenParen, syntax.CloseParen);

                    errors.Add(DiagnosticBuilder.ForPosition(argumentsSpan).ArgumentCountMismatch(actualCount, mininumArgumentCount, maximumArgumentCount));
                }
            }

            if (PropagateErrorType(errors))
            {
                return ErrorType.Create(errors);
            }

            if (matches.Count == 1)
            {
                // we have an exact match or a single ambiguous match
                var matchedOverload = matches.Single();
                matchedFunctionOverloads.TryAdd(syntax, matchedOverload);

                // return its type
                var result = matchedOverload.ResultBuilder(binder, fileResolver, diagnosticWriter, syntax, argumentTypes);
                if (result.Value is not null)
                {
                    matchedFunctionResultValues.TryAdd(syntax, result.Value);
                }
                return result.Type;
            }

            // function arguments are ambiguous (due to "any" type)
            // technically, the correct behavior would be to return a union of all possible types
            // unfortunately our language lacks a good type checking construct
            // and we also don't want users to have to use the converter functions to work around it
            // instead, we will return the "any" type to short circuit the type checking for those cases
            return LanguageConstants.Any;
        }

        /// <summary>
        /// Gets the type of the property whose name is an expression.
        /// </summary>
        /// <param name="baseType">The base object type</param>
        /// <param name="propertyExpressionPositionable">The position of the property name expression</param>
        private static TypeSymbol GetExpressionedPropertyType(ObjectType baseType, IPositionable propertyExpressionPositionable)
        {
            if (baseType.TypeKind == TypeKind.Any)
            {
                // all properties of "any" type are of type "any"
                return LanguageConstants.Any;
            }

            if (baseType.Properties.Any() || baseType.AdditionalPropertiesType != null)
            {
                // the object type allows properties
                return LanguageConstants.Any;
            }

            return ErrorType.Create(DiagnosticBuilder.ForPosition(propertyExpressionPositionable).NoPropertiesAllowed(baseType));
        }

        private IEnumerable<TypeSymbol> GetArgumentTypes(IEnumerable<FunctionArgumentSyntax> argumentSyntaxes) =>
            argumentSyntaxes.Select(syntax => this.typeManager.GetTypeInfo(syntax));

        private IEnumerable<TypeSymbol> GetRecoveredArgumentTypes(IEnumerable<FunctionArgumentSyntax> argumentSyntaxes) =>
            this.GetArgumentTypes(argumentSyntaxes).Select(argumentType => argumentType.TypeKind == TypeKind.Error ? LanguageConstants.Any : argumentType);

        private IEnumerable<IDiagnostic> GetOutputDeclarationDiagnostics(TypeSymbol assignedType, OutputDeclarationSyntax syntax)
        {
            var valueType = typeManager.GetTypeInfo(syntax.Value);

            // this type is not a property in a symbol so the semantic error visitor won't collect the errors automatically
            var diagnostics = new List<IDiagnostic>();
            diagnostics.AddRange(valueType.GetDiagnostics());

            // Avoid reporting an additional error if we failed to bind the output type.
            if (TypeValidator.AreTypesAssignable(valueType, assignedType) == false && valueType is not ErrorType && assignedType is not ErrorType)
            {
                var builder = DiagnosticBuilder.ForPosition(syntax.Value);
                if (TypeHelper.WouldBeAssignableIfNonNullable(valueType, assignedType, out var nonNullableValueType))
                {
                    diagnostics.Add(builder.PossibleNullReferenceAssignment(assignedType, valueType, syntax.Value));
                }
                else
                {
                    return builder.OutputTypeMismatch(assignedType, valueType).AsEnumerable();
                }
            }

            return diagnostics;
        }

        private IEnumerable<IDiagnostic> ValidateDefaultValue(ParameterDefaultValueSyntax defaultValueSyntax, TypeSymbol assignedType)
        {
            // figure out type of the default value
            var defaultValueType = typeManager.GetTypeInfo(defaultValueSyntax.DefaultValue);

            // this type is not a property in a symbol so the semantic error visitor won't collect the errors automatically
            if (defaultValueType is ErrorType)
            {
                return defaultValueType.GetDiagnostics();
            }

            var diagnosticWriter = ToListDiagnosticWriter.Create();

            TypeValidator.NarrowTypeAndCollectDiagnostics(typeManager, binder, diagnosticWriter, defaultValueSyntax.DefaultValue, assignedType);

            return diagnosticWriter.GetDiagnostics();
        }

        private IEnumerable<IDiagnostic> ValidateIdentifierAccess(SyntaxBase syntax)
        {
            return SyntaxAggregator.Aggregate(syntax, new List<IDiagnostic>(), (accumulated, current) =>
                {
                    if (current is VariableAccessSyntax)
                    {
                        var symbol = this.binder.GetSymbolInfo(current);

                        // Error: already has error info attached, no need to add more
                        // Parameter: references are permitted in other parameters' default values as long as there is not a cycle (BCP080)
                        // Function: we already validate that a function cannot be used as a variable (BCP063)
                        // Output: we already validate that outputs cannot be referenced in expressions (BCP058)
                        if (symbol != null &&
                            symbol.Kind != SymbolKind.Error &&
                            symbol.Kind != SymbolKind.Parameter &&
                            symbol.Kind != SymbolKind.Function &&
                            symbol.Kind != SymbolKind.Output &&
                            symbol.Kind != SymbolKind.Namespace &&
                            symbol.Kind != SymbolKind.ImportedNamespace)
                        {
                            accumulated.Add(DiagnosticBuilder.ForPosition(current).CannotReferenceSymbolInParamDefaultValue());
                        }
                    }

                    return accumulated;
                },
                accumulated => accumulated);
        }

        private IEnumerable<IDiagnostic> ValidateIfCondition(IfConditionSyntax syntax)
        {
            var conditionType = typeManager.GetTypeInfo(syntax.ConditionExpression);

            if (conditionType is ErrorType)
            {
                return conditionType.GetDiagnostics();
            }

            if (!TypeValidator.AreTypesAssignable(conditionType, LanguageConstants.Bool))
            {
                var builder = DiagnosticBuilder.ForPosition(syntax.ConditionExpression);
                return TypeHelper.WouldBeAssignableIfNonNullable(conditionType, LanguageConstants.Bool, out var nonNullable)
                    ? builder.PossibleNullReferenceAssignment(LanguageConstants.Bool,
                        conditionType,
                        // syntax.ConditionExpression includes the parentheses surrounding the condition
                        syntax.ConditionExpression is ParenthesizedExpressionSyntax parenthesized
                            ? parenthesized.Expression
                            : syntax.ConditionExpression).AsEnumerable()
                    : builder.ValueTypeMismatch(LanguageConstants.Bool).AsEnumerable();
            }

            return Enumerable.Empty<IDiagnostic>();
        }

        public static TypeSymbol UnwrapType(TypeSymbol baseType) =>
            baseType switch
            {
                ResourceType resourceType =>
                    // We're accessing a property on the resource body.
                    resourceType.Body.Type,

                ModuleType moduleType =>
                    // We're accessing a property on the module body.
                    moduleType.Body.Type,

                _ => baseType
            };

        private DecoratorSyntax? GetNamedDecorator(DecorableSyntax syntax, string decoratorName)
        {
            /*
            * Calling FirstOrDefault here because when there are duplicate decorators,
            * the top most one takes precedence.
            */
            return syntax.Decorators.FirstOrDefault(decoratorSyntax =>
            {
                if (decoratorSyntax.Expression is not FunctionCallSyntaxBase functionCall ||
                    !LanguageConstants.IdentifierComparer.Equals(functionCall.Name.IdentifierName, decoratorName))
                {
                    return false;
                }

                if (SymbolHelper.TryGetSymbolInfo(binder, typeManager.GetDeclaredType, functionCall) is not FunctionSymbol functionSymbol ||
                    functionSymbol.DeclaringObject is not NamespaceType declaringNamespace)
                {
                    return false;
                }

                var argumentTypes = this.GetRecoveredArgumentTypes(functionCall.Arguments).ToArray();
                var decorator = declaringNamespace.DecoratorResolver
                    .GetMatches(functionSymbol, argumentTypes)
                    .SingleOrDefault();

                return decorator is not null;
            });
        }
    }
}<|MERGE_RESOLUTION|>--- conflicted
+++ resolved
@@ -999,11 +999,7 @@
             }
 
             baseType = UnwrapType(baseType);
-
-<<<<<<< HEAD
-=======
-        private static ITypeReference GetArrayItemType(ArrayAccessSyntax syntax, IDiagnosticWriter diagnostics, TypeSymbol baseType, TypeSymbol indexType)
-        {
+            
             // if the index type is nullable but otherwise valid, emit a fixable warning
             if (TypeHelper.TryRemoveNullability(indexType) is {} nonNullableIndex)
             {
@@ -1026,7 +1022,6 @@
                 long otherwise => baseType.Items[(int) otherwise].Type,
             };
 
->>>>>>> 9d95b526
             switch (baseType)
             {
                 case TypeSymbol when TypeHelper.TryRemoveNullability(baseType) is TypeSymbol nonNullableBaseType:
