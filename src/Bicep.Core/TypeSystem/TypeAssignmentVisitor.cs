// Copyright (c) Microsoft Corporation.
// Licensed under the MIT License.

using System;
using System.Collections.Concurrent;
using System.Collections.Generic;
using System.Collections.Immutable;
using System.Linq;
using Bicep.Core.Diagnostics;
using Bicep.Core.Emit;
using Bicep.Core.Extensions;
using Bicep.Core.Features;
using Bicep.Core.FileSystem;
using Bicep.Core.Intermediate;
using Bicep.Core.Parsing;
using Bicep.Core.Semantics;
using Bicep.Core.Semantics.Metadata;
using Bicep.Core.Semantics.Namespaces;
using Bicep.Core.Syntax;
using Bicep.Core.Syntax.Visitors;
using Bicep.Core.TypeSystem.Providers;
using Bicep.Core.TypeSystem.Types;
using Bicep.Core.Utils;
using Bicep.Core.Workspaces;

namespace Bicep.Core.TypeSystem
{
    public sealed class TypeAssignmentVisitor : AstVisitor
    {
        private readonly IFeatureProvider features;
        private readonly ITypeManager typeManager;
        private readonly IBinder binder;
        private readonly IEnvironment environment;
        private readonly SemanticModel model;
        private readonly IDiagnosticLookup parsingErrorLookup;
        private readonly IArtifactFileLookup sourceFileLookup;
        private readonly ISemanticModelLookup semanticModelLookup;
        private readonly ResourceDerivedTypeBinder resourceDerivedTypeBinder;
        private readonly ResourceDerivedTypeDiagnosticReporter resourceDerivedTypeDiagnosticReporter;
        private readonly ConcurrentDictionary<SyntaxBase, TypeAssignment> assignedTypes;
        private readonly ConcurrentDictionary<FunctionCallSyntaxBase, FunctionOverload> matchedFunctionOverloads;
        private readonly ConcurrentDictionary<FunctionCallSyntaxBase, Expression> matchedFunctionResultValues;

        public TypeAssignmentVisitor(ITypeManager typeManager, SemanticModel model)
        {
            this.typeManager = typeManager;
<<<<<<< HEAD
            this.model = model;
            this.features = model.Features;
            this.binder = model.Binder;
            this.environment = model.Environment;
            this.parsingErrorLookup = model.ParsingErrorLookup;
            this.sourceFileLookup = model.Compilation.SourceFileGrouping;
            this.semanticModelLookup = model.Compilation;
=======
            this.features = features;
            this.binder = binder;
            this.environment = environment;
            this.fileResolver = fileResolver;
            this.parsingErrorLookup = parsingErrorLookup;
            this.sourceFileLookup = sourceFileLookup;
            this.semanticModelLookup = semanticModelLookup;
            resourceDerivedTypeBinder = new(binder);
            resourceDerivedTypeDiagnosticReporter = new(features, binder);
>>>>>>> a0fb777c
            assignedTypes = new();
            matchedFunctionOverloads = new();
            matchedFunctionResultValues = new();
        }

        private TypeAssignment GetTypeAssignment(SyntaxBase syntax)
        {
            Visit(syntax);

            if (!assignedTypes.TryGetValue(syntax, out var typeAssignment))
            {
                return new TypeAssignment(ErrorType.Create(DiagnosticBuilder.ForPosition(syntax).InvalidExpression()));
            }

            return typeAssignment;
        }

        public TypeSymbol GetTypeInfo(SyntaxBase syntax)
            => GetTypeAssignment(syntax).Reference.Type;

        public IEnumerable<IDiagnostic> GetAllDiagnostics()
        {
            // ensure we've visited all of the syntax nodes
            Visit(this.binder.FileSymbol.Syntax);

            return assignedTypes.Values.SelectMany(x => x.Diagnostics);
        }

        public FunctionOverload? GetMatchedFunctionOverload(FunctionCallSyntaxBase syntax)
        {
            Visit(syntax);
            return matchedFunctionOverloads.TryGetValue(syntax, out var overload) ? overload : null;
        }

        public Expression? GetMatchedFunctionResultValue(FunctionCallSyntaxBase syntax)
        {
            Visit(syntax);
            return matchedFunctionResultValues.TryGetValue(syntax, out var metadata) ? metadata : null;
        }

        private void AssignTypeWithCaching(SyntaxBase syntax, Func<TypeAssignment> assignFunc) =>
            assignedTypes.GetOrAdd(syntax, key =>
                CheckForCyclicError(key) is { } cyclicErrorType
                    ? new TypeAssignment(cyclicErrorType)
                    : assignFunc());

        private void AssignType(SyntaxBase syntax, Func<ITypeReference> assignFunc)
            => AssignTypeWithCaching(syntax, () => new TypeAssignment(assignFunc()));

        private void AssignTypeWithDiagnostics(SyntaxBase syntax, Func<IDiagnosticWriter, ITypeReference> assignFunc)
            => AssignTypeWithCaching(syntax, () =>
            {
                var diagnosticWriter = ToListDiagnosticWriter.Create();
                var reference = assignFunc(diagnosticWriter);

                return new TypeAssignment(reference, diagnosticWriter.GetDiagnostics());
            });

        private TypeSymbol? CheckForCyclicError(SyntaxBase syntax)
        {
            if (this.binder.GetSymbolInfo(syntax) is not DeclaredSymbol declaredSymbol)
            {
                return null;
            }

            if (declaredSymbol.DeclaringSyntax == syntax)
            {
                // Report cycle errors on accesses to cyclic symbols, not on the declaration itself
                return null;
            }

            if (this.binder.TryGetCycle(declaredSymbol) is { } cycle)
            {
                // there's a cycle. stop visiting now or we never will!

                if (!cycle.Any(symbol => this.binder.IsDescendant(syntax, symbol.DeclaringSyntax)))
                {
                    // the supplied syntax is not part of the cycle, just a reference to the cyclic symbol.
                    return ErrorType.Create(DiagnosticBuilder.ForPosition(syntax).ReferencedSymbolHasErrors(declaredSymbol.Name));
                }

                if (cycle.Length == 1)
                {
                    return ErrorType.Create(DiagnosticBuilder.ForPosition(syntax).CyclicExpressionSelfReference());
                }

                return ErrorType.Create(DiagnosticBuilder.ForPosition(syntax).CyclicExpression(cycle.Select(x => x.Name)));
            }

            return null;
        }

        public override void VisitIfConditionSyntax(IfConditionSyntax syntax)
            => AssignTypeWithDiagnostics(syntax, diagnostics =>
            {
                diagnostics.WriteMultiple(this.ValidateIfCondition(syntax));
                return this.typeManager.GetTypeInfo(syntax.Body);
            });

        public override void VisitLocalVariableSyntax(LocalVariableSyntax syntax)
            => AssignType(syntax, () =>
            {
                // local function
                ITypeReference GetItemType(ForSyntax @for)
                {
                    // get type of the loop array expression
                    // (this shouldn't cause a stack overflow because it's a peer node of this one)
                    var arrayExpressionType = this.typeManager.GetTypeInfo(@for.Expression);

                    if (arrayExpressionType.TypeKind == TypeKind.Any || arrayExpressionType is not ArrayType arrayType)
                    {
                        // the array is of "any" type or the loop array expression isn't actually an array
                        // in the former case, there isn't much we can do
                        // in the latter case, we will let the ForSyntax type check rules produce the error for it
                        return LanguageConstants.Any;
                    }

                    // the array expression is actually an array
                    return arrayType.Item;
                }

                var symbol = this.binder.GetSymbolInfo(syntax);
                if (symbol is not LocalVariableSymbol localVariableSymbol)
                {
                    throw new InvalidOperationException($"{syntax.GetType().Name} is bound to unexpected type '{symbol?.GetType().Name}'.");
                }

                var parent = this.binder.GetParent(syntax);


                switch (localVariableSymbol.LocalKind)
                {
                    case LocalKind.ForExpressionItemVariable:
                        // this local variable is a loop item variable
                        // we should return item type of the array (if feasible)
                        var @for = parent switch
                        {
                            ForSyntax forParent => forParent,
                            VariableBlockSyntax block when this.binder.GetParent(block) is ForSyntax forParent => forParent,
                            _ => throw new InvalidOperationException($"{syntax.GetType().Name} at {syntax.Span} has an unexpected parent of type {parent?.GetType().Name}")
                        };

                        return GetItemType(@for);

                    case LocalKind.ForExpressionIndexVariable:
                        // the local variable is an index variable
                        // index variables are always of type int
                        return LanguageConstants.Int;

                    case LocalKind.LambdaItemVariable:
                        var (lambda, argumentIndex) = parent switch
                        {
                            LambdaSyntax lambdaSyntax => (lambdaSyntax, 0),
                            VariableBlockSyntax block when this.binder.GetParent(block) is LambdaSyntax lambdaSyntax => (lambdaSyntax, block.Arguments.IndexOf(syntax)),
                            _ => throw new InvalidOperationException($"{syntax.GetType().Name} at {syntax.Span} has an unexpected parent of type {parent?.GetType().Name}"),
                        };

                        if (binder.GetParent(lambda) is { } lambdaParent &&
                            typeManager.GetDeclaredType(lambdaParent) is LambdaType lambdaType &&
                            argumentIndex < lambdaType.ArgumentTypes.Length)
                        {
                            return lambdaType.ArgumentTypes[argumentIndex];
                        }

                        return LanguageConstants.Any;

                    default:
                        throw new InvalidOperationException($"Unexpected local kind '{localVariableSymbol.LocalKind}'.");
                }
            });

        public override void VisitTypedLocalVariableSyntax(TypedLocalVariableSyntax syntax)
            => AssignType(syntax, () =>
            {
                if (typeManager.GetDeclaredType(syntax) is not { } declaredType)
                {
                    return ErrorType.Empty();
                }

                return declaredType;
            });

        public override void VisitForSyntax(ForSyntax syntax)
            => AssignTypeWithDiagnostics(syntax, diagnostics =>
            {
                var errors = new List<ErrorDiagnostic>();

                if (syntax.ItemVariable is null)
                {
                    // we don't have an item variable due to parse errors
                    // no need to add additional errors
                    return ErrorType.Empty();
                }

                var loopItemType = typeManager.GetTypeInfo(syntax.ItemVariable);
                CollectErrors(errors, loopItemType);

                var arrayExpressionType = typeManager.GetTypeInfo(syntax.Expression);
                CollectErrors(errors, arrayExpressionType);

                var bodyType = typeManager.GetTypeInfo(syntax.Body);
                CollectErrors(errors, bodyType);

                if (PropagateErrorType(errors, loopItemType, arrayExpressionType, bodyType))
                {
                    return ErrorType.Create(errors);
                }

                if (!TypeValidator.AreTypesAssignable(arrayExpressionType, LanguageConstants.Array))
                {
                    var builder = DiagnosticBuilder.ForPosition(syntax.Expression);
                    if (TypeHelper.WouldBeAssignableIfNonNullable(arrayExpressionType, LanguageConstants.Array, out var nonNullable))
                    {
                        diagnostics.Write(builder.PossibleNullReferenceAssignment(LanguageConstants.Array, arrayExpressionType, syntax.Expression));
                    }
                    else
                    {
                        // the array expression isn't actually an array
                        return ErrorType.Create(builder.LoopArrayExpressionTypeMismatch(arrayExpressionType));
                    }
                }

                if (PropagateErrorType(errors, loopItemType, arrayExpressionType, bodyType))
                {
                    return ErrorType.Create(errors);
                }

                // the return type of a loop is the array of the body type
                return new TypedArrayType(bodyType, TypeSymbolValidationFlags.Default);
            });

        public override void VisitResourceDeclarationSyntax(ResourceDeclarationSyntax syntax)
            => AssignTypeWithDiagnostics(syntax, diagnostics =>
            {
                var declaredType = typeManager.GetDeclaredType(syntax);
                if (declaredType is null)
                {
                    return ErrorType.Empty();
                }

                var singleDeclaredType = declaredType.UnwrapArrayType();
                this.ValidateDecorators(syntax.Decorators, declaredType, diagnostics);

                if (singleDeclaredType is ErrorType)
                {
                    return singleDeclaredType;
                }

                if (singleDeclaredType is ResourceType resourceType)
                {
                    if (!resourceType.DeclaringNamespace.ResourceTypeProvider.HasDefinedType(resourceType.TypeReference))
                    {
                        // TODO move into Az extension
                        var typeSegments = resourceType.TypeReference.TypeSegments;

                        if (resourceType.DeclaringNamespace.ProviderName == AzNamespaceType.BuiltInName &&
                            typeSegments.Length > 2 &&
                            typeSegments.Where((type, i) => i > 1 && i < (typeSegments.Length - 1) && StringComparer.OrdinalIgnoreCase.Equals(type, "providers")).Any())
                        {
                            // Special check for (<type>/)+providers(/<type>)+
                            // This indicates someone is trying to deploy an extension resource without using the 'scope' property.
                            // We should instead point them towards documentation on the 'scope' property.
                            diagnostics.Write(syntax.Type, x => x.ResourceTypeContainsProvidersSegment());
                        }
                        else
                        {
                            diagnostics.Write(syntax.Type, x => x.ResourceTypesUnavailable(resourceType.TypeReference));
                        }
                    }

                    if (!syntax.IsExistingResource() && resourceType.Flags.HasFlag(ResourceFlags.ReadOnly))
                    {
                        diagnostics.Write(syntax.Type, x => x.ResourceTypeIsReadonly(resourceType.TypeReference));
                    }
                }

                return TypeValidator.NarrowTypeAndCollectDiagnostics(typeManager, binder, this.parsingErrorLookup, diagnostics, syntax.Value, declaredType, true);
            });

        public override void VisitTestDeclarationSyntax(TestDeclarationSyntax syntax)
            => AssignTypeWithDiagnostics(syntax, diagnostics =>
            {
                var declaredType = typeManager.GetDeclaredType(syntax);
                if (declaredType is null)
                {
                    return ErrorType.Empty();
                }

                var singleDeclaredType = declaredType.UnwrapArrayType();

                this.ValidateDecorators(syntax.Decorators, declaredType, diagnostics);

                if (singleDeclaredType is ErrorType)
                {
                    return singleDeclaredType;
                }

                if (this.binder.GetSymbolInfo(syntax) is TestSymbol testSymbol &&
                   testSymbol.TryGetSemanticModel().IsSuccess(out var testSemanticModel, out var _) &&
                   testSemanticModel.HasErrors())
                {
                    diagnostics.Write(testSemanticModel is ArmTemplateSemanticModel
                        ? DiagnosticBuilder.ForPosition(syntax.Path).ReferencedArmTemplateHasErrors()
                        : DiagnosticBuilder.ForPosition(syntax.Path).ReferencedModuleHasErrors());
                }

                return TypeValidator.NarrowTypeAndCollectDiagnostics(typeManager, binder, this.parsingErrorLookup, diagnostics, syntax.Value, declaredType);

            });

        public override void VisitModuleDeclarationSyntax(ModuleDeclarationSyntax syntax)
            => AssignTypeWithDiagnostics(syntax, diagnostics =>
            {
                var declaredType = typeManager.GetDeclaredType(syntax);
                if (declaredType is null)
                {
                    return ErrorType.Empty();
                }

                var singleDeclaredType = declaredType.UnwrapArrayType();

                this.ValidateDecorators(syntax.Decorators, declaredType, diagnostics);

                if (singleDeclaredType is ErrorType)
                {
                    return singleDeclaredType;
                }

                // We need to validate all of the parameters and outputs to make sure they are valid types.
                // This is where we surface errors for 'unknown' resource types.
                if (singleDeclaredType is ModuleType moduleType &&
                    moduleType.Body is ObjectType objectType)
                {
                    if (objectType.Properties.TryGetValue(LanguageConstants.ModuleParamsPropertyName, out var paramsProperty)
                        && paramsProperty.TypeReference.Type is ObjectType paramsType)
                    {
                        foreach (var property in paramsType.Properties.Values)
                        {
                            if (property.TypeReference.Type is ResourceParameterType resourceType)
                            {
                                if (!features.ResourceTypedParamsAndOutputsEnabled)
                                {
                                    diagnostics.Write(DiagnosticBuilder.ForPosition(syntax.Path).ParamOrOutputResourceTypeUnsupported());
                                }

                                if (!resourceType.DeclaringNamespace.ResourceTypeProvider.HasDefinedType(resourceType.TypeReference))
                                {
                                    diagnostics.Write(DiagnosticBuilder.ForPosition(syntax.Path).ModuleParamOrOutputResourceTypeUnavailable(resourceType.TypeReference));
                                }
                            }
                        }
                    }

                    if (objectType.Properties.TryGetValue(LanguageConstants.ModuleOutputsPropertyName, out var outputsProperty)
                        && outputsProperty.TypeReference.Type is ObjectType outputsType)
                    {
                        foreach (var property in outputsType.Properties.Values)
                        {
                            if (property.TypeReference.Type is ResourceType resourceType)
                            {
                                if (!features.ResourceTypedParamsAndOutputsEnabled)
                                {
                                    diagnostics.Write(DiagnosticBuilder.ForPosition(syntax.Path).ParamOrOutputResourceTypeUnsupported());
                                }

                                if (!resourceType.DeclaringNamespace.ResourceTypeProvider.HasDefinedType(resourceType.TypeReference))
                                {
                                    diagnostics.Write(DiagnosticBuilder.ForPosition(syntax.Path).ModuleParamOrOutputResourceTypeUnavailable(resourceType.TypeReference));
                                }
                            }
                        }
                    }
                }

                if (this.binder.GetSymbolInfo(syntax) is ModuleSymbol moduleSymbol && moduleSymbol.TryGetSemanticModel().IsSuccess(out var moduleSemanticModel, out var _))
                {
                    if (moduleSemanticModel.HasErrors())
                    {
                        diagnostics.Write(moduleSemanticModel is ArmTemplateSemanticModel
                            ? DiagnosticBuilder.ForPosition(syntax.Path).ReferencedArmTemplateHasErrors()
                            : DiagnosticBuilder.ForPosition(syntax.Path).ReferencedModuleHasErrors());
                    }

                    diagnostics.WriteMultiple(moduleSemanticModel.Parameters.Values.Select(md => md.TypeReference.Type)
                        .Concat(moduleSemanticModel.Outputs.Select(md => md.TypeReference.Type))
                        .SelectMany(resourceDerivedTypeDiagnosticReporter.ReportResourceDerivedTypeDiagnostics)
                        .Select(builder => builder(DiagnosticBuilder.ForPosition(syntax.Path))));
                }


                return TypeValidator.NarrowTypeAndCollectDiagnostics(typeManager, binder, this.parsingErrorLookup, diagnostics, syntax.Value, declaredType);
            });

        public override void VisitParameterDeclarationSyntax(ParameterDeclarationSyntax syntax)
            => AssignTypeWithDiagnostics(syntax, diagnostics =>
            {
                var declaredType = GetDeclaredTypeAndValidateDecorators(syntax, syntax.Type, diagnostics);

                base.VisitParameterDeclarationSyntax(syntax);

                if (syntax.Modifier != null)
                {
                    diagnostics.WriteMultiple(this.ValidateIdentifierAccess(syntax.Modifier));

                    if (TypeValidator.AreTypesAssignable(LanguageConstants.Null, declaredType))
                    {
                        diagnostics.Write(DiagnosticBuilder.ForPosition(syntax.Modifier).NullableTypedParamsMayNotHaveDefaultValues());
                    }
                }

                if (declaredType is ErrorType)
                {
                    return declaredType;
                }

                var allowedDecoratorSyntax = GetNamedDecorator(syntax, LanguageConstants.ParameterAllowedPropertyName);

                var assignedType = allowedDecoratorSyntax?.Arguments.Single().Expression is ArraySyntax allowedValuesSyntax
                    ? syntax.GetAssignedType(this.typeManager, allowedValuesSyntax)
                    : syntax.GetAssignedType(this.typeManager, null);

                if (GetNamedDecorator(syntax, LanguageConstants.ParameterSecurePropertyName) is not null)
                {
                    if (ReferenceEquals(assignedType, LanguageConstants.LooseString))
                    {
                        assignedType = LanguageConstants.SecureString;
                    }
                    else if (ReferenceEquals(assignedType, LanguageConstants.Object))
                    {
                        assignedType = LanguageConstants.SecureObject;
                    }
                }

                switch (syntax.Modifier)
                {
                    case ParameterDefaultValueSyntax defaultValueSyntax:
                        diagnostics.WriteMultiple(ValidateDefaultValue(defaultValueSyntax, assignedType));
                        break;
                }

                return assignedType;
            });

        public override void VisitParameterAssignmentSyntax(ParameterAssignmentSyntax syntax)
            => AssignTypeWithDiagnostics(syntax, diagnostics =>
            {
                var errors = new List<ErrorDiagnostic>();

                var valueType = this.typeManager.GetTypeInfo(syntax.Value);
                CollectErrors(errors, valueType);

                if (PropagateErrorType(errors, valueType))
                {
                    return ErrorType.Create(errors);
                }

                return valueType;
            });

        public override void VisitTypeDeclarationSyntax(TypeDeclarationSyntax syntax)
            => AssignTypeWithDiagnostics(syntax, diagnostics =>
            {
                var declaredType = typeManager.GetDeclaredType(syntax);

                if (LanguageConstants.ReservedTypeNames.Contains(syntax.Name.IdentifierName))
                {
                    diagnostics.Write(DiagnosticBuilder.ForPosition(syntax.Name).ReservedTypeName(syntax.Name.IdentifierName));
                }

                base.VisitTypeDeclarationSyntax(syntax);

                diagnostics.WriteMultiple(declaredType?.GetDiagnostics() ?? Enumerable.Empty<IDiagnostic>());

                if (declaredType is not null)
                {
                    ValidateDecorators(syntax.Decorators,
                        declaredType is TypeType wrapped ? wrapped.Unwrapped : declaredType,
                        diagnostics);
                }

                return declaredType ?? ErrorType.Empty();
            });

        public override void VisitObjectTypeSyntax(ObjectTypeSyntax syntax)
            => AssignTypeWithDiagnostics(syntax, diagnostics =>
            {
                var declaredType = typeManager.GetDeclaredType(syntax);

                base.VisitObjectTypeSyntax(syntax);

                return declaredType ?? ErrorType.Empty();
            });

        public override void VisitObjectTypePropertySyntax(ObjectTypePropertySyntax syntax)
            => AssignTypeWithDiagnostics(syntax, diagnostics =>
            {
                var declaredType = GetDeclaredTypeAndValidateDecorators(syntax, syntax.Value, diagnostics);
                diagnostics.WriteMultiple(declaredType.GetDiagnostics());

                base.VisitObjectTypePropertySyntax(syntax);

                return declaredType;
            });

        public override void VisitObjectTypeAdditionalPropertiesSyntax(ObjectTypeAdditionalPropertiesSyntax syntax)
            => AssignTypeWithDiagnostics(syntax, diagnostics =>
            {
                var declaredType = GetDeclaredTypeAndValidateDecorators(syntax, syntax.Value, diagnostics);
                diagnostics.WriteMultiple(declaredType.GetDiagnostics());

                base.VisitObjectTypeAdditionalPropertiesSyntax(syntax);

                return declaredType;
            });

        public override void VisitTupleTypeSyntax(TupleTypeSyntax syntax)
            => AssignTypeWithDiagnostics(syntax, diagnostics =>
            {
                var declaredType = typeManager.GetDeclaredType(syntax);

                base.VisitTupleTypeSyntax(syntax);

                return declaredType ?? ErrorType.Empty();
            });

        public override void VisitTupleTypeItemSyntax(TupleTypeItemSyntax syntax)
            => AssignTypeWithDiagnostics(syntax, diagnostics =>
            {
                var declaredType = GetDeclaredTypeAndValidateDecorators(syntax, syntax.Value, diagnostics);
                diagnostics.WriteMultiple(declaredType.GetDiagnostics());

                base.VisitTupleTypeItemSyntax(syntax);

                return declaredType;
            });

        public override void VisitArrayTypeSyntax(ArrayTypeSyntax syntax)
            => AssignTypeWithDiagnostics(syntax, diagnostics =>
            {
                var declaredType = typeManager.GetDeclaredType(syntax);

                base.VisitArrayTypeSyntax(syntax);

                return declaredType ?? ErrorType.Empty();
            });

        public override void VisitArrayTypeMemberSyntax(ArrayTypeMemberSyntax syntax)
            => AssignTypeWithDiagnostics(syntax, diagnostics =>
            {
                var declaredType = typeManager.GetDeclaredType(syntax) ?? ErrorType.Empty();
                diagnostics.WriteMultiple(declaredType.GetDiagnostics());

                base.VisitArrayTypeMemberSyntax(syntax);

                return declaredType;
            });

        public override void VisitUnionTypeSyntax(UnionTypeSyntax syntax)
            => AssignTypeWithDiagnostics(syntax, diagnostics =>
            {
                var declaredType = typeManager.GetDeclaredType(syntax) ?? ErrorType.Empty();
                diagnostics.WriteMultiple(declaredType.GetDiagnostics());

                base.VisitUnionTypeSyntax(syntax);

                if (declaredType is DiscriminatedObjectType or ErrorType)
                {
                    return declaredType;
                }

                var memberTypes = syntax.Members.Select(memberSyntax => (GetTypeInfo(memberSyntax), memberSyntax))
                    .SelectMany(t => FlattenUnionMemberType(t.Item1, t.memberSyntax))
                    .ToImmutableArray();

                switch (TypeHelper.CreateTypeUnion(memberTypes.Select(t => GetNonLiteralType(t.memberType)).WhereNotNull()))
                {
                    case UnionType union when TypeHelper.TryRemoveNullability(union) is { } nonNullable && LanguageConstants.DeclarationTypes.ContainsValue(nonNullable):
                        ValidateAllowedValuesUnion(union, memberTypes, diagnostics);
                        break;

                    case UnionType union when MightBeArrayAny(syntax) &&
                        union.Members.Any() &&
                        !union.Members.Any(m => ReferenceEquals(m.Type, LanguageConstants.Array)):
                        ValidateAllowedValuesSubsetUnion(memberTypes, diagnostics);
                        break;

                    case TypeSymbol ts when LanguageConstants.DeclarationTypes.ContainsValue(ts):
                        ValidateAllowedValuesUnion(ts, memberTypes, diagnostics);
                        break;

                    default:
                        diagnostics.Write(DiagnosticBuilder.ForPosition(syntax).InvalidTypeUnion());
                        break;
                }

                return declaredType;
            });

        private static IEnumerable<(TypeSymbol memberType, UnionTypeMemberSyntax memberSyntax)>
        FlattenUnionMemberType(ITypeReference memberType, UnionTypeMemberSyntax memberSyntax) => memberType.Type switch
        {
            UnionType union => union.Members.SelectMany(m => FlattenUnionMemberType(m, memberSyntax)),
            TypeSymbol otherwise => (otherwise, memberSyntax).AsEnumerable(),
        };

        private static TypeSymbol? GetNonLiteralType(TypeSymbol? type) => type switch
        {
            StringLiteralType => LanguageConstants.String,
            IntegerLiteralType => LanguageConstants.Int,
            BooleanLiteralType => LanguageConstants.Bool,
            BooleanType => LanguageConstants.Bool,
            IntegerType => LanguageConstants.Int,
            StringType => LanguageConstants.String,
            ObjectType => LanguageConstants.Object,
            TupleType => LanguageConstants.Array,
            NullType => LanguageConstants.Null,
            _ => null,
        };

        private bool MightBeArrayAny(SyntaxBase syntax) => binder.GetParent(syntax) switch
        {
            ParenthesizedExpressionSyntax parenthesized => MightBeArrayAny(parenthesized),
            ArrayTypeMemberSyntax arrayTypeMember => MightBeArrayAny(arrayTypeMember),
            ArrayTypeSyntax => true,
            _ => false,
        };

        private static void ValidateAllowedValuesSubsetUnion(ImmutableArray<(TypeSymbol, UnionTypeMemberSyntax)> memberTypes, IDiagnosticWriter diagnostics)
        {
            foreach (var (memberType, memberSyntax) in memberTypes)
            {
                if (GetNonLiteralUnionMemberDiagnostic(memberType, memberSyntax) is { } diagnostic)
                {
                    diagnostics.Write(diagnostic);
                }
            }
        }

        private static void ValidateAllowedValuesUnion(TypeSymbol keystoneType, ImmutableArray<(TypeSymbol, UnionTypeMemberSyntax)> memberTypes, IDiagnosticWriter diagnostics)
        {
            foreach (var (memberType, memberSyntax) in memberTypes)
            {
                if (GetNonLiteralUnionMemberDiagnostic(memberType, memberSyntax) is { } diagnostic)
                {
                    diagnostics.Write(diagnostic);
                }
                else if (!TypeValidator.AreTypesAssignable(memberType, keystoneType))
                {
                    diagnostics.Write(DiagnosticBuilder.ForPosition(memberSyntax).InvalidUnionTypeMember(keystoneType.Name));
                }
            }
        }

        private static ErrorDiagnostic? GetNonLiteralUnionMemberDiagnostic(TypeSymbol memberType, UnionTypeMemberSyntax memberSyntax)
            => TypeHelper.IsLiteralType(memberType) ? null : DiagnosticBuilder.ForPosition(memberSyntax).NonLiteralUnionMember();

        public override void VisitUnionTypeMemberSyntax(UnionTypeMemberSyntax syntax)
            => AssignTypeWithDiagnostics(syntax, diagnostics =>
            {
                var declaredType = typeManager.GetDeclaredType(syntax) ?? ErrorType.Empty();

                base.VisitUnionTypeMemberSyntax(syntax);

                return declaredType;
            });

        public override void VisitResourceTypeSyntax(ResourceTypeSyntax syntax)
            => AssignTypeWithDiagnostics(syntax, diagnostics =>
            {
                var declaredType = typeManager.GetDeclaredType(syntax);
                if (declaredType is null)
                {
                    return ErrorType.Empty();
                }

                // If the resource type was explicitly specified, emit a warning if no types can be found
                if (syntax.Type is { } explicitResourceType && declaredType is ResourceType resourceType && !resourceType.DeclaringNamespace.ResourceTypeProvider.HasDefinedType(resourceType.TypeReference))
                {
                    diagnostics.Write(DiagnosticBuilder.ForPosition(explicitResourceType).ResourceTypesUnavailable(resourceType.TypeReference));
                }

                return declaredType;
            });

        private TypeSymbol GetDeclaredTypeAndValidateDecorators(DecorableSyntax targetSyntax, SyntaxBase typeSyntax, IDiagnosticWriter diagnostics)
        {
            var declaredType = typeManager.GetDeclaredType(targetSyntax);
            if (declaredType is null)
            {
                return ErrorType.Empty();
            }

            this.ValidateDecorators(targetSyntax.Decorators, declaredType, diagnostics);

            return declaredType;
        }

        public override void VisitProviderDeclarationSyntax(ProviderDeclarationSyntax syntax)
            => AssignTypeWithDiagnostics(syntax, diagnostics =>
            {
                if (binder.GetSymbolInfo(syntax) is not ProviderNamespaceSymbol namespaceSymbol)
                {
                    // We have syntax or binding errors, which should have already been handled.
                    return ErrorType.Empty();
                }

                if (namespaceSymbol.DeclaredType is not NamespaceType namespaceType)
                {
                    // We should have an error type here - return it directly.
                    return namespaceSymbol.DeclaredType as ErrorType ?? ErrorType.Empty();
                }

                this.ValidateDecorators(syntax.Decorators, namespaceType, diagnostics);

                if (syntax.Keyword.Text.Equals(LanguageConstants.ImportKeyword))
                {
                    diagnostics.Write(syntax.Keyword, x => x.ProviderDeclarationViaImportKeywordIsDeprecated(syntax));
                }

                if (syntax.Config is not null)
                {
                    if (namespaceType.ConfigurationType is null)
                    {
                        diagnostics.Write(syntax.Config, x => x.ProviderDoesNotSupportConfiguration(namespaceType.ProviderName));
                    }
                    else
                    {
                        // Collect diagnostics for the configuration type assignment.
                        TypeValidator.NarrowTypeAndCollectDiagnostics(typeManager, binder, this.parsingErrorLookup, diagnostics, syntax.Config, namespaceType.ConfigurationType.Type, false);
                    }
                }
                else
                {
                    if (syntax.WithClause.IsSkipped &&
                        namespaceType.ConfigurationType is not null &&
                        namespaceType.ConfigurationType.Properties.Values.Any(x => x.Flags.HasFlag(TypePropertyFlags.Required)))
                    {
                        diagnostics.Write(syntax, x => x.ProviderRequiresConfiguration(namespaceType.ProviderName));
                    }
                }

                return namespaceType;
            });

        private void ValidateDecorators(IEnumerable<DecoratorSyntax> decoratorSyntaxes, TypeSymbol targetType, IDiagnosticWriter diagnostics)
        {
            var decoratorSyntaxesByMatchingDecorator = new Dictionary<Decorator, List<DecoratorSyntax>>();

            foreach (var decoratorSyntax in decoratorSyntaxes)
            {
                var decoratorType = this.typeManager.GetTypeInfo(decoratorSyntax.Expression);

                if (decoratorType is ErrorType)
                {
                    diagnostics.WriteMultiple(decoratorType.GetDiagnostics());
                    continue;
                }

                foreach (var argumentSyntax in decoratorSyntax.Arguments)
                {
                    TypeValidator.GetCompileTimeConstantViolation(argumentSyntax, diagnostics);
                }

                var symbol = this.binder.GetSymbolInfo(decoratorSyntax.Expression);

                if (symbol is DeclaredSymbol or INamespaceSymbol)
                {
                    diagnostics.Write(DiagnosticBuilder.ForPosition(decoratorSyntax.Expression).ExpressionNotCallable());
                    continue;
                }

                if (this.binder.GetSymbolInfo(decoratorSyntax.Expression) is FunctionSymbol functionSymbol &&
                    functionSymbol.DeclaringObject is NamespaceType namespaceType)
                {
                    var argumentTypes = this.GetRecoveredArgumentTypes(decoratorSyntax.Arguments).ToArray();

                    // There should exist exact one matching decorator if there's no argument mismatches,
                    // since each argument must be a compile-time constant which cannot be of Any type.
                    var decorator = namespaceType.DecoratorResolver.GetMatches(functionSymbol, argumentTypes)
                        .SingleOrDefault();

                    if (decorator is not null)
                    {
                        if (decoratorSyntaxesByMatchingDecorator.TryGetValue(decorator, out var duplicateDecoratorSyntaxes))
                        {
                            duplicateDecoratorSyntaxes.Add(decoratorSyntax);
                        }
                        else
                        {
                            decoratorSyntaxesByMatchingDecorator[decorator] = new List<DecoratorSyntax> { decoratorSyntax };
                        }

                        decorator.Validate(decoratorSyntax, targetType, this.typeManager, this.binder, this.parsingErrorLookup, diagnostics);
                    }
                }
            }

            foreach (var (decorator, duplicateDecoratorSyntaxes) in decoratorSyntaxesByMatchingDecorator.Where(x => x.Value.Count > 1))
            {
                foreach (var decoratorSyntax in duplicateDecoratorSyntaxes)
                {
                    diagnostics.Write(DiagnosticBuilder.ForPosition(decoratorSyntax).DuplicateDecorator(decorator.Overload.Name));
                }
            }
        }

        public override void VisitMetadataDeclarationSyntax(MetadataDeclarationSyntax syntax)
            => AssignTypeWithDiagnostics(syntax, diagnostics =>
            {
                var errors = new List<ErrorDiagnostic>();

                var valueType = typeManager.GetTypeInfo(syntax.Value);
                CollectErrors(errors, valueType);

                if (PropagateErrorType(errors, valueType))
                {
                    return ErrorType.Create(errors);
                }

                if (TypeValidator.AreTypesAssignable(valueType, LanguageConstants.Any) != true)
                {
                    return ErrorType.Create(DiagnosticBuilder.ForPosition(syntax.Value).VariableTypeAssignmentDisallowed(valueType));
                }

                ValidateDecorators(syntax.Decorators, valueType, diagnostics);
                TypeValidator.GetCompileTimeConstantViolation(syntax.Value, diagnostics);

                return valueType;
            });

        public override void VisitVariableDeclarationSyntax(VariableDeclarationSyntax syntax)
            => AssignTypeWithDiagnostics(syntax, diagnostics =>
            {
                var errors = new List<ErrorDiagnostic>();

                var valueType = typeManager.GetTypeInfo(syntax.Value);
                CollectErrors(errors, valueType);

                if (PropagateErrorType(errors, valueType))
                {
                    return ErrorType.Create(errors);
                }

                if (TypeValidator.AreTypesAssignable(valueType, LanguageConstants.Any) != true)
                {
                    return ErrorType.Create(DiagnosticBuilder.ForPosition(syntax.Value).VariableTypeAssignmentDisallowed(valueType));
                }

                this.ValidateDecorators(syntax.Decorators, valueType, diagnostics);

                return valueType;
            });

        public override void VisitFunctionDeclarationSyntax(FunctionDeclarationSyntax syntax)
            => AssignTypeWithDiagnostics(syntax, diagnostics =>
            {
                var errors = new List<ErrorDiagnostic>();

                var lambdaType = typeManager.GetTypeInfo(syntax.Lambda);
                CollectErrors(errors, lambdaType);

                if (PropagateErrorType(errors, lambdaType))
                {
                    return ErrorType.Create(errors);
                }

                this.ValidateDecorators(syntax.Decorators, lambdaType, diagnostics);

                return lambdaType;
            });

        public override void VisitOutputDeclarationSyntax(OutputDeclarationSyntax syntax)
            => AssignTypeWithDiagnostics(syntax, diagnostics =>
            {
                var declaredType = GetDeclaredTypeAndValidateDecorators(syntax, syntax.Type, diagnostics);
                diagnostics.WriteMultiple(GetOutputDeclarationDiagnostics(declaredType, syntax));

                base.VisitOutputDeclarationSyntax(syntax);

                return declaredType;
            });

        public override void VisitAssertDeclarationSyntax(AssertDeclarationSyntax syntax)
            => AssignTypeWithDiagnostics(syntax, diagnostics =>
            {
                var errors = new List<ErrorDiagnostic>();

                var valueType = typeManager.GetTypeInfo(syntax.Value);
                CollectErrors(errors, valueType);

                if (PropagateErrorType(errors, valueType))
                {
                    return ErrorType.Create(errors);
                }

                if (!TypeValidator.AreTypesAssignable(valueType, LanguageConstants.Bool))
                {
                    return ErrorType.Create(DiagnosticBuilder.ForPosition(syntax.Value).InvalidAssertAssignment(valueType));
                }

                this.ValidateDecorators(syntax.Decorators, valueType, diagnostics);

                base.VisitAssertDeclarationSyntax(syntax);

                return LanguageConstants.Bool;
            });

        public override void VisitCompileTimeImportDeclarationSyntax(CompileTimeImportDeclarationSyntax syntax)
            => AssignTypeWithDiagnostics(syntax, diagnostics =>
            {
                base.VisitCompileTimeImportDeclarationSyntax(syntax);

                return GetTypeInfo(syntax.ImportExpression);
            });

        public override void VisitWildcardImportSyntax(WildcardImportSyntax syntax)
            => AssignTypeWithDiagnostics(syntax, diagnostics =>
            {
                base.VisitWildcardImportSyntax(syntax);

                if (binder.GetParent(syntax) is not CompileTimeImportDeclarationSyntax importDeclarationSyntax ||
                    !SemanticModelHelper.TryGetModelForArtifactReference(sourceFileLookup, importDeclarationSyntax, semanticModelLookup).IsSuccess(out var importedModel))
                {
                    return ErrorType.Empty();
                }

                List<TypeProperty> nsProperties = new();
                List<FunctionOverload> nsFunctions = new();
                foreach (var export in importedModel.Exports.Values)
                {
                    diagnostics.WriteMultiple(resourceDerivedTypeDiagnosticReporter.ReportResourceDerivedTypeDiagnostics(export.TypeReference.Type)
                        .Select(builder => builder(DiagnosticBuilder.ForPosition(syntax.Wildcard))));

                    if (export is ExportedFunctionMetadata exportedFunction)
                    {
                        nsFunctions.Add(TypeHelper.OverloadWithBoundTypes(resourceDerivedTypeBinder, exportedFunction));
                    }
                    else
                    {
                        nsProperties.Add(new(export.Name,
                            resourceDerivedTypeBinder.BindResourceDerivedTypes(export.TypeReference.Type),
                            TypePropertyFlags.ReadOnly | TypePropertyFlags.Required,
                            export.Description));
                    }
                }

                return new NamespaceType(syntax.Name.IdentifierName,
                    new(IsSingleton: true,
                        BicepProviderName: syntax.Name.IdentifierName,
                        ConfigurationType: null,
                        ArmTemplateProviderName: syntax.Name.IdentifierName,
                        ArmTemplateProviderVersion: "1.0.0"),
                    nsProperties,
                    nsFunctions,
                    ImmutableArray<BannedFunction>.Empty,
                    ImmutableArray<Decorator>.Empty,
                    new EmptyResourceTypeProvider());
            });

        public override void VisitImportedSymbolsListSyntax(ImportedSymbolsListSyntax syntax)
            => AssignTypeWithDiagnostics(syntax, diagnostics =>
            {
                base.VisitImportedSymbolsListSyntax(syntax);

                // Unlike a wildcard import, the intermediate syntax node surrounding the symbols declared by a statement like `import {foo, bar, baz} from 'main.bicep'`
                // doesn't declare a single dereferenceable symbol.
                return LanguageConstants.Never;
            });

        public override void VisitImportedSymbolsListItemSyntax(ImportedSymbolsListItemSyntax syntax)
            => AssignTypeWithDiagnostics(syntax, diagnostics =>
            {
                base.VisitImportedSymbolsListItemSyntax(syntax);

                if (binder.GetParent(syntax) is not { } parentSyntax ||
                    binder.GetParent(parentSyntax) is not CompileTimeImportDeclarationSyntax importDeclarationSyntax ||
                    !SemanticModelHelper.TryGetModelForArtifactReference(sourceFileLookup, importDeclarationSyntax, semanticModelLookup).IsSuccess(out var importedModel) ||
                    syntax.TryGetOriginalSymbolNameText() is not string importTarget ||
                    importedModel.Exports.TryGetValue(importTarget) is not { } exported)
                {
                    return ErrorType.Empty();
                }

                diagnostics.WriteMultiple(resourceDerivedTypeDiagnosticReporter.ReportResourceDerivedTypeDiagnostics(exported.TypeReference.Type)
                    .Select(builder => builder(DiagnosticBuilder.ForPosition(syntax))));
                return resourceDerivedTypeBinder.BindResourceDerivedTypes(exported.TypeReference.Type);
            });

        public override void VisitBooleanLiteralSyntax(BooleanLiteralSyntax syntax)
            => AssignType(syntax, () => syntax.Value ? LanguageConstants.True : LanguageConstants.False);

        public override void VisitStringSyntax(StringSyntax syntax)
            => AssignTypeWithDiagnostics(syntax, diagnostics =>
            {
                if (syntax.TryGetLiteralValue() is string literalValue)
                {
                    // uninterpolated strings have a known type
                    return TypeFactory.CreateStringLiteralType(literalValue);
                }

                var errors = new List<ErrorDiagnostic>();
                var expressionTypes = new List<TypeSymbol>();
                long minLength = syntax.SegmentValues.Sum(s => s.Length);
                long? maxLength = minLength;

                foreach (var interpolatedExpression in syntax.Expressions)
                {
                    var expressionType = typeManager.GetTypeInfo(interpolatedExpression);
                    CollectErrors(errors, expressionType);
                    expressionTypes.Add(expressionType);

                    (long expressionMinLength, long? expressionMaxLength) = TypeHelper.GetMinAndMaxLengthOfStringified(expressionType);
                    minLength += expressionMinLength;
                    if (maxLength.HasValue && expressionMaxLength.HasValue)
                    {
                        maxLength += expressionMaxLength.Value;
                    }
                    else
                    {
                        maxLength = null;
                    }
                }

                if (PropagateErrorType(errors, expressionTypes))
                {
                    return ErrorType.Create(errors);
                }

                // if the value of this string expression can be determined at compile time, use that
                if (ArmFunctionReturnTypeEvaluator.TryEvaluate("format", out _, TypeFactory.CreateStringLiteralType(StringFormatConverter.BuildFormatString(syntax.SegmentValues)).AsEnumerable().Concat(expressionTypes)) is { } folded)
                {
                    return folded;
                }

                // normally we would also do an assignability check, but we allow "any" type in string interpolation expressions
                // so the assignability check cannot possibly fail (we already collected type errors from the inner expressions at this point)
                return TypeFactory.CreateStringType(maxLength: maxLength, minLength: minLength switch
                {
                    <= 0 => null,
                    _ => minLength,
                });
            });

        public override void VisitIntegerLiteralSyntax(IntegerLiteralSyntax syntax)
            => AssignType(syntax, () => syntax.Value switch
            {
                <= long.MaxValue => TypeFactory.CreateIntegerLiteralType((long)syntax.Value),
                _ => LanguageConstants.Int,
            });

        public override void VisitNullLiteralSyntax(NullLiteralSyntax syntax)
            => AssignType(syntax, () => LanguageConstants.Null);

        public override void VisitSkippedTriviaSyntax(SkippedTriviaSyntax syntax)
            => AssignType(syntax, () =>
            {
                // error should have already been raised by the ParseDiagnosticsVisitor - no need to add another
                return ErrorType.Create(Enumerable.Empty<ErrorDiagnostic>());
            });

        public override void VisitObjectSyntax(ObjectSyntax syntax)
            => AssignType(syntax, () =>
            {
                foreach (var missingDeclarationSyntax in syntax.Children.OfType<MissingDeclarationSyntax>())
                {
                    VisitMissingDeclarationSyntax(missingDeclarationSyntax);
                }

                var errors = new List<ErrorDiagnostic>();

                var duplicatedProperties = syntax.Properties
                    .GroupByExcludingNull(prop => prop.TryGetKeyText(), LanguageConstants.IdentifierComparer)
                    .Where(group => group.Count() > 1);

                foreach (var group in duplicatedProperties)
                {
                    foreach (ObjectPropertySyntax duplicatedProperty in group)
                    {
                        errors.Add(DiagnosticBuilder.ForPosition(duplicatedProperty.Key).PropertyMultipleDeclarations(group.Key));
                    }
                }

                var propertyTypes = new List<TypeSymbol>();
                foreach (var objectProperty in syntax.Properties)
                {
                    var propertyType = typeManager.GetTypeInfo(objectProperty);
                    CollectErrors(errors, propertyType);
                    propertyTypes.Add(propertyType);
                }

                if (PropagateErrorType(errors, propertyTypes))
                {
                    return ErrorType.Create(errors);
                }

                // Discriminated objects should have been resolved by the declared type manager.
                var declaredType = typeManager.GetDeclaredType(syntax);

                // type results are cached
                var namedProperties = syntax.Properties
                    .GroupByExcludingNull(p => p.TryGetKeyText(), LanguageConstants.IdentifierComparer)
                    .Select(group =>
                    {
                        var resolvedType = TypeHelper.CreateTypeUnion(group.Select(p => typeManager.GetTypeInfo(p)));

                        if (declaredType is ObjectType objectType && objectType.Properties.TryGetValue(group.Key, out var property))
                        {
                            // we've found a declared object type for the containing object, with a matching property name definition.
                            // preserve the type property details (name, descriptions etc.), and update the assigned type.
                            return new TypeProperty(property.Name, resolvedType, property.Flags, property.Description);
                        }

                        // we've not been able to find a declared object type for the containing object, or it doesn't contain a property matching this one.
                        // best we can do is to simply generate a property for the assigned type.
                        return new TypeProperty(group.Key, resolvedType, TypePropertyFlags.Required);
                    });

                var additionalProperties = syntax.Properties
                    .Where(p => p.TryGetKeyText() is null)
                    .Select(p => typeManager.GetTypeInfo(p));

                var additionalPropertiesType = additionalProperties.Any() ? TypeHelper.CreateTypeUnion(additionalProperties) : null;

                // TODO: Add structural naming?
                return new ObjectType(LanguageConstants.Object.Name, TypeSymbolValidationFlags.Default, namedProperties, additionalPropertiesType);
            });

        public override void VisitObjectPropertySyntax(ObjectPropertySyntax syntax)
            => AssignType(syntax, () =>
            {
                var errors = new List<ErrorDiagnostic>();
                var types = new List<TypeSymbol>();

                if (syntax.Key is StringSyntax stringSyntax && stringSyntax.IsInterpolated())
                {
                    // if the key is an interpolated string, we need to check the expressions referenced by it
                    var keyType = typeManager.GetTypeInfo(syntax.Key);
                    CollectErrors(errors, keyType);
                    types.Add(keyType);
                }

                var valueType = typeManager.GetTypeInfo(syntax.Value);

                CollectErrors(errors, valueType);

                if (PropagateErrorType(errors, types.Concat(valueType)))
                {
                    valueType = ErrorType.Create(errors);
                }
                return valueType;
            });

        public override void VisitArrayItemSyntax(ArrayItemSyntax syntax)
            => AssignType(syntax, () => typeManager.GetTypeInfo(syntax.Value));

        public override void VisitParenthesizedExpressionSyntax(ParenthesizedExpressionSyntax syntax)
            => AssignType(syntax, () => typeManager.GetTypeInfo(syntax.Expression));

        public override void VisitFunctionArgumentSyntax(FunctionArgumentSyntax syntax)
            => AssignType(syntax, () => typeManager.GetTypeInfo(syntax.Expression));

        public override void VisitArraySyntax(ArraySyntax syntax)
            => AssignType(syntax, () =>
            {
                var errors = new List<ErrorDiagnostic>();

                var itemTypes = new List<TypeSymbol>(syntax.Children.Length);
                TupleTypeNameBuilder typeName = new();
                foreach (var arrayItem in syntax.Items)
                {
                    var itemType = typeManager.GetTypeInfo(arrayItem);
                    itemTypes.Add(itemType);
                    typeName.AppendItem(itemType.Name);
                    CollectErrors(errors, itemType);
                }

                if (PropagateErrorType(errors, itemTypes))
                {
                    return ErrorType.Create(errors);
                }

                return new TupleType(typeName.ToString(), itemTypes.ToImmutableArray<ITypeReference>(), TypeSymbolValidationFlags.Default);
            });

        public override void VisitTernaryOperationSyntax(TernaryOperationSyntax syntax)
            => AssignTypeWithDiagnostics(syntax, diagnostics =>
            {
                var errors = new List<ErrorDiagnostic>();

                // ternary operator requires the condition to be of bool type
                var conditionType = typeManager.GetTypeInfo(syntax.ConditionExpression);
                CollectErrors(errors, conditionType);

                var trueType = typeManager.GetTypeInfo(syntax.TrueExpression);
                CollectErrors(errors, trueType);

                var falseType = typeManager.GetTypeInfo(syntax.FalseExpression);
                CollectErrors(errors, falseType);

                if (PropagateErrorType(errors, conditionType, trueType, falseType))
                {
                    return ErrorType.Create(errors);
                }

                var expectedConditionType = LanguageConstants.Bool;
                // if the condition is nullable, emit a fixable warning and proceed as if it had been non-nullable
                if (TypeHelper.WouldBeAssignableIfNonNullable(conditionType, expectedConditionType, out var nonNullableConditionType))
                {
                    diagnostics.Write(DiagnosticBuilder.ForPosition(syntax.ConditionExpression)
                        .PossibleNullReferenceAssignment(expectedConditionType, conditionType, syntax.ConditionExpression));
                    conditionType = nonNullableConditionType;
                }

                if (TypeValidator.AreTypesAssignable(conditionType, expectedConditionType) != true)
                {
                    return ErrorType.Create(DiagnosticBuilder.ForPosition(syntax.ConditionExpression).ValueTypeMismatch(expectedConditionType));
                }

                // TODO if the condition is of a boolean literal type, return either `trueType` or `falseType`, not the union of both

                // the return type is the union of true and false expression types
                return TypeHelper.CreateTypeUnion(trueType, falseType);
            });

        public override void VisitBinaryOperationSyntax(BinaryOperationSyntax syntax)
            => AssignTypeWithDiagnostics(syntax, diagnostics =>
            {
                var errors = new List<ErrorDiagnostic>();

                var operandType1 = typeManager.GetTypeInfo(syntax.LeftExpression);
                CollectErrors(errors, operandType1);

                var operandType2 = typeManager.GetTypeInfo(syntax.RightExpression);
                CollectErrors(errors, operandType2);

                if (PropagateErrorType(errors, operandType1, operandType2))
                {
                    return ErrorType.Create(errors);
                }

                // operands don't appear to have errors
                // let's fold the expression so that an operation with two literal typed operands will have a literal return type
                if (OperationReturnTypeEvaluator.TryFoldBinaryExpression(syntax, operandType1, operandType2, diagnostics) is { } result)
                {
                    return result;
                }

                string? additionalInfo = null;
                if (TypeValidator.AreTypesAssignable(operandType1, LanguageConstants.String) &&
                    TypeValidator.AreTypesAssignable(operandType2, LanguageConstants.String) &&
                    syntax.Operator is BinaryOperator.Add)
                {
                    additionalInfo = DiagnosticBuilder.UseStringInterpolationInsteadClause;
                }

                // we do not have a match
                // operand types didn't match available operators
                return ErrorType.Create(DiagnosticBuilder.ForPosition(syntax).BinaryOperatorInvalidType(syntax.OperatorToken.Text, operandType1, operandType2, additionalInfo: additionalInfo));
            });

        public override void VisitUnaryOperationSyntax(UnaryOperationSyntax syntax)
            => AssignTypeWithDiagnostics(syntax, diagnostics =>
            {
                var errors = new List<ErrorDiagnostic>();

                var operandType = typeManager.GetTypeInfo(syntax.Expression);
                CollectErrors(errors, operandType);

                if (PropagateErrorType(errors, operandType))
                {
                    return ErrorType.Create(errors);
                }

                // operand doesn't appear to have errors
                // let's fold the expression so that an operation with a literal typed operand will have a literal return type
                if (OperationReturnTypeEvaluator.TryFoldUnaryExpression(syntax, operandType, diagnostics) is { } result)
                {
                    return result;
                }

                return ErrorType.Create(DiagnosticBuilder.ForPosition(syntax).UnaryOperatorInvalidType(Operators.UnaryOperatorToText[syntax.Operator], operandType));
            });

        private static bool PropagateErrorType(IEnumerable<ErrorDiagnostic> errors, params TypeSymbol[] types)
            => PropagateErrorType(errors, types as IEnumerable<TypeSymbol>);

        private static bool PropagateErrorType(IEnumerable<ErrorDiagnostic> errors, IEnumerable<TypeSymbol> types)
        {
            if (errors.Any())
            {
                return true;
            }

            return types.Any(x => x.TypeKind == TypeKind.Error);
        }

        public override void VisitArrayAccessSyntax(ArrayAccessSyntax syntax)
            => AssignTypeWithDiagnostics(syntax, diagnostics => GetAccessedType(syntax, diagnostics));

        private static TypeSymbol GetArrayItemType(ArrayAccessSyntax syntax, IDiagnosticWriter diagnostics, TypeSymbol baseType, TypeSymbol indexType)
        {
            var errors = new List<ErrorDiagnostic>();
            CollectErrors(errors, baseType);
            CollectErrors(errors, indexType);

            if (PropagateErrorType(errors, baseType, indexType))
            {
                return ErrorType.Create(errors);
            }

            baseType = UnwrapType(baseType);

            // if the index type is nullable but otherwise valid, emit a fixable warning
            if (TypeHelper.TryRemoveNullability(indexType) is { } nonNullableIndex)
            {
                var withNonNullableIndex = GetArrayItemType(syntax, diagnostics, baseType, nonNullableIndex);

                if (withNonNullableIndex is not ErrorType)
                {
                    diagnostics.Write(DiagnosticBuilder.ForPosition(syntax.IndexExpression).PossibleNullReferenceAssignment(nonNullableIndex, indexType, syntax.IndexExpression));
                }

                return withNonNullableIndex;
            }

            static TypeSymbol GetTypeAtIndex(TupleType baseType, IntegerLiteralType indexType, SyntaxBase indexSyntax) => indexType.Value switch
            {
                < 0 => ErrorType.Create(DiagnosticBuilder.ForPosition(indexSyntax).IndexOutOfBounds(baseType.Name, baseType.Items.Length, indexType.Value)),
                long value when value >= baseType.Items.Length => ErrorType.Create(DiagnosticBuilder.ForPosition(indexSyntax).IndexOutOfBounds(baseType.Name, baseType.Items.Length, value)),
                // unlikely to hit this given that we've established that the tuple has a item at the given position
                > int.MaxValue => ErrorType.Create(DiagnosticBuilder.ForPosition(indexSyntax).IndexOutOfBounds(baseType.Name, baseType.Items.Length, indexType.Value)),
                long otherwise => baseType.Items[(int)otherwise].Type,
            };

            switch (baseType)
            {
                case TypeSymbol when TypeHelper.TryRemoveNullability(baseType) is TypeSymbol nonNullableBaseType:
                    diagnostics.Write(DiagnosticBuilder.ForPosition(TextSpan.Between(syntax.OpenSquare, syntax.CloseSquare)).DereferenceOfPossiblyNullReference(baseType.Name, syntax));

                    return GetArrayItemType(syntax, diagnostics, nonNullableBaseType, indexType);

                case AnyType:
                    // base expression is of type any
                    if (indexType.TypeKind == TypeKind.Any)
                    {
                        // index is also of type any
                        return LanguageConstants.Any;
                    }

                    if (TypeValidator.AreTypesAssignable(indexType, LanguageConstants.Int) ||
                        TypeValidator.AreTypesAssignable(indexType, LanguageConstants.String))
                    {
                        // index expression is string | int but base is any
                        return LanguageConstants.Any;
                    }

                    // index was of the wrong type
                    return InvalidAccessExpression(DiagnosticBuilder.ForPosition(syntax.IndexExpression).StringOrIntegerIndexerRequired(indexType), diagnostics, syntax.IsSafeAccess);

                case TupleType baseTuple when indexType is IntegerLiteralType integerLiteralIndex:
                    return GetTypeAtIndex(baseTuple, integerLiteralIndex, syntax.IndexExpression);

                case TupleType baseTuple when indexType is UnionType indexUnion && indexUnion.Members.All(t => t.Type is IntegerLiteralType):
                    var possibilities = indexUnion.Members.Select(t => t.Type)
                        .OfType<IntegerLiteralType>()
                        .Select(index => GetTypeAtIndex(baseTuple, index, syntax.IndexExpression))
                        .ToImmutableArray();

                    if (possibilities.OfType<ErrorType>().Any())
                    {
                        return ErrorType.Create(possibilities.SelectMany(p => p.GetDiagnostics()));
                    }

                    return TypeHelper.CreateTypeUnion(possibilities);

                case ArrayType baseArray:
                    if (indexType is IntegerLiteralType integerLiteralArrayIndex && integerLiteralArrayIndex.Value < 0)
                    {
                        return ErrorType.Create(
                            DiagnosticBuilder
                                .ForPosition(syntax.IndexExpression)
                                .ArrayIndexOutOfBounds(integerLiteralArrayIndex.Value));
                    }

                    // we are indexing over an array
                    if (TypeValidator.AreTypesAssignable(indexType, LanguageConstants.Int))
                    {
                        // the index is of "any" type or integer type
                        // return the item type
                        return baseArray.Item.Type;
                    }

                    return InvalidAccessExpression(DiagnosticBuilder.ForPosition(syntax.IndexExpression).ArraysRequireIntegerIndex(indexType), diagnostics, syntax.IsSafeAccess);

                case ObjectType baseObject:
                    {
                        // we are indexing over an object
                        if (indexType.TypeKind == TypeKind.Any)
                        {
                            // index is of type "any"
                            return GetExpressionedPropertyType(baseObject, syntax.IndexExpression);
                        }

                        if (TypeValidator.AreTypesAssignable(indexType, LanguageConstants.String))
                        {
                            if (indexType is StringLiteralType literalIndex)
                            {
                                // indexing using a string literal so we know the name of the property
                                return TypeHelper.GetNamedPropertyType(baseObject, syntax.IndexExpression, literalIndex.RawStringValue, syntax.IsSafeAccess || TypeValidator.ShouldWarn(baseObject), diagnostics);
                            }

                            // the property name is itself an expression
                            return GetExpressionedPropertyType(baseObject, syntax.IndexExpression);
                        }

                        return InvalidAccessExpression(DiagnosticBuilder.ForPosition(syntax.IndexExpression).ObjectsRequireStringIndex(indexType), diagnostics, syntax.IsSafeAccess);
                    }

                case DiscriminatedObjectType:
                    if (TypeValidator.AreTypesAssignable(indexType, LanguageConstants.String))
                    {
                        // index is assignable to string
                        // since we're not resolving the discriminator currently, we can just return the "any" type
                        // TODO: resolve the discriminator
                        return LanguageConstants.Any;
                    }

                    return InvalidAccessExpression(DiagnosticBuilder.ForPosition(syntax.IndexExpression).ObjectsRequireStringIndex(indexType), diagnostics, syntax.IsSafeAccess);

                case UnionType unionType:
                    {
                        // ensure we enumerate only once since some paths include a side effect that writes a diagnostic
                        var arrayItemTypes = unionType.Members
                            .Select(baseMemberType => GetArrayItemType(syntax, diagnostics, baseMemberType.Type, indexType))
                            .ToList();

                        if (arrayItemTypes.OfType<ErrorType>().Any())
                        {
                            // some of the union members are not assignable
                            // base expression was of the wrong type
                            return ErrorType.Create(DiagnosticBuilder.ForPosition(syntax.BaseExpression).IndexerRequiresObjectOrArray(baseType));
                        }

                        // all of the union members are assignable - create the resulting item type
                        return TypeHelper.CreateTypeUnion(arrayItemTypes);
                    }

                default:
                    // base expression was of the wrong type
                    return InvalidAccessExpression(DiagnosticBuilder.ForPosition(syntax.BaseExpression).IndexerRequiresObjectOrArray(baseType), diagnostics, syntax.IsSafeAccess);
            }
        }

        private static TypeSymbol InvalidAccessExpression(ErrorDiagnostic error, IDiagnosticWriter diagnostics, bool safeAccess)
        {
            if (safeAccess)
            {
                diagnostics.Write(new Diagnostic(error.Span, DiagnosticLevel.Warning, error.Code, error.Message, error.Uri, error.Styling, error.Source));
                return LanguageConstants.Null;
            }
            return ErrorType.Create(error);
        }

        public override void VisitPropertyAccessSyntax(PropertyAccessSyntax syntax)
            => AssignTypeWithDiagnostics(syntax, diagnostics => GetAccessedType(syntax, diagnostics));

        private TypeSymbol GetAccessedType(AccessExpressionSyntax syntax, IDiagnosticWriter diagnostics)
        {
            Stack<AccessExpressionSyntax> chainedAccesses = syntax.ToAccessExpressionStack();

            var baseType = typeManager.GetTypeInfo(chainedAccesses.Peek().BaseExpression);

            var nullVariantRemoved = false;
            AccessExpressionSyntax? prevAccess = null;
            while (chainedAccesses.TryPop(out var nextAccess))
            {
                if (prevAccess?.IsSafeAccess is true || nextAccess.IsSafeAccess)
                {
                    // if the first access definitely returns null, short-circuit the whole chain
                    if (ReferenceEquals(baseType, LanguageConstants.Null))
                    {
                        return baseType;
                    }

                    // if the first access might return null, evaluate the rest of the chain as if it does not return null, the create a union of the result and null
                    if (TypeHelper.TryRemoveNullability(baseType) is TypeSymbol nonNullable)
                    {
                        nullVariantRemoved = true;
                        baseType = nonNullable;
                    }
                }

                baseType = nextAccess switch
                {
                    ArrayAccessSyntax arrayAccess => GetArrayItemType(arrayAccess, diagnostics, baseType, typeManager.GetTypeInfo(arrayAccess.IndexExpression)),
                    PropertyAccessSyntax propertyAccess => GetNamedPropertyType(propertyAccess, baseType, diagnostics),
                    _ => throw new InvalidOperationException("Unrecognized access syntax"),
                };

                prevAccess = nextAccess;
            }

            return nullVariantRemoved
                ? TypeHelper.CreateTypeUnion(baseType, LanguageConstants.Null)
                : baseType;
        }

        private static TypeSymbol GetNamedPropertyType(PropertyAccessSyntax syntax, TypeSymbol baseType, IDiagnosticWriter diagnostics) => UnwrapType(baseType) switch
        {
            ErrorType error => error,
            TypeSymbol withErrors when withErrors.GetDiagnostics().Any() => ErrorType.Create(withErrors.GetDiagnostics()),

            TypeSymbol original when TypeHelper.TryRemoveNullability(original) is TypeSymbol nonNullable => EmitNullablePropertyAccessDiagnosticAndEraseNullability(syntax, original, nonNullable, diagnostics),

            // the property is not valid
            // there's already a parse error for it, so we don't need to add a type error as well
            ObjectType when !syntax.PropertyName.IsValid => ErrorType.Empty(),

            ObjectType objectType => TypeHelper.GetNamedPropertyType(objectType, syntax.PropertyName, syntax.PropertyName.IdentifierName, syntax.IsSafeAccess || TypeValidator.ShouldWarn(objectType), diagnostics),

            // TODO: We might be able use the declared type here to resolve discriminator to improve the assigned type
            DiscriminatedObjectType => LanguageConstants.Any,

            // We can assign to an object, but we don't have a type for that object.
            // The best we can do is allow it and return the 'any' type.
            TypeSymbol maybeObject when TypeValidator.AreTypesAssignable(maybeObject, LanguageConstants.Object) => LanguageConstants.Any,

            // can only access properties of objects
            TypeSymbol otherwise => ErrorType.Create(DiagnosticBuilder.ForPosition(syntax.PropertyName).ObjectRequiredForPropertyAccess(otherwise)),
        };

        private static TypeSymbol EmitNullablePropertyAccessDiagnosticAndEraseNullability(PropertyAccessSyntax syntax, TypeSymbol originalBaseType, TypeSymbol nonNullableBaseType, IDiagnosticWriter diagnostics)
        {
            diagnostics.Write(DiagnosticBuilder.ForPosition(TextSpan.Between(syntax.Dot, syntax.PropertyName)).DereferenceOfPossiblyNullReference(originalBaseType.Name, syntax));

            return GetNamedPropertyType(syntax, nonNullableBaseType, diagnostics);
        }

        public override void VisitResourceAccessSyntax(ResourceAccessSyntax syntax)
            => AssignTypeWithDiagnostics(syntax, diagnostics =>
            {
                var errors = new List<ErrorDiagnostic>();

                var baseType = typeManager.GetTypeInfo(syntax.BaseExpression);
                CollectErrors(errors, baseType);

                if (PropagateErrorType(errors, baseType))
                {
                    return ErrorType.Create(errors);
                }

                if (baseType is not ResourceType)
                {
                    // can only access children of resources
                    return ErrorType.Create(DiagnosticBuilder.ForPosition(syntax.ResourceName).ResourceRequiredForResourceAccess(baseType.Name));
                }

                if (!syntax.ResourceName.IsValid)
                {
                    // the resource name is not valid
                    // there's already a parse error for it, so we don't need to add a type error as well
                    return ErrorType.Empty();
                }

                // Should have a symbol from name binding.
                var symbol = binder.GetSymbolInfo(syntax);
                if (symbol == null)
                {
                    throw new InvalidOperationException("ResourceAccessSyntax was not assigned a symbol during name binding.");
                }

                if (symbol is ErrorSymbol error)
                {
                    return ErrorType.Create(error.GetDiagnostics());
                }
                else if (symbol is not ResourceSymbol)
                {
                    return ErrorType.Create(DiagnosticBuilder.ForPosition(syntax.ResourceName).ResourceRequiredForResourceAccess(baseType.Kind.ToString()));
                }

                // This is a valid nested resource. Return its type.
                return typeManager.GetTypeInfo(((ResourceSymbol)symbol).DeclaringResource);
            });

        public override void VisitFunctionCallSyntax(FunctionCallSyntax syntax)
            => AssignTypeWithDiagnostics(syntax, diagnostics =>
            {
                var errors = new List<ErrorDiagnostic>();

                foreach (TypeSymbol argumentType in GetArgumentTypes(syntax.Arguments).ToArray())
                {
                    CollectErrors(errors, argumentType);
                }

                switch (binder.GetSymbolInfo(syntax))
                {
                    case ErrorSymbol errorSymbol:
                        // function bind failure - pass the error along
                        return ErrorType.Create(errors.Concat(errorSymbol.GetDiagnostics()));

                    case FunctionSymbol function:
                        return GetFunctionSymbolType(function, syntax, errors, diagnostics);

                    case DeclaredFunctionSymbol declaredFunction:
                        return GetFunctionSymbolType(declaredFunction, syntax, errors, diagnostics);

                    case ImportedFunctionSymbol importedFunction:
                        return GetFunctionSymbolType(importedFunction, syntax, errors, diagnostics);

                    case Symbol symbolInfo when binder.NamespaceResolver.GetKnownFunctions(symbolInfo.Name).FirstOrDefault() is { } knownFunction:
                        // A function exists, but it's being shadowed by another symbol in the file
                        return ErrorType.Create(
                            errors.Append(
                                DiagnosticBuilder.ForPosition(syntax.Name.Span)
                                .SymbolicNameShadowsAKnownFunction(syntax.Name.IdentifierName, knownFunction.DeclaringObject.Name, knownFunction.Name)));

                    default:
                        return ErrorType.Create(errors.Append(DiagnosticBuilder.ForPosition(syntax.Name.Span).SymbolicNameIsNotAFunction(syntax.Name.IdentifierName)));
                }
            });

        public override void VisitLambdaSyntax(LambdaSyntax syntax)
            => AssignTypeWithDiagnostics(syntax, diagnostics =>
            {
                var argumentTypes = syntax.GetLocalVariables().Select(x => typeManager.GetTypeInfo(x));
                var returnType = TypeValidator.NarrowTypeAndCollectDiagnostics(typeManager, binder, this.parsingErrorLookup, diagnostics, syntax.Body, LanguageConstants.Any);

                return new LambdaType(argumentTypes.ToImmutableArray<ITypeReference>(), returnType);
            });

        public override void VisitTypedLambdaSyntax(TypedLambdaSyntax syntax)
            => AssignTypeWithDiagnostics(syntax, diagnostics =>
            {
                var declaredType = typeManager.GetDeclaredType(syntax);
                if (declaredType is not LambdaType declaredLambdaType)
                {
                    return declaredType ?? ErrorType.Empty();
                }

                var errors = new List<ErrorDiagnostic>();
                var argumentTypes = new List<TypeSymbol>();
                foreach (var argumentType in declaredLambdaType.ArgumentTypes)
                {
                    CollectErrors(errors, argumentType.Type);
                }

                var returnType = TypeValidator.NarrowTypeAndCollectDiagnostics(typeManager, binder, this.parsingErrorLookup, diagnostics, syntax.Body, declaredLambdaType.ReturnType.Type);
                CollectErrors(errors, returnType);

                if (PropagateErrorType(errors, argumentTypes))
                {
                    return ErrorType.Create(errors);
                }

                return new LambdaType(declaredLambdaType.ArgumentTypes, returnType);
            });

        private Symbol? GetSymbolForDecorator(DecoratorSyntax decorator)
        {
            if (binder.GetSymbolInfo(decorator.Expression) is { } symbol)
            {
                return symbol;
            }

            if (decorator.Expression is not InstanceFunctionCallSyntax ifc ||
                typeManager.GetTypeInfo(ifc.BaseExpression) is not NamespaceType namespaceType)
            {
                return null;
            }

            if (!ifc.Name.IsValid)
            {
                // the parser produced an instance function calls with an invalid name
                // all instance function calls must be bound to a symbol, so let's
                // bind to a symbol without any errors (there's already a parse error)
                return null;
            }

            var functionFlags = binder.GetParent(decorator) switch
            {
                MetadataDeclarationSyntax _ => FunctionFlags.MetadataDecorator,
                ResourceDeclarationSyntax _ => FunctionFlags.ResourceDecorator,
                ModuleDeclarationSyntax _ => FunctionFlags.ModuleDecorator,
                ParameterDeclarationSyntax _ => FunctionFlags.ParameterDecorator,
                TypeDeclarationSyntax _ => FunctionFlags.TypeDecorator,
                VariableDeclarationSyntax _ => FunctionFlags.VariableDecorator,
                OutputDeclarationSyntax _ => FunctionFlags.OutputDecorator,
                _ => FunctionFlags.AnyDecorator,
            };

            var resolvedSymbol = functionFlags.HasAnyDecoratorFlag()
                // Decorator functions are only valid when HasDecoratorFlag() is true which means
                // the instance function call is the top level expression of a DecoratorSyntax node.
                ? namespaceType.MethodResolver.TryGetSymbol(ifc.Name) ?? namespaceType.DecoratorResolver.TryGetSymbol(ifc.Name)
                : namespaceType.MethodResolver.TryGetSymbol(ifc.Name);

            return SymbolValidator.ResolveNamespaceQualifiedFunction(functionFlags, resolvedSymbol, ifc.Name, namespaceType);
        }

        public override void VisitInstanceFunctionCallSyntax(InstanceFunctionCallSyntax syntax)
            => AssignTypeWithDiagnostics(syntax, diagnostics =>
            {
                var errors = new List<ErrorDiagnostic>();

                var baseType = typeManager.GetTypeInfo(syntax.BaseExpression);
                CollectErrors(errors, baseType);

                if (PropagateErrorType(errors, baseType))
                {
                    return ErrorType.Create(errors);
                }

                baseType = UnwrapType(baseType);

                if (baseType is not ObjectType objectType)
                {
                    // can only access methods on objects
                    return ErrorType.Create(DiagnosticBuilder.ForPosition(syntax.Name).ObjectRequiredForMethodAccess(baseType));
                }

                if (binder.GetSymbolInfo(syntax.BaseExpression) is WildcardImportSymbol && !features.UserDefinedFunctionsEnabled)
                {
                    errors.Add(DiagnosticBuilder.ForPosition(syntax).FuncDeclarationStatementsUnsupported());
                }

                foreach (TypeSymbol argumentType in this.GetArgumentTypes(syntax.Arguments).ToArray())
                {
                    CollectErrors(errors, argumentType);
                }

                if (!syntax.Name.IsValid)
                {
                    // the parser produced an instance function calls with an invalid name
                    // all instance function calls must be bound to a symbol, so let's
                    // bind to a symbol without any errors (there's already a parse error)
                    return ErrorType.Empty();
                }

                Symbol? foundSymbol;
                if (binder.GetParent(syntax) is DecoratorSyntax decorator)
                {
                    foundSymbol = GetSymbolForDecorator(decorator);
                }
                else
                {
                    var resolvedSymbol = objectType.MethodResolver.TryGetSymbol(syntax.Name);
                    foundSymbol = SymbolValidator.ResolveObjectQualifiedFunctionWithoutValidatingFlags(resolvedSymbol, syntax.Name, objectType);
                }

                switch (foundSymbol)
                {
                    case ErrorSymbol errorSymbol:
                        // bind bind failure - pass the error along
                        return ErrorType.Create(errors.Concat(errorSymbol.GetDiagnostics()));

                    case FunctionSymbol functionSymbol:
                        return GetFunctionSymbolType(functionSymbol, syntax, errors, diagnostics);

                    default:
                        return ErrorType.Create(errors.Append(DiagnosticBuilder.ForPosition(syntax.Name.Span).SymbolicNameIsNotAFunction(syntax.Name.IdentifierName)));
                }
            });

        public override void VisitTargetScopeSyntax(TargetScopeSyntax syntax)
            => AssignTypeWithDiagnostics(syntax, diagnostics =>
            {
                if (syntax.Decorators.Any())
                {
                    diagnostics.Write(DiagnosticBuilder.ForPosition(syntax.Decorators.First().At).DecoratorsNotAllowed());
                }

                var declaredType = syntax.GetDeclaredType();
                if (declaredType is ErrorType)
                {
                    return declaredType;
                }

                TypeValidator.GetCompileTimeConstantViolation(syntax.Value, diagnostics);

                return TypeValidator.NarrowTypeAndCollectDiagnostics(typeManager, binder, parsingErrorLookup, diagnostics, syntax.Value, declaredType);
            });

        public override void VisitMissingDeclarationSyntax(MissingDeclarationSyntax syntax) => AssignTypeWithDiagnostics(syntax, diagnostics =>
        {
            if (this.parsingErrorLookup.Contains(syntax))
            {
                // Skip adding semantic errors if there are parsing errors, as it might be a bit overwhelming.
                return LanguageConstants.Any;
            }

            List<ErrorDiagnostic> errors = new();

            foreach (var decoratorSyntax in syntax.Decorators)
            {
                var expressionType = this.typeManager.GetTypeInfo(decoratorSyntax.Expression);
                CollectErrors(errors, expressionType);
            }

            diagnostics.WriteMultiple(errors);

            // There must exist at least one decorator for MissingDeclarationSyntax.
            var lastDecoratorSyntax = syntax.Decorators.Last();

            diagnostics.Write(lastDecoratorSyntax, builder =>
            {
                var functionSymbol = this.GetSymbolForDecorator(lastDecoratorSyntax) as FunctionSymbol;

                return functionSymbol?.FunctionFlags switch
                {
                    FunctionFlags.MetadataDecorator => builder.ExpectedMetadataDeclarationAfterDecorator(),
                    FunctionFlags.ParameterDecorator => builder.ExpectedParameterDeclarationAfterDecorator(),
                    FunctionFlags.ParameterOutputOrTypeDecorator => builder.ExpectedParameterOutputOrTypeDeclarationAfterDecorator(),
                    FunctionFlags.ParameterOrTypeDecorator => builder.ExpectedParameterOrTypeDeclarationAfterDecorator(),
                    FunctionFlags.VariableDecorator => builder.ExpectedVariableDeclarationAfterDecorator(),
                    FunctionFlags.ResourceDecorator => builder.ExpectedResourceDeclarationAfterDecorator(),
                    FunctionFlags.ModuleDecorator => builder.ExpectedModuleDeclarationAfterDecorator(),
                    FunctionFlags.OutputDecorator => builder.ExpectedOutputDeclarationAfterDecorator(),
                    FunctionFlags.ResourceOrModuleDecorator => builder.ExpectedResourceOrModuleDeclarationAfterDecorator(),
                    _ => builder.ExpectedDeclarationAfterDecorator(),
                };
            });

            return LanguageConstants.Any;
        });

        private TypeSymbol VisitDeclaredSymbol(VariableAccessSyntax syntax, DeclaredSymbol declaredSymbol)
        {
            var declaringType = typeManager.GetTypeInfo(declaredSymbol.DeclaringSyntax);

            // symbols are responsible for doing their own type checking
            // the error from that should not be propagated to expressions that have type errors
            // unless we're dealing with a cyclic expression error, then propagate away!
            if (declaringType is ErrorType errorType)
            {
                // replace the original error with a different one
                // we may consider suppressing this error in the future as well
                return ErrorType.Create(DiagnosticBuilder.ForPosition(syntax).ReferencedSymbolHasErrors(syntax.Name.IdentifierName));
            }

            return declaringType;
        }

        public override void VisitVariableAccessSyntax(VariableAccessSyntax syntax)
            => AssignType(syntax, () =>
            {
                switch (this.binder.GetSymbolInfo(syntax))
                {
                    case ErrorSymbol errorSymbol:
                        // variable bind failure - pass the error along
                        return errorSymbol.ToErrorType();

                    case TypeAliasSymbol:
                    case AmbientTypeSymbol:
                    case ImportedTypeSymbol:
                        return ErrorType.Create(DiagnosticBuilder.ForPosition(syntax.Name.Span).TypeSymbolUsedAsValue(syntax.Name.IdentifierName));

                    case ResourceSymbol resource:
                        // resource bodies can participate in cycles
                        // need to explicitly force a type check on the body
                        return new DeferredTypeReference(() => VisitDeclaredSymbol(syntax, resource));

                    case ModuleSymbol module:
                        return new DeferredTypeReference(() => VisitDeclaredSymbol(syntax, module));

                    case TestSymbol test:
                        return new DeferredTypeReference(() => VisitDeclaredSymbol(syntax, test));

                    case ParameterSymbol parameter:
                        return new DeferredTypeReference(() => VisitDeclaredSymbol(syntax, parameter));

                    case ParameterAssignmentSymbol parameter:
                        return new DeferredTypeReference(() => VisitDeclaredSymbol(syntax, parameter));

                    case VariableSymbol variable:
                        return new DeferredTypeReference(() => VisitDeclaredSymbol(syntax, variable));

                    case LocalVariableSymbol local:
                        return new DeferredTypeReference(() => VisitDeclaredSymbol(syntax, local));

                    case ImportedSymbol imported:
                        return imported.Type;

                    case ProviderNamespaceSymbol provider:
                        return new DeferredTypeReference(() => VisitDeclaredSymbol(syntax, provider));

                    case BuiltInNamespaceSymbol @namespace:
                        return @namespace.Type;

                    case WildcardImportSymbol wildcardImport:
                        return wildcardImport.Type;

                    default:
                        return ErrorType.Create(DiagnosticBuilder.ForPosition(syntax.Name.Span).SymbolicNameIsNotAVariableOrParameter(syntax.Name.IdentifierName));
                }
            });

        public override void VisitNonNullAssertionSyntax(NonNullAssertionSyntax syntax)
            => AssignType(syntax, () =>
            {
                var baseType = typeManager.GetTypeInfo(syntax.BaseExpression);
                return TypeHelper.TryRemoveNullability(baseType) ?? baseType;
            });

        private static void CollectErrors(List<ErrorDiagnostic> errors, ITypeReference reference)
        {
            errors.AddRange(reference.Type.GetDiagnostics());
        }

        private TypeSymbol GetFunctionSymbolType(
            IFunctionSymbol function,
            FunctionCallSyntaxBase syntax,
            IList<ErrorDiagnostic> errors,
            IDiagnosticWriter diagnosticWriter) => GetFunctionSymbolType(function,
                syntax,
                // Recover argument type errors so we can continue type checking for the parent function call.
                GetRecoveredArgumentTypes(syntax.Arguments).ToImmutableArray(),
                errors,
                diagnosticWriter);

        private TypeSymbol GetFunctionSymbolType(
            IFunctionSymbol function,
            FunctionCallSyntaxBase syntax,
            ImmutableArray<TypeSymbol> argumentTypes,
            IList<ErrorDiagnostic> errors,
            IDiagnosticWriter diagnosticWriter)
        {
            var matches = FunctionResolver.GetMatches(
                function,
                argumentTypes,
                out IList<ArgumentCountMismatch> countMismatches,
                out IList<ArgumentTypeMismatch> typeMismatches).ToList();

            if (matches.Count == 0)
            {
                if (typeMismatches.Any())
                {
                    // if the type mismatch is because a nullably-typed argument was supplied for a non-nullable value, try again with a non-nullable arg type
                    foreach (var tm in typeMismatches)
                    {
                        if (TypeHelper.WouldBeAssignableIfNonNullable(tm.ArgumentType, tm.ParameterType, out var nonNullableArgType))
                        {
                            // at least one of our type mismatches is purely due to nullability. Recur, passing in a non-nullable version of the arg type.
                            // If *multiple* type mismatches are due to nullability, this function will recur for each mismatch, with each invocation supplying
                            // a diagnostic. Only the last invocation will generate a return type.
                            var resultSansNullability = GetFunctionSymbolType(function,
                                syntax,
                                Enumerable.Range(0, argumentTypes.Length).Select(i => tm.ArgumentIndex == i ? nonNullableArgType : argumentTypes[i]).ToImmutableArray(),
                                errors,
                                diagnosticWriter);

                            // if we couldn't find a match even after tweaking argument nullability, don't add any nullability warnings
                            if (resultSansNullability is ErrorType error)
                            {
                                return error;
                            }

                            var offendingArgSyntax = syntax.Arguments[tm.ArgumentIndex];
                            diagnosticWriter.Write(DiagnosticBuilder.ForPosition(offendingArgSyntax).PossibleNullReferenceAssignment(tm.ParameterType, tm.ArgumentType, offendingArgSyntax));
                            return resultSansNullability;
                        }
                    }

                    if (typeMismatches.Count > 1 && typeMismatches.Skip(1).All(tm => tm.ArgumentIndex == typeMismatches[0].ArgumentIndex))
                    {
                        // All type mismatches are equally good (or bad).
                        var parameterTypes = typeMismatches.Select(tm => tm.ParameterType).ToList();
                        var argumentType = typeMismatches[0].ArgumentType;
                        var signatures = typeMismatches.Select(tm => tm.Source.TypeSignature).ToList();
                        var argumentSyntax = syntax.GetArgumentByPosition(typeMismatches[0].ArgumentIndex);

                        errors.Add(DiagnosticBuilder.ForPosition(argumentSyntax).CannotResolveFunctionOverload(signatures, argumentType, parameterTypes));
                    }
                    else
                    {
                        // Choose the type mismatch that has the largest index as the best one.
                        var (_, argumentIndex, argumentType, parameterType) = typeMismatches.OrderBy(tm => tm.ArgumentIndex).Last();

                        errors.Add(DiagnosticBuilder.ForPosition(syntax.GetArgumentByPosition(argumentIndex)).ArgumentTypeMismatch(argumentType, parameterType));
                    }
                }
                else if (countMismatches.Any())
                {
                    // Argument type mismatch wins over count mismatch. Handle count mismatch only when there's no type mismatch.
                    var (actualCount, mininumArgumentCount, maximumArgumentCount) = countMismatches.Aggregate(ArgumentCountMismatch.Reduce);
                    var argumentsSpan = TextSpan.Between(syntax.OpenParen, syntax.CloseParen);

                    errors.Add(DiagnosticBuilder.ForPosition(argumentsSpan).ArgumentCountMismatch(actualCount, mininumArgumentCount, maximumArgumentCount));
                }
            }

            if (PropagateErrorType(errors))
            {
                return ErrorType.Create(errors);
            }

            if (matches.Count == 1)
            {
                // we have an exact match or a single ambiguous match
                var matchedOverload = matches.Single();
                matchedFunctionOverloads.TryAdd(syntax, matchedOverload);

                // return its type
                var result = matchedOverload.ResultBuilder(model, diagnosticWriter, syntax, argumentTypes);
                if (result.Value is not null)
                {
                    matchedFunctionResultValues.TryAdd(syntax, result.Value);
                }
                return result.Type;
            }

            // function arguments are ambiguous (due to "any" type)
            // technically, the correct behavior would be to return a union of all possible types
            // unfortunately our language lacks a good type checking construct
            // and we also don't want users to have to use the converter functions to work around it
            // instead, we will return the "any" type to short circuit the type checking for those cases
            return LanguageConstants.Any;
        }

        /// <summary>
        /// Gets the type of the property whose name is an expression.
        /// </summary>
        /// <param name="baseType">The base object type</param>
        /// <param name="propertyExpressionPositionable">The position of the property name expression</param>
        private static TypeSymbol GetExpressionedPropertyType(ObjectType baseType, IPositionable propertyExpressionPositionable)
        {
            if (baseType.TypeKind == TypeKind.Any)
            {
                // all properties of "any" type are of type "any"
                return LanguageConstants.Any;
            }

            if (baseType.Properties.Any() || baseType.AdditionalPropertiesType != null)
            {
                // the object type allows properties
                return LanguageConstants.Any;
            }

            return ErrorType.Create(DiagnosticBuilder.ForPosition(propertyExpressionPositionable).NoPropertiesAllowed(baseType));
        }

        private IEnumerable<TypeSymbol> GetArgumentTypes(IEnumerable<FunctionArgumentSyntax> argumentSyntaxes) =>
            argumentSyntaxes.Select(syntax => this.typeManager.GetTypeInfo(syntax));

        private IEnumerable<TypeSymbol> GetRecoveredArgumentTypes(IEnumerable<FunctionArgumentSyntax> argumentSyntaxes) =>
            this.GetArgumentTypes(argumentSyntaxes).Select(argumentType => argumentType.TypeKind == TypeKind.Error ? LanguageConstants.Any : argumentType);

        private IEnumerable<IDiagnostic> GetOutputDeclarationDiagnostics(TypeSymbol assignedType, OutputDeclarationSyntax syntax)
        {
            var valueType = typeManager.GetTypeInfo(syntax.Value);

            // this type is not a property in a symbol so the semantic error visitor won't collect the errors automatically
            if (valueType is ErrorType)
            {
                return valueType.GetDiagnostics();
            }

            if (assignedType is ErrorType)
            {
                // no point in checking that the value is assignable to the declared output type if no valid declared type could be discerned
                return Enumerable.Empty<IDiagnostic>();
            }

            var diagnosticWriter = ToListDiagnosticWriter.Create();

            TypeValidator.NarrowTypeAndCollectDiagnostics(typeManager, binder, parsingErrorLookup, diagnosticWriter, syntax.Value, assignedType);

            return diagnosticWriter.GetDiagnostics();
        }

        private IEnumerable<IDiagnostic> ValidateDefaultValue(ParameterDefaultValueSyntax defaultValueSyntax, TypeSymbol assignedType)
        {
            // figure out type of the default value
            var defaultValueType = typeManager.GetTypeInfo(defaultValueSyntax.DefaultValue);

            // this type is not a property in a symbol so the semantic error visitor won't collect the errors automatically
            if (defaultValueType is ErrorType)
            {
                return defaultValueType.GetDiagnostics();
            }

            var diagnosticWriter = ToListDiagnosticWriter.Create();

            TypeValidator.NarrowTypeAndCollectDiagnostics(typeManager, binder, parsingErrorLookup, diagnosticWriter, defaultValueSyntax.DefaultValue, assignedType);

            return diagnosticWriter.GetDiagnostics();
        }

        private IEnumerable<IDiagnostic> ValidateIdentifierAccess(SyntaxBase syntax)
        {
            return SyntaxAggregator.Aggregate(syntax, new List<IDiagnostic>(), (accumulated, current) =>
                {
                    if (current is VariableAccessSyntax)
                    {
                        var symbol = this.binder.GetSymbolInfo(current);

                        // Error: already has error info attached, no need to add more
                        // Parameter: references are permitted in other parameters' default values as long as there is not a cycle (BCP080)
                        // Function: we already validate that a function cannot be used as a variable (BCP063)
                        // Output & Metadata: we already validate that output & metadata cannot be referenced in expressions (BCP057)
                        if (symbol != null &&
                            symbol.Kind != SymbolKind.Error &&
                            symbol.Kind != SymbolKind.Parameter &&
                            symbol.Kind != SymbolKind.Function &&
                            symbol.Kind != SymbolKind.Output &&
                            symbol.Kind != SymbolKind.Metadata &&
                            symbol.Kind != SymbolKind.Namespace &&
                            symbol.Kind != SymbolKind.ImportedNamespace)
                        {
                            accumulated.Add(DiagnosticBuilder.ForPosition(current).CannotReferenceSymbolInParamDefaultValue());
                        }
                    }

                    return accumulated;
                },
                accumulated => accumulated);
        }

        private IEnumerable<IDiagnostic> ValidateIfCondition(IfConditionSyntax syntax)
        {
            var conditionType = typeManager.GetTypeInfo(syntax.ConditionExpression);

            if (conditionType is ErrorType)
            {
                return conditionType.GetDiagnostics();
            }

            if (!TypeValidator.AreTypesAssignable(conditionType, LanguageConstants.Bool))
            {
                var builder = DiagnosticBuilder.ForPosition(syntax.ConditionExpression);
                return TypeHelper.WouldBeAssignableIfNonNullable(conditionType, LanguageConstants.Bool, out var nonNullable)
                    ? builder.PossibleNullReferenceAssignment(LanguageConstants.Bool,
                        conditionType,
                        // syntax.ConditionExpression includes the parentheses surrounding the condition
                        syntax.ConditionExpression is ParenthesizedExpressionSyntax parenthesized
                            ? parenthesized.Expression
                            : syntax.ConditionExpression).AsEnumerable()
                    : builder.ValueTypeMismatch(LanguageConstants.Bool).AsEnumerable();
            }

            return Enumerable.Empty<IDiagnostic>();
        }

        public static TypeSymbol UnwrapType(TypeSymbol baseType) =>
            baseType switch
            {
                ResourceType resourceType =>
                    // We're accessing a property on the resource body.
                    resourceType.Body.Type,

                ModuleType moduleType =>
                    // We're accessing a property on the module body.
                    moduleType.Body.Type,

                _ => baseType
            };

        private DecoratorSyntax? GetNamedDecorator(DecorableSyntax syntax, string decoratorName)
        {
            /*
            * Calling FirstOrDefault here because when there are duplicate decorators,
            * the top most one takes precedence.
            */
            return syntax.Decorators.FirstOrDefault(decoratorSyntax =>
            {
                if (decoratorSyntax.Expression is not FunctionCallSyntaxBase functionCall ||
                    !LanguageConstants.IdentifierComparer.Equals(functionCall.Name.IdentifierName, decoratorName))
                {
                    return false;
                }

                if (SymbolHelper.TryGetSymbolInfo(binder, typeManager.GetDeclaredType, functionCall) is not FunctionSymbol functionSymbol ||
                    functionSymbol.DeclaringObject is not NamespaceType declaringNamespace)
                {
                    return false;
                }

                var argumentTypes = this.GetRecoveredArgumentTypes(functionCall.Arguments).ToArray();
                var decorator = declaringNamespace.DecoratorResolver
                    .GetMatches(functionSymbol, argumentTypes)
                    .SingleOrDefault();

                return decorator is not null;
            });
        }
    }
}<|MERGE_RESOLUTION|>--- conflicted
+++ resolved
@@ -44,7 +44,6 @@
         public TypeAssignmentVisitor(ITypeManager typeManager, SemanticModel model)
         {
             this.typeManager = typeManager;
-<<<<<<< HEAD
             this.model = model;
             this.features = model.Features;
             this.binder = model.Binder;
@@ -52,17 +51,8 @@
             this.parsingErrorLookup = model.ParsingErrorLookup;
             this.sourceFileLookup = model.Compilation.SourceFileGrouping;
             this.semanticModelLookup = model.Compilation;
-=======
-            this.features = features;
-            this.binder = binder;
-            this.environment = environment;
-            this.fileResolver = fileResolver;
-            this.parsingErrorLookup = parsingErrorLookup;
-            this.sourceFileLookup = sourceFileLookup;
-            this.semanticModelLookup = semanticModelLookup;
             resourceDerivedTypeBinder = new(binder);
             resourceDerivedTypeDiagnosticReporter = new(features, binder);
->>>>>>> a0fb777c
             assignedTypes = new();
             matchedFunctionOverloads = new();
             matchedFunctionResultValues = new();
