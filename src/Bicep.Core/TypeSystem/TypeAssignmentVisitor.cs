--- conflicted
+++ resolved
@@ -1017,9 +1017,6 @@
                     return ErrorType.Empty();
                 }
 
-<<<<<<< HEAD
-                    foundSymbol = SymbolValidator.ResolveObjectQualifiedFunction(allowedFunctionFlags, resolvedSymbol, syntax.Name, objectType);
-=======
                 Symbol? foundSymbol;
                 if (this.binder.GetParent(syntax) is DecoratorSyntax decorator)
                 {
@@ -1028,8 +1025,7 @@
                 else
                 {
                     var resolvedSymbol = objectType.MethodResolver.TryGetSymbol(syntax.Name);
-                    foundSymbol = SymbolValidator.ResolveObjectQualifiedFunction(resolvedSymbol, syntax.Name, objectType);
->>>>>>> 589f0375
+                    foundSymbol = SymbolValidator.ResolveObjectQualifiedFunction(allowedFunctionFlags, resolvedSymbol, syntax.Name, objectType);
                 }
 
                 switch (foundSymbol)
