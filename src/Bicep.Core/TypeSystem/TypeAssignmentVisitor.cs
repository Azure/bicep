// Copyright (c) Microsoft Corporation.
// Licensed under the MIT License.
using System;
using System.Collections.Generic;
using System.Collections.Immutable;
using System.Linq;
using Bicep.Core.Diagnostics;
using Bicep.Core.Extensions;
using Bicep.Core.Parser;
using Bicep.Core.Resources;
using Bicep.Core.SemanticModel;
using Bicep.Core.Syntax;
using Bicep.Core.Syntax.Visitors;

namespace Bicep.Core.TypeSystem
{
    public sealed class TypeAssignmentVisitor : SyntaxVisitor
    {
        private class TypeAssignment
        {
            public TypeAssignment(ITypeReference reference)
                : this(reference, Enumerable.Empty<Diagnostic>())
            {
            }

            public TypeAssignment(ITypeReference reference, IEnumerable<Diagnostic> diagnostics)
            {
                Reference = reference;
                Diagnostics = diagnostics;
            }

            public ITypeReference Reference { get; }

            public IEnumerable<Diagnostic> Diagnostics { get; }
        }

        private readonly IResourceTypeProvider resourceTypeProvider;
        private readonly TypeManager typeManager;
        private readonly IReadOnlyDictionary<SyntaxBase, Symbol> bindings;
        private readonly IReadOnlyDictionary<SyntaxBase, ImmutableArray<DeclaredSymbol>> cyclesBySyntax;
        private IDictionary<SyntaxBase, TypeAssignment> assignedTypes;

        public TypeAssignmentVisitor(IResourceTypeProvider resourceTypeProvider, TypeManager typeManager, IReadOnlyDictionary<SyntaxBase, Symbol> bindings, IReadOnlyDictionary<SyntaxBase, ImmutableArray<DeclaredSymbol>> cyclesBySyntax)
        {
            this.resourceTypeProvider = resourceTypeProvider;
            this.typeManager = typeManager;
            // bindings will be modified by name binding after this object is created
            // so we can't make an immutable copy here
            // (using the IReadOnlyDictionary to prevent accidental mutation)
            this.bindings = bindings;
            this.cyclesBySyntax = cyclesBySyntax;
            this.assignedTypes = new Dictionary<SyntaxBase, TypeAssignment>();
        }

        private TypeAssignment GetTypeAssignment(SyntaxBase syntax)
        {
            Visit(syntax);

            if (!assignedTypes.TryGetValue(syntax, out var typeAssignment))
            {
                return new TypeAssignment(new UnassignableTypeSymbol(DiagnosticBuilder.ForPosition(syntax).InvalidExpression()));
            }

            return typeAssignment;
        }

        public TypeSymbol GetTypeInfo(SyntaxBase syntax)
            => GetTypeAssignment(syntax).Reference.Type;

        public IEnumerable<Diagnostic> GetAllDiagnostics()
            => assignedTypes.Values.SelectMany(x => x.Diagnostics);

        private void AssignTypeWithCaching(SyntaxBase syntax, Func<TypeAssignment> assignFunc)
        {
            if (assignedTypes.ContainsKey(syntax))
            {
                return;
            }

            var cyclicErrorType = CheckForCyclicError(syntax);
            if (cyclicErrorType != null)
            {
                assignedTypes[syntax] = new TypeAssignment(cyclicErrorType);
                return;
            }

            assignedTypes[syntax] = assignFunc();
        }

        private void AssignType(SyntaxBase syntax, Func<ITypeReference> assignFunc)
            => AssignTypeWithCaching(syntax, () => new TypeAssignment(assignFunc()));

        private void AssignTypeWithDiagnostics(SyntaxBase syntax, Func<IList<Diagnostic>, ITypeReference> assignFunc)
            => AssignTypeWithCaching(syntax, () => {
                var diagnostics = new List<Diagnostic>();
                var reference = assignFunc(diagnostics);

                return new TypeAssignment(reference, diagnostics);
            });

        private TypeSymbol? CheckForCyclicError(SyntaxBase syntax)
        {
            if (cyclesBySyntax.TryGetValue(syntax, out var cycle))
            {
                // there's a cycle. stop visiting now or we never will!
                if (cycle.Length == 1)
                {
                    return new UnassignableTypeSymbol(DiagnosticBuilder.ForPosition(syntax).CyclicSelfReference());
                }

                var syntaxBinding = bindings[syntax];
                
                // show the cycle as originating from the current syntax symbol
                var cycleSuffix = cycle.TakeWhile(x => x != syntaxBinding);
                var cyclePrefix = cycle.Skip(cycleSuffix.Count());
                var orderedCycle = cyclePrefix.Concat(cycleSuffix);

                return new UnassignableTypeSymbol(DiagnosticBuilder.ForPosition(syntax).CyclicExpression(orderedCycle.Select(x => x.Name)));
            }

            return null;
        }

        public override void VisitResourceDeclarationSyntax(ResourceDeclarationSyntax syntax)
            => AssignTypeWithDiagnostics(syntax, diagnostics => {
                var stringSyntax = syntax.TryGetType();

                if (stringSyntax != null && stringSyntax.IsInterpolated())
                {
                    // TODO: in the future, we can relax this check to allow interpolation with compile-time constants.
                    // right now, codegen will still generate a format string however, which will cause problems for the type.
                    return new UnassignableTypeSymbol(DiagnosticBuilder.ForPosition(syntax.Type).ResourceTypeInterpolationUnsupported());
                }

                var stringContent = stringSyntax?.TryGetLiteralValue();
                if (stringContent == null)
                {
                    return new UnassignableTypeSymbol(DiagnosticBuilder.ForPosition(syntax.Type).InvalidResourceType());
                }

                // TODO: This needs proper namespace, type, and version resolution logic in the future
                var typeReference = ResourceTypeReference.TryParse(stringContent);
                if (typeReference == null)
                {
                    return new UnassignableTypeSymbol(DiagnosticBuilder.ForPosition(syntax.Type).InvalidResourceType());
                }

                var declaredType = resourceTypeProvider.GetType(typeReference);
            
                return TypeValidator.NarrowTypeAndCollectDiagnostics(typeManager, syntax.Body, declaredType, diagnostics);
            });

        public override void VisitParameterDeclarationSyntax(ParameterDeclarationSyntax syntax)
            => AssignTypeWithDiagnostics(syntax, diagnostics => {
                diagnostics.AddRange(this.ValidateIdentifierAccess(syntax));

                // assume "any" type when the parameter has parse errors (either missing or was skipped)
                var declaredType = syntax.ParameterType == null
                    ? LanguageConstants.Any
                    : LanguageConstants.TryGetDeclarationType(syntax.ParameterType.TypeName);

                if (declaredType == null)
                {
                    return new UnassignableTypeSymbol(DiagnosticBuilder.ForPosition(syntax.Type).InvalidParameterType());
                }
                
                var assignedType = declaredType;
                if (object.ReferenceEquals(assignedType, LanguageConstants.String))
                {
                    var allowedItemTypes = SyntaxHelper.TryGetAllowedItems(syntax)?
                        .Select(item => typeManager.GetTypeInfo(item));

                    if (allowedItemTypes != null && allowedItemTypes.All(itemType => itemType is StringLiteralType))
                    {
                        assignedType = UnionType.Create(allowedItemTypes);
                    }
                }
                
                switch (syntax.Modifier)
                {
                    case ParameterDefaultValueSyntax defaultValueSyntax:
                        diagnostics.AddRange(ValidateDefaultValue(defaultValueSyntax, assignedType));
                        break;

                    case ObjectSyntax modifierSyntax:
                        var modifierType = LanguageConstants.CreateParameterModifierType(declaredType, assignedType);
                        // we don't need to actually use the narrowed type; just need to use this to collect assignment diagnostics
                        TypeValidator.NarrowTypeAndCollectDiagnostics(typeManager, modifierSyntax, modifierType, diagnostics);
                        break;
                }

                return assignedType;
            });

        public override void VisitVariableDeclarationSyntax(VariableDeclarationSyntax syntax)
            => AssignType(syntax, () => {
                return typeManager.GetTypeInfo(syntax.Value);
            });

        public override void VisitOutputDeclarationSyntax(OutputDeclarationSyntax syntax)
            => AssignTypeWithDiagnostics(syntax, diagnostics =>
            {
                // assume "any" type if the output type has parse errors (either missing or skipped)
                var primitiveType = syntax.OutputType == null
                    ? LanguageConstants.Any
                    : LanguageConstants.TryGetDeclarationType(syntax.OutputType.TypeName);

                if (primitiveType == null)
                {
                    return new UnassignableTypeSymbol(DiagnosticBuilder.ForPosition(syntax.Type).InvalidOutputType());
                }

                var currentDiagnostics = GetOutputDeclarationDiagnostics(primitiveType, syntax);

                diagnostics.AddRange(currentDiagnostics);

                return primitiveType;
            });

        public override void VisitBooleanLiteralSyntax(BooleanLiteralSyntax syntax)
            => AssignType(syntax, () => LanguageConstants.Bool);

        public override void VisitStringSyntax(StringSyntax syntax)
            => AssignType(syntax, () => {
                if (syntax.TryGetLiteralValue() is string literalValue)
                {
                    // uninterpolated strings have a known type
                    return new StringLiteralType(literalValue);
                }

                var errors = new List<ErrorDiagnostic>();
                var expressionTypes = new List<TypeSymbol>();

                foreach (var interpolatedExpression in syntax.Expressions)
                {
                    var expressionType = typeManager.GetTypeInfo(interpolatedExpression);
                    CollectErrors(errors, expressionType);
                    expressionTypes.Add(expressionType);
                }

                if (PropagateErrorType(errors, expressionTypes))
                {
                    return new UnassignableTypeSymbol(errors);
                }

                // normally we would also do an assignability check, but we allow "any" type in string interpolation expressions
                // so the assignability check cannot possibly fail (we already collected type errors from the inner expressions at this point)
                return LanguageConstants.String;
            });

        public override void VisitNumericLiteralSyntax(NumericLiteralSyntax syntax)
            => AssignType(syntax, () => LanguageConstants.Int);

        public override void VisitNullLiteralSyntax(NullLiteralSyntax syntax)
            => AssignType(syntax, () => LanguageConstants.Null);

        public override void VisitSkippedTriviaSyntax(SkippedTriviaSyntax syntax)
            => AssignType(syntax, () => {
                // error should have already been raised by the ParseDiagnosticsVisitor - no need to add another
                return new UnassignableTypeSymbol(Enumerable.Empty<ErrorDiagnostic>());
            });

        public override void VisitObjectSyntax(ObjectSyntax syntax)
            => AssignType(syntax, () => {
                var errors = new List<ErrorDiagnostic>();

                var propertyTypes = new List<TypeSymbol>();
                foreach (var objectProperty in syntax.Properties)
                {
                    var propertyType = typeManager.GetTypeInfo(objectProperty);
                    CollectErrors(errors, propertyType);
                    propertyTypes.Add(propertyType);
                }

                if (PropagateErrorType(errors, propertyTypes))
                {
                    return new UnassignableTypeSymbol(errors);
                }

                // type results are cached
                var namedProperties = syntax.Properties
                    .GroupByExcludingNull(p => p.TryGetKeyText(), LanguageConstants.IdentifierComparer)
                    .Select(group => new TypeProperty(group.Key, UnionType.Create(group.Select(p => typeManager.GetTypeInfo(p)))));

                var additionalProperties = syntax.Properties
                    .Where(p => p.TryGetKeyText() == null)
                    .Select(p => typeManager.GetTypeInfo(p));

                var additionalPropertiesType = additionalProperties.Any() ? UnionType.Create(additionalProperties) : null;

                // TODO: Add structural naming?
                return new NamedObjectType(LanguageConstants.Object.Name, TypeSymbolValidationFlags.Default, namedProperties, additionalPropertiesType);
            });

        public override void VisitObjectPropertySyntax(ObjectPropertySyntax syntax)
            => AssignType(syntax, () => {
                var errors = new List<ErrorDiagnostic>();
                var types = new List<TypeSymbol>();

                if (syntax.Key is StringSyntax stringSyntax && stringSyntax.IsInterpolated())
                {
                    // if the key is an interpolated string, we need to check the expressions referenced by it 
                    var keyType = typeManager.GetTypeInfo(syntax.Key);
                    CollectErrors(errors, keyType);
                    types.Add(keyType);
                }

                var valueType = typeManager.GetTypeInfo(syntax.Value);
                CollectErrors(errors, valueType);

                if (PropagateErrorType(errors, types.Concat(valueType)))
                {
                    return new UnassignableTypeSymbol(errors);
                }

                return valueType;
            });

        public override void VisitArrayItemSyntax(ArrayItemSyntax syntax)
            => AssignType(syntax, () => typeManager.GetTypeInfo(syntax.Value));

        public override void VisitParenthesizedExpressionSyntax(ParenthesizedExpressionSyntax syntax)
            => AssignType(syntax, () => typeManager.GetTypeInfo(syntax.Expression));

        public override void VisitFunctionArgumentSyntax(FunctionArgumentSyntax syntax)
            => AssignType(syntax, () => typeManager.GetTypeInfo(syntax.Expression));

        public override void VisitArraySyntax(ArraySyntax syntax)
            => AssignType(syntax, () => {
                var errors = new List<ErrorDiagnostic>();

                var itemTypes = new List<TypeSymbol>(syntax.Children.Length);
                foreach (var arrayItem in syntax.Children)
                {
                    var itemType = typeManager.GetTypeInfo(arrayItem);
                    itemTypes.Add(itemType);
                    CollectErrors(errors, itemType);
                }

                if (PropagateErrorType(errors, itemTypes))
                {
                    return new UnassignableTypeSymbol(errors);
                }

                var aggregatedItemType = UnionType.Create(itemTypes);
                if (aggregatedItemType.TypeKind == TypeKind.Union || aggregatedItemType.TypeKind == TypeKind.Never)
                {
                    // array contains a mix of item types or is empty
                    // assume array of any for now
                    return LanguageConstants.Array;
                }

                return new TypedArrayType(aggregatedItemType, TypeSymbolValidationFlags.Default);
            });

        public override void VisitTernaryOperationSyntax(TernaryOperationSyntax syntax)
            => AssignType(syntax, () => {
                var errors = new List<ErrorDiagnostic>();

                // ternary operator requires the condition to be of bool type
                var conditionType = typeManager.GetTypeInfo(syntax.ConditionExpression);
                CollectErrors(errors, conditionType);

                var trueType = typeManager.GetTypeInfo(syntax.TrueExpression);
                CollectErrors(errors, trueType);

                var falseType = typeManager.GetTypeInfo(syntax.FalseExpression);
                CollectErrors(errors, falseType);

                if (PropagateErrorType(errors, conditionType, trueType, falseType))
                {
                    return new UnassignableTypeSymbol(errors);
                }

                var expectedConditionType = LanguageConstants.Bool;
                if (TypeValidator.AreTypesAssignable(conditionType, expectedConditionType) != true)
                {
                    return new UnassignableTypeSymbol(DiagnosticBuilder.ForPosition(syntax.ConditionExpression).ValueTypeMismatch(expectedConditionType.Name));
                }
                
                // the return type is the union of true and false expression types
                return UnionType.Create(trueType, falseType);
            });

        public override void VisitBinaryOperationSyntax(BinaryOperationSyntax syntax)
            => AssignType(syntax, () => {
                var errors = new List<ErrorDiagnostic>();

                var operandType1 = typeManager.GetTypeInfo(syntax.LeftExpression);
                CollectErrors(errors, operandType1);

                var operandType2 = typeManager.GetTypeInfo(syntax.RightExpression);
                CollectErrors(errors, operandType2);

                if (PropagateErrorType(errors, operandType1, operandType2))
                {
                    return new UnassignableTypeSymbol(errors);
                }

                // operands don't appear to have errors
                // let's match the operator now
                var operatorInfo = BinaryOperationResolver.TryMatchExact(syntax.Operator, operandType1, operandType2);
                if (operatorInfo != null)
                {
                    // we found a match - use its return type
                    return operatorInfo.ReturnType;
                }

                // we do not have a match
                // operand types didn't match available operators
                return new UnassignableTypeSymbol(DiagnosticBuilder.ForPosition(syntax).BinaryOperatorInvalidType(Operators.BinaryOperatorToText[syntax.Operator], operandType1.Name, operandType2.Name));
            });

        public override void VisitUnaryOperationSyntax(UnaryOperationSyntax syntax)
            => AssignType(syntax, () => {
                var errors = new List<ErrorDiagnostic>();

                // TODO: When we add number type, this will have to be adjusted
                var expectedOperandType = syntax.Operator switch
                {
                    UnaryOperator.Not => LanguageConstants.Bool,
                    UnaryOperator.Minus => LanguageConstants.Int,
                    _ => throw new NotImplementedException()
                };

                var operandType = typeManager.GetTypeInfo(syntax.Expression);
                CollectErrors(errors, operandType);

                if (PropagateErrorType(errors, operandType))
                {
                    return new UnassignableTypeSymbol(errors);
                }

                if (TypeValidator.AreTypesAssignable(operandType, expectedOperandType) != true)
                {
                    return new UnassignableTypeSymbol(DiagnosticBuilder.ForPosition(syntax).UnaryOperatorInvalidType(Operators.UnaryOperatorToText[syntax.Operator], operandType.Name));
                }

                return expectedOperandType;
            });

        private static bool PropagateErrorType(IEnumerable<ErrorDiagnostic> errors, params TypeSymbol[] types)
            => PropagateErrorType(errors, types as IEnumerable<TypeSymbol>);

        private static bool PropagateErrorType(IEnumerable<ErrorDiagnostic> errors, IEnumerable<TypeSymbol> types)
        {
            if (errors.Any())
            {
                return true;
            }

            return types.Any(x => x.TypeKind == TypeKind.Error);
        }

        public override void VisitArrayAccessSyntax(ArrayAccessSyntax syntax)
            => AssignTypeWithDiagnostics(syntax, diagnostics => {
                var errors = new List<ErrorDiagnostic>();

                var baseType = typeManager.GetTypeInfo(syntax.BaseExpression);
                CollectErrors(errors, baseType);

                var indexType = typeManager.GetTypeInfo(syntax.IndexExpression);
                CollectErrors(errors, indexType);

                if (PropagateErrorType(errors, baseType, indexType))
                {
                    return new UnassignableTypeSymbol(errors);
                }

                if (baseType.TypeKind == TypeKind.Any)
                {
                    // base expression is of type any
                    if (indexType.TypeKind == TypeKind.Any)
                    {
                        // index is also of type any
                        return LanguageConstants.Any;
                    }

                    if (TypeValidator.AreTypesAssignable(indexType, LanguageConstants.Int) == true ||
                        TypeValidator.AreTypesAssignable(indexType, LanguageConstants.String) == true)
                    {
                        // index expression is string | int but base is any
                        return LanguageConstants.Any;
                    }

                    // index was of the wrong type
                    return new UnassignableTypeSymbol(DiagnosticBuilder.ForPosition(syntax.IndexExpression).StringOrIntegerIndexerRequired(indexType));
                }

                if (baseType is ArrayType baseArray)
                {
                    // we are indexing over an array
                    if (TypeValidator.AreTypesAssignable(indexType, LanguageConstants.Int) == true)
                    {
                        // the index is of "any" type or integer type
                        // return the item type
                        return baseArray.Item.Type;
                    }

                    return new UnassignableTypeSymbol(DiagnosticBuilder.ForPosition(syntax.IndexExpression).ArraysRequireIntegerIndex(indexType));
                }

                if (baseType is ObjectType baseObject)
                {
                    // we are indexing over an object
                    if (indexType.TypeKind == TypeKind.Any)
                    {
                        // index is of type "any"
                        return GetExpressionedPropertyType(baseObject, syntax.IndexExpression);
                    }

                    if (TypeValidator.AreTypesAssignable(indexType, LanguageConstants.String) == true)
                    {
                        switch (syntax.IndexExpression)
                        {
                            case StringSyntax @string when @string.TryGetLiteralValue() is string literalValue:
                                // indexing using a string literal so we know the name of the property
                                return GetNamedPropertyType(baseObject, syntax.IndexExpression, literalValue, diagnostics);

                            default:
                                // the property name is itself an expression
                                return GetExpressionedPropertyType(baseObject, syntax.IndexExpression);
                        }
                    }

                    return new UnassignableTypeSymbol(DiagnosticBuilder.ForPosition(syntax.IndexExpression).ObjectsRequireStringIndex(indexType));
                }

                // index was of the wrong type
                return new UnassignableTypeSymbol(DiagnosticBuilder.ForPosition(syntax.BaseExpression).IndexerRequiresObjectOrArray(baseType));
            });

        public override void VisitPropertyAccessSyntax(PropertyAccessSyntax syntax)
            => AssignTypeWithDiagnostics(syntax, diagnostics => {
                var errors = new List<ErrorDiagnostic>();

                var baseType = typeManager.GetTypeInfo(syntax.BaseExpression);
                CollectErrors(errors, baseType);

                if (PropagateErrorType(errors, baseType))
                {
                    return new UnassignableTypeSymbol(errors);
                }

                if (baseType is ResourceType resourceType)
                {
                    // We're accessing a property on the resource body.
                    baseType = resourceType.Body.Type;
                }

                if (TypeValidator.AreTypesAssignable(baseType, LanguageConstants.Object) != true)
                {
                    // can only access properties of objects
                    return new UnassignableTypeSymbol(DiagnosticBuilder.ForPosition(syntax.PropertyName).ObjectRequiredForPropertyAccess(baseType));
                }

                if (baseType.TypeKind == TypeKind.Any || !(baseType is ObjectType objectType))
                {
                    return LanguageConstants.Any;
                }

                return GetNamedPropertyType(objectType, syntax.PropertyName, syntax.PropertyName.IdentifierName, diagnostics);
            });

        public override void VisitFunctionCallSyntax(FunctionCallSyntax syntax)
            => AssignType(syntax, () => {
                var errors = new List<ErrorDiagnostic>();
                var argumentTypes = syntax.Arguments.Select(arg => typeManager.GetTypeInfo(arg)).ToList();

                foreach (TypeSymbol argumentType in argumentTypes)
                {
                    CollectErrors(errors, argumentType);
                }

                switch (bindings[syntax])
                {
                    case ErrorSymbol errorSymbol:
                        // function bind failure - pass the error along
                        return new UnassignableTypeSymbol(errors.Concat(errorSymbol.GetDiagnostics()));

                    case FunctionSymbol function:
                        return GetFunctionSymbolType(function, syntax.OpenParen, syntax.CloseParen, syntax.Arguments, argumentTypes, errors);

                    default:
                        return new UnassignableTypeSymbol(errors.Append(DiagnosticBuilder.ForPosition(syntax.Name.Span).SymbolicNameIsNotAFunction(syntax.Name.IdentifierName)));
                }
            });

        public override void VisitInstanceFunctionCallSyntax(InstanceFunctionCallSyntax syntax)
            => AssignType(syntax, () => {

                base.VisitInstanceFunctionCallSyntax(syntax);

                var errors = new List<ErrorDiagnostic>();
                
                var baseType = typeManager.GetTypeInfo(syntax.BaseExpression);
                CollectErrors(errors, baseType);

                if (errors.Any())
                {
                    return new UnassignableTypeSymbol(errors);
                }

                var argumentTypes = syntax.Arguments.Select(arg => typeManager.GetTypeInfo(arg)).ToList();

                foreach (TypeSymbol argumentType in argumentTypes)
                {
                    CollectErrors(errors, argumentType);
                }

                switch (bindings[syntax])
                {
                    case ErrorSymbol errorSymbol:
                        // bind bind failure - pass the error along
                        return new UnassignableTypeSymbol(errors.Concat(errorSymbol.GetDiagnostics()));

                    case FunctionSymbol function:
                        return GetFunctionSymbolType(function, syntax.OpenParen, syntax.CloseParen, syntax.Arguments, argumentTypes, errors);

                    case VariableSymbol variable:
                        // this is the case when a variable name uses the same name as the fully qualified function name
                        // e.g. var resourceGroup = az.resourceGroup().name

                        // baseExpression must be bound to a namespaceSymbol (this is done in nameBindingVisitor)
                        // if not, there was an error
                        if (bindings.ContainsKey(syntax.BaseExpression) &&
                            bindings[syntax.BaseExpression] is NamespaceSymbol namespaceSymbol)
                        {
                            var functionSymbol = namespaceSymbol.TryGetFunctionSymbol(syntax.Name.IdentifierName);

                            if (functionSymbol != null)
                            {
                                return GetFunctionSymbolType(functionSymbol, syntax.OpenParen, syntax.CloseParen, syntax.Arguments, argumentTypes, errors);
                            }
                        }

                        // if we get here symbolic name is not a function
                        return new UnassignableTypeSymbol(errors.Append(DiagnosticBuilder.ForPosition(syntax.Name.Span).SymbolicNameIsNotAFunction(syntax.Name.IdentifierName)));

                    default:
                        return new UnassignableTypeSymbol(errors.Append(DiagnosticBuilder.ForPosition(syntax.Name.Span).SymbolicNameIsNotAFunction(syntax.Name.IdentifierName)));
                }
            });

        private TypeSymbol VisitDeclaredSymbol(VariableAccessSyntax syntax, DeclaredSymbol declaredSymbol)
        {
            var declaringType = typeManager.GetTypeInfo(declaredSymbol.DeclaringSyntax);

            // symbols are responsible for doing their own type checking
            // the error from that should not be propagated to expressions that have type errors
            // unless we're dealing with a cyclic expression error, then propagate away!
            if (declaringType is UnassignableTypeSymbol errorType)
            {
                // replace the original error with a different one
                // we may consider suppressing this error in the future as well
                return new UnassignableTypeSymbol(DiagnosticBuilder.ForPosition(syntax).ReferencedSymbolHasErrors(syntax.Name.IdentifierName));
            }

            return declaringType;
        }

        public override void VisitVariableAccessSyntax(VariableAccessSyntax syntax)
            => AssignType(syntax, () => {
                switch (bindings[syntax])
                {
                    case ErrorSymbol errorSymbol:
                        // variable bind failure - pass the error along
                        return errorSymbol.ToErrorType();

                    case ResourceSymbol resource:
                        // resource bodies can participate in cycles
                        // need to explicitly force a type check on the body
                        return new DeferredTypeReference(() => VisitDeclaredSymbol(syntax, resource));

                    case ParameterSymbol parameter:
                        return new DeferredTypeReference(() => VisitDeclaredSymbol(syntax, parameter));

                    case VariableSymbol variable:
                        return new DeferredTypeReference(() => VisitDeclaredSymbol(syntax, variable));
                    
                    case NamespaceSymbol namespaceSymbol:
                        return new UnassignableTypeSymbol(namespaceSymbol.Name);

                    case OutputSymbol _:
                        return new UnassignableTypeSymbol(DiagnosticBuilder.ForPosition(syntax.Name.Span).OutputReferenceNotSupported(syntax.Name.IdentifierName));

                    default:
                        return new UnassignableTypeSymbol(DiagnosticBuilder.ForPosition(syntax.Name.Span).SymbolicNameIsNotAVariableOrParameter(syntax.Name.IdentifierName));
                }
            });

        private static void CollectErrors(List<ErrorDiagnostic> errors, ITypeReference reference)
        {
            errors.AddRange(reference.Type.GetDiagnostics());
        }

        private static TypeSymbol GetFunctionSymbolType(
            FunctionSymbol function,
            Token openParen,
            Token closeParen,
            ImmutableArray<FunctionArgumentSyntax> argumentSyntaxes,
            IList<TypeSymbol> argumentTypes,
            IList<ErrorDiagnostic> errors)
        {
            // Recover argument type errors so we can continue type checking for the parent function call.
            var recoveredArgumentTypes = argumentTypes
                .Select(t => t.TypeKind == TypeKind.Error ? LanguageConstants.Any : t)
                .ToList();

            var matches = FunctionResolver.GetMatches(
                function,
                recoveredArgumentTypes,
                out IList<ArgumentCountMismatch> countMismatches,
                out IList<ArgumentTypeMismatch> typeMismatches).ToList();
            
            if (matches.Count == 0)
            {
                if (typeMismatches.Any())
                {
                    if (typeMismatches.Count > 1 && typeMismatches.Skip(1).All(tm => tm.ArgumentIndex == typeMismatches[0].ArgumentIndex))
                    {
                        // All type mismatches are equally good (or bad).
                        var parameterTypes = typeMismatches.Select(tm => tm.ParameterType).ToList();
                        var argumentType = typeMismatches[0].ArgumentType;
                        var signatures = typeMismatches.Select(tm => tm.Source.TypeSignature).ToList();
                        var argumentSyntax = argumentSyntaxes[typeMismatches[0].ArgumentIndex];

                        errors.Add(DiagnosticBuilder.ForPosition(argumentSyntax).CannotResolveFunctionOverload(signatures, argumentType, parameterTypes));
                    }
                    else
                    {
                        // Choose the type mismatch that has the largest index as the best one.
                        var (_, argumentIndex, argumentType, parameterType) = typeMismatches.OrderBy(tm => tm.ArgumentIndex).Last();

                        errors.Add(DiagnosticBuilder.ForPosition(argumentSyntaxes[argumentIndex]).ArgumentTypeMismatch(argumentType, parameterType));
                    }
                }
                else
                {
                    // Argument type mismatch wins over count mismatch. Handle count mismatch only when there's no type mismatch.
                    var (actualCount, mininumArgumentCount, maximumArgumentCount) = countMismatches.Aggregate(ArgumentCountMismatch.Reduce);
                    var argumentsSpan = TextSpan.Between(openParen, closeParen);

                    errors.Add(DiagnosticBuilder.ForPosition(argumentsSpan).ArgumentCountMismatch(actualCount, mininumArgumentCount, maximumArgumentCount));
                }
            }

            if (PropagateErrorType(errors))
            {
                return new UnassignableTypeSymbol(errors);
            }

            if (matches.Count == 1)
            {
                // we have an exact match or a single ambiguous match
                // return its type
                return matches.Single().ReturnType;
            }

            // function arguments are ambiguous (due to "any" type)
            // technically, the correct behavior would be to return a union of all possible types
            // unfortunately our language lacks a good type checking construct
            // and we also don't want users to have to use the converter functions to work around it
            // instead, we will return the "any" type to short circuit the type checking for those cases
            return LanguageConstants.Any;
        }

        /// <summary>
        /// Gets the type of the property whose name is an expression.
        /// </summary>
        /// <param name="baseType">The base object type</param>
        /// <param name="propertyExpressionPositionable">The position of the property name expression</param>
        private static TypeSymbol GetExpressionedPropertyType(ObjectType baseType, IPositionable propertyExpressionPositionable)
        {
            if (baseType.TypeKind == TypeKind.Any)
            {
                // all properties of "any" type are of type "any"
                return LanguageConstants.Any;
            }

            if (baseType.Properties.Any() || baseType.AdditionalPropertiesType != null)
            {
                // the object type allows properties
                return LanguageConstants.Any;
            }

            return new UnassignableTypeSymbol(DiagnosticBuilder.ForPosition(propertyExpressionPositionable).NoPropertiesAllowed(baseType));
        }

        /// <summary>
        /// Gets the type of the property whose name we can obtain at compile-time.
        /// </summary>
        /// <param name="baseType">The base object type</param>
        /// <param name="propertyExpressionPositionable">The position of the property name expression</param>
        /// <param name="propertyName">The resolved property name</param>
        /// <param name="diagnostics">List of diagnostics to append diagnostics</param>
        private static TypeSymbol GetNamedPropertyType(ObjectType baseType, IPositionable propertyExpressionPositionable, string propertyName, IList<Diagnostic> diagnostics)
        {
            if (baseType.TypeKind == TypeKind.Any)
            {
                // all properties of "any" type are of type "any"
                return LanguageConstants.Any;
            }

            // is there a declared property with this name
            var declaredProperty = baseType.Properties.TryGetValue(propertyName);
            if (declaredProperty != null)
            {
                if (declaredProperty.Flags.HasFlag(TypePropertyFlags.WriteOnly))
                {
<<<<<<< HEAD
                    return new UnassignableTypeSymbol(DiagnosticBuilder.ForPosition(propertyExpressionPositionable).WriteOnlyProperty(baseType, propertyName));
=======
                    var writeOnlyDiagnostic = DiagnosticBuilder.ForPosition(propertyExpressionPositionable).WriteOnlyProperty(TypeValidator.ShouldWarn(baseType), baseType, propertyName);
                    diagnostics.Add(writeOnlyDiagnostic);

                    if (writeOnlyDiagnostic.Level == DiagnosticLevel.Error)
                    {
                        return new ErrorTypeSymbol(Enumerable.Empty<ErrorDiagnostic>());
                    }
>>>>>>> 91c213f2
                }

                // there is - return its type
                return declaredProperty.TypeReference.Type;
            }

            // the property is not declared
            // check additional properties
            if (baseType.AdditionalPropertiesType != null)
            {
                // yes - return the additional property type
                return baseType.AdditionalPropertiesType.Type;
            }

            var availableProperties = baseType.Properties.Values
                .Where(p => !p.Flags.HasFlag(TypePropertyFlags.WriteOnly))
                .Select(p => p.Name)
                .OrderBy(x => x);

            var unknownPropertyDiagnostic = availableProperties.Any() ? 
                DiagnosticBuilder.ForPosition(propertyExpressionPositionable).UnknownPropertyWithAvailableProperties(TypeValidator.ShouldWarn(baseType), baseType, propertyName, availableProperties) :
                DiagnosticBuilder.ForPosition(propertyExpressionPositionable).UnknownProperty(TypeValidator.ShouldWarn(baseType), baseType, propertyName);
            diagnostics.Add(unknownPropertyDiagnostic);

<<<<<<< HEAD
            return new UnassignableTypeSymbol(error);
=======
            return (unknownPropertyDiagnostic.Level == DiagnosticLevel.Error) ? new ErrorTypeSymbol(Enumerable.Empty<ErrorDiagnostic>()) : LanguageConstants.Any;
>>>>>>> 91c213f2
        }

        private IEnumerable<Diagnostic> GetOutputDeclarationDiagnostics(TypeSymbol assignedType, OutputDeclarationSyntax syntax)
        {
            var valueType = typeManager.GetTypeInfo(syntax.Value);

            // this type is not a property in a symbol so the semantic error visitor won't collect the errors automatically
            if (valueType is UnassignableTypeSymbol)
            {
                return valueType.GetDiagnostics();
            }

            if (TypeValidator.AreTypesAssignable(valueType, assignedType) == false)
            {
                return DiagnosticBuilder.ForPosition(syntax.Value).OutputTypeMismatch(assignedType.Name, valueType.Name).AsEnumerable();
            }

            return Enumerable.Empty<Diagnostic>();
        }

        private IEnumerable<Diagnostic> ValidateDefaultValue(ParameterDefaultValueSyntax defaultValueSyntax, TypeSymbol assignedType)
        {
            // figure out type of the default value
            var defaultValueType = typeManager.GetTypeInfo(defaultValueSyntax.DefaultValue);

            // this type is not a property in a symbol so the semantic error visitor won't collect the errors automatically
            if (defaultValueType is UnassignableTypeSymbol)
            {
                return defaultValueType.GetDiagnostics();
            }

            if (TypeValidator.AreTypesAssignable(defaultValueType, assignedType) == false)
            {
                return DiagnosticBuilder.ForPosition(defaultValueSyntax.DefaultValue).ParameterTypeMismatch(assignedType.Name, defaultValueType.Name).AsEnumerable();
            }

            return Enumerable.Empty<Diagnostic>();
        }

        private IEnumerable<Diagnostic> ValidateIdentifierAccess(ParameterDeclarationSyntax syntax)
        {
            return SyntaxAggregator.Aggregate(syntax, new List<Diagnostic>(), (accumulated, current) =>
                {
                    if (current is VariableAccessSyntax)
                    {
                        var symbol = bindings[current];
                        
                        // Error: already has error info attached, no need to add more
                        // Parameter: references are permitted in other parameters' default values as long as there is not a cycle (BCP080)
                        // Function: we already validate that a function cannot be used as a variable (BCP063)
                        // Output: we already validate that outputs cannot be referenced in expressions (BCP058)
                        if (symbol.Kind != SymbolKind.Error &&
                            symbol.Kind != SymbolKind.Parameter &&
                            symbol.Kind != SymbolKind.Function &&
                            symbol.Kind != SymbolKind.Output)
                        {
                            accumulated.Add(DiagnosticBuilder.ForPosition(current).CannotReferenceSymbolInParamDefaultValue());
                        }
                    }

                    return accumulated;
                },
                accumulated => accumulated);
        }
    }
}<|MERGE_RESOLUTION|>--- conflicted
+++ resolved
@@ -808,17 +808,13 @@
             {
                 if (declaredProperty.Flags.HasFlag(TypePropertyFlags.WriteOnly))
                 {
-<<<<<<< HEAD
-                    return new UnassignableTypeSymbol(DiagnosticBuilder.ForPosition(propertyExpressionPositionable).WriteOnlyProperty(baseType, propertyName));
-=======
                     var writeOnlyDiagnostic = DiagnosticBuilder.ForPosition(propertyExpressionPositionable).WriteOnlyProperty(TypeValidator.ShouldWarn(baseType), baseType, propertyName);
                     diagnostics.Add(writeOnlyDiagnostic);
 
                     if (writeOnlyDiagnostic.Level == DiagnosticLevel.Error)
                     {
-                        return new ErrorTypeSymbol(Enumerable.Empty<ErrorDiagnostic>());
+                        return new UnassignableTypeSymbol(Enumerable.Empty<ErrorDiagnostic>());
                     }
->>>>>>> 91c213f2
                 }
 
                 // there is - return its type
@@ -843,11 +839,7 @@
                 DiagnosticBuilder.ForPosition(propertyExpressionPositionable).UnknownProperty(TypeValidator.ShouldWarn(baseType), baseType, propertyName);
             diagnostics.Add(unknownPropertyDiagnostic);
 
-<<<<<<< HEAD
-            return new UnassignableTypeSymbol(error);
-=======
-            return (unknownPropertyDiagnostic.Level == DiagnosticLevel.Error) ? new ErrorTypeSymbol(Enumerable.Empty<ErrorDiagnostic>()) : LanguageConstants.Any;
->>>>>>> 91c213f2
+            return (unknownPropertyDiagnostic.Level == DiagnosticLevel.Error) ? new UnassignableTypeSymbol(Enumerable.Empty<ErrorDiagnostic>()) : LanguageConstants.Any;
         }
 
         private IEnumerable<Diagnostic> GetOutputDeclarationDiagnostics(TypeSymbol assignedType, OutputDeclarationSyntax syntax)
