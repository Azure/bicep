--- conflicted
+++ resolved
@@ -291,13 +291,8 @@
                 {
                     diagnostics.Write(DiagnosticBuilder.ForPosition(syntax.Path).ReferencedModuleHasErrors());
                 }
-<<<<<<< HEAD
-                var result = TypeValidator.NarrowTypeAndCollectDiagnostics(typeManager, syntax.Value, singleOrCollectionDeclaredType, diagnostics);
-                return result;
-=======
 
                 return TypeValidator.NarrowTypeAndCollectDiagnostics(typeManager, binder, diagnostics, syntax.Value, singleOrCollectionDeclaredType);
->>>>>>> d923b344
             });
 
         public override void VisitParameterDeclarationSyntax(ParameterDeclarationSyntax syntax)
@@ -324,13 +319,39 @@
                     return declaredType;
                 }
 
-<<<<<<< HEAD
-=======
+
+                var allowedDecoratorSyntax = GetDecorator(LanguageConstants.ParameterAllowedPropertyName);
+
+                var assignedType = allowedDecoratorSyntax?.Arguments.Single().Expression is ArraySyntax allowedValuesSyntax
+                    ? syntax.GetAssignedType(this.typeManager, allowedValuesSyntax)
+                    : syntax.GetAssignedType(this.typeManager, null);
+
+                if (ReferenceEquals(assignedType, LanguageConstants.LooseString)
+                    && GetDecorator(LanguageConstants.ParameterSecurePropertyName) is not null)
+                {
+                    assignedType = LanguageConstants.SecureString;
+                }
+
+                switch (syntax.Modifier)
+                {
+                    case ParameterDefaultValueSyntax defaultValueSyntax:
+                        diagnostics.WriteMultiple(ValidateDefaultValue(defaultValueSyntax, assignedType));
+                        break;
+
+                    case ObjectSyntax modifierSyntax:
+                        var modifierType = LanguageConstants.CreateParameterModifierType(declaredType, assignedType);
+                        // we don't need to actually use the narrowed type; just need to use this to collect assignment diagnostics
+                        TypeValidator.NarrowTypeAndCollectDiagnostics(typeManager, binder, diagnostics, modifierSyntax, modifierType);
+                        break;
+                }
+
+                return assignedType;
+
                 /*
                  * Calling FirstOrDefault here because when there are duplicate decorators,
                  * the top most one takes precedence.
                  */
-                var allowedDecoratorSyntax = syntax.Decorators.FirstOrDefault(decoratorSyntax =>
+                DecoratorSyntax? GetDecorator(string decoratorName) => syntax.Decorators.FirstOrDefault(decoratorSyntax =>
                 {
                     if (decoratorSyntax.Expression is InstanceFunctionCallSyntax { BaseExpression: VariableAccessSyntax namespaceSyntax, Name: IdentifierSyntax nameSyntax } &&
                         namespaceSyntax.Name.IdentifierName == "sys" &&
@@ -346,56 +367,6 @@
                         return true;
                     }
 
-                    if (this.binder.GetSymbolInfo(decoratorSyntax.Expression) is FunctionSymbol functionSymbol)
-                    {
-                        var argumentTypes = this.GetRecoveredArgumentTypes(decoratorSyntax.Arguments).ToArray();
-                        Decorator? decorator = this.binder.FileSymbol.ImportedNamespaces["sys"].Type.DecoratorResolver
-                            .GetMatches(functionSymbol, argumentTypes)
-                            .SingleOrDefault();
-
-                        if (decorator?.Overload.Name == "allowed")
-                        {
-                            return true;
-                        }
-                    }
-
-                    return false;
-                });
->>>>>>> d923b344
-
-                var allowedDecoratorSyntax = GetDecorator(LanguageConstants.ParameterAllowedPropertyName);
-
-                var assignedType = allowedDecoratorSyntax?.Arguments.Single().Expression is ArraySyntax allowedValuesSyntax
-                    ? syntax.GetAssignedType(this.typeManager, allowedValuesSyntax)
-                    : syntax.GetAssignedType(this.typeManager, null);
-
-                if (ReferenceEquals(assignedType, LanguageConstants.LooseString)
-                    && GetDecorator(LanguageConstants.ParameterSecurePropertyName) is not null)
-                {
-                    assignedType = LanguageConstants.SecureString;
-                }
-
-                switch (syntax.Modifier)
-                {
-                    case ParameterDefaultValueSyntax defaultValueSyntax:
-                        diagnostics.WriteMultiple(ValidateDefaultValue(defaultValueSyntax, assignedType));
-                        break;
-
-                    case ObjectSyntax modifierSyntax:
-                        var modifierType = LanguageConstants.CreateParameterModifierType(declaredType, assignedType);
-                        // we don't need to actually use the narrowed type; just need to use this to collect assignment diagnostics
-                        TypeValidator.NarrowTypeAndCollectDiagnostics(typeManager, binder, diagnostics, modifierSyntax, modifierType);
-                        break;
-                }
-
-                return assignedType;
-
-                /*
-                 * Calling FirstOrDefault here because when there are duplicate decorators,
-                 * the top most one takes precedence.
-                 */
-                DecoratorSyntax? GetDecorator(string decoratorName) => syntax.Decorators.FirstOrDefault(decoratorSyntax =>
-                {
                     if (this.binder.GetSymbolInfo(decoratorSyntax.Expression) is FunctionSymbol functionSymbol)
                     {
                         var argumentTypes = this.GetRecoveredArgumentTypes(decoratorSyntax.Arguments).ToArray();
