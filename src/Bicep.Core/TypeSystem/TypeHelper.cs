// Copyright (c) Microsoft Corporation.
// Licensed under the MIT License.

using System.Collections.Concurrent;
using System.Collections.Immutable;
using System.Diagnostics.CodeAnalysis;
using System.Globalization;
using System.Numerics;
using System.Text.RegularExpressions;
using Bicep.Core.Diagnostics;
using Bicep.Core.Extensions;
using Bicep.Core.Resources;
using Bicep.Core.Semantics;
using Bicep.Core.Semantics.Metadata;
using Bicep.Core.Text;
using Bicep.Core.TypeSystem.Types;
using Newtonsoft.Json.Linq;

namespace Bicep.Core.TypeSystem
{
    public static class TypeHelper
    {
        private static TypeComparer typeComparer = new();

        /// <summary>
        /// Try to collapse multiple types into a single (non-union) type. Returns null if this is not possible.
        /// </summary>
        public static TypeSymbol? TryCollapseTypes(IEnumerable<ITypeReference> itemTypes)
            => TypeCollapser.TryCollapse(CreateTypeUnion(itemTypes));

        /// <summary>
        /// Collapses multiple types into either:
        /// * The 'never' type, if there are no types in the source list.
        /// * A single type, if the source types can be collapsed into a single type.
        /// * A union type.
        /// </summary>
        public static TypeSymbol CreateTypeUnion(IEnumerable<ITypeReference> unionMembers)
        {
            var normalizedMembers = NormalizeTypeList(unionMembers);

            return normalizedMembers.Length switch
            {
                0 => LanguageConstants.Never,
                1 => normalizedMembers[0].Type,
                _ => new UnionType(FormatName(normalizedMembers), normalizedMembers)
            };
        }

        public static TypeSymbol CollapseOrCreateTypeUnion(IEnumerable<ITypeReference> itemTypes)
        {
            var unionType = CreateTypeUnion(itemTypes);
            return TypeCollapser.TryCollapse(unionType) ?? unionType;
        }

        public static TypeSymbol CollapseOrCreateTypeUnion(params ITypeReference[] itemTypes)
            => CollapseOrCreateTypeUnion((IEnumerable<ITypeReference>)itemTypes);

        /// <summary>
        /// Makes a type nullable by unioning it with null
        /// </summary>
        public static TypeSymbol MakeNullable(ITypeReference typeReference) => CreateTypeUnion(typeReference, LanguageConstants.Null);

        public static LambdaType CreateLambdaType(IEnumerable<ITypeReference> argumentTypes, IEnumerable<ITypeReference> optionalArgumentTypes, TypeSymbol returnType)
            => new([.. argumentTypes], [.. optionalArgumentTypes], returnType);

        /// <summary>
        /// Returns an ordered enumerable of type names.
        /// </summary>
        /// <param name="types">The types to get ordered names for.</param>
        public static IEnumerable<string> GetOrderedTypeNames(IEnumerable<ITypeReference> types) =>
            types.Select(t => t.Type).Order(typeComparer).Select(t => t.Name);

        /// <summary>
        /// Collapses multiple types into either:
        /// * The 'never' type, if there are no types in the source list.
        /// * A single type, if the source types can be collapsed into a single type.
        /// * A union type.
        /// </summary>
        public static TypeSymbol CreateTypeUnion(params ITypeReference[] members)
            => CreateTypeUnion((IEnumerable<ITypeReference>)members);

        public static bool IsLiteralType(TypeSymbol type) => type switch
        {
            StringLiteralType or
            IntegerLiteralType or
            BooleanLiteralType or
            NullType => true,

            // A tuple can be a literal only if each item contained therein is also a literal
            TupleType tupleType => tupleType.Items.All(t => IsLiteralType(t.Type)),

            // An object type can be a literal iff:
            //   - All properties are themselves of a literal type
            //   - No properties are optional
            //   - Only explicitly defined properties are accepted (i.e., no additional properties are permitted)
            //
            // The lattermost condition is identified by the object type either not defining an AdditionalPropertiesType
            // or explicitly flagging the AdditionalPropertiesType as a fallback (the default for non-sealed user-defined types)
            ObjectType objectType => (objectType.AdditionalProperties is null || objectType.AdditionalProperties.Flags.HasFlag(TypePropertyFlags.FallbackProperty)) &&
                objectType.Properties.All(kvp => kvp.Value.Flags.HasFlag(TypePropertyFlags.Required) && IsLiteralType(kvp.Value.TypeReference.Type)),

            _ => false,
        };

        /// <summary>
        /// Attempt to create a type symbol for a literal value.
        /// </summary>
        /// <param name="token">The literal value (expressed as a Newtonsoft JToken)</param>
        /// <returns></returns>
        public static TypeSymbol? TryCreateTypeLiteral(JToken token) => token switch
        {
            JObject jObject => TryCreateTypeLiteral(jObject),
            JArray jArray => TryCreateTypeLiteral(jArray),
            _ => token.Type switch
            {
                JTokenType.Null => LanguageConstants.Null,
                JTokenType.Boolean => token.ToObject<bool>() ? LanguageConstants.True : LanguageConstants.False,
                JTokenType.Integer when token.ToObject<BigInteger>() is BigInteger intVal && long.MinValue <= intVal && intVal <= long.MaxValue => TypeFactory.CreateIntegerLiteralType((long)intVal),
                JTokenType.String or JTokenType.Uri => TypeFactory.CreateStringLiteralType(token.ToString()),
                _ => null,
            },
        };

        private static TypeSymbol? TryCreateTypeLiteral(JObject jObject)
        {
            List<NamedTypeProperty> convertedProperties = new();
            ObjectTypeNameBuilder nameBuilder = new();
            foreach (var prop in jObject.Properties())
            {
                if (TryCreateTypeLiteral(prop.Value) is TypeSymbol propType)
                {
                    convertedProperties.Add(new(prop.Name, propType, TypePropertyFlags.Required | TypePropertyFlags.DisallowAny));
                    nameBuilder.AppendProperty(prop.Name, propType.Name);
                }
                else
                {
                    return null;
                }
            }

            return new ObjectType(nameBuilder.ToString(), TypeSymbolValidationFlags.Default, convertedProperties, additionalProperties: default);
        }

        private static TypeSymbol? TryCreateTypeLiteral(JArray jArray)
        {
            List<ITypeReference> convertedItems = new();
            TupleTypeNameBuilder nameBuilder = new();
            foreach (var item in jArray)
            {
                if (TryCreateTypeLiteral(item) is TypeSymbol itemType)
                {
                    convertedItems.Add(itemType);
                    nameBuilder.AppendItem(itemType.Name);
                }
                else
                {
                    return null;
                }
            }

            return new TupleType(nameBuilder.ToString(), [.. convertedItems], TypeSymbolValidationFlags.Default);
        }

        public static TypeSymbol GetNamedPropertyType(
            UnionType unionType,
            IPositionable propertyExpressionPositionable,
            string propertyName,
            bool isSafeAccess,
            bool shouldWarn,
            IDiagnosticWriter diagnostics) => TryCollapseTypes(unionType.Members) switch
            {
                ObjectType @object => GetNamedPropertyType(
                    @object,
                    propertyExpressionPositionable,
                    propertyName,
                    isSafeAccess,
                    shouldWarn,
                    diagnostics),
                DiscriminatedObjectType taggedUnion => GetNamedPropertyType(
                    taggedUnion,
                    propertyExpressionPositionable,
                    propertyName,
                    isSafeAccess,
                    shouldWarn,
                    diagnostics),
                // TODO improve later here if necessary - we should be able to block stuff that is obviously wrong
                _ => LanguageConstants.Any,
            };

        public static TypeSymbol GetNamedPropertyType(
            DiscriminatedObjectType discriminatedObjectType,
            IPositionable propertyExpressionPositionable,
            string propertyName,
            bool isSafeAccess,
            bool shouldWarn,
            IDiagnosticWriter diagnostics)
        {
            if (propertyName.Equals(discriminatedObjectType.DiscriminatorProperty.Name))
            {
                return discriminatedObjectType.DiscriminatorProperty.TypeReference.Type;
            }

            TypePropertyFlags flags = TypePropertyFlags.None;
            List<TypeSymbol> propertyTypes = new();
            var declaredOnAny = false;

            foreach (var member in discriminatedObjectType.UnionMembersByKey.Values)
            {
                if (member.Properties.TryGetValue(propertyName, out var memberProperty))
                {
                    declaredOnAny = true;
                    propertyTypes.Add(memberProperty.TypeReference.Type);
                    flags |= memberProperty.Flags;
                }
                else if (member.AdditionalProperties is { } addlProperties)
                {
                    declaredOnAny = true;
                    propertyTypes.Add(addlProperties.TypeReference.Type);
                    flags |= addlProperties.Flags;
                }
                else
                {
                    propertyTypes.Add(LanguageConstants.Null);
                    flags |= TypePropertyFlags.FallbackProperty;
                }
            }

            if (declaredOnAny)
            {
                return GenerateAccessError(flags, discriminatedObjectType, propertyExpressionPositionable, propertyName, isSafeAccess, shouldWarn, diagnostics)
                    ?? TypeHelper.CollapseOrCreateTypeUnion(propertyTypes);
            }

            return GetUnknownPropertyType(
                discriminatedObjectType,
                discriminatedObjectType.UnionMembersByKey.Values.SelectMany(obj => obj.Properties.Values),
                propertyExpressionPositionable,
                propertyName,
                shouldWarn,
                diagnostics);
        }

        private static ErrorType? GenerateAccessError(
            TypePropertyFlags flags,
            TypeSymbol baseType,
            IPositionable propertyExpressionPositionable,
            string propertyName,
            bool isSafeAccess,
            bool shouldWarn,
            IDiagnosticWriter diagnostics)
        {
            if (flags.HasFlag(TypePropertyFlags.WriteOnly))
            {
                var writeOnlyDiagnostic = DiagnosticBuilder.ForPosition(propertyExpressionPositionable).WriteOnlyProperty(shouldWarn, baseType, propertyName);
                diagnostics.Write(writeOnlyDiagnostic);

                if (writeOnlyDiagnostic.IsError())
                {
                    return ErrorType.Empty();
                }
            }

            if (flags.HasFlag(TypePropertyFlags.FallbackProperty))
            {
                diagnostics.Write(DiagnosticBuilder.ForPosition(propertyExpressionPositionable)
                    .FallbackPropertyUsed(shouldDowngrade: isSafeAccess, propertyName));
            }

            return null;
        }

        /// <summary>
        /// Gets the type of the property whose name we can obtain at compile-time.
        /// </summary>
        /// <param name="baseType">The base object type</param>
        /// <param name="propertyExpressionPositionable">The position of the property name expression</param>
        /// <param name="propertyName">The resolved property name</param>
        /// <param name="isSafeAccess">Whether the expression accessing this property uses null-conditional access.</param>
        /// <param name="shouldWarn">Whether diagnostics with a configurable level should be issued as warnings</param>
        /// <param name="diagnostics">Sink for diagnostics are not included in the return type symbol</param>
        public static TypeSymbol GetNamedPropertyType(
            ObjectType baseType,
            IPositionable propertyExpressionPositionable,
            string propertyName,
            bool isSafeAccess,
            bool shouldWarn,
            IDiagnosticWriter diagnostics)
        {
            if (baseType.TypeKind == TypeKind.Any)
            {
                // all properties of "any" type are of type "any"
                return LanguageConstants.Any;
            }

            // is there a declared property with this name
            var declaredProperty = baseType.Properties.TryGetValue(propertyName);
            if (declaredProperty != null)
            {
                // there is - return its type or any error raised by its use
                return GenerateAccessError(declaredProperty.Flags, baseType, propertyExpressionPositionable, propertyName, isSafeAccess, shouldWarn, diagnostics)
                    ?? declaredProperty.TypeReference.Type;
            }

            // the property is not declared
            // check additional properties
            if (baseType.AdditionalProperties is { } addlProperties)
            {
                // yes - return the additional property type or any error raised by its use
                return GenerateAccessError(addlProperties.Flags, baseType, propertyExpressionPositionable, propertyName, isSafeAccess, shouldWarn, diagnostics)
                    ?? addlProperties.TypeReference.Type;
            }

            return GetUnknownPropertyType(
                baseType,
                baseType.Properties.Values,
                propertyExpressionPositionable,
                propertyName,
                shouldWarn,
                diagnostics);
        }

        private static TypeSymbol GetUnknownPropertyType(
            TypeSymbol baseType,
            IEnumerable<NamedTypeProperty> properties,
            IPositionable propertyExpressionPositionable,
            string propertyName,
            bool shouldWarn,
            IDiagnosticWriter diagnostics)
        {
            var unknownPropertyDiagnostic = GetUnknownPropertyDiagnostic(baseType, properties, propertyName, shouldWarn)
                .Invoke(DiagnosticBuilder.ForPosition(propertyExpressionPositionable));

            diagnostics.Write(unknownPropertyDiagnostic);

            return unknownPropertyDiagnostic.IsError() ? ErrorType.Empty() : LanguageConstants.Any;
        }

        public static DiagnosticBuilder.DiagnosticBuilderDelegate GetUnknownPropertyDiagnostic(ObjectType baseType, string propertyName, bool shouldWarn)
            => GetUnknownPropertyDiagnostic(baseType, baseType.Properties.Values, propertyName, shouldWarn);

        public static DiagnosticBuilder.DiagnosticBuilderDelegate GetUnknownPropertyDiagnostic(
            TypeSymbol baseType,
            IEnumerable<NamedTypeProperty> properties,
            string propertyName,
            bool shouldWarn)
        {
            var availableProperties = properties
                .Where(p => !p.Flags.HasFlag(TypePropertyFlags.WriteOnly))
                .Select(p => p.Name)
                .Distinct()
                .OrderBy(x => x)
                .ToList();

            return availableProperties.Any() switch
            {
                true => SpellChecker.GetSpellingSuggestion(propertyName, availableProperties) switch
                {
                    string suggestedPropertyName when suggestedPropertyName != null =>
                        x => x.UnknownPropertyWithSuggestion(shouldWarn, baseType, propertyName, suggestedPropertyName),
                    _ => x => x.UnknownPropertyWithAvailableProperties(shouldWarn, baseType, propertyName, availableProperties),
                },
                _ => x => x.UnknownProperty(shouldWarn, baseType, propertyName)
            };
        }

        public static TypeSymbol FlattenType(TypeSymbol typeToFlatten, IPositionable argumentPosition)
        {
            static TypeSymbol FlattenTuple(TypeSymbol flattenInputType, TupleType tupleType, IPositionable argumentPosition)
            {
                List<ITypeReference> flattenedItems = new();
                TupleTypeNameBuilder nameBuilder = new();
                TypeSymbolValidationFlags flags = TypeSymbolValidationFlags.Default;

                foreach (var item in tupleType.Items)
                {
                    if (item is TupleType itemTuple)
                    {
                        foreach (var subItem in itemTuple.Items)
                        {
                            nameBuilder.AppendItem(subItem.Type.Name);
                            flattenedItems.Add(subItem);
                        }
                        flags |= itemTuple.ValidationFlags;
                        continue;
                    }

                    // If we're not dealing with a tuple of tuples, just flatten `type` as if it were a normal array
                    return FlattenArray(flattenInputType, tupleType, argumentPosition);
                }

                return new TupleType(nameBuilder.ToString(), [.. flattenedItems], flags);
            }

            static TypeSymbol FlattenUnionOfArrays(TypeSymbol flattenInputType, UnionType unionType, IPositionable argumentPosition) => UnionOfFlattened(
                flattenInputType,
                unionType.Members.Select(typeRef => CalculateFlattenedType(unionType, typeRef.Type, argumentPosition)),
                argumentPosition);

            static TypeSymbol FlattenArrayOfUnion(TypeSymbol flattenInputType, UnionType itemUnion, IPositionable argumentPosition)
                => UnionOfFlattened(flattenInputType, itemUnion.Members, argumentPosition);

            static TypeSymbol UnionOfFlattened(TypeSymbol flattenInputType, IEnumerable<ITypeReference> toFlatten, IPositionable argumentPosition)
            {
                List<ITypeReference> flattenedMembers = new();
                TypeSymbolValidationFlags flattenedFlags = TypeSymbolValidationFlags.Default;
                List<ErrorType> errors = new();

                foreach (var member in toFlatten)
                {
                    switch (member.Type)
                    {
                        case AnyType:
                            return LanguageConstants.Array;
                        case ErrorType errorType:
                            errors.Add(errorType);
                            break;
                        case ArrayType arrayType:
                            flattenedMembers.Add(arrayType.Item);
                            if (arrayType is TypedArrayType typedArrayType)
                            {
                                flattenedFlags |= typedArrayType.ValidationFlags;
                            }
                            break;
                        default:
                            errors.Add(ErrorType.Create(DiagnosticBuilder.ForPosition(argumentPosition).ValueCannotBeFlattened(flattenInputType, member.Type)));
                            break;
                    }
                }

                if (errors.Any())
                {
                    return ErrorType.Create(errors.SelectMany(e => e.GetDiagnostics()));
                }

                return new TypedArrayType(TypeHelper.CreateTypeUnion(flattenedMembers), flattenedFlags);
            }

            static TypeSymbol FlattenArray(TypeSymbol flattenInputType, ArrayType arrayType, IPositionable argumentPosition) => arrayType.Item.Type switch
            {
                ErrorType et => et,
                AnyType => LanguageConstants.Array,
                UnionType itemUnion => FlattenArrayOfUnion(flattenInputType, itemUnion, argumentPosition),
                TupleType itemTuple => new TypedArrayType(itemTuple.Item, itemTuple.ValidationFlags),
                ArrayType itemArray => itemArray,
                var otherwise => ErrorType.Create(DiagnosticBuilder.ForPosition(argumentPosition).ValueCannotBeFlattened(flattenInputType, otherwise)),
            };

            static TypeSymbol CalculateFlattenedType(TypeSymbol flattenInputType, TypeSymbol typeToFlatten, IPositionable argumentPosition) => typeToFlatten switch
            {
                AnyType => LanguageConstants.Array,
                TupleType tupleType => FlattenTuple(flattenInputType, tupleType, argumentPosition),
                UnionType unionType => FlattenUnionOfArrays(flattenInputType, unionType, argumentPosition),
                ArrayType arrayType => FlattenArray(flattenInputType, arrayType, argumentPosition),
                _ => ErrorType.Create(DiagnosticBuilder.ForPosition(argumentPosition).ValueCannotBeFlattened(flattenInputType, typeToFlatten)),
            };

            return CalculateFlattenedType(typeToFlatten, typeToFlatten, argumentPosition);
        }

        /// <remarks>
        /// If the provided type is a union of <code>null</code> and one or more other types, this function will return a union with the <code>null</code>
        /// branch removed. For example, <code>null | string</code> would be transformed to <code>string</code>, and <code>null | string | int</code> would be
        /// transformed to <code>string | int</code>.
        /// Otherwise, this method will return null.
        /// </remarks>
        public static TypeSymbol? TryRemoveNullability(TypeSymbol type) => type switch
        {
            UnionType union when union.Members.Where(m => !ReferenceEquals(m.Type, LanguageConstants.Null)).ToImmutableArray() is { } sansNull &&
                sansNull.Length < union.Members.Length => CreateTypeUnion(sansNull),
            _ => null,
        };

        public static bool IsNullable(TypeSymbol type) => TryRemoveNullability(type) is not null;

        public static bool IsRequired(TypeProperty typeProperty)
            => typeProperty.Flags.HasFlag(TypePropertyFlags.Required) && !TypeHelper.IsNullable(typeProperty.TypeReference.Type);

        /// <summary>
        /// Determines if the provided candidate type would be assignable to the provided expected type if the former were stripped of its nullability.
        /// </summary>
        /// <remarks>
        /// This function will return <code>false</code> if the provided candidate type is not nullable, even if it would be assignable to the provided expected
        /// type without modification.
        /// </remarks>
        public static bool WouldBeAssignableIfNonNullable(TypeSymbol candidateType, TypeSymbol expectedType, [NotNullWhen(true)] out TypeSymbol? nonNullableCandidateType)
        {
            if (TryRemoveNullability(candidateType) is TypeSymbol nonNullable && TypeValidator.AreTypesAssignable(nonNullable, expectedType))
            {
                nonNullableCandidateType = nonNullable;
                return true;
            }

            nonNullableCandidateType = null;
            return false;
        }

        /// <summary>
        /// Determines the possible range of lengths a supplied IntegerType will have when stringified under the invariant culture.
        /// </summary>
        public static (long minLength, long maxLength) GetMinAndMaxLengthOfStringified(IntegerType integer)
        {
            long minValue = integer.MinValue ?? long.MinValue;
            long minValueLength = minValue.ToString(CultureInfo.InvariantCulture).Length;
            long maxValue = integer.MaxValue ?? long.MaxValue;
            long maxValueLength = maxValue.ToString(CultureInfo.InvariantCulture).Length;

            if (minValue < 0 && maxValue >= 0)
            {
                // if the range of values crosses from negative into positive numbers, the value may be a single digit (`0`)
                return (1, Math.Max(minValueLength, maxValueLength));
            }

            return (Math.Min(minValueLength, maxValueLength), Math.Max(minValueLength, maxValueLength));
        }

        /// <summary>
        /// Determines the possible range of lengths a supplied TypeSymbol will have when stringified under the invariant culture.
        /// </summary>
        public static (long minLength, long? maxLength) GetMinAndMaxLengthOfStringified(TypeSymbol type) => type switch
        {
            _ when ArmFunctionReturnTypeEvaluator.TryEvaluate("string", out _, type.AsEnumerable()) is StringLiteralType stringified
                => (stringified.RawStringValue.Length, stringified.RawStringValue.Length),
            UnionType union when union.Members.Length == 0 => (0, 0),
            UnionType union => union.Members.Select(m => GetMinAndMaxLengthOfStringified(m.Type)).Aggregate((acc, next) => (
                Math.Min(acc.minLength, next.minLength),
                acc.maxLength.HasValue && next.maxLength.HasValue
                    ? Math.Max(acc.maxLength.Value, next.maxLength.Value)
                    : null)),
            StringType @string => (@string.MinLength ?? 0, @string.MaxLength),
            IntegerType integer => GetMinAndMaxLengthOfStringified(integer),
            // 'true' or 'false'
            BooleanType => (4, 5),
            // opening and closing square or curly brackets will at least be present
            ArrayType or ObjectType or DiscriminatedObjectType => (2, null),
            _ => (0, null),
        };

        public static ResultWithDiagnosticBuilder<ResourceType> GetResourceTypeFromString(IBinder binder, string stringContent, ResourceTypeGenerationFlags typeGenerationFlags, ResourceType? parentResourceType)
        {
            var colonIndex = stringContent.IndexOf(':');
            if (colonIndex > 0)
            {
                var scheme = stringContent[..colonIndex];
                var typeString = stringContent[(colonIndex + 1)..];

                if (binder.NamespaceResolver.TryGetNamespace(scheme) is not { } namespaceType)
                {
                    return new(span => span.UnknownResourceReferenceScheme(scheme, binder.NamespaceResolver.GetNamespaceNames().OrderBy(x => x, StringComparer.OrdinalIgnoreCase)));
                }

                if (parentResourceType is not null &&
                    parentResourceType.DeclaringNamespace != namespaceType)
                {
                    return new(span => span.ParentResourceInDifferentNamespace(namespaceType.Name, parentResourceType.DeclaringNamespace.Name));
                }

                if (!GetCombinedTypeReference(typeGenerationFlags, parentResourceType, typeString).IsSuccess(out var typeReference, out var builder))
                {
                    return new(builder);
                }

                if (namespaceType.ResourceTypeProvider.TryGetDefinedType(namespaceType, typeReference, typeGenerationFlags) is { } definedResource)
                {
                    return new(definedResource);
                }

                if (namespaceType.ResourceTypeProvider.TryGenerateFallbackType(namespaceType, typeReference, typeGenerationFlags) is { } defaultResource)
                {
                    return new(defaultResource);
                }

                return new(span => span.FailedToFindResourceTypeInNamespace(namespaceType.ExtensionName, typeReference.FormatName()));
            }

            if (!GetCombinedTypeReference(typeGenerationFlags, parentResourceType, stringContent).IsSuccess(out var typeRef, out var errorBuilder))
            {
                return new(errorBuilder);
            }

            var resourceTypes = binder.NamespaceResolver.GetMatchingResourceTypes(typeRef, typeGenerationFlags);
            return resourceTypes.Length switch
            {
                0 => new(span => span.InvalidResourceType()),
                1 => new(resourceTypes[0]),
                _ => new(span => span.AmbiguousResourceTypeBetweenImports(typeRef.FormatName(), resourceTypes.Select(x => x.DeclaringNamespace.Name))),
            };
        }

        public static bool SatisfiesCondition(TypeSymbol typeSymbol, Func<TypeSymbol, bool> conditionFunc)
            => typeSymbol switch
            {
                UnionType unionType => unionType.Members.All(t => conditionFunc(t.Type)),
                _ => conditionFunc(typeSymbol),
            };

        public static FunctionOverload OverloadWithResolvedTypes(ResourceDerivedTypeResolver resolver, ExportedFunctionMetadata exportedFunction)
        {
            FunctionOverloadBuilder builder = new(exportedFunction.Name);
            if (exportedFunction.Description is string description)
            {
                builder = builder.WithGenericDescription(description).WithDescription(description);
            }

            foreach (var param in exportedFunction.Parameters)
            {
                builder = builder.WithRequiredParameter(param.Name,
                    resolver.ResolveResourceDerivedTypes(param.TypeReference.Type),
                    param.Description ?? string.Empty);
            }

            return builder.WithReturnType(resolver.ResolveResourceDerivedTypes(exportedFunction.Return.TypeReference.Type)).Build();
        }

        public static ObjectType CreateDictionaryType(string name, TypeSymbolValidationFlags validationFlags, ITypeReference valueType)
        {
            return new(name, validationFlags, ImmutableArray<NamedTypeProperty>.Empty, new(valueType));
        }

        private static ImmutableArray<ITypeReference> NormalizeTypeList(IEnumerable<ITypeReference> unionMembers)
        {
            HashSet<TypeSymbol> distinctMembers = new();
            bool hasUnrefinedUntypedArrayMember = false;
            foreach (var member in FlattenMembers(unionMembers))
            {
                if (member is AnyType)
                {
                    // a union type with "| any" is the same as "any" type
                    return [LanguageConstants.Any];
                }

                if (hasUnrefinedUntypedArrayMember && member is ArrayType)
                {
                    continue;
                }

                if (member.Equals(LanguageConstants.Array))
                {
                    hasUnrefinedUntypedArrayMember = true;
                    distinctMembers.RemoveWhere(t => t is ArrayType);
                }

                distinctMembers.Add(member);
            }

            return [.. distinctMembers.Order(typeComparer)];
        }

        private static IEnumerable<TypeSymbol> FlattenMembers(IEnumerable<ITypeReference> members) =>
            members.Select(member => member.Type).SelectMany(member => member is UnionType union
                ? FlattenMembers(union.Members)
                : member.AsEnumerable());

        private static string FormatName(IEnumerable<ITypeReference> unionMembers) =>
            unionMembers.Select(m => m.Type.FormatNameForCompoundTypes()).ConcatString(" | ");

        private static ResultWithDiagnosticBuilder<ResourceTypeReference> GetCombinedTypeReference(ResourceTypeGenerationFlags flags, ResourceType? parentResourceType, string typeString)
        {
            if (ResourceTypeReference.TryParse(typeString) is not { } typeReference)
            {
                return new(span => span.InvalidResourceType());
            }

            if (!flags.HasFlag(ResourceTypeGenerationFlags.NestedResource))
            {
                // this is not a syntactically nested resource - return the type reference as-is
                return new(typeReference);
            }

            // we're dealing with a syntactically nested resource here
            if (parentResourceType is null)
            {
                return new(span => span.InvalidAncestorResourceType());
            }

            if (typeReference.TypeSegments.Length > 1)
            {
                // OK this resource is the one that's wrong.
                return new(span => span.InvalidResourceTypeSegment(typeString));
            }

            return new(ResourceTypeReference.Combine(parentResourceType.TypeReference, typeReference));
        }

        public static TypeSymbol RemovePropertyFlagsRecursively(TypeSymbol type, TypePropertyFlags flagsToRemove)
            => ModifyPropertyFlagsRecursively(type, f => f & ~flagsToRemove, new());

        private static TType ModifyPropertyFlagsRecursively<TType>(
            TType type,
            Func<TypePropertyFlags, TypePropertyFlags> transformFlags,
            ConcurrentDictionary<ObjectType, ObjectType> transformedObjectCache) where TType : TypeSymbol =>
            type switch
            {
                ObjectType @object => (transformedObjectCache.GetOrAdd(
                    @object,
                    obj => ModifyPropertyFlagsRecursively(obj, transformFlags, transformedObjectCache)) as TType)!,
                _ => type,
            };

        private static ObjectType ModifyPropertyFlagsRecursively(
            ObjectType @object,
            Func<TypePropertyFlags, TypePropertyFlags> transformFlags,
            ConcurrentDictionary<ObjectType, ObjectType> cache) => @object.WithModifiedProperties(property => new(
                property.Name,
                new DeferredTypeReference(
                    () => ModifyPropertyFlagsRecursively(
                    property.TypeReference.Type,
                    transformFlags,
                    cache)),
                transformFlags(property.Flags),
                property.Description));

        /// <summary>
        /// Validates that the supplied pattern is: 1) a syntactically valid regular expression, and 2) compatible with
        /// .NET's non-backtracking regular expression engine.
        /// </summary>
        /// <param name="pattern">The regular expression pattern</param>
        /// <returns>The pattern string iff it can be used with the non-backtracking engine.</returns>
        public static string? AsOptionalValidFiniteRegexPattern(string? pattern)
        {
            if (pattern is not null && TryGetRegularExpressionValidationException(pattern) is null)
            {
                return pattern;
            }

            return null;
        }

        /// <summary>
        /// Attempts to instantiate a <see cref="Regex"/> with the supplied pattern and returns the error raised
        /// thereby.
        /// </summary>
        /// <param name="pattern">The regular expression pattern</param>
        /// <returns>The exception raised by <see cref="Regex.Regex(string, RegexOptions)"/>, if any.</returns>
        public static Exception? TryGetRegularExpressionValidationException(string pattern)
        {
            try
            {
                var _ = new Regex(pattern, RegexOptions.NonBacktracking);
                return null;
            }
            catch (Exception e)
            {
                return e;
            }
        }

        public static bool MatchesPattern(string pattern, string value)
            => Regex.IsMatch(value, pattern, RegexOptions.NonBacktracking);

<<<<<<< HEAD
        public static ObjectLikeType CreateExtensionConfigAssignmentType(ObjectLikeType configType, ObjectType? userAssignedDefaultConfigType)
        {
            var defaultConfigAssignedPropertyNames = userAssignedDefaultConfigType?.Properties.Select(p => p.Key).ToImmutableHashSet();

            if (defaultConfigAssignedPropertyNames?.Count is not > 0)
            {
                return configType;
            }

            if (configType is DiscriminatedObjectType discrimObjType)
            {
                if (!userAssignedDefaultConfigType!.Properties.TryGetValue(discrimObjType.DiscriminatorKey, out var userAssignedDiscrimProperty)
                    || userAssignedDiscrimProperty.TypeReference.Type is not StringLiteralType { RawStringValue: { } userAssignedDiscrimValue })
                {
                    return configType;
                }

                // return the selected member type modified based on the user assigned type and with the discriminator property removed.
                return discrimObjType.UnionMembersByKey[userAssignedDiscrimValue]
                    .WithProperties(props => props
                        .Where(p => !LanguageConstants.IdentifierComparer.Equals(p.Name, discrimObjType.DiscriminatorKey))
                        .Select(p => defaultConfigAssignedPropertyNames.Contains(p.Name) ? p.WithoutFlags(TypePropertyFlags.Required) : p));
            }

            return configType switch
            {
                ObjectType asObjType => asObjType
                    .WithModifiedProperties(p => defaultConfigAssignedPropertyNames.Contains(p.Name) ? p.WithoutFlags(TypePropertyFlags.Required) : p),
                _ => configType
            };
=======
        public static bool IsOrContainsSecureType(TypeSymbol type)
            => FindPathsToSecureTypeComponents(type, false).Any();

        public static IEnumerable<string> FindPathsToSecureTypeComponents(TypeSymbol type, bool hasTrailingAccessExpressions = false)
            => FindPathsToSecureTypeComponents(
                type,
                hasTrailingAccessExpressions,
                path: "",
                currentlyProcessing: new(ReferenceEqualityComparer.Instance));

        private static IEnumerable<string> FindPathsToSecureTypeComponents(
            TypeSymbol type,
            bool hasTrailingAccessExpressions,
            string path,
            HashSet<TypeSymbol> currentlyProcessing)
        {
            // types can be recursive. cut out early if we've already seen this type
            if (!currentlyProcessing.Add(type))
            {
                yield break;
            }

            if (type.ValidationFlags.HasFlag(TypeSymbolValidationFlags.IsSecure))
            {
                yield return path;
            }

            if (type is UnionType union)
            {
                foreach (var variantPath in union.Members.SelectMany(m => FindPathsToSecureTypeComponents(
                    m.Type,
                    hasTrailingAccessExpressions,
                    path,
                    currentlyProcessing)))
                {
                    yield return variantPath;
                }
            }

            // if the expression being visited is dereferencing a specific property or index of this type, we shouldn't warn if the type under inspection
            // *contains* properties or indices that are flagged as secure. We will have already warned if those have been accessed in the expression, and
            // if they haven't, then the value dereferenced isn't sensitive
            //
            //    param p {
            //      prop: {
            //        @secure()
            //        nestedSecret: string
            //        nestedInnocuousProperty: string
            //      }
            //    }
            //
            //    output objectContainingSecrets object = p                     // <-- should be flagged
            //    output propertyContainingSecrets object = p.prop              // <-- should be flagged
            //    output nestedSecret string = p.prop.nestedSecret              // <-- should be flagged
            //    output siblingOfSecret string = p.prop.nestedInnocuousData    // <-- should NOT be flagged
            if (!hasTrailingAccessExpressions)
            {
                switch (type)
                {
                    case ObjectType obj:
                        if (obj.AdditionalProperties?.TypeReference.Type is TypeSymbol addlPropsType)
                        {
                            foreach (var dictMemberPath in FindPathsToSecureTypeComponents(
                                addlPropsType,
                                hasTrailingAccessExpressions,
                                $"{path}.*",
                                currentlyProcessing))
                            {
                                yield return dictMemberPath;
                            }
                        }

                        foreach (var propertyPath in obj.Properties.SelectMany(p => FindPathsToSecureTypeComponents(
                            p.Value.TypeReference.Type,
                            hasTrailingAccessExpressions,
                            $"{path}.{p.Key}",
                            currentlyProcessing)))
                        {
                            yield return propertyPath;
                        }
                        break;
                    case TupleType tuple:
                        foreach (var pathFromIndex in tuple.Items.SelectMany((t, i) => FindPathsToSecureTypeComponents(
                            t.Type,
                            hasTrailingAccessExpressions,
                            $"{path}[{i}]",
                            currentlyProcessing)))
                        {
                            yield return pathFromIndex;
                        }
                        break;
                    case ArrayType array:
                        foreach (var pathFromElement in FindPathsToSecureTypeComponents(
                            array.Item.Type,
                            hasTrailingAccessExpressions,
                            $"{path}[*]",
                            currentlyProcessing))
                        {
                            yield return pathFromElement;
                        }
                        break;
                }
            }

            currentlyProcessing.Remove(type);
>>>>>>> ddda5780
        }
    }
}<|MERGE_RESOLUTION|>--- conflicted
+++ resolved
@@ -747,38 +747,6 @@
         public static bool MatchesPattern(string pattern, string value)
             => Regex.IsMatch(value, pattern, RegexOptions.NonBacktracking);
 
-<<<<<<< HEAD
-        public static ObjectLikeType CreateExtensionConfigAssignmentType(ObjectLikeType configType, ObjectType? userAssignedDefaultConfigType)
-        {
-            var defaultConfigAssignedPropertyNames = userAssignedDefaultConfigType?.Properties.Select(p => p.Key).ToImmutableHashSet();
-
-            if (defaultConfigAssignedPropertyNames?.Count is not > 0)
-            {
-                return configType;
-            }
-
-            if (configType is DiscriminatedObjectType discrimObjType)
-            {
-                if (!userAssignedDefaultConfigType!.Properties.TryGetValue(discrimObjType.DiscriminatorKey, out var userAssignedDiscrimProperty)
-                    || userAssignedDiscrimProperty.TypeReference.Type is not StringLiteralType { RawStringValue: { } userAssignedDiscrimValue })
-                {
-                    return configType;
-                }
-
-                // return the selected member type modified based on the user assigned type and with the discriminator property removed.
-                return discrimObjType.UnionMembersByKey[userAssignedDiscrimValue]
-                    .WithProperties(props => props
-                        .Where(p => !LanguageConstants.IdentifierComparer.Equals(p.Name, discrimObjType.DiscriminatorKey))
-                        .Select(p => defaultConfigAssignedPropertyNames.Contains(p.Name) ? p.WithoutFlags(TypePropertyFlags.Required) : p));
-            }
-
-            return configType switch
-            {
-                ObjectType asObjType => asObjType
-                    .WithModifiedProperties(p => defaultConfigAssignedPropertyNames.Contains(p.Name) ? p.WithoutFlags(TypePropertyFlags.Required) : p),
-                _ => configType
-            };
-=======
         public static bool IsOrContainsSecureType(TypeSymbol type)
             => FindPathsToSecureTypeComponents(type, false).Any();
 
@@ -884,7 +852,38 @@
             }
 
             currentlyProcessing.Remove(type);
->>>>>>> ddda5780
+        }
+
+        public static ObjectLikeType CreateExtensionConfigAssignmentType(ObjectLikeType configType, ObjectType? userAssignedDefaultConfigType)
+        {
+            var defaultConfigAssignedPropertyNames = userAssignedDefaultConfigType?.Properties.Select(p => p.Key).ToImmutableHashSet();
+
+            if (defaultConfigAssignedPropertyNames?.Count is not > 0)
+            {
+                return configType;
+            }
+
+            if (configType is DiscriminatedObjectType discrimObjType)
+            {
+                if (!userAssignedDefaultConfigType!.Properties.TryGetValue(discrimObjType.DiscriminatorKey, out var userAssignedDiscrimProperty)
+                    || userAssignedDiscrimProperty.TypeReference.Type is not StringLiteralType { RawStringValue: { } userAssignedDiscrimValue })
+                {
+                    return configType;
+                }
+
+                // return the selected member type modified based on the user assigned type and with the discriminator property removed.
+                return discrimObjType.UnionMembersByKey[userAssignedDiscrimValue]
+                    .WithProperties(props => props
+                        .Where(p => !LanguageConstants.IdentifierComparer.Equals(p.Name, discrimObjType.DiscriminatorKey))
+                        .Select(p => defaultConfigAssignedPropertyNames.Contains(p.Name) ? p.WithoutFlags(TypePropertyFlags.Required) : p));
+            }
+
+            return configType switch
+            {
+                ObjectType asObjType => asObjType
+                    .WithModifiedProperties(p => defaultConfigAssignedPropertyNames.Contains(p.Name) ? p.WithoutFlags(TypePropertyFlags.Required) : p),
+                _ => configType
+            };
         }
     }
 }