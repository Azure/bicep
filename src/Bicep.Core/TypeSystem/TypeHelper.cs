--- conflicted
+++ resolved
@@ -88,9 +88,6 @@
             StringLiteralType => true,
             IntegerLiteralType => true,
             BooleanLiteralType => true,
-<<<<<<< HEAD
-            ObjectType objectType => objectType.Properties.All(kvp => kvp.Value.Flags.HasFlag(TypePropertyFlags.Required) && IsLiteralType(kvp.Value.TypeReference.Type)),
-=======
 
             // An object type can be a literal iff:
             //   - All properties are themselves of a literal type
@@ -102,7 +99,6 @@
             ObjectType objectType => (objectType.AdditionalPropertiesType is null || objectType.AdditionalPropertiesFlags.HasFlag(TypePropertyFlags.FallbackProperty)) &&
                 objectType.Properties.All(kvp => kvp.Value.Flags.HasFlag(TypePropertyFlags.Required) && IsLiteralType(kvp.Value.TypeReference.Type)),
 
->>>>>>> 41892bd0
             // TODO for array literals when type system adds support for tuples
             _ => false,
         };
