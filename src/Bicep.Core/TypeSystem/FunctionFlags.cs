// Copyright (c) Microsoft Corporation.
// Licensed under the MIT License.
using System;

namespace Bicep.Core.TypeSystem
{
    /// <summary>
    /// Flags that may be placed on functions to modify their behavior.
    /// </summary>
    [Flags]
    public enum FunctionFlags
    {
        /// <summary>
        /// The default, no restrictions
        /// </summary>
        Default = 0,

        /// <summary>
        /// The function can only be used in parameter default values.
        /// </summary>
        ParamDefaultsOnly = 1 << 0,

        /// <summary>
        /// The function requires inlining.
        /// </summary>
        RequiresInlining = 1 << 1,

        /// <summary>
        /// The function can be used as a parameter decorator.
        /// </summary>
        ParameterDecorator = 1 << 2,

        /// <summary>
        /// The function can be used as a parameter decorator.
        /// </summary>
        VariableDecorator = 1 << 3,

        /// <summary>
        /// The function can be used as a resource decorator.
        /// </summary>
        ResourceDecorator = 1 << 4,

        /// <summary>
        /// The function can be used as a module decorator.
        /// </summary>
        ModuleDecorator = 1 << 5,

        /// <summary>
        /// The  function can be used as an output decorator.
        /// </summary>
        OutputDecorator = 1 << 6,

        /// <summary>
        /// The function can be used a resource or module decorator.
        /// </summary>
        ResourceOrModuleDecorator = ResourceDecorator | ModuleDecorator,

        /// <summary>
        /// The function can be used as a decorator anywhere.
        /// </summary>
<<<<<<< HEAD
        OutputDecorator = 1 << 6,

        /// <summary>
        /// The function can be used as input for module parameter only.
        /// </summary>
        ModuleParamsAssignmentOnly = 1 << 7,
=======
        AnyDecorator = FunctionFlags.ParameterDecorator | FunctionFlags.VariableDecorator | FunctionFlags.ResourceDecorator | FunctionFlags.ModuleDecorator | FunctionFlags.OutputDecorator,
>>>>>>> 589f0375
    }
}<|MERGE_RESOLUTION|>--- conflicted
+++ resolved
@@ -51,6 +51,11 @@
         OutputDecorator = 1 << 6,
 
         /// <summary>
+        /// The function can be used as input for module parameter only.
+        /// </summary>
+        ModuleParamsAssignmentOnly = 1 << 7,
+
+        /// <summary>
         /// The function can be used a resource or module decorator.
         /// </summary>
         ResourceOrModuleDecorator = ResourceDecorator | ModuleDecorator,
@@ -58,15 +63,6 @@
         /// <summary>
         /// The function can be used as a decorator anywhere.
         /// </summary>
-<<<<<<< HEAD
-        OutputDecorator = 1 << 6,
-
-        /// <summary>
-        /// The function can be used as input for module parameter only.
-        /// </summary>
-        ModuleParamsAssignmentOnly = 1 << 7,
-=======
         AnyDecorator = FunctionFlags.ParameterDecorator | FunctionFlags.VariableDecorator | FunctionFlags.ResourceDecorator | FunctionFlags.ModuleDecorator | FunctionFlags.OutputDecorator,
->>>>>>> 589f0375
     }
 }