--- conflicted
+++ resolved
@@ -26,42 +26,14 @@
     IFileResolver fileResolver,
     IModuleDispatcher moduleDispatcher)
 {
-<<<<<<< HEAD
     private readonly IFeatureProviderFactory featureProviderFactory = featureProviderFactory;
     private readonly IEnvironment environment = environment;
     private readonly INamespaceProvider namespaceProvider = namespaceProvider;
-    private readonly IConfigurationManager configurationManager = configurationManager;
     private readonly IBicepAnalyzer bicepAnalyzer = bicepAnalyzer;
     private readonly IFileResolver fileResolver = fileResolver;
     private readonly IModuleDispatcher moduleDispatcher = moduleDispatcher;
-=======
-    private readonly IFeatureProviderFactory featureProviderFactory;
-    private readonly IEnvironment environment;
-    private readonly INamespaceProvider namespaceProvider;
-    private readonly IBicepAnalyzer bicepAnalyzer;
-    private readonly IFileResolver fileResolver;
-    private readonly IModuleDispatcher moduleDispatcher;
 
-    public BicepCompiler(
-        IFeatureProviderFactory featureProviderFactory,
-        IEnvironment environment,
-        INamespaceProvider namespaceProvider,
-        IConfigurationManager configurationManager,
-        IBicepAnalyzer bicepAnalyzer,
-        IFileResolver fileResolver,
-        IModuleDispatcher moduleDispatcher)
-    {
-        this.featureProviderFactory = featureProviderFactory;
-        this.environment = environment;
-        this.namespaceProvider = namespaceProvider;
-        this.ConfigurationManager = configurationManager;
-        this.bicepAnalyzer = bicepAnalyzer;
-        this.fileResolver = fileResolver;
-        this.moduleDispatcher = moduleDispatcher;
-    }
->>>>>>> c85ef404
-
-    public IConfigurationManager ConfigurationManager { get; }
+    public IConfigurationManager ConfigurationManager { get; } = configurationManager;
 
     public Compilation CreateCompilationWithoutRestore(Uri bicepUri, IReadOnlyWorkspace? workspace = null, bool markAllForRestore = false)
     {
