--- conflicted
+++ resolved
@@ -48,12 +48,6 @@
 
         public bool ResourceInfoCodegenEnabled => this.configuration.ExperimentalFeaturesEnabled.ResourceInfoCodegen;
 
-<<<<<<< HEAD
-        public bool TypedVariablesEnabled => configuration.ExperimentalFeaturesEnabled.TypedVariables;
-=======
-        public bool ExtensibilityV2EmittingEnabled => ModuleExtensionConfigsEnabled || ReadBooleanEnvVar("BICEP_EXTENSIBILITY_V2_EMITTING_ENABLED", defaultValue: false);
->>>>>>> 0ab73d84
-
         public bool ModuleExtensionConfigsEnabled => configuration.ExperimentalFeaturesEnabled.ModuleExtensionConfigs;
 
         public bool DesiredStateConfigurationEnabled => configuration.ExperimentalFeaturesEnabled.DesiredStateConfiguration;
