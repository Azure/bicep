// Copyright (c) Microsoft Corporation.
// Licensed under the MIT License.

using Bicep.Core.Configuration;
using Bicep.IO.Abstraction;

namespace Bicep.Core.Features
{
    public class FeatureProvider : IFeatureProvider
    {
        private readonly RootConfiguration configuration;

        private readonly IFileExplorer fileExplorer;

        public FeatureProvider(RootConfiguration configuration, IFileExplorer fileExplorer)
        {
            this.configuration = configuration;
            this.fileExplorer = fileExplorer;
        }

        public IDirectoryHandle CacheRootDirectory => GetCacheRootDirectory(this.configuration.CacheRootDirectory);

        public bool SymbolicNameCodegenEnabled => this.configuration.ExperimentalFeaturesEnabled.SymbolicNameCodegen;

        public bool ExtendableParamFilesEnabled => this.configuration.ExperimentalFeaturesEnabled.ExtendableParamFiles;

        public bool ResourceTypedParamsAndOutputsEnabled => this.configuration.ExperimentalFeaturesEnabled.ResourceTypedParamsAndOutputs;

        public string AssemblyVersion => ThisAssembly.AssemblyFileVersion;

        public bool SourceMappingEnabled => this.configuration.ExperimentalFeaturesEnabled.SourceMapping;

        public bool LegacyFormatterEnabled => configuration.ExperimentalFeaturesEnabled.LegacyFormatter;

        public bool TestFrameworkEnabled => this.configuration.ExperimentalFeaturesEnabled.TestFramework;

        public bool AssertsEnabled => configuration.ExperimentalFeaturesEnabled.Assertions;

        public static readonly bool TracingEnabled = ReadBooleanEnvVar("BICEP_TRACING_ENABLED", defaultValue: false);

        public static readonly TraceVerbosity TracingVerbosity = ReadEnumEnvVar("BICEP_TRACING_VERBOSITY", TraceVerbosity.Basic);

        public static bool HasTracingVerbosity(TraceVerbosity verbosity) => TracingVerbosity >= verbosity;

        public bool WaitAndRetryEnabled => configuration.ExperimentalFeaturesEnabled.WaitAndRetry;

        public bool LocalDeployEnabled => configuration.ExperimentalFeaturesEnabled.LocalDeploy;

        public bool ResourceInfoCodegenEnabled => this.configuration.ExperimentalFeaturesEnabled.ResourceInfoCodegen;

        public bool ModuleExtensionConfigsEnabled => configuration.ExperimentalFeaturesEnabled.ModuleExtensionConfigs;

        public bool DesiredStateConfigurationEnabled => configuration.ExperimentalFeaturesEnabled.DesiredStateConfiguration;

        public bool UserDefinedConstraintsEnabled => configuration.ExperimentalFeaturesEnabled.UserDefinedConstraints;

        public bool DeployCommandsEnabled => configuration.ExperimentalFeaturesEnabled.DeployCommands;

<<<<<<< HEAD
        public bool ThisNamespaceEnabled => configuration.ExperimentalFeaturesEnabled.ThisNamespace;
=======
        public bool MultilineStringInterpolationEnabled => configuration.ExperimentalFeaturesEnabled.MultilineStringInterpolation;
>>>>>>> b8b1d6c0

        private static bool ReadBooleanEnvVar(string envVar, bool defaultValue)
            => bool.TryParse(Environment.GetEnvironmentVariable(envVar), out var value) ? value : defaultValue;

        public static string ReadEnvVar(string envVar, string defaultValue)
            => Environment.GetEnvironmentVariable(envVar) ?? defaultValue;

        private static T ReadEnumEnvVar<T>(string envVar, T defaultValue) where T : struct
        {
            var str = Environment.GetEnvironmentVariable(envVar);
            return Enum.TryParse<T>(str, true, out var value) ? value : defaultValue;
        }

        private IDirectoryHandle GetCacheRootDirectory(string? customPath) =>
            this.GetCacheRootDirectoryFromLocalPath(string.IsNullOrWhiteSpace(customPath)
                ? $"{Environment.GetFolderPath(Environment.SpecialFolder.UserProfile)}/.bicep"
                : customPath);

        private IDirectoryHandle GetCacheRootDirectoryFromLocalPath(string localPath) =>
            this.fileExplorer.GetDirectory(IOUri.FromFilePath(localPath));
    }
}<|MERGE_RESOLUTION|>--- conflicted
+++ resolved
@@ -56,11 +56,9 @@
 
         public bool DeployCommandsEnabled => configuration.ExperimentalFeaturesEnabled.DeployCommands;
 
-<<<<<<< HEAD
+        public bool MultilineStringInterpolationEnabled => configuration.ExperimentalFeaturesEnabled.MultilineStringInterpolation;
+
         public bool ThisNamespaceEnabled => configuration.ExperimentalFeaturesEnabled.ThisNamespace;
-=======
-        public bool MultilineStringInterpolationEnabled => configuration.ExperimentalFeaturesEnabled.MultilineStringInterpolation;
->>>>>>> b8b1d6c0
 
         private static bool ReadBooleanEnvVar(string envVar, bool defaultValue)
             => bool.TryParse(Environment.GetEnvironmentVariable(envVar), out var value) ? value : defaultValue;
