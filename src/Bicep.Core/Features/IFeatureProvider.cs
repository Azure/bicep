// Copyright (c) Microsoft Corporation.
// Licensed under the MIT License.

using System.Collections.Generic;

namespace Bicep.Core.Features;

public interface IFeatureProvider
{
    string AssemblyVersion { get; }

    string CacheRootDirectory { get; }

    bool SymbolicNameCodegenEnabled { get; }

    bool ExtensibilityEnabled { get; }

    bool ResourceTypedParamsAndOutputsEnabled { get; }

    bool SourceMappingEnabled { get; }

    bool UserDefinedFunctionsEnabled { get; }

    bool DynamicTypeLoadingEnabled { get; }

    bool PrettyPrintingEnabled { get; }

    bool TestFrameworkEnabled { get; }

    bool AssertsEnabled { get; }

<<<<<<< HEAD
        bool CompileTimeImportsEnabled { get; }

        bool MicrosoftGraphPreviewEnabled { get; }
=======
    bool CompileTimeImportsEnabled { get; }

    IEnumerable<(string name, bool impactsCompilation, bool usesExperimentalArmEngineFeature)> EnabledFeatureMetadata
    {
        get {
            // `impactsCompilation` means that the CLI will emit a warning if this feature is enabled
            // `usesExperimentalArmEngineFeature` means that the compiled JSON template will use an experimental language version and include a warning in the template metadata
            foreach (var (enabled, name, impactsCompilation, usesExperimentalArmEngineFeature) in new[]
            {
                (SymbolicNameCodegenEnabled, CoreResources.ExperimentalFeatureNames_SymbolicNameCodegen, false, false), // Symbolic name codegen is listed as not impacting compilation because it is GA
                (ExtensibilityEnabled, CoreResources.ExperimentalFeatureNames_Extensibility, true, true),
                (ResourceTypedParamsAndOutputsEnabled, CoreResources.ExperimentalFeatureNames_ResourceTypedParamsAndOutputs, true, false),
                (SourceMappingEnabled, CoreResources.ExperimentalFeatureNames_SourceMapping, true, false),
                (UserDefinedFunctionsEnabled, CoreResources.ExperimentalFeatureNames_UserDefinedFunctions, true, false),
                (DynamicTypeLoadingEnabled, CoreResources.ExperimentalFeatureNames_DynamicTypeLoading, true, false),
                (PrettyPrintingEnabled, CoreResources.ExperimentalFeatureNames_PrettyPrinting, false, false),
                (TestFrameworkEnabled, CoreResources.ExperimentalFeatureNames_TestFramework, false, false),
                (AssertsEnabled, CoreResources.ExperimentalFeatureNames_Asserts, true, true),
                (CompileTimeImportsEnabled, CoreResources.ExperimentalFeatureNames_CompileTimeImports, true, false),
            })
            {
                if (enabled)
                {
                    yield return (name, impactsCompilation, usesExperimentalArmEngineFeature);
                }
            }
        }
>>>>>>> ac299a3c
    }
}<|MERGE_RESOLUTION|>--- conflicted
+++ resolved
@@ -29,12 +29,9 @@
 
     bool AssertsEnabled { get; }
 
-<<<<<<< HEAD
-        bool CompileTimeImportsEnabled { get; }
+    bool CompileTimeImportsEnabled { get; }
 
-        bool MicrosoftGraphPreviewEnabled { get; }
-=======
-    bool CompileTimeImportsEnabled { get; }
+    bool MicrosoftGraphPreviewEnabled { get; }
 
     IEnumerable<(string name, bool impactsCompilation, bool usesExperimentalArmEngineFeature)> EnabledFeatureMetadata
     {
@@ -61,6 +58,5 @@
                 }
             }
         }
->>>>>>> ac299a3c
     }
 }