// Copyright (c) Microsoft Corporation.
// Licensed under the MIT License.

using Bicep.IO.Abstraction;

namespace Bicep.Core.Features;

public interface IFeatureProvider
{
    string AssemblyVersion { get; }

    IDirectoryHandle CacheRootDirectory { get; }

    bool SymbolicNameCodegenEnabled { get; }

    bool ResourceTypedParamsAndOutputsEnabled { get; }

    bool SourceMappingEnabled { get; }

    bool LegacyFormatterEnabled { get; }

    bool TestFrameworkEnabled { get; }

    bool AssertsEnabled { get; }

    bool WaitAndRetryEnabled { get; }

    bool LocalDeployEnabled { get; }

    bool ExtendableParamFilesEnabled { get; }

    bool ResourceInfoCodegenEnabled { get; }

    bool ModuleExtensionConfigsEnabled { get; }

    bool DesiredStateConfigurationEnabled { get; }

    bool UserDefinedConstraintsEnabled { get; }

    bool DeployCommandsEnabled { get; }

<<<<<<< HEAD
    bool ThisNamespaceEnabled { get; }
=======
    bool MultilineStringInterpolationEnabled { get; }
>>>>>>> b8b1d6c0

    IEnumerable<(string name, bool impactsCompilation, bool usesExperimentalArmEngineFeature)> EnabledFeatureMetadata
    {
        get
        {
            // `impactsCompilation` means that the CLI will emit a warning if this feature is enabled
            // `usesExperimentalArmEngineFeature` means that the compiled JSON template will use an experimental language version and include a warning in the template metadata
            foreach (var (enabled, name, impactsCompilation, usesExperimentalArmEngineFeature) in new[]
            {
                (SymbolicNameCodegenEnabled, CoreResources.ExperimentalFeatureNames_SymbolicNameCodegen, false, false), // Symbolic name codegen is listed as not impacting compilation because it is GA
                (ResourceInfoCodegenEnabled, CoreResources.ExperimentalFeatureNames_ResourceInfoCodegen, true, true),
                (ResourceTypedParamsAndOutputsEnabled, CoreResources.ExperimentalFeatureNames_ResourceTypedParamsAndOutputs, true, false),
                (SourceMappingEnabled, CoreResources.ExperimentalFeatureNames_SourceMapping, true, false),
                (TestFrameworkEnabled, CoreResources.ExperimentalFeatureNames_TestFramework, false, false),
                (AssertsEnabled, CoreResources.ExperimentalFeatureNames_Asserts, true, true),
                (WaitAndRetryEnabled, CoreResources.ExperimentalFeatureNames_WaitAndRetry, true, true),
                (LocalDeployEnabled, "Enable local deploy", true, true),
                (ExtendableParamFilesEnabled, "Enable extendable parameters", true, false),
                (ModuleExtensionConfigsEnabled, "Enable defining extension configs for modules", true, true),
                (DesiredStateConfigurationEnabled, "Enable defining Desired State Configuration documents", true, false),
                (UserDefinedConstraintsEnabled, "Enable @validate() decorator", true, true),
                (DeployCommandsEnabled, "Enable deploy commands", true, true),
<<<<<<< HEAD
                (ThisNamespaceEnabled, "Enable 'this' namespace", true, true),
=======
                (MultilineStringInterpolationEnabled, "Enable multiline string interpolation", false, false),
>>>>>>> b8b1d6c0
            })
            {
                if (enabled)
                {
                    yield return (name, impactsCompilation, usesExperimentalArmEngineFeature);
                }
            }
        }
    }
}<|MERGE_RESOLUTION|>--- conflicted
+++ resolved
@@ -39,11 +39,9 @@
 
     bool DeployCommandsEnabled { get; }
 
-<<<<<<< HEAD
+    bool MultilineStringInterpolationEnabled { get; }
+
     bool ThisNamespaceEnabled { get; }
-=======
-    bool MultilineStringInterpolationEnabled { get; }
->>>>>>> b8b1d6c0
 
     IEnumerable<(string name, bool impactsCompilation, bool usesExperimentalArmEngineFeature)> EnabledFeatureMetadata
     {
@@ -66,11 +64,8 @@
                 (DesiredStateConfigurationEnabled, "Enable defining Desired State Configuration documents", true, false),
                 (UserDefinedConstraintsEnabled, "Enable @validate() decorator", true, true),
                 (DeployCommandsEnabled, "Enable deploy commands", true, true),
-<<<<<<< HEAD
+                (MultilineStringInterpolationEnabled, "Enable multiline string interpolation", false, false),
                 (ThisNamespaceEnabled, "Enable 'this' namespace", true, true),
-=======
-                (MultilineStringInterpolationEnabled, "Enable multiline string interpolation", false, false),
->>>>>>> b8b1d6c0
             })
             {
                 if (enabled)
