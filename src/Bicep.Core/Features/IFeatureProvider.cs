--- conflicted
+++ resolved
@@ -27,11 +27,6 @@
 
     bool AssertsEnabled { get; }
 
-<<<<<<< HEAD
-    bool PublishSourceEnabled { get; }
-=======
-    bool MicrosoftGraphPreviewEnabled { get; }
->>>>>>> 52025f94
 
     bool OptionalModuleNamesEnabled { get; }
 
@@ -53,11 +48,6 @@
                 (ProviderRegistryEnabled, CoreResources.ExperimentalFeatureNames_ProviderRegistry, true, false),
                 (TestFrameworkEnabled, CoreResources.ExperimentalFeatureNames_TestFramework, false, false),
                 (AssertsEnabled, CoreResources.ExperimentalFeatureNames_Asserts, true, true),
-<<<<<<< HEAD
-                (PublishSourceEnabled, CoreResources.ExperimentalFeatureNames_PublishSource, false, false),
-=======
-                (MicrosoftGraphPreviewEnabled, CoreResources.ExperimentalFeatureNames_MicrosoftGraphPreview, true, true),
->>>>>>> 52025f94
                 (OptionalModuleNamesEnabled, CoreResources.ExperimentalFeatureNames_OptionalModuleNames, true, false),
                 (ResourceDerivedTypesEnabled, CoreResources.ExperimentalFeatureNames_ResourceDerivedTypes, true, false),
             })
