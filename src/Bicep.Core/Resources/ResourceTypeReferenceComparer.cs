--- conflicted
+++ resolved
@@ -13,33 +13,19 @@
             = new ResourceTypeReferenceComparer();
 
         public bool Equals(ResourceTypeReference? x, ResourceTypeReference? y)
-<<<<<<< HEAD
-            => x is not null &&
-            y is not null &&
-            LanguageConstants.ResourceTypeComparer.Equals(x.Namespace, y.Namespace) &&
-            x.Types.Length == y.Types.Length &&
-            Enumerable.SequenceEqual(x.Types, y.Types, LanguageConstants.ResourceTypeComparer) &&
-            LanguageConstants.ResourceTypeComparer.Equals(x.ApiVersion, y.ApiVersion);
-
-        public int GetHashCode(ResourceTypeReference obj)
-            => LanguageConstants.ResourceTypeComparer.GetHashCode(obj.Namespace) ^
-            Enumerable.Select(obj.Types, x => LanguageConstants.ResourceTypeComparer.GetHashCode(x)).Aggregate((a, b) => a ^ b) ^
-            LanguageConstants.ResourceTypeComparer.GetHashCode(obj.ApiVersion);
-=======
         {
             if (x is null || y is null)
             {
                 return x == y;
             }
 
-            return Enumerable.SequenceEqual(x.TypeSegments, y.TypeSegments, StringComparer.OrdinalIgnoreCase) &&
-                StringComparer.OrdinalIgnoreCase.Equals(x.ApiVersion, y.ApiVersion);
+            return Enumerable.SequenceEqual(x.TypeSegments, y.TypeSegments, LanguageConstants.ResourceTypeComparer) &&
+                LanguageConstants.ResourceTypeComparer.Equals(x.ApiVersion, y.ApiVersion);
         }
 
         public int GetHashCode(ResourceTypeReference obj)
             => HashCode.Combine(
-                Enumerable.Select(obj.TypeSegments, x => StringComparer.OrdinalIgnoreCase.GetHashCode(x)).Aggregate((a, b) => a ^ b),
-                (obj.ApiVersion is null ? 0 : StringComparer.OrdinalIgnoreCase.GetHashCode(obj.ApiVersion)));
->>>>>>> 382699a3
+                Enumerable.Select(obj.TypeSegments, x => LanguageConstants.ResourceTypeComparer.GetHashCode(x)).Aggregate((a, b) => a ^ b),
+                (obj.ApiVersion is null ? 0 : LanguageConstants.ResourceTypeComparer.GetHashCode(obj.ApiVersion)));
     }
 }