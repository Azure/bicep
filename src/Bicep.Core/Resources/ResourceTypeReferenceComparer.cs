// Copyright (c) Microsoft Corporation.
// Licensed under the MIT License.
using System;
using System.Collections.Generic;
using System.Linq;

namespace Bicep.Core.Resources
{
    public class ResourceTypeReferenceComparer : IEqualityComparer<ResourceTypeReference>
    {
        private StringComparer TypeComparer = LanguageConstants.ResourceTypeComparer;

        public static IEqualityComparer<ResourceTypeReference> Instance { get; }
            = new ResourceTypeReferenceComparer();

<<<<<<< HEAD
        public bool Equals(ResourceTypeReference x, ResourceTypeReference y)
            => TypeComparer.Equals(x.Namespace, y.Namespace) &&
=======
        public bool Equals(ResourceTypeReference? x, ResourceTypeReference? y)
            => x is not null &&
            y is not null &&
            StringComparer.OrdinalIgnoreCase.Equals(x.Namespace, y.Namespace) &&
>>>>>>> 48bfc99e
            x.Types.Length == y.Types.Length &&
            Enumerable.SequenceEqual(x.Types, y.Types, TypeComparer) &&
            TypeComparer.Equals(x.ApiVersion, y.ApiVersion);

        public int GetHashCode(ResourceTypeReference obj)
            => TypeComparer.GetHashCode(obj.Namespace) ^
            Enumerable.Select(obj.Types, x => TypeComparer.GetHashCode(x)).Aggregate((a, b) => a ^ b) ^
            TypeComparer.GetHashCode(obj.ApiVersion);
    }
}<|MERGE_RESOLUTION|>--- conflicted
+++ resolved
@@ -8,27 +8,20 @@
 {
     public class ResourceTypeReferenceComparer : IEqualityComparer<ResourceTypeReference>
     {
-        private StringComparer TypeComparer = LanguageConstants.ResourceTypeComparer;
-
         public static IEqualityComparer<ResourceTypeReference> Instance { get; }
             = new ResourceTypeReferenceComparer();
 
-<<<<<<< HEAD
-        public bool Equals(ResourceTypeReference x, ResourceTypeReference y)
-            => TypeComparer.Equals(x.Namespace, y.Namespace) &&
-=======
         public bool Equals(ResourceTypeReference? x, ResourceTypeReference? y)
             => x is not null &&
             y is not null &&
-            StringComparer.OrdinalIgnoreCase.Equals(x.Namespace, y.Namespace) &&
->>>>>>> 48bfc99e
+            LanguageConstants.ResourceTypeComparer.Equals(x.Namespace, y.Namespace) &&
             x.Types.Length == y.Types.Length &&
-            Enumerable.SequenceEqual(x.Types, y.Types, TypeComparer) &&
-            TypeComparer.Equals(x.ApiVersion, y.ApiVersion);
+            Enumerable.SequenceEqual(x.Types, y.Types, LanguageConstants.ResourceTypeComparer) &&
+            LanguageConstants.ResourceTypeComparer.Equals(x.ApiVersion, y.ApiVersion);
 
         public int GetHashCode(ResourceTypeReference obj)
-            => TypeComparer.GetHashCode(obj.Namespace) ^
-            Enumerable.Select(obj.Types, x => TypeComparer.GetHashCode(x)).Aggregate((a, b) => a ^ b) ^
-            TypeComparer.GetHashCode(obj.ApiVersion);
+            => LanguageConstants.ResourceTypeComparer.GetHashCode(obj.Namespace) ^
+            Enumerable.Select(obj.Types, x => LanguageConstants.ResourceTypeComparer.GetHashCode(x)).Aggregate((a, b) => a ^ b) ^
+            LanguageConstants.ResourceTypeComparer.GetHashCode(obj.ApiVersion);
     }
 }