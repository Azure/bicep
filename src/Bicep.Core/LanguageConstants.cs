--- conflicted
+++ resolved
@@ -403,7 +403,6 @@
             return new ModuleType(typeName, moduleScope, moduleBody);
         }
 
-<<<<<<< HEAD
         public static TypeSymbol CreateStackType(string typeName)
         {
             // List<NamedTypeProperty> properties =
@@ -428,8 +427,6 @@
             return Object;
         }
 
-=======
->>>>>>> e3506175
         public static TypeSymbol CreateUsingConfigType()
         {
             var optionalPropFlags = TypePropertyFlags.WriteOnly | TypePropertyFlags.DeployTimeConstant | TypePropertyFlags.ReadableAtDeployTime | TypePropertyFlags.DisallowAny;
@@ -471,13 +468,8 @@
                 ..commonProps,
                 new("description", LanguageConstants.String, optionalPropFlags, "Deployment stack description."),
                 new("mode", TypeFactory.CreateStringLiteralType("stack"), requiredPropFlags),
-<<<<<<< HEAD
-                new("actionOnUnmanage", actionOnUnmanage, optionalPropFlags, "Defines the behavior of resources that are not managed immediately after the stack is updated."),
-                new("denySettings", denySettings, optionalPropFlags, "Defines how resources deployed by the deployment stack are locked."),
-=======
                 new("actionOnUnmanage", actionOnUnmanage, requiredPropFlags, "Defines the behavior of resources that are not managed immediately after the stack is updated."),
                 new("denySettings", denySettings, requiredPropFlags, "Defines how resources deployed by the deployment stack are locked."),
->>>>>>> e3506175
             ], null);
 
 
