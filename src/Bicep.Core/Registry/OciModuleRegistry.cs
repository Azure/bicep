// Copyright (c) Microsoft Corporation.
// Licensed under the MIT License.

using System;
using System.Collections.Generic;
using System.Collections.Immutable;
using System.Diagnostics;
using System.Diagnostics.CodeAnalysis;
using System.IO;
using System.Linq;
using System.Threading.Tasks;
using Azure;
using Azure.Containers.ContainerRegistry;
using Bicep.Core.Configuration;
using Bicep.Core.Diagnostics;
using Bicep.Core.Features;
using Bicep.Core.FileSystem;
using Bicep.Core.Modules;
using Bicep.Core.Registry.Oci;
using Bicep.Core.Semantics;
using Bicep.Core.Tracing;
using Newtonsoft.Json;

namespace Bicep.Core.Registry
{
    public sealed class OciModuleRegistry : ExternalArtifactRegistry<OciModuleReference, OciArtifactResult>
    {
        private readonly AzureContainerRegistryManager client;

        private readonly string cachePath;

        private readonly RootConfiguration configuration;

        private readonly Uri parentModuleUri;

<<<<<<< HEAD
        private const string NewerVersionMightBeRequired = "A newer version of Bicep might be required to reference this artifact.";

        public OciModuleRegistry(IFileResolver FileResolver, IContainerRegistryClientFactory clientFactory, IFeatureProvider features, RootConfiguration configuration, Uri parentModuleUri)
=======
        public OciModuleRegistry(
            IFileResolver FileResolver,
            IContainerRegistryClientFactory clientFactory,
            IFeatureProvider features,
            RootConfiguration configuration,
            Uri parentModuleUri)
>>>>>>> 4565a7e4
            : base(FileResolver)
        {
            this.cachePath = Path.Combine(features.CacheRootDirectory, ModuleReferenceSchemes.Oci);
            this.client = new AzureContainerRegistryManager(clientFactory);
            this.configuration = configuration;
            this.parentModuleUri = parentModuleUri;
        }

        public override string Scheme => ModuleReferenceSchemes.Oci;

        public override RegistryCapabilities GetCapabilities(OciModuleReference reference)
        {
            // cannot publish without tag
            return reference.Tag is null ? RegistryCapabilities.Default : RegistryCapabilities.Publish;
        }

        public override bool TryParseArtifactReference(
            string? aliasName,
            string reference,
            [NotNullWhen(true)] out ArtifactReference? moduleReference,
            [NotNullWhen(false)] out DiagnosticBuilder.ErrorBuilderDelegate? failureBuilder)
        {
            if (OciModuleReference.TryParse(aliasName, reference, configuration, parentModuleUri, out var @ref, out failureBuilder))
            {
                moduleReference = @ref;
                return true;
            }

            moduleReference = null;
            return false;
        }

        public override bool IsArtifactRestoreRequired(OciModuleReference reference)
        {
            /*
             * this should be kept in sync with the WriteArtifactContentToCache() implementation
             *
             * when we write content to the module cache, we attempt to get a lock so that no other writes happen in the directory
             * the code here appears to implement a lock-free read by checking existence of several files that are expected in a fully restored module
             *
             * this relies on the assumption that modules are never updated in-place in the cache
             * when we need to invalidate the cache, the module directory (or even a single file) should be deleted from the cache
             */

            // TODO: Provider artifacts don't write a ModuleMain file, so this code is incorrect.  Also, as we add more layer types,
            //  the list of files will grow, some of which may be optional.  Also, what if writing one of these additional layers
            //  fails?  Does the cache get invalidated? It's probably better to have a sentinel file written that must exist for the
            //  restore to be considered complete.
            return
                !this.FileResolver.FileExists(this.GetModuleFileUri(reference, ModuleFileType.ModuleMain)) ||
                !this.FileResolver.FileExists(this.GetModuleFileUri(reference, ModuleFileType.Manifest)) ||
                !this.FileResolver.FileExists(this.GetModuleFileUri(reference, ModuleFileType.Metadata));
        }

        public override async Task<bool> CheckArtifactExists(OciModuleReference reference)
        {
            try
            {
                // Get module
                await this.client.PullArtifactAsync(configuration, reference);
            }
            catch (RequestFailedException exception) when (exception.Status == 404)
            {
                // Found module but tag doesn't exist
                return false;
            }
            catch (ExternalArtifactException exception) when
                (exception.InnerException is RequestFailedException &&
                ((RequestFailedException)exception.InnerException).Status == 404)
            {
                // Found no module at all
                return false;
            }
            catch (InvalidModuleException exception) when (
                exception.Kind == InvalidModuleExceptionKind.WrongArtifactType ||
                exception.Kind == InvalidModuleExceptionKind.WrongModuleLayerMediaType)
            {
                throw new ExternalArtifactException("An artifact with the tag already exists in the registry, but the artifact is not a Bicep file or module!", exception);
            }
            catch (RequestFailedException exception)
            {
                throw new ExternalArtifactException(exception.Message, exception);
            }
            catch (Exception exception)
            {
                throw new ExternalArtifactException(exception.Message, exception);
            }

            return true;
        }

        private readonly ImmutableArray<string> allowedArtifactMediaTypes = ImmutableArray.Create(
            BicepMediaTypes.BicepModuleArtifactType,
            BicepMediaTypes.BicepProviderArtifactType);

        private readonly ImmutableArray<string> allowedConfigMediaTypes = ImmutableArray.Create(
            BicepMediaTypes.BicepModuleConfigV1,
            BicepMediaTypes.BicepProviderConfigV1);

        private readonly ImmutableArray<string> allowedMainLayerMediaTypes = ImmutableArray.Create(
            BicepMediaTypes.BicepModuleLayerV1Json,
            BicepMediaTypes.BicepProviderArtifactLayerV1TarGzip);

        private (string mediaType, BinaryData data) getMainLayer(OciArtifactResult result)
        {
            if (result.Layers.Count() == 0)
            {
                throw new InvalidModuleException("Expected at least one layer in the OCI artifact.");
            }

            // Ignore layers we don't recognize for now.
            var mainLayers = result.Layers.Where(l => allowedMainLayerMediaTypes.Contains(l.MediaType, MediaTypeComparer)).ToArray();
            if (mainLayers.Count() == 0)
            {
                throw new InvalidModuleException($"Did not expect only layer media types {string.Join(", ", result.Layers.Select(l => l.MediaType).ToArray())}", InvalidModuleExceptionKind.WrongModuleLayerMediaType);
            }
            else if (mainLayers.Count() > 1)
            {
                throw new InvalidModuleException($"Did not expect to find multiple layer media types of {string.Join(", ", mainLayers.Select(l => l.MediaType).ToArray())}", InvalidModuleExceptionKind.WrongModuleLayerMediaType);
            }

            return mainLayers.Single();
        }

        private void ValidateModule(OciArtifactResult artifactResult)
        {
            var manifest = artifactResult.Manifest;
            var artifactType = manifest.ArtifactType;

            // (Bicep v0.20.0 and lower use null for this field, so assume valid in that case
            if (artifactType is not null &&
                !allowedArtifactMediaTypes.Contains(artifactType, MediaTypeComparer))
            {
                throw new InvalidModuleException(
                    $"Expected OCI manifest artifactType value of '{BicepMediaTypes.BicepModuleArtifactType}' but found '{artifactType}'. {NewerVersionMightBeRequired}",
                    InvalidModuleExceptionKind.WrongArtifactType);
            }
            var config = manifest.Config;
            var configMediaType = config.MediaType;
            if (configMediaType is not null &&
                !allowedConfigMediaTypes.Contains(configMediaType, MediaTypeComparer))
            {
                throw new InvalidModuleException($"Did not expect config media type \"{configMediaType}\". {NewerVersionMightBeRequired}");
            }

            // Verify nothing wrong with the layers we've been given
            _ = getMainLayer(artifactResult);

            // Note: We're not currently writing out non-zero config for modules but expect to soon (https://github.com/Azure/bicep/issues/11482).
            // So ignore the field for now and don't do any validation.
        }

        public override bool TryGetLocalArtifactEntryPointUri(OciModuleReference reference, [NotNullWhen(true)] out Uri? localUri, [NotNullWhen(false)] out DiagnosticBuilder.ErrorBuilderDelegate? failureBuilder)
        {
            failureBuilder = null;
            localUri = this.GetModuleFileUri(reference, ModuleFileType.ModuleMain);
            return true;
        }

        public override string? TryGetDocumentationUri(OciModuleReference ociArtifactModuleReference)
        {
            var ociAnnotations = TryGetOciAnnotations(ociArtifactModuleReference);
            if (ociAnnotations is null ||
                !ociAnnotations.TryGetValue(LanguageConstants.OciOpenContainerImageDocumentationAnnotation, out string? documentationUri)
                || string.IsNullOrWhiteSpace(documentationUri))
            {
                // Automatically generate a help URI for public MCR modules
                if (ociArtifactModuleReference.Registry == LanguageConstants.BicepPublicMcrRegistry && ociArtifactModuleReference.Repository.StartsWith(LanguageConstants.McrRepositoryPrefix, StringComparison.Ordinal))
                {
                    var moduleName = ociArtifactModuleReference.Repository.Substring(LanguageConstants.McrRepositoryPrefix.Length);
                    return ociArtifactModuleReference.Tag is null ? null : GetPublicBicepModuleDocumentationUri(moduleName, ociArtifactModuleReference.Tag);
                }

                return null;
            }

            return documentationUri;
        }

        /// <summary>
        /// Automatically generate a help URI for public MCR modules
        /// </summary>
        /// <param name="publicModuleName">e.g. app/dapr-containerapp</param>
        /// <param name="tag">e.g. 1.0.1</param>
        public static string GetPublicBicepModuleDocumentationUri(string publicModuleName, string tag)
        {
            // Example: https://github.com/Azure/bicep-registry-modules/tree/app/dapr-containerapp/1.0.2/modules/app/dapr-containerapp/README.md
            return $"https://github.com/Azure/bicep-registry-modules/tree/{publicModuleName}/{tag}/modules/{publicModuleName}/README.md";
        }

        public override Task<string?> TryGetDescription(OciModuleReference ociArtifactModuleReference)
        {
            var ociAnnotations = TryGetOciAnnotations(ociArtifactModuleReference);
            return Task.FromResult(DescriptionHelper.TryGetFromOciManifestAnnotations(ociAnnotations));
        }

        private ImmutableDictionary<string, string>? TryGetOciAnnotations(OciModuleReference ociArtifactModuleReference)
        {
            try
            {
                string manifestFilePath = this.GetModuleFilePath(ociArtifactModuleReference, ModuleFileType.Manifest);
                if (!File.Exists(manifestFilePath))
                {
                    return null;
                }

                string manifestFileContents = File.ReadAllText(manifestFilePath);
                if (string.IsNullOrWhiteSpace(manifestFileContents))
                {
                    return null;
                }

                OciManifest? ociManifest = JsonConvert.DeserializeObject<OciManifest>(manifestFileContents);
                if (ociManifest is null)
                {
                    return null;
                }

                return ociManifest.Annotations;
            }
            catch
            {
                return null;
            }
        }

        public override async Task<IDictionary<ArtifactReference, DiagnosticBuilder.ErrorBuilderDelegate>> RestoreArtifacts(IEnumerable<OciModuleReference> references)
        {
            var statuses = new Dictionary<ArtifactReference, DiagnosticBuilder.ErrorBuilderDelegate>();

            foreach (var reference in references)
            {
                using var timer = new ExecutionTimer($"Restore module {reference.FullyQualifiedReference}");
                var (result, errorMessage) = await this.TryPullArtifactAsync(configuration, reference);

                if (result is null)
                {
                    if (errorMessage is not null)
                    {
                        statuses.Add(reference, x => x.ModuleRestoreFailedWithMessage(reference.FullyQualifiedReference, errorMessage));
                        timer.OnFail(errorMessage);
                    }
                    else
                    {
                        statuses.Add(reference, x => x.ModuleRestoreFailed(reference.FullyQualifiedReference));
                        timer.OnFail();
                    }
                }
            }

            return statuses;
        }

        public override async Task<IDictionary<ArtifactReference, DiagnosticBuilder.ErrorBuilderDelegate>> InvalidateArtifactsCache(IEnumerable<OciModuleReference> references)
        {
            return await base.InvalidateArtifactsCacheInternal(references);
        }

        public override async Task PublishArtifact(OciModuleReference moduleReference, Stream compiled, string? documentationUri, string? description)
        {
            // Write out an empty config for now
            // NOTE: Bicep v0.20 and earlier will throw if it finds a non-empty config
            var config = new StreamDescriptor(Stream.Null, BicepMediaTypes.BicepModuleConfigV1);

            // Write out a single layer with the compiled JSON
            // NOTE: Bicep v0.20 and earlier will throw if it finds more than one layer
            var layer = new StreamDescriptor(compiled, BicepMediaTypes.BicepModuleLayerV1Json);

            try
            {
                // Technically null should be fine for mediaType, but ACR guys recommend OciImageManifest for safer compatibility
                await this.client.PushArtifactAsync(configuration, moduleReference, ManifestMediaType.OciImageManifest.ToString(), BicepMediaTypes.BicepModuleArtifactType, config, documentationUri, description, layer);
            }
            catch (AggregateException exception) when (CheckAllInnerExceptionsAreRequestFailures(exception))
            {
                // will include several retry messages, but likely the best we can do
                throw new ExternalArtifactException(exception.Message, exception);
            }
            catch (RequestFailedException exception)
            {
                // can only happen if client retries are disabled
                throw new ExternalArtifactException(exception.Message, exception);
            }
        }

        // media types are case-insensitive (they are lowercase by convention only)
        public static readonly IEqualityComparer<string> MediaTypeComparer = StringComparer.OrdinalIgnoreCase;

        protected override void WriteArtifactContentToCache(OciModuleReference reference, OciArtifactResult result)
        {
            /*
             * this should be kept in sync with the IsModuleRestoreRequired() implementation
             */


            // write manifest
            // it's important to write the original stream here rather than serialize the manifest object
            // this way we guarantee the manifest hash will match
            var manifestFileUri = this.GetModuleFileUri(reference, ModuleFileType.Manifest);
            using var manifestStream = result.ToStream();
            this.FileResolver.Write(manifestFileUri, manifestStream);

            // write data file
            var mainLayer = getMainLayer(result);

            // NOTE(asilverman): currently the only difference in the processing is the filename written to disk
            // but this may change in the future if we chose to publish providers in multiple layers.
            // TODO: IsArtifactRestoreRequired assumes there must be a ModuleMain file, which isn't true for provider artifacts
            var moduleFileType = mainLayer.mediaType switch
            {
                BicepMediaTypes.BicepModuleLayerV1Json => ModuleFileType.ModuleMain,
                BicepMediaTypes.BicepProviderArtifactLayerV1TarGzip => ModuleFileType.Provider,
                _ => throw new ArgumentException($"Unexpected layer mediaType \"{mainLayer.mediaType}\". This should have been caught in the {nameof(ValidateModule)} method.")
            };
            using var dataStream = mainLayer.data.ToStream();
            this.FileResolver.Write(this.GetModuleFileUri(reference, moduleFileType), dataStream);

            // write metadata
            var metadata = new ModuleMetadata(result.ManifestDigest);
            using var metadataStream = new MemoryStream();
            OciSerialization.Serialize(metadataStream, metadata);
            metadataStream.Position = 0;
            this.FileResolver.Write(this.GetModuleFileUri(reference, ModuleFileType.Metadata), metadataStream);
        }

        protected override string GetArtifactDirectoryPath(OciModuleReference reference)
        {
            // cachePath is already set to %userprofile%\.bicep\br or ~/.bicep/br by default depending on OS
            // we need to split each component of the reference into a sub directory to fit within the max file name length limit on linux and mac

            // TODO: Need to deal with IDNs (internationalized domain names)
            // domain names can only contain alphanumeric chars, _, -, and numbers (example.azurecr.io or example.azurecr.io:443)
            // IPV4 addresses only contain dots and numbers (127.0.0.1 or 127.0.0.1:5000)
            // IPV6 addresses are hex digits with colons (2001:db8:3333:4444:CCCC:DDDD:EEEE:FFFF or [2001:db8:3333:4444:CCCC:DDDD:EEEE:FFFF]:5000)
            // the only problematic character is the colon, which we will replace with $ which is not allowed in any of the possible registry values
            // we will also normalize casing for registries since they are case-insensitive
            var registry = reference.Registry.Replace(':', '$').ToLowerInvariant();

            // modules can have mixed hierarchy depths so we will flatten a repository into a single directory name
            // however to do this we must get rid of slashes (not a valid file system char on windows and a directory separator on linux/mac)
            // the replacement char must one that is not valid in a repository string but is valid in common type systems
            var repository = reference.Repository.Replace('/', '$');

            string? tagOrDigest;
            if (reference.Tag is not null)
            {
                // tags are case-sensitive with length up to 128
                tagOrDigest = TagEncoder.Encode(reference.Tag);
            }
            else if (reference.Digest is not null)
            {
                // digests are strings like "sha256:e207a69d02b3de40d48ede9fd208d80441a9e590a83a0bc915d46244c03310d4"
                // and are already guaranteed to be lowercase
                // the only problematic character is the : which we will replace with a #
                // however the encoding we choose must not be ambiguous with the tag encoding
                tagOrDigest = reference.Digest.Replace(':', '#');
            }
            else
            {
                throw new InvalidOperationException("Module reference is missing both tag and digest.");
            }

            //var packageDir = WebUtility.UrlEncode(reference.UnqualifiedReference);
            return Path.Combine(this.cachePath, registry, repository, tagOrDigest);
        }

        protected override Uri GetArtifactLockFileUri(OciModuleReference reference) => this.GetModuleFileUri(reference, ModuleFileType.Lock);

        private async Task<(OciArtifactResult?, string? errorMessage)> TryPullArtifactAsync(RootConfiguration configuration, OciModuleReference reference)
        {
            try
            {
                var result = await this.client.PullArtifactAsync(configuration, reference);
                // TODO(asilverman): Refactor validation to switch by mediaType
                ValidateModule(result);

                await this.TryWriteArtifactContentAsync(reference, result);

                return (result, null);
            }
            catch (ExternalArtifactException exception)
            {
                // we can trust the message in this exception
                return (null, exception.Message);
            }
            catch (AggregateException exception) when (CheckAllInnerExceptionsAreRequestFailures(exception))
            {
                // the message on this one is not great because it includes all the retry attempts
                // however, we don't really have a good way to classify them in a cross-platform way
                return (null, exception.Message);
            }
            catch (RequestFailedException exception)
            {
                // this can only happen if we disable retry on the client and a registry request failed
                return (null, exception.Message);
            }
            catch (Exception exception)
            {
                return (null, $"Unhandled exception: {exception}");
            }
        }

        private static bool CheckAllInnerExceptionsAreRequestFailures(AggregateException exception) =>
            exception.InnerExceptions.All(inner => inner is RequestFailedException);

        private Uri GetModuleFileUri(OciModuleReference reference, ModuleFileType fileType)
        {
            string localFilePath = this.GetModuleFilePath(reference, fileType);
            if (Uri.TryCreate(localFilePath, UriKind.Absolute, out var uri))
            {
                return uri;
            }

            throw new NotImplementedException($"Local module file path is malformed: \"{localFilePath}\"");
        }

        private string GetModuleFilePath(OciModuleReference reference, ModuleFileType fileType)
        {
            var fileName = fileType switch
            {
                ModuleFileType.ModuleMain => "main.json",
                ModuleFileType.Lock => "lock",
                ModuleFileType.Manifest => "manifest",
                ModuleFileType.Metadata => "metadata",
                ModuleFileType.Provider => "types.tgz",
                _ => throw new NotImplementedException($"Unexpected module file type '{fileType}'.")
            };

            return Path.Combine(this.GetArtifactDirectoryPath(reference), fileName);
        }

        private enum ModuleFileType
        {
            ModuleMain,
            Manifest,
            Lock,
            Metadata,
            Provider
        };
    }
}<|MERGE_RESOLUTION|>--- conflicted
+++ resolved
@@ -33,18 +33,16 @@
 
         private readonly Uri parentModuleUri;
 
-<<<<<<< HEAD
         private const string NewerVersionMightBeRequired = "A newer version of Bicep might be required to reference this artifact.";
 
-        public OciModuleRegistry(IFileResolver FileResolver, IContainerRegistryClientFactory clientFactory, IFeatureProvider features, RootConfiguration configuration, Uri parentModuleUri)
-=======
+        private const string NewerVersionMightBeRequired = "A newer version of Bicep might be required to reference this artifact.";
+
         public OciModuleRegistry(
             IFileResolver FileResolver,
             IContainerRegistryClientFactory clientFactory,
             IFeatureProvider features,
             RootConfiguration configuration,
             Uri parentModuleUri)
->>>>>>> 4565a7e4
             : base(FileResolver)
         {
             this.cachePath = Path.Combine(features.CacheRootDirectory, ModuleReferenceSchemes.Oci);
