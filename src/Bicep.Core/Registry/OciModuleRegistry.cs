--- conflicted
+++ resolved
@@ -132,97 +132,61 @@
             return true;
         }
 
-<<<<<<< HEAD
-        private static void ValidateModule(OciArtifactResult artifactResult)
+        private (string mediaType, BinaryData data) getMainLayer(OciArtifactResult result)
+        {
+            if (result.Layers.Count() == 0)
+            {
+                throw new InvalidModuleException("Expected at least one layer in the OCI artifact.");
+            }
+
+            // Ignore layers we don't recognize for now.
+            var mainLayers = result.Layers.Where(l => l.MediaType.Equals(BicepMediaTypes.BicepModuleLayerV1Json, MediaTypeComparison)).ToArray();
+            if (mainLayers.Count() == 0)
+            {
+                throw new InvalidModuleException($"Did not expect only layer media types {string.Join(", ", result.Layers.Select(l => l.MediaType).ToArray())}", InvalidModuleExceptionKind.WrongModuleLayerMediaType);
+            }
+            else if (mainLayers.Count() > 1)
+            {
+                throw new InvalidModuleException($"Did not expect to find multiple layer media types of {string.Join(", ", mainLayers.Select(l => l.MediaType).ToArray())}", InvalidModuleExceptionKind.WrongModuleLayerMediaType);
+            }
+
+            return mainLayers.Single();
+        }
+
+
+        private void ValidateModule(OciArtifactResult artifactResult)
         {
             var manifest = artifactResult.Manifest;
             var config = manifest.Config;
+
             var configMediaType = config.MediaType;
-            if (configMediaType is not null &&
-                !configMediaType.Equals(BicepMediaTypes.BicepModuleConfigV1, MediaTypeComparison))
-            {
-                throw new InvalidModuleException($"Did not expect config media type \"{configMediaType}\".");
-            }
-            if (config.Size != 0)
-            {
-                throw new InvalidModuleException("Expected an empty config blob.");
-            }
-            if (manifest.Layers.Length != 1)
-            {
-                throw new InvalidModuleException("Expected a single layer in the OCI artifact.");
-            }
-
-            var layer = manifest.Layers.Single();
-            if (!layer.MediaType.Equals(BicepMediaTypes.BicepModuleLayerV1Json, MediaTypeComparison))
-            {
-                throw new InvalidModuleException(
-                    $"Unknown layer media type '{layer.MediaType}'. Expected {BicepMediaTypes.BicepModuleLayerV1Json}",
-                    InvalidModuleExceptionKind.WrongModuleLayerMediaType);
-=======
-        private readonly ImmutableArray<string> allowedArtifactMediaTypes = ImmutableArray.Create(
-            BicepMediaTypes.BicepModuleArtifactType,
-            BicepMediaTypes.BicepProviderArtifactType);
-
-        private readonly ImmutableArray<string> allowedConfigMediaTypes = ImmutableArray.Create(
-            BicepMediaTypes.BicepModuleConfigV1,
-            BicepMediaTypes.BicepProviderConfigV1);
-
-        private readonly ImmutableArray<string> allowedMainLayerMediaTypes = ImmutableArray.Create(
-            BicepMediaTypes.BicepModuleLayerV1Json,
-            BicepMediaTypes.BicepProviderArtifactLayerV1TarGzip);
-
-        private (string mediaType, BinaryData data) getMainLayer(OciArtifactResult result)
-        {
-            if (result.Layers.Count() == 0)
-            {
-                throw new InvalidModuleException("Expected at least one layer in the OCI artifact.");
-            }
-
-            // Ignore layers we don't recognize for now.
-            var mainLayers = result.Layers.Where(l => allowedMainLayerMediaTypes.Contains(l.MediaType, MediaTypeComparer)).ToArray();
-            if (mainLayers.Count() == 0)
-            {
-                throw new InvalidModuleException($"Did not expect only layer media types {string.Join(", ", result.Layers.Select(l => l.MediaType).ToArray())}", InvalidModuleExceptionKind.WrongModuleLayerMediaType);
-            }
-            else if (mainLayers.Count() > 1)
-            {
-                throw new InvalidModuleException($"Did not expect to find multiple layer media types of {string.Join(", ", mainLayers.Select(l => l.MediaType).ToArray())}", InvalidModuleExceptionKind.WrongModuleLayerMediaType);
-            }
-
-            return mainLayers.Single();
-        }
-
-        private void ValidateModule(OciArtifactResult artifactResult)
-        {
-            var manifest = artifactResult.Manifest;
-            var artifactType = manifest.ArtifactType;
-
-            // (Bicep v0.20.0 and lower use null for this field, so assume valid in that case
-            if (artifactType is not null &&
-                !allowedArtifactMediaTypes.Contains(artifactType, MediaTypeComparer))
-            {
-                throw new InvalidModuleException(
-                    $"Expected OCI manifest artifactType value of '{BicepMediaTypes.BicepModuleArtifactType}' but found '{artifactType}'. {NewerVersionMightBeRequired}",
-                    InvalidModuleExceptionKind.WrongArtifactType);
->>>>>>> f186f4a9
-            }
+            if (configMediaType is not null && !configMediaType.Equals(BicepMediaTypes.BicepModuleConfigV1, MediaTypeComparison))
+            {
+                throw new InvalidModuleException($"Did not expect config media type \"{configMediaType}\". {NewerVersionMightBeRequired}");
+            }
+            // Verify nothing wrong with the layers we've been given
+            _ = getMainLayer(artifactResult);
+
+            // Note: We're not currently writing out non-zero config for modules but expect to soon (https://github.com/Azure/bicep/issues/11482).
+            // So ignore the field for now and don't do any validation.
         }
 
         private static void ValidateProvider(OciArtifactResult artifactResult)
         {
             var manifest = artifactResult.Manifest;
             var config = manifest.Config;
+
             var configMediaType = config.MediaType;
-            if (configMediaType is not null &&
-                !configMediaType.Equals(BicepMediaTypes.BicepProviderConfigV1, MediaTypeComparison))
-            {
-                throw new InvalidModuleException($"Did not expect config media type \"{configMediaType}\". {NewerVersionMightBeRequired}");
-            }
-<<<<<<< HEAD
+            if (configMediaType is not null && !configMediaType.Equals(BicepMediaTypes.BicepProviderConfigV1, MediaTypeComparison))
+            {
+                throw new InvalidModuleException($"Did not expect config media type \"{configMediaType}\".");
+            }
+
             if (config.Size > 2)
             {
                 throw new InvalidModuleException("Expected an empty config blob.");
             }
+
             if (manifest.Layers.Length != 1)
             {
                 throw new InvalidModuleException("Expected a single layer in the OCI artifact.");
@@ -235,14 +199,6 @@
                     $"Unknown layer media type '{layer.MediaType}'. Expected {BicepMediaTypes.BicepProviderArtifactLayerV1TarGzip}",
                     InvalidModuleExceptionKind.WrongModuleLayerMediaType);
             }
-=======
-
-            // Verify nothing wrong with the layers we've been given
-            _ = getMainLayer(artifactResult);
-
-            // Note: We're not currently writing out non-zero config for modules but expect to soon (https://github.com/Azure/bicep/issues/11482).
-            // So ignore the field for now and don't do any validation.
->>>>>>> f186f4a9
         }
 
         public override bool TryGetLocalArtifactEntryPointUri(OciModuleReference reference, [NotNullWhen(true)] out Uri? localUri, [NotNullWhen(false)] out DiagnosticBuilder.ErrorBuilderDelegate? failureBuilder)
@@ -469,7 +425,7 @@
                 switch (result.Manifest.ArtifactType)
                 {
                     case BicepMediaTypes.BicepModuleArtifactType:
-                    case null:
+                    case null: // (Bicep v0.20.0 and lower use null for this field, so assume valid in that case)
                         ValidateModule(result);
                         break;
                     case BicepMediaTypes.BicepProviderArtifactType:
