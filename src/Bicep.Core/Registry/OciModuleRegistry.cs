--- conflicted
+++ resolved
@@ -150,11 +150,7 @@
             };
 
             // Ignore layers we don't recognize for now.
-<<<<<<< HEAD
             var mainLayers = result.Layers.Where(l => l.MediaType.Equals(expectedMediaType, MediaTypeComparison)).ToArray();
-=======
-            var mainLayers = result.Layers.Where(l => allowedMainLayerMediaTypes.Contains(l.MediaType, BicepMediaTypes.MediaTypeComparer)).ToArray();
->>>>>>> c644867f
             if (mainLayers.Count() == 0)
             {
                 throw new InvalidModuleException($"Did not expect only layer media types {string.Join(", ", result.Layers.Select(l => l.MediaType).ToArray())}", InvalidModuleExceptionKind.WrongModuleLayerMediaType);
@@ -168,15 +164,9 @@
         }
 
 
-<<<<<<< HEAD
         private void ValidateArtifact(OciArtifactResult artifactResult)
         {
             var expectedMediaType = artifactResult.Manifest.ArtifactType switch
-=======
-            // (Bicep v0.20.0 and lower use null for this field, so assume valid in that case
-            if (artifactType is not null &&
-                !allowedArtifactMediaTypes.Contains(artifactType, BicepMediaTypes.MediaTypeComparer))
->>>>>>> c644867f
             {
                 // (Bicep v0.20.0 and lower use null for this field, so assume valid in that case)
                 null or BicepMediaTypes.BicepModuleArtifactType => BicepMediaTypes.BicepModuleConfigV1,
@@ -190,13 +180,8 @@
             var config = manifest.Config;
 
             var configMediaType = config.MediaType;
-<<<<<<< HEAD
 
             if (configMediaType is not null && !configMediaType.Equals(expectedMediaType, MediaTypeComparison))
-=======
-            if (configMediaType is not null &&
-                !allowedConfigMediaTypes.Contains(configMediaType, BicepMediaTypes.MediaTypeComparer))
->>>>>>> c644867f
             {
                 throw new InvalidModuleException($"Did not expect config media type \"{configMediaType}\". {NewerVersionMightBeRequired}");
             }
@@ -352,12 +337,9 @@
             }
         }
 
-<<<<<<< HEAD
         // media types are case-insensitive (they are lowercase by convention only)
         public static readonly StringComparison MediaTypeComparison = StringComparison.OrdinalIgnoreCase;
 
-=======
->>>>>>> c644867f
         protected override void WriteArtifactContentToCache(OciModuleReference reference, OciArtifactResult result)
         {
             /*
@@ -379,15 +361,10 @@
 
             // NOTE(asilverman): currently the only difference in the processing is the filename written to disk
             // but this may change in the future if we chose to publish providers in multiple layers.
-<<<<<<< HEAD
             // TODO: IsArtifactRestoreRequired assumes there must be a ModuleMain file, which isn't true for provider artifacts
-            var moduleFileType = mainLayer.MediaType switch
-=======
-            // TODO: IsArtifactRestoreRequired assumes there must be a ModuleMain file, which isn't true for provider artifacts.
             //   That can be solved by only writing layer data files only (see code under features.PublishSourceEnabled)
             //   and not main.json directly (https://github.com/Azure/bicep/issues/11900)
-            var moduleFileType = mainLayer.mediaType switch
->>>>>>> c644867f
+            var moduleFileType = mainLayer.MediaType switch
             {
                 BicepMediaTypes.BicepModuleLayerV1Json => ModuleFileType.ModuleMain,
                 BicepMediaTypes.BicepProviderArtifactLayerV1TarGzip => ModuleFileType.Provider,
@@ -465,16 +442,9 @@
         {
             try
             {
-                var result = await this.client.PullArtifactAsync(configuration, reference);
-
-<<<<<<< HEAD
-
-
-                ValidateArtifact(result);
-                await this.TryWriteArtifactContentAsync(reference, result);
-=======
-                await this.WriteArtifactContentToCacheAsync(reference, result);
->>>>>>> c644867f
+                var result = await client.PullArtifactAsync(configuration, reference);
+
+                await WriteArtifactContentToCacheAsync(reference, result);
 
                 return (result, null);
             }
