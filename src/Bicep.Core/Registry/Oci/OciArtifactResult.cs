// Copyright (c) Microsoft Corporation.
// Licensed under the MIT License.
using Azure.Containers.ContainerRegistry;
using System;
using System.Collections.Immutable;
using System.Threading.Tasks;
using System.Threading;
using Azure;
using System.IO;
using System.Linq;
using System.Collections.Generic;

namespace Bicep.Core.Registry.Oci
{
    public record OciArtifactLayer(string Digest, string MediaType, BinaryData Data);
    public class OciArtifactResult
    {
        public OciArtifactResult(BinaryData manifestBits, string manifestDigest, IEnumerable<OciArtifactLayer> layers)
        {
            this.manifestBits = manifestBits;
            this.Manifest = OciManifest.FromBinaryData(manifestBits) ?? throw new InvalidModuleException("Unable to deserialize OCI manifest");
            this.ManifestDigest = manifestDigest;
            this.Layers = layers.ToImmutableArray();
        }

        private readonly BinaryData manifestBits;

        public Stream ToStream() => manifestBits.ToStream();

        public OciManifest Manifest { get; init; }

        public string ManifestDigest { get; init; }

<<<<<<< HEAD
        public IEnumerable<OciArtifactLayer> Layers { get; init; }

        public BinaryData GetSingleLayerByMediaType(string mediaType)
        {
            var filtered = Layers.Where(l => BicepMediaTypes.MediaTypeComparer.Equals(l.MediaType, mediaType));
            if (filtered.Count() != 1)
            {
                throw new InvalidModuleException($"Expecting only a single layer with mediaType \"{mediaType}\", but found {filtered.Count()}");
            }
            else
            {
                return filtered.First().Data;
            }
        }
=======
        public ImmutableArray<OciArtifactLayer> Layers { get; init; }
>>>>>>> 2153de22
    }

}<|MERGE_RESOLUTION|>--- conflicted
+++ resolved
@@ -31,7 +31,6 @@
 
         public string ManifestDigest { get; init; }
 
-<<<<<<< HEAD
         public IEnumerable<OciArtifactLayer> Layers { get; init; }
 
         public BinaryData GetSingleLayerByMediaType(string mediaType)
@@ -46,9 +45,6 @@
                 return filtered.First().Data;
             }
         }
-=======
-        public ImmutableArray<OciArtifactLayer> Layers { get; init; }
->>>>>>> 2153de22
     }
 
 }