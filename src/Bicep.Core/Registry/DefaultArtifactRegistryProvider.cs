--- conflicted
+++ resolved
@@ -7,7 +7,6 @@
 using Bicep.Core.Features;
 using Bicep.Core.FileSystem;
 using Bicep.Core.Registry.PublicRegistry;
-using Bicep.Core.Workspaces;
 using Microsoft.Extensions.DependencyInjection;
 
 namespace Bicep.Core.Registry
@@ -18,23 +17,10 @@
             : base(new IArtifactRegistry[]
                 {
                     new LocalModuleRegistry(fileResolver),
-                    new OciArtifactRegistry(fileResolver, clientFactory, serviceProvider.GetRequiredService<IPublicRegistryModuleMetadataProvider>()),
+                    new OciArtifactRegistry(fileResolver, clientFactory, serviceProvider.GetRequiredService<IPublicModuleMetadataProvider>()),
                     new TemplateSpecModuleRegistry(fileResolver, templateSpecRepositoryFactory),
                 })
         {
-<<<<<<< HEAD
-=======
-            var configuration = configurationManager.GetConfiguration(templateUri);
-            var features = featureProviderFactory.GetFeatureProvider(templateUri);
-            var builder = ImmutableArray.CreateBuilder<IArtifactRegistry>();
-
-            // Using IServiceProvider instead of constructor injection due to a dependency cycle
-            builder.Add(new LocalModuleRegistry(fileResolver, features, templateUri));
-            builder.Add(new OciArtifactRegistry(this.fileResolver, this.clientFactory, features, configuration, serviceProvider.GetRequiredService<IPublicModuleMetadataProvider>(), templateUri));
-            builder.Add(new TemplateSpecModuleRegistry(this.fileResolver, this.templateSpecRepositoryFactory, features, configuration, templateUri));
-
-            return builder.ToImmutableArray();
->>>>>>> 5f03b3bd
         }
     }
 }