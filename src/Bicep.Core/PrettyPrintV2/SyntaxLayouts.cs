--- conflicted
+++ resolved
@@ -603,37 +603,35 @@
         private IEnumerable<Document> LayoutTypeItemsAccessSyntax(TypeItemsAccessSyntax syntax) =>
             this.Glue(syntax.BaseExpression, syntax.OpenSquare, syntax.Asterisk, syntax.CloseSquare);
 
-<<<<<<< HEAD
+        private IEnumerable<Document> LayoutStringTypeLiteralSyntax(StringTypeLiteralSyntax syntax)
+        {
+            var leadingTrivia = this.LayoutLeadingTrivia(syntax.StringTokens[0].LeadingTrivia);
+            var trailingTrivia = this.LayoutTrailingTrivia(syntax.StringTokens[^1].TrailingTrivia, out var suffix);
+
+            var writer = new StringWriter();
+
+            for (var i = 0; i < syntax.Expressions.Length; i++)
+            {
+                writer.Write(syntax.StringTokens[i].Text.ReplaceLineEndings(this.context.Newline));
+                SyntaxStringifier.StringifyTo(writer, syntax.Expressions[i], this.context.Newline);
+            }
+
+            writer.Write(syntax.StringTokens[^1].Text.ReplaceLineEndings(this.context.Newline));
+
+            return LayoutWithLeadingAndTrailingTrivia(writer.ToString(), leadingTrivia, trailingTrivia, suffix);
+        }
+
+        private IEnumerable<Document> LayoutUnaryTypeOperationSyntax(UnaryTypeOperationSyntax syntax)
+            => this.Glue(syntax.OperatorToken, syntax.Expression);
+
+        private IEnumerable<Document> LayoutNonNullableTypeSyntax(NonNullableTypeSyntax syntax)
+            => this.Glue(syntax.Base, syntax.NonNullabilityMarker);
+
+        private IEnumerable<Document> LayoutParenthesizedTypeSyntax(ParenthesizedTypeSyntax syntax)
+            => this.Glue(syntax.OpenParen, syntax.Expression, syntax.CloseParen);
+
         private IEnumerable<Document> LayoutSpreadExpressionSyntax(SpreadExpressionSyntax syntax) =>
             this.Glue(syntax.Ellipsis, syntax.Expression);
-=======
-        private IEnumerable<Document> LayoutStringTypeLiteralSyntax(StringTypeLiteralSyntax syntax)
-        {
-            var leadingTrivia = this.LayoutLeadingTrivia(syntax.StringTokens[0].LeadingTrivia);
-            var trailingTrivia = this.LayoutTrailingTrivia(syntax.StringTokens[^1].TrailingTrivia, out var suffix);
-
-            var writer = new StringWriter();
-
-            for (var i = 0; i < syntax.Expressions.Length; i++)
-            {
-                writer.Write(syntax.StringTokens[i].Text.ReplaceLineEndings(this.context.Newline));
-                SyntaxStringifier.StringifyTo(writer, syntax.Expressions[i], this.context.Newline);
-            }
-
-            writer.Write(syntax.StringTokens[^1].Text.ReplaceLineEndings(this.context.Newline));
-
-            return LayoutWithLeadingAndTrailingTrivia(writer.ToString(), leadingTrivia, trailingTrivia, suffix);
-        }
-
-        private IEnumerable<Document> LayoutUnaryTypeOperationSyntax(UnaryTypeOperationSyntax syntax)
-            => this.Glue(syntax.OperatorToken, syntax.Expression);
-
-        private IEnumerable<Document> LayoutNonNullableTypeSyntax(NonNullableTypeSyntax syntax)
-            => this.Glue(syntax.Base, syntax.NonNullabilityMarker);
-
-        private IEnumerable<Document> LayoutParenthesizedTypeSyntax(ParenthesizedTypeSyntax syntax)
-            => this.Glue(syntax.OpenParen, syntax.Expression, syntax.CloseParen);
->>>>>>> e2b19476
 
         private IEnumerable<Document> LayoutLeadingNodes(IEnumerable<SyntaxBase> leadingNodes) =>
             this.LayoutMany(leadingNodes)
