--- conflicted
+++ resolved
@@ -174,25 +174,23 @@
 
         public void VisitTypeItemsAccessSyntax(TypeItemsAccessSyntax syntax) => this.Apply(syntax, LayoutTypeItemsAccessSyntax);
 
-<<<<<<< HEAD
+        public void VisitTypeVariableAccessSyntax(TypeVariableAccessSyntax syntax) => this.Layout(syntax.Name);
+
+        public void VisitStringTypeLiteralSyntax(StringTypeLiteralSyntax syntax) => this.Apply(syntax, LayoutStringTypeLiteralSyntax);
+
+        public void VisitIntegerTypeLiteralSyntax(IntegerTypeLiteralSyntax syntax) => this.Layout(syntax.Literal);
+
+        public void VisitBooleanTypeLiteralSyntax(BooleanTypeLiteralSyntax syntax) => this.Layout(syntax.Literal);
+
+        public void VisitNullTypeLiteralSyntax(NullTypeLiteralSyntax syntax) => this.Layout(syntax.NullKeyword);
+
+        public void VisitUnaryTypeOperationSyntax(UnaryTypeOperationSyntax syntax) => this.Apply(syntax, LayoutUnaryTypeOperationSyntax);
+
+        public void VisitNonNullableTypeSyntax(NonNullableTypeSyntax syntax) => this.Apply(syntax, LayoutNonNullableTypeSyntax);
+
+        public void VisitParenthesizedTypeSyntax(ParenthesizedTypeSyntax syntax) => this.Apply(syntax, LayoutParenthesizedTypeSyntax);
+
         public void VisitSpreadExpressionSyntax(SpreadExpressionSyntax syntax) => this.Apply(syntax, LayoutSpreadExpressionSyntax);
-=======
-        public void VisitTypeVariableAccessSyntax(TypeVariableAccessSyntax syntax) => this.Layout(syntax.Name);
-
-        public void VisitStringTypeLiteralSyntax(StringTypeLiteralSyntax syntax) => this.Apply(syntax, LayoutStringTypeLiteralSyntax);
-
-        public void VisitIntegerTypeLiteralSyntax(IntegerTypeLiteralSyntax syntax) => this.Layout(syntax.Literal);
-
-        public void VisitBooleanTypeLiteralSyntax(BooleanTypeLiteralSyntax syntax) => this.Layout(syntax.Literal);
-
-        public void VisitNullTypeLiteralSyntax(NullTypeLiteralSyntax syntax) => this.Layout(syntax.NullKeyword);
-
-        public void VisitUnaryTypeOperationSyntax(UnaryTypeOperationSyntax syntax) => this.Apply(syntax, LayoutUnaryTypeOperationSyntax);
-
-        public void VisitNonNullableTypeSyntax(NonNullableTypeSyntax syntax) => this.Apply(syntax, LayoutNonNullableTypeSyntax);
-
-        public void VisitParenthesizedTypeSyntax(ParenthesizedTypeSyntax syntax) => this.Apply(syntax, LayoutParenthesizedTypeSyntax);
->>>>>>> e2b19476
 
         public IEnumerable<Document> Layout(SyntaxBase syntax)
         {
