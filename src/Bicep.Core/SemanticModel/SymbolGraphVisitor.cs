--- conflicted
+++ resolved
@@ -12,62 +12,15 @@
         private readonly Dictionary<Symbol, IList<Symbol>> symbolGraph;
         private Symbol currentDeclaration;
 
-<<<<<<< HEAD
-        public static SymbolGraph Build(FileSymbol fileSymbol, IReadOnlyDictionary<string, Symbol> declarations, IReadOnlyDictionary<SyntaxBase, Symbol> bindings)
-=======
-        public static SymbolDependencyGraph Build(ProgramSyntax programSyntax, IReadOnlyDictionary<string, DeclaredSymbol> declarations, IReadOnlyDictionary<SyntaxBase, Symbol> bindings)
->>>>>>> f72d9f11
+        public static SymbolGraph Build(FileSymbol fileSymbol, IReadOnlyDictionary<string, DeclaredSymbol> declarations, IReadOnlyDictionary<SyntaxBase, Symbol> bindings)
         {
             var visitor = new SymbolGraphVisitor(fileSymbol, declarations, bindings);
-            visitor.VisitProgramSyntax(fileSymbol.DeclaringProgram);
+            visitor.VisitProgramSyntax(fileSymbol.Syntax);
 
             return new SymbolGraph(visitor.symbolGraph.ToDictionary(kvp => kvp.Key, kvp => new HashSet<Symbol>(kvp.Value)));
         }
 
-<<<<<<< HEAD
-        private SymbolGraphVisitor(FileSymbol fileSymbol, IReadOnlyDictionary<string, Symbol> declarations, IReadOnlyDictionary<SyntaxBase, Symbol> bindings)
-=======
-        private SymbolDependencies GetSymbolDependencies(Symbol startNode)
-        {
-            // TODO: this could be smarter by caching results from already-visited nodes.
-            var resources = new HashSet<ResourceSymbol>();
-
-            var visited = new HashSet<Symbol>();
-            var nodeQueue = new Queue<Symbol>();
-            nodeQueue.Enqueue(startNode);
-
-            // non-recursive DFS
-            while (nodeQueue.Any())
-            {
-                var node = nodeQueue.Dequeue();
-                if (visited.Contains(node))
-                {
-                    // no infinite loop pls
-                    continue;
-                }
-
-                if (node is ResourceSymbol dependency && node != startNode)
-                {
-                    // stop searching here, we only need direct resource dependencies
-                    resources.Add(dependency);
-                }
-                else if (symbolGraph.TryGetValue(node, out var symbols))
-                {
-                    // not all nodes will be in the symbolGraph - for example ErrorSymbols. Hence the TryGetValue here.
-                    foreach (var symbol in symbols)
-                    {
-                        nodeQueue.Enqueue(symbol);
-                    }
-                }
-
-                visited.Add(node);
-            }
-
-            return new SymbolDependencies(resources);
-        }
-
-        private SymbolGraphVisitor(IReadOnlyDictionary<string, DeclaredSymbol> declarations, IReadOnlyDictionary<SyntaxBase, Symbol> bindings)
->>>>>>> f72d9f11
+        private SymbolGraphVisitor(FileSymbol fileSymbol, IReadOnlyDictionary<string, DeclaredSymbol> declarations, IReadOnlyDictionary<SyntaxBase, Symbol> bindings)
         {
             this.currentDeclaration = fileSymbol;
             this.declarations = declarations;
