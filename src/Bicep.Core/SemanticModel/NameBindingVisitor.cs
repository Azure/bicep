--- conflicted
+++ resolved
@@ -11,13 +11,9 @@
 {
     public sealed class NameBindingVisitor : SyntaxVisitor
     {
-<<<<<<< HEAD
-        private readonly IReadOnlyDictionary<string, Symbol> declarations;
-=======
         private FunctionFlags allowedFlags;
 
-        private readonly ILookup<string, Symbol> declarations;
->>>>>>> cce00131
+        private readonly IReadOnlyDictionary<string, Symbol> declarations;
 
         private readonly IDictionary<SyntaxBase, Symbol> bindings;
 
