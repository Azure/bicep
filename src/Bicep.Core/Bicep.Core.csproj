<Project Sdk="Microsoft.NET.Sdk">

  <PropertyGroup>
    <TargetFramework>netstandard2.0</TargetFramework> 
  </PropertyGroup>

  <ItemGroup>
    <ProjectReference Include="..\Arm.Expression\Arm.Expression.csproj" />
  </ItemGroup>

  <ItemGroup>
<<<<<<< HEAD
=======
  </ItemGroup>
  <ItemGroup>
    <PackageReference Include="Azure.ResourceManager.Deployments.Expression" Version="1.0.24" />
>>>>>>> 53c3543c
    <PackageReference Include="JetBrains.Annotations" Version="2020.1.0">
      <PrivateAssets>all</PrivateAssets>
    </PackageReference>
    <PackageReference Include="Newtonsoft.Json" Version="12.0.3" />
    <PackageReference Include="System.Collections.Immutable" Version="1.7.1" />
  </ItemGroup>
<<<<<<< HEAD

  <ItemGroup>
    <Folder Include="Utils\" />
  </ItemGroup>

=======
>>>>>>> 53c3543c
</Project><|MERGE_RESOLUTION|>--- conflicted
+++ resolved
@@ -9,24 +9,11 @@
   </ItemGroup>
 
   <ItemGroup>
-<<<<<<< HEAD
-=======
-  </ItemGroup>
-  <ItemGroup>
-    <PackageReference Include="Azure.ResourceManager.Deployments.Expression" Version="1.0.24" />
->>>>>>> 53c3543c
     <PackageReference Include="JetBrains.Annotations" Version="2020.1.0">
       <PrivateAssets>all</PrivateAssets>
     </PackageReference>
     <PackageReference Include="Newtonsoft.Json" Version="12.0.3" />
     <PackageReference Include="System.Collections.Immutable" Version="1.7.1" />
   </ItemGroup>
-<<<<<<< HEAD
 
-  <ItemGroup>
-    <Folder Include="Utils\" />
-  </ItemGroup>
-
-=======
->>>>>>> 53c3543c
 </Project>