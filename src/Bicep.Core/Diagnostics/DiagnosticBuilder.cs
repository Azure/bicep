// Copyright (c) Microsoft Corporation.
// Licensed under the MIT License.

using System.Collections.Immutable;
using System.Text;
using Bicep.Core.CodeAction;
using Bicep.Core.Configuration;
using Bicep.Core.Extensions;
using Bicep.Core.Modules;
using Bicep.Core.Navigation;
using Bicep.Core.Parsing;
using Bicep.Core.Registry;
using Bicep.Core.Resources;
using Bicep.Core.Semantics;
using Bicep.Core.Semantics.Metadata;
using Bicep.Core.Syntax;
using Bicep.Core.TypeSystem;
using Bicep.Core.Workspaces;

namespace Bicep.Core.Diagnostics
{
    public static class DiagnosticBuilder
    {
        public const string UseStringInterpolationInsteadClause = "Use string interpolation instead.";

        public delegate ErrorDiagnostic ErrorBuilderDelegate(DiagnosticBuilderInternal builder);

        public delegate Diagnostic DiagnosticBuilderDelegate(DiagnosticBuilderInternal builder);

        public class DiagnosticBuilderInternal
        {

            private const string TypeInaccuracyClause = " If this is an inaccuracy in the documentation, please report it to the Bicep Team.";
            private static readonly Uri TypeInaccuracyLink = new("https://aka.ms/bicep-type-issues");

            public DiagnosticBuilderInternal(TextSpan textSpan)
            {
                TextSpan = textSpan;
            }

            public TextSpan TextSpan { get; }

            private static string ToQuotedString(IEnumerable<string> elements)
                => elements.Any() ? $"\"{elements.ConcatString("\", \"")}\"" : "";

            private static string ToQuotedStringWithCaseInsensitiveOrdering(IEnumerable<string> elements)
                => ToQuotedString(elements.OrderBy(s => s, StringComparer.OrdinalIgnoreCase));

            private static string BuildVariableDependencyChainClause(IEnumerable<string>? variableDependencyChain) => variableDependencyChain is not null
                ? $" You are referencing a variable which cannot be calculated at the start (\"{string.Join("\" -> \"", variableDependencyChain)}\")."
                : string.Empty;

            private static string BuildNonDeployTimeConstantPropertyClause(string? accessedSymbolName, string? propertyName) =>
                accessedSymbolName is not null && propertyName is not null
                    ? $" The property \"{propertyName}\" of {accessedSymbolName} cannot be calculated at the start."
                    : string.Empty;

            private static string BuildAccessiblePropertiesClause(string? accessedSymbolName, IEnumerable<string>? accessiblePropertyNames) => accessedSymbolName is not null && accessiblePropertyNames is not null
                ? $" Properties of {accessedSymbolName} which can be calculated at the start include {ToQuotedString(accessiblePropertyNames.OrderBy(s => s))}."
                : string.Empty;

            private static string BuildInvalidOciArtifactReferenceClause(string? aliasName, string referenceValue) => aliasName is not null
                ? $"The OCI artifact reference \"{referenceValue}\" after resolving alias \"{aliasName}\" is not valid."
                : $"The specified OCI artifact reference \"{referenceValue}\" is not valid.";

            private static string BuildInvalidTemplateSpecReferenceClause(string? aliasName, string referenceValue) => aliasName is not null
                ? $"The Template Spec reference \"{referenceValue}\" after resolving alias \"{aliasName}\" is not valid."
                : $"The specified Template Spec reference \"{referenceValue}\" is not valid.";

            private static string BuildBicepConfigurationClause(Uri? configFileUri) => configFileUri is not null
                ? $"Bicep configuration \"{configFileUri.LocalPath}\""
                : $"built-in Bicep configuration";

            public ErrorDiagnostic UnrecognizedToken(string token) => new(
                TextSpan,
                "BCP001",
                $"The following token is not recognized: \"{token}\".");

            public ErrorDiagnostic UnterminatedMultilineComment() => new(
                TextSpan,
                "BCP002",
                "The multi-line comment at this location is not terminated. Terminate it with the */ character sequence.");

            public ErrorDiagnostic UnterminatedString() => new(
                TextSpan,
                "BCP003",
                "The string at this location is not terminated. Terminate the string with a single quote character.");

            public ErrorDiagnostic UnterminatedStringWithNewLine() => new(
                TextSpan,
                "BCP004",
                "The string at this location is not terminated due to an unexpected new line character.");

            public ErrorDiagnostic UnterminatedStringEscapeSequenceAtEof() => new(
                TextSpan,
                "BCP005",
                "The string at this location is not terminated. Complete the escape sequence and terminate the string with a single unescaped quote character.");

            public ErrorDiagnostic UnterminatedStringEscapeSequenceUnrecognized(IEnumerable<string> escapeSequences) => new(
                TextSpan,
                "BCP006",
                $"The specified escape sequence is not recognized. Only the following escape sequences are allowed: {ToQuotedString(escapeSequences)}.");

            public ErrorDiagnostic UnrecognizedDeclaration() => new(
                TextSpan,
                "BCP007",
                "This declaration type is not recognized. Specify a metadata, parameter, variable, resource, or output declaration.");

            public ErrorDiagnostic ExpectedParameterContinuation() => new(
                TextSpan,
                "BCP008",
                "Expected the \"=\" token, or a newline at this location.");

            public ErrorDiagnostic UnrecognizedExpression() => new(
                TextSpan,
                "BCP009",
                "Expected a literal value, an array, an object, a parenthesized expression, or a function call at this location.");

            public ErrorDiagnostic InvalidInteger() => new(
                TextSpan,
                "BCP010",
                "Expected a valid 64-bit signed integer.");

            public ErrorDiagnostic InvalidType() => new(
                TextSpan,
                "BCP011",
                "The type of the specified value is incorrect. Specify a string, boolean, or integer literal.");

            public ErrorDiagnostic ExpectedKeyword(string keyword) => new(
                TextSpan,
                "BCP012",
                $"Expected the \"{keyword}\" keyword at this location.");

            public ErrorDiagnostic ExpectedParameterIdentifier() => new(
                TextSpan,
                "BCP013",
                "Expected a parameter identifier at this location.");

            public ErrorDiagnostic ExpectedVariableIdentifier() => new(
                TextSpan,
                "BCP015",
                "Expected a variable identifier at this location.");

            public ErrorDiagnostic ExpectedOutputIdentifier() => new(
                TextSpan,
                "BCP016",
                "Expected an output identifier at this location.");

            public ErrorDiagnostic ExpectedResourceIdentifier() => new(
                TextSpan,
                "BCP017",
                "Expected a resource identifier at this location.");

            public ErrorDiagnostic ExpectedCharacter(string character) => new(
                TextSpan,
                "BCP018",
                $"Expected the \"{character}\" character at this location.");

            public ErrorDiagnostic ExpectedNewLine() => new(
                TextSpan,
                "BCP019",
                "Expected a new line character at this location.");

            public ErrorDiagnostic ExpectedFunctionOrPropertyName() => new(
                TextSpan,
                "BCP020",
                "Expected a function or property name at this location.");

            public ErrorDiagnostic ExpectedNumericLiteral() => new(
                TextSpan,
                "BCP021",
                "Expected a numeric literal at this location.");

            public ErrorDiagnostic ExpectedPropertyName() => new(
                TextSpan,
                "BCP022",
                "Expected a property name at this location.");

            public ErrorDiagnostic ExpectedVariableOrFunctionName() => new(
                TextSpan,
                "BCP023",
                "Expected a variable or function name at this location.");

            public ErrorDiagnostic IdentifierNameExceedsLimit() => new(
                TextSpan,
                "BCP024",
                $"The identifier exceeds the limit of {LanguageConstants.MaxIdentifierLength}. Reduce the length of the identifier.");

            public ErrorDiagnostic PropertyMultipleDeclarations(string property) => new(
                TextSpan,
                "BCP025",
                $"The property \"{property}\" is declared multiple times in this object. Remove or rename the duplicate properties.");

            public ErrorDiagnostic OutputTypeMismatch(TypeSymbol expectedType, TypeSymbol actualType) => new(
                TextSpan,
                "BCP026",
                $"The output expects a value of type \"{expectedType}\" but the provided value is of type \"{actualType}\".");

            public ErrorDiagnostic IdentifierMultipleDeclarations(string identifier) => new(
                TextSpan,
                "BCP028",
                $"Identifier \"{identifier}\" is declared multiple times. Remove or rename the duplicates.");

            public ErrorDiagnostic InvalidResourceType() => new(
                TextSpan,
                "BCP029",
                "The resource type is not valid. Specify a valid resource type of format \"<types>@<apiVersion>\".");

            public ErrorDiagnostic InvalidOutputType(IEnumerable<string> validTypes) => new(
                TextSpan,
                "BCP030",
                $"The output type is not valid. Please specify one of the following types: {ToQuotedString(validTypes)}.");

            public ErrorDiagnostic InvalidParameterType(IEnumerable<string> validTypes) => new(
                TextSpan,
                "BCP031",
                $"The parameter type is not valid. Please specify one of the following types: {ToQuotedString(validTypes)}.");

            public ErrorDiagnostic CompileTimeConstantRequired() => new(
                TextSpan,
                "BCP032",
                "The value must be a compile-time constant.");

            public Diagnostic ExpectedValueTypeMismatch(bool warnInsteadOfError, TypeSymbol expectedType, TypeSymbol actualType) => new(
                TextSpan,
                warnInsteadOfError ? DiagnosticLevel.Warning : DiagnosticLevel.Error,
                "BCP033",
                $"Expected a value of type \"{expectedType}\" but the provided value is of type \"{actualType}\".");

            public Diagnostic ArrayTypeMismatch(bool warnInsteadOfError, TypeSymbol expectedType, TypeSymbol actualType) => new(
                TextSpan,
                warnInsteadOfError ? DiagnosticLevel.Warning : DiagnosticLevel.Error,
                "BCP034",
                $"The enclosing array expected an item of type \"{expectedType}\", but the provided item was of type \"{actualType}\".");

            public Diagnostic MissingRequiredProperties(bool warnInsteadOfError, Symbol? sourceDeclaration, ObjectSyntax? objectSyntax, ICollection<string> properties, string blockName, bool showTypeInaccuracy, IDiagnosticLookup parsingErrorLookup)
            {
                var sourceDeclarationClause = sourceDeclaration is not null
                    ? $" from source declaration \"{sourceDeclaration.Name}\""
                    : string.Empty;

                if (objectSyntax is null ||
                    SyntaxModifier.TryAddProperties(
                        objectSyntax,
                        properties.Select(p => SyntaxFactory.CreateObjectProperty(p, SyntaxFactory.EmptySkippedTrivia)),
                        parsingErrorLookup) is not { } newSyntax)
                {
                    // We're unable to come up with an automatic code fix - most likely because there are unhandled parse errors
                    return new Diagnostic(
                        TextSpan,
                        warnInsteadOfError ? DiagnosticLevel.Warning : DiagnosticLevel.Error,
                        "BCP035",
                        $"The specified \"{blockName}\" declaration is missing the following required properties{sourceDeclarationClause}: {ToQuotedString(properties)}.{(showTypeInaccuracy ? TypeInaccuracyClause : string.Empty)}",
                        showTypeInaccuracy ? TypeInaccuracyLink : null);
                }

                var codeFix = new CodeFix("Add required properties", true, CodeFixKind.QuickFix, new CodeReplacement(objectSyntax.Span, newSyntax.ToTextPreserveFormatting()));

                return new FixableDiagnostic(
                    TextSpan,
                    warnInsteadOfError ? DiagnosticLevel.Warning : DiagnosticLevel.Error,
                    "BCP035",
                    $"The specified \"{blockName}\" declaration is missing the following required properties{sourceDeclarationClause}: {ToQuotedString(properties)}.{(showTypeInaccuracy ? TypeInaccuracyClause : string.Empty)}",
                    showTypeInaccuracy ? TypeInaccuracyLink : null,
                    DiagnosticStyling.Default,
                    codeFix);
            }

            public Diagnostic PropertyTypeMismatch(bool warnInsteadOfError, Symbol? sourceDeclaration, string property, TypeSymbol expectedType, TypeSymbol actualType, bool showTypeInaccuracy = false)
            {
                var sourceDeclarationClause = sourceDeclaration is not null
                    ? $" in source declaration \"{sourceDeclaration.Name}\""
                    : string.Empty;

                return new(
                    TextSpan,
                    warnInsteadOfError ? DiagnosticLevel.Warning : DiagnosticLevel.Error,
                    "BCP036",
                    $"The property \"{property}\" expected a value of type \"{expectedType}\" but the provided value{sourceDeclarationClause} is of type \"{actualType}\".{(showTypeInaccuracy ? TypeInaccuracyClause : string.Empty)}",
                    showTypeInaccuracy ? TypeInaccuracyLink : null);
            }

            public Diagnostic DisallowedProperty(bool warnInsteadOfError, Symbol? sourceDeclaration, string property, TypeSymbol type, ICollection<string> validUnspecifiedProperties, bool showTypeInaccuracy)
            {
                var permissiblePropertiesClause = validUnspecifiedProperties.Any()
                    ? $" Permissible properties include {ToQuotedString(validUnspecifiedProperties)}."
                    : $" No other properties are allowed.";

                var sourceDeclarationClause = sourceDeclaration is not null
                    ? $" from source declaration \"{sourceDeclaration.Name}\""
                    : string.Empty;

                return new(
                    TextSpan,
                    warnInsteadOfError ? DiagnosticLevel.Warning : DiagnosticLevel.Error,
                    "BCP037",
                    $"The property \"{property}\"{sourceDeclarationClause} is not allowed on objects of type \"{type}\".{permissiblePropertiesClause}{(showTypeInaccuracy ? TypeInaccuracyClause : string.Empty)}", showTypeInaccuracy ? TypeInaccuracyLink : null);
            }

            public Diagnostic DisallowedInterpolatedKeyProperty(bool warnInsteadOfError, Symbol? sourceDeclaration, TypeSymbol type, ICollection<string> validUnspecifiedProperties)
            {
                var permissiblePropertiesClause = validUnspecifiedProperties.Any()
                    ? $" Permissible properties include {ToQuotedString(validUnspecifiedProperties)}."
                    : $" No other properties are allowed.";

                var sourceDeclarationClause = sourceDeclaration is not null
                    ? $" in source declaration \"{sourceDeclaration.Name}\""
                    : string.Empty;

                return new(
                    TextSpan,
                    warnInsteadOfError ? DiagnosticLevel.Warning : DiagnosticLevel.Error,
                    "BCP040",
                    $"String interpolation is not supported for keys on objects of type \"{type}\"{sourceDeclarationClause}.{permissiblePropertiesClause}");
            }

            public ErrorDiagnostic VariableTypeAssignmentDisallowed(TypeSymbol valueType) => new(
                TextSpan,
                "BCP041",
                $"Values of type \"{valueType}\" cannot be assigned to a variable.");

            public ErrorDiagnostic InvalidExpression() => new(
                TextSpan,
                "BCP043",
                "This is not a valid expression.");

            public ErrorDiagnostic UnaryOperatorInvalidType(string operatorName, TypeSymbol type) => new(
                TextSpan,
                "BCP044",
                $"Cannot apply operator \"{operatorName}\" to operand of type \"{type}\".");

            public ErrorDiagnostic BinaryOperatorInvalidType(string operatorName, TypeSymbol type1, TypeSymbol type2, string? additionalInfo) => new(
                TextSpan,
                "BCP045",
                $"Cannot apply operator \"{operatorName}\" to operands of type \"{type1}\" and \"{type2}\".{(additionalInfo is null ? string.Empty : " " + additionalInfo)}");

            public ErrorDiagnostic ValueTypeMismatch(TypeSymbol type) => new(
                TextSpan,
                "BCP046",
                $"Expected a value of type \"{type}\".");

            public ErrorDiagnostic ResourceTypeInterpolationUnsupported() => new(
                TextSpan,
                "BCP047",
                "String interpolation is unsupported for specifying the resource type.");

            public ErrorDiagnostic CannotResolveFunctionOverload(IList<string> overloadSignatures, TypeSymbol argumentType, IList<TypeSymbol> parameterTypes)
            {
                var messageBuilder = new StringBuilder();
                var overloadCount = overloadSignatures.Count;

                messageBuilder.Append("Cannot resolve function overload.");

                for (int i = 0; i < overloadCount; i++)
                {
                    messageBuilder
                        .Append('\n')
                        .Append($"  Overload {i + 1} of {overloadCount}, \"{overloadSignatures[i]}\", gave the following error:\n")
                        .Append($"    Argument of type \"{argumentType}\" is not assignable to parameter of type \"{parameterTypes[i]}\".");
                }

                var message = messageBuilder.ToString();

                return new ErrorDiagnostic(
                    TextSpan,
                    "BCP048",
                    message);
            }

            public ErrorDiagnostic StringOrIntegerIndexerRequired(TypeSymbol wrongType) => new(
                TextSpan,
                "BCP049",
                $"The array index must be of type \"{LanguageConstants.String}\" or \"{LanguageConstants.Int}\" but the provided index was of type \"{wrongType}\".");

            public ErrorDiagnostic FilePathIsEmpty() => new(
                TextSpan,
                "BCP050",
                "The specified path is empty.");

            public ErrorDiagnostic FilePathBeginsWithForwardSlash() => new(
                TextSpan,
                "BCP051",
                "The specified path begins with \"/\". Files must be referenced using relative paths.");

            public Diagnostic UnknownProperty(bool warnInsteadOfError, TypeSymbol type, string badProperty) => new(
                TextSpan,
                warnInsteadOfError ? DiagnosticLevel.Warning : DiagnosticLevel.Error,
                "BCP052",
                $"The type \"{type}\" does not contain property \"{badProperty}\".");

            public Diagnostic UnknownPropertyWithAvailableProperties(bool warnInsteadOfError, TypeSymbol type, string badProperty, IEnumerable<string> availableProperties) => new(
                TextSpan,
                warnInsteadOfError ? DiagnosticLevel.Warning : DiagnosticLevel.Error,
                "BCP053",
                $"The type \"{type}\" does not contain property \"{badProperty}\". Available properties include {ToQuotedString(availableProperties)}.");

            public ErrorDiagnostic NoPropertiesAllowed(TypeSymbol type) => new(
                TextSpan,
                "BCP054",
                $"The type \"{type}\" does not contain any properties.");

            public ErrorDiagnostic ObjectRequiredForPropertyAccess(TypeSymbol wrongType) => new(
                TextSpan,
                "BCP055",
                $"Cannot access properties of type \"{wrongType}\". An \"{LanguageConstants.Object}\" type is required.");

            public ErrorDiagnostic AmbiguousSymbolReference(string name, IEnumerable<string> namespaces) => new(
                TextSpan,
                "BCP056",
                $"The reference to name \"{name}\" is ambiguous because it exists in namespaces {ToQuotedString(namespaces)}. The reference must be fully-qualified.");

            public ErrorDiagnostic SymbolicNameDoesNotExist(string name) => new(
                TextSpan,
                "BCP057",
                $"The name \"{name}\" does not exist in the current context.");

            public ErrorDiagnostic SymbolicNameIsNotAFunction(string name) => new(
                TextSpan,
                "BCP059",
                $"The name \"{name}\" is not a function.");

            public ErrorDiagnostic VariablesFunctionNotSupported() => new(
                TextSpan,
                "BCP060",
                $"The \"variables\" function is not supported. Directly reference variables by their symbolic names.");

            public ErrorDiagnostic ParametersFunctionNotSupported() => new(
                TextSpan,
                "BCP061",
                $"The \"parameters\" function is not supported. Directly reference parameters by their symbolic names.");

            public ErrorDiagnostic ReferencedSymbolHasErrors(string name) => new(
                TextSpan,
                "BCP062",
                $"The referenced declaration with name \"{name}\" is not valid.");

            public ErrorDiagnostic SymbolicNameIsNotAVariableOrParameter(string name) => new(
                TextSpan,
                "BCP063",
                $"The name \"{name}\" is not a parameter, variable, resource or module.");

            public ErrorDiagnostic UnexpectedTokensInInterpolation() => new(
                TextSpan,
                "BCP064",
                "Found unexpected tokens in interpolated expression.");

            public ErrorDiagnostic FunctionOnlyValidInParameterDefaults(string functionName) => new(
                TextSpan,
                "BCP065",
                $"Function \"{functionName}\" is not valid at this location. It can only be used as a parameter default value.");

            public ErrorDiagnostic FunctionOnlyValidInResourceBody(string functionName) => new(
                TextSpan,
                "BCP066",
                $"Function \"{functionName}\" is not valid at this location. It can only be used in resource declarations.");

            public ErrorDiagnostic ObjectRequiredForMethodAccess(TypeSymbol wrongType) => new(
                TextSpan,
                "BCP067",
                $"Cannot call functions on type \"{wrongType}\". An \"{LanguageConstants.Object}\" type is required.");

            public ErrorDiagnostic ExpectedResourceTypeString() => new(
                TextSpan,
                "BCP068",
                "Expected a resource type string. Specify a valid resource type of format \"<types>@<apiVersion>\".");

            public ErrorDiagnostic FunctionNotSupportedOperatorAvailable(string function, string @operator) => new(
                TextSpan,
                "BCP069",
                $"The function \"{function}\" is not supported. Use the \"{@operator}\" operator instead.");

            public ErrorDiagnostic ArgumentTypeMismatch(TypeSymbol argumentType, TypeSymbol parameterType) => new(
                TextSpan,
                "BCP070",
                $"Argument of type \"{argumentType}\" is not assignable to parameter of type \"{parameterType}\".");

            public ErrorDiagnostic ArgumentCountMismatch(int argumentCount, int minimumArgumentCount, int? maximumArgumentCount)
            {
                string expected;

                if (!maximumArgumentCount.HasValue)
                {
                    expected = $"at least {minimumArgumentCount} {(minimumArgumentCount == 1 ? "argument" : "arguments")}";
                }
                else if (minimumArgumentCount == maximumArgumentCount.Value)
                {
                    expected = $"{minimumArgumentCount} {(minimumArgumentCount == 1 ? "argument" : "arguments")}";
                }
                else
                {
                    expected = $"{minimumArgumentCount} to {maximumArgumentCount} arguments";
                }

                return new ErrorDiagnostic(
                    TextSpan,
                    "BCP071",
                    $"Expected {expected}, but got {argumentCount}.");
            }

            public ErrorDiagnostic CannotReferenceSymbolInParamDefaultValue() => new(
                TextSpan,
                "BCP072",
                "This symbol cannot be referenced here. Only other parameters can be referenced in parameter default values.");

            public Diagnostic CannotAssignToReadOnlyProperty(bool warnInsteadOfError, string property, bool showTypeInaccuracy) => new(
                TextSpan,
                warnInsteadOfError ? DiagnosticLevel.Warning : DiagnosticLevel.Error,
                "BCP073",
                $"The property \"{property}\" is read-only. Expressions cannot be assigned to read-only properties.{(showTypeInaccuracy ? TypeInaccuracyClause : string.Empty)}", showTypeInaccuracy ? TypeInaccuracyLink : null);

            public ErrorDiagnostic ArraysRequireIntegerIndex(TypeSymbol wrongType) => new(
                TextSpan,
                "BCP074",
                $"Indexing over arrays requires an index of type \"{LanguageConstants.Int}\" but the provided index was of type \"{wrongType}\".");

            public ErrorDiagnostic ObjectsRequireStringIndex(TypeSymbol wrongType) => new(
                TextSpan,
                "BCP075",
                $"Indexing over objects requires an index of type \"{LanguageConstants.String}\" but the provided index was of type \"{wrongType}\".");

            public ErrorDiagnostic IndexerRequiresObjectOrArray(TypeSymbol wrongType) => new(
                TextSpan,
                "BCP076",
                $"Cannot index over expression of type \"{wrongType}\". Arrays or objects are required.");

            public Diagnostic WriteOnlyProperty(bool warnInsteadOfError, TypeSymbol type, string badProperty) => new(
                TextSpan,
                warnInsteadOfError ? DiagnosticLevel.Warning : DiagnosticLevel.Error,
                "BCP077",
                $"The property \"{badProperty}\" on type \"{type}\" is write-only. Write-only properties cannot be accessed.");

            public Diagnostic MissingRequiredProperty(bool warnInsteadOfError, string propertyName, TypeSymbol expectedType) => new(
                TextSpan,
                warnInsteadOfError ? DiagnosticLevel.Warning : DiagnosticLevel.Error,
                "BCP078",
                $"The property \"{propertyName}\" requires a value of type \"{expectedType}\", but none was supplied.");

            public ErrorDiagnostic CyclicExpressionSelfReference() => new(
                TextSpan,
                "BCP079",
                "This expression is referencing its own declaration, which is not allowed.");

            public ErrorDiagnostic CyclicExpression(IEnumerable<string> cycle) => new(
                TextSpan,
                "BCP080",
                $"The expression is involved in a cycle (\"{string.Join("\" -> \"", cycle)}\").");

            public Diagnostic ResourceTypesUnavailable(ResourceTypeReference resourceTypeReference) => new(
                TextSpan,
                DiagnosticLevel.Warning,
                "BCP081",
                $"Resource type \"{resourceTypeReference.FormatName()}\" does not have types available.");

            public FixableErrorDiagnostic SymbolicNameDoesNotExistWithSuggestion(string name, string suggestedName) => new(
                TextSpan,
                "BCP082",
                $"The name \"{name}\" does not exist in the current context. Did you mean \"{suggestedName}\"?",
                null,
                DiagnosticStyling.Default,
                new CodeFix($"Change \"{name}\" to \"{suggestedName}\"", true, CodeFixKind.QuickFix, CodeManipulator.Replace(TextSpan, suggestedName)));

            public FixableDiagnostic UnknownPropertyWithSuggestion(bool warnInsteadOfError, TypeSymbol type, string badProperty, string suggestedProperty) => new(
                TextSpan,
                warnInsteadOfError ? DiagnosticLevel.Warning : DiagnosticLevel.Error,
                "BCP083",
                $"The type \"{type}\" does not contain property \"{badProperty}\". Did you mean \"{suggestedProperty}\"?",
                null,
                DiagnosticStyling.Default,
                new CodeFix($"Change \"{badProperty}\" to \"{suggestedProperty}\"", true, CodeFixKind.QuickFix, CodeManipulator.Replace(TextSpan, suggestedProperty)));

            public ErrorDiagnostic SymbolicNameCannotUseReservedNamespaceName(string name, IEnumerable<string> namespaces) => new(
                TextSpan,
                "BCP084",
                $"The symbolic name \"{name}\" is reserved. Please use a different symbolic name. Reserved namespaces are {ToQuotedString(namespaces.OrderBy(ns => ns))}.");

            public ErrorDiagnostic FilePathContainsForbiddenCharacters(IEnumerable<char> forbiddenChars) => new(
                TextSpan,
                "BCP085",
                $"The specified file path contains one ore more invalid path characters. The following are not permitted: {ToQuotedString(forbiddenChars.OrderBy(x => x).Select(x => x.ToString()))}.");

            public ErrorDiagnostic FilePathHasForbiddenTerminator(IEnumerable<char> forbiddenPathTerminatorChars) => new(
                TextSpan,
                "BCP086",
                $"The specified file path ends with an invalid character. The following are not permitted: {ToQuotedString(forbiddenPathTerminatorChars.OrderBy(x => x).Select(x => x.ToString()))}.");

            public ErrorDiagnostic ComplexLiteralsNotAllowed() => new(
                TextSpan,
                "BCP087",
                "Array and object literals are not allowed here.");

            public FixableDiagnostic PropertyStringLiteralMismatchWithSuggestion(bool warnInsteadOfError, string property, TypeSymbol expectedType, string actualStringLiteral, string suggestedStringLiteral) => new(
                TextSpan,
                warnInsteadOfError ? DiagnosticLevel.Warning : DiagnosticLevel.Error,
                "BCP088",
                $"The property \"{property}\" expected a value of type \"{expectedType}\" but the provided value is of type \"{actualStringLiteral}\". Did you mean \"{suggestedStringLiteral}\"?",
                null,
                DiagnosticStyling.Default,
                new CodeFix($"Change \"{actualStringLiteral}\" to \"{suggestedStringLiteral}\"", true, CodeFixKind.QuickFix, CodeManipulator.Replace(TextSpan, suggestedStringLiteral)));

            public FixableDiagnostic DisallowedPropertyWithSuggestion(bool warnInsteadOfError, string property, TypeSymbol type, string suggestedProperty) => new(
                TextSpan,
                warnInsteadOfError ? DiagnosticLevel.Warning : DiagnosticLevel.Error,
                "BCP089",
                $"The property \"{property}\" is not allowed on objects of type \"{type}\". Did you mean \"{suggestedProperty}\"?",
                null,
                DiagnosticStyling.Default,
                new CodeFix($"Change \"{property}\" to \"{suggestedProperty}\"", true, CodeFixKind.QuickFix, CodeManipulator.Replace(TextSpan, suggestedProperty)));

            public ErrorDiagnostic ModulePathHasNotBeenSpecified() => new(
                TextSpan,
                "BCP090",
                "This module declaration is missing a file path reference.");

            public ErrorDiagnostic ErrorOccurredReadingFile(string failureMessage) => new(
                TextSpan,
                "BCP091",
                $"An error occurred reading file. {failureMessage}");

            public ErrorDiagnostic FilePathInterpolationUnsupported() => new(
                TextSpan,
                "BCP092",
                "String interpolation is not supported in file paths.");

            public ErrorDiagnostic FilePathCouldNotBeResolved(string filePath, string parentPath) => new(
                TextSpan,
                "BCP093",
                $"File path \"{filePath}\" could not be resolved relative to \"{parentPath}\".");

            public ErrorDiagnostic CyclicModuleSelfReference() => new(
                TextSpan,
                "BCP094",
                "This module references itself, which is not allowed.");

            public ErrorDiagnostic CyclicFile(IEnumerable<string> cycle) => new(
                TextSpan,
                "BCP095",
                $"The file is involved in a cycle (\"{string.Join("\" -> \"", cycle)}\").");

            public ErrorDiagnostic ExpectedModuleIdentifier() => new(
                TextSpan,
                "BCP096",
                "Expected a module identifier at this location.");

            public ErrorDiagnostic ExpectedModulePathString() => new(
                TextSpan,
                "BCP097",
                "Expected a module path string. This should be a relative path to another bicep file, e.g. 'myModule.bicep' or '../parent/myModule.bicep'");

            public ErrorDiagnostic FilePathContainsBackSlash() => new(
                TextSpan,
                "BCP098",
                "The specified file path contains a \"\\\" character. Use \"/\" instead as the directory separator character.");

            public ErrorDiagnostic AllowedMustContainItems() => new(
                TextSpan,
                "BCP099",
                $"The \"{LanguageConstants.ParameterAllowedPropertyName}\" array must contain one or more items.");

            public ErrorDiagnostic IfFunctionNotSupported() => new(
                TextSpan,
                "BCP100",
                "The function \"if\" is not supported. Use the \"?:\" (ternary conditional) operator instead, e.g. condition ? ValueIfTrue : ValueIfFalse");

            public ErrorDiagnostic CreateArrayFunctionNotSupported() => new(
                TextSpan,
                "BCP101",
                "The \"createArray\" function is not supported. Construct an array literal using [].");

            public ErrorDiagnostic CreateObjectFunctionNotSupported() => new(
                TextSpan,
                "BCP102",
                "The \"createObject\" function is not supported. Construct an object literal using {}.");

            public ErrorDiagnostic DoubleQuoteToken(string token) => new(
                TextSpan,
                "BCP103",
                $"The following token is not recognized: \"{token}\". Strings are defined using single quotes in bicep.");

            public ErrorDiagnostic ReferencedModuleHasErrors() => new(
                TextSpan,
                "BCP104",
                $"The referenced module has errors.");

            public ErrorDiagnostic UnableToLoadNonFileUri(Uri fileUri) => new(
                TextSpan,
                "BCP105",
                $"Unable to load file from URI \"{fileUri}\".");

            public ErrorDiagnostic UnexpectedCommaSeparator() => new(
                TextSpan,
                "BCP106",
                "Expected a new line character at this location. Commas are not used as separator delimiters.");

            public ErrorDiagnostic FunctionDoesNotExistInNamespace(Symbol namespaceType, string name) => new(
                TextSpan,
                "BCP107",
                $"The function \"{name}\" does not exist in namespace \"{namespaceType.Name}\".");

            public FixableErrorDiagnostic FunctionDoesNotExistInNamespaceWithSuggestion(Symbol namespaceType, string name, string suggestedName) => new(
                TextSpan,
                "BCP108",
                $"The function \"{name}\" does not exist in namespace \"{namespaceType.Name}\". Did you mean \"{suggestedName}\"?",
                null,
                DiagnosticStyling.Default,
                new CodeFix($"Change \"{name}\" to \"{suggestedName}\"", true, CodeFixKind.QuickFix, CodeManipulator.Replace(TextSpan, suggestedName)));

            public ErrorDiagnostic FunctionDoesNotExistOnObject(TypeSymbol type, string name) => new(
                TextSpan,
                "BCP109",
                $"The type \"{type}\" does not contain function \"{name}\".");

            public FixableErrorDiagnostic FunctionDoesNotExistOnObjectWithSuggestion(TypeSymbol type, string name, string suggestedName) => new(
                TextSpan,
                "BCP110",
                $"The type \"{type}\" does not contain function \"{name}\". Did you mean \"{suggestedName}\"?",
                null,
                DiagnosticStyling.Default,
                new CodeFix($"Change \"{name}\" to \"{suggestedName}\"", true, CodeFixKind.QuickFix, CodeManipulator.Replace(TextSpan, suggestedName)));

            public ErrorDiagnostic FilePathContainsControlChars() => new(
                TextSpan,
                "BCP111",
                $"The specified file path contains invalid control code characters.");

            public ErrorDiagnostic TargetScopeMultipleDeclarations() => new(
                TextSpan,
                "BCP112",
                $"The \"{LanguageConstants.TargetScopeKeyword}\" cannot be declared multiple times in one file.");

            public Diagnostic InvalidModuleScopeForTenantScope() => new(
                TextSpan,
                DiagnosticLevel.Error,
                "BCP113",
                $"Unsupported scope for module deployment in a \"{LanguageConstants.TargetScopeTypeTenant}\" target scope. Omit this property to inherit the current scope, or specify a valid scope. " +
                $"Permissible scopes include tenant: tenant(), named management group: managementGroup(<name>), named subscription: subscription(<subId>), or named resource group in a named subscription: resourceGroup(<subId>, <name>).");

            public Diagnostic InvalidModuleScopeForManagementScope() => new(
                TextSpan,
                DiagnosticLevel.Error,
                "BCP114",
                $"Unsupported scope for module deployment in a \"{LanguageConstants.TargetScopeTypeManagementGroup}\" target scope. Omit this property to inherit the current scope, or specify a valid scope. " +
                $"Permissible scopes include current management group: managementGroup(), named management group: managementGroup(<name>), named subscription: subscription(<subId>), tenant: tenant(), or named resource group in a named subscription: resourceGroup(<subId>, <name>).");

            public Diagnostic InvalidModuleScopeForSubscriptionScope() => new(
                TextSpan,
                DiagnosticLevel.Error,
                "BCP115",
                $"Unsupported scope for module deployment in a \"{LanguageConstants.TargetScopeTypeSubscription}\" target scope. Omit this property to inherit the current scope, or specify a valid scope. " +
                $"Permissible scopes include current subscription: subscription(), named subscription: subscription(<subId>), named resource group in same subscription: resourceGroup(<name>), named resource group in different subscription: resourceGroup(<subId>, <name>), or tenant: tenant().");

            public Diagnostic InvalidModuleScopeForResourceGroup() => new(
                TextSpan,
                DiagnosticLevel.Error,
                "BCP116",
                $"Unsupported scope for module deployment in a \"{LanguageConstants.TargetScopeTypeResourceGroup}\" target scope. Omit this property to inherit the current scope, or specify a valid scope. " +
                $"Permissible scopes include current resource group: resourceGroup(), named resource group in same subscription: resourceGroup(<name>), named resource group in a different subscription: resourceGroup(<subId>, <name>), current subscription: subscription(), named subscription: subscription(<subId>) or tenant: tenant().");

            public ErrorDiagnostic EmptyIndexerNotAllowed() => new(
                TextSpan,
                "BCP117",
                "An empty indexer is not allowed. Specify a valid expression."
            );

            public ErrorDiagnostic ExpectBodyStartOrIfOrLoopStart() => new(
                TextSpan,
                "BCP118",
                "Expected the \"{\" character, the \"[\" character, or the \"if\" keyword at this location.");

            public Diagnostic InvalidExtensionResourceScope() => new(
                TextSpan,
                DiagnosticLevel.Error,
                "BCP119",
                $"Unsupported scope for extension resource deployment. Expected a resource reference.");

            public Diagnostic RuntimeValueNotAllowedInProperty(string propertyName, string? objectTypeName, string? accessedSymbolName, IEnumerable<string>? accessiblePropertyNames, IEnumerable<string>? variableDependencyChain)
            {
                var variableDependencyChainClause = BuildVariableDependencyChainClause(variableDependencyChain);
                var accessiblePropertiesClause = BuildAccessiblePropertiesClause(accessedSymbolName, accessiblePropertyNames);

                return new ErrorDiagnostic(
                    TextSpan,
                    "BCP120",
                    $"This expression is being used in an assignment to the \"{propertyName}\" property of the \"{objectTypeName}\" type, which requires a value that can be calculated at the start of the deployment.{variableDependencyChainClause}{accessiblePropertiesClause}");
            }

            public ErrorDiagnostic ResourceMultipleDeclarations(IEnumerable<string> resourceNames) => new(
                TextSpan,
                "BCP121",
                $"Resources: {ToQuotedString(resourceNames)} are defined with this same name in a file. Rename them or split into different modules.");

            public ErrorDiagnostic ModuleMultipleDeclarations(IEnumerable<string> moduleNames) => new(
                TextSpan,
                "BCP122",
                $"Modules: {ToQuotedString(moduleNames)} are defined with this same name and this same scope in a file. Rename them or split into different modules.");

            public ErrorDiagnostic ExpectedNamespaceOrDecoratorName() => new(
                TextSpan,
                "BCP123",
                "Expected a namespace or decorator name at this location.");

            public ErrorDiagnostic CannotAttachDecoratorToTarget(string decoratorName, TypeSymbol attachableType, TypeSymbol targetType) => new(
                TextSpan,
                "BCP124",
                $"The decorator \"{decoratorName}\" can only be attached to targets of type \"{attachableType}\", but the target has type \"{targetType}\".");

            public ErrorDiagnostic CannotUseFunctionAsParameterDecorator(string functionName) => new(
                TextSpan,
                "BCP125",
                $"Function \"{functionName}\" cannot be used as a parameter decorator.");

            public ErrorDiagnostic CannotUseFunctionAsVariableDecorator(string functionName) => new(
                TextSpan,
                "BCP126",
                $"Function \"{functionName}\" cannot be used as a variable decorator.");

            public ErrorDiagnostic CannotUseFunctionAsResourceDecorator(string functionName) => new(
                TextSpan,
                "BCP127",
                $"Function \"{functionName}\" cannot be used as a resource decorator.");

            public ErrorDiagnostic CannotUseFunctionAsModuleDecorator(string functionName) => new(
                TextSpan,
                "BCP128",
                $"Function \"{functionName}\" cannot be used as a module decorator.");

            public ErrorDiagnostic CannotUseFunctionAsOutputDecorator(string functionName) => new(
                TextSpan,
                "BCP129",
                $"Function \"{functionName}\" cannot be used as an output decorator.");

            public ErrorDiagnostic DecoratorsNotAllowed() => new(
                TextSpan,
                "BCP130",
                "Decorators are not allowed here.");

            public ErrorDiagnostic ExpectedDeclarationAfterDecorator() => new(
                TextSpan,
                "BCP132",
                "Expected a declaration after the decorator.");

            public ErrorDiagnostic InvalidUnicodeEscape() => new(
                TextSpan,
                "BCP133",
                "The unicode escape sequence is not valid. Valid unicode escape sequences range from \\u{0} to \\u{10FFFF}.");

            public Diagnostic UnsupportedModuleScope(ResourceScope suppliedScope, ResourceScope supportedScopes) => new(
                TextSpan,
                DiagnosticLevel.Error,
                "BCP134",
                $"Scope {ToQuotedString(LanguageConstants.GetResourceScopeDescriptions(suppliedScope))} is not valid for this module. Permitted scopes: {ToQuotedString(LanguageConstants.GetResourceScopeDescriptions(supportedScopes))}.");

            public Diagnostic UnsupportedResourceScope(ResourceScope suppliedScope, ResourceScope supportedScopes) => new(
                TextSpan,
                DiagnosticLevel.Error,
                "BCP135",
                $"Scope {ToQuotedString(LanguageConstants.GetResourceScopeDescriptions(suppliedScope))} is not valid for this resource type. Permitted scopes: {ToQuotedString(LanguageConstants.GetResourceScopeDescriptions(supportedScopes))}.");

            public ErrorDiagnostic ExpectedLoopVariableIdentifier() => new(
                TextSpan,
                "BCP136",
                "Expected a loop item variable identifier at this location.");

            public ErrorDiagnostic LoopArrayExpressionTypeMismatch(TypeSymbol actualType) => new(
                TextSpan,
                "BCP137",
                $"Loop expected an expression of type \"{LanguageConstants.Array}\" but the provided value is of type \"{actualType}\".");

            public ErrorDiagnostic ForExpressionsNotSupportedHere() => new(
                TextSpan,
                "BCP138",
                "For-expressions are not supported in this context. For-expressions may be used as values of resource, module, variable, and output declarations, or values of resource and module properties.");

            public Diagnostic InvalidCrossResourceScope() => new(
                TextSpan,
                DiagnosticLevel.Error,
                "BCP139",
                $"A resource's scope must match the scope of the Bicep file for it to be deployable. You must use modules to deploy resources to a different scope.");

            public ErrorDiagnostic UnterminatedMultilineString() => new(
                TextSpan,
                "BCP140",
                $"The multi-line string at this location is not terminated. Terminate it with \"'''\".");

            public ErrorDiagnostic ExpressionNotCallable() => new(
                TextSpan,
                "BCP141",
                "The expression cannot be used as a decorator as it is not callable.");

            public ErrorDiagnostic TooManyPropertyForExpressions() => new(
                TextSpan,
                "BCP142",
                "Property value for-expressions cannot be nested.");

            public ErrorDiagnostic ExpressionedPropertiesNotAllowedWithLoops() => new(
                TextSpan,
                "BCP143",
                "For-expressions cannot be used with properties whose names are also expressions.");

            public ErrorDiagnostic DirectAccessToCollectionNotSupported(IEnumerable<string>? accessChain = null)
            {
                var accessChainClause = accessChain?.Any() ?? false
                    ? $"The collection was accessed by the chain of \"{string.Join("\" -> \"", accessChain)}\". "
                    : "";

                return new(
                    TextSpan,
                    "BCP144",
                    $"Directly referencing a resource or module collection is not currently supported here. {accessChainClause}Apply an array indexer to the expression.");
            }

            public ErrorDiagnostic OutputMultipleDeclarations(string identifier) => new(
                TextSpan,
                "BCP145",
                $"Output \"{identifier}\" is declared multiple times. Remove or rename the duplicates.");

            public ErrorDiagnostic ExpectedParameterDeclarationAfterDecorator() => new(
                TextSpan,
                "BCP147",
                "Expected a parameter declaration after the decorator.");

            public ErrorDiagnostic ExpectedVariableDeclarationAfterDecorator() => new(
                TextSpan,
                "BCP148",
                "Expected a variable declaration after the decorator.");

            public ErrorDiagnostic ExpectedResourceDeclarationAfterDecorator() => new(
                TextSpan,
                "BCP149",
                "Expected a resource declaration after the decorator.");

            public ErrorDiagnostic ExpectedModuleDeclarationAfterDecorator() => new(
                TextSpan,
                "BCP150",
                "Expected a module declaration after the decorator.");

            public ErrorDiagnostic ExpectedOutputDeclarationAfterDecorator() => new(
                TextSpan,
                "BCP151",
                "Expected an output declaration after the decorator.");

            public ErrorDiagnostic CannotUseFunctionAsDecorator(string functionName) => new(
                TextSpan,
                "BCP152",
                $"Function \"{functionName}\" cannot be used as a decorator.");

            public ErrorDiagnostic ExpectedResourceOrModuleDeclarationAfterDecorator() => new(
                TextSpan,
                "BCP153",
                "Expected a resource or module declaration after the decorator.");

            public ErrorDiagnostic BatchSizeTooSmall(long value, long limit) => new(
                TextSpan,
                "BCP154",
                $"Expected a batch size of at least {limit} but the specified value was \"{value}\".");

            public ErrorDiagnostic BatchSizeNotAllowed(string decoratorName) => new(
                TextSpan,
                "BCP155",
                $"The decorator \"{decoratorName}\" can only be attached to resource or module collections.");

            public ErrorDiagnostic InvalidResourceTypeSegment(string typeSegment) => new(
                TextSpan,
                "BCP156",
                $"The resource type segment \"{typeSegment}\" is invalid. Nested resources must specify a single type segment, and optionally can specify an api version using the format \"<type>@<apiVersion>\".");

            public ErrorDiagnostic InvalidAncestorResourceType() => new(
                TextSpan,
                "BCP157",
                $"The resource type cannot be determined due to an error in the containing resource.");

            public ErrorDiagnostic ResourceRequiredForResourceAccess(string wrongType) => new(
                TextSpan,
                "BCP158",
                $"Cannot access nested resources of type \"{wrongType}\". A resource type is required.");

            public ErrorDiagnostic NestedResourceNotFound(string resourceName, string identifierName, IEnumerable<string> nestedResourceNames) => new(
                TextSpan,
                "BCP159",
                $"The resource \"{resourceName}\" does not contain a nested resource named \"{identifierName}\". Known nested resources are: {ToQuotedString(nestedResourceNames)}.");

            public ErrorDiagnostic NestedResourceNotAllowedInLoop() => new(
                TextSpan,
                "BCP160",
                $"A nested resource cannot appear inside of a resource with a for-expression.");

            public ErrorDiagnostic ExpectedLoopItemIdentifierOrVariableBlockStart() => new(
                TextSpan,
                "BCP162",
                "Expected a loop item variable identifier or \"(\" at this location.");

            public ErrorDiagnostic ScopeUnsupportedOnChildResource() => new(
                TextSpan,
                "BCP164",
                $"A child resource's scope is computed based on the scope of its ancestor resource. This means that using the \"{LanguageConstants.ResourceScopePropertyName}\" property on a child resource is unsupported.");

            public ErrorDiagnostic ScopeDisallowedForAncestorResource(string ancestorIdentifier) => new(
                TextSpan,
                "BCP165",
                $"A resource's computed scope must match that of the Bicep file for it to be deployable. This resource's scope is computed from the \"{LanguageConstants.ResourceScopePropertyName}\" property value assigned to ancestor resource \"{ancestorIdentifier}\". You must use modules to deploy resources to a different scope.");

            public ErrorDiagnostic DuplicateDecorator(string decoratorName) => new(
                TextSpan,
                "BCP166",
                $"Duplicate \"{decoratorName}\" decorator.");

            public ErrorDiagnostic ExpectBodyStartOrIf() => new(
                TextSpan,
                "BCP167",
                "Expected the \"{\" character or the \"if\" keyword at this location.");

            public ErrorDiagnostic LengthMustNotBeNegative() => new(
                TextSpan,
                "BCP168",
                $"Length must not be a negative value.");

            public ErrorDiagnostic TopLevelChildResourceNameIncorrectQualifierCount(int expectedSlashCount) => new(
                TextSpan,
                "BCP169",
                $"Expected resource name to contain {expectedSlashCount} \"/\" character(s). The number of name segments must match the number of segments in the resource type.");

            public ErrorDiagnostic ChildResourceNameContainsQualifiers() => new(
                TextSpan,
                "BCP170",
                $"Expected resource name to not contain any \"/\" characters. Child resources with a parent resource reference (via the parent property or via nesting) must not contain a fully-qualified name.");

            public ErrorDiagnostic ResourceTypeIsNotValidParent(string resourceType, string parentResourceType) => new(
                TextSpan,
                "BCP171",
                $"Resource type \"{resourceType}\" is not a valid child resource of parent \"{parentResourceType}\".");

            public ErrorDiagnostic ParentResourceTypeHasErrors(string resourceName) => new(
                TextSpan,
                "BCP172",
                $"The resource type cannot be validated due to an error in parent resource \"{resourceName}\".");

            public ErrorDiagnostic CannotUsePropertyInExistingResource(string property) => new(
                TextSpan,
                "BCP173",
                $"The property \"{property}\" cannot be used in an existing resource declaration.");

            public Diagnostic ResourceTypeContainsProvidersSegment() => new(
                TextSpan,
                DiagnosticLevel.Warning,
                "BCP174",
                $"Type validation is not available for resource types declared containing a \"/providers/\" segment. Please instead use the \"scope\" property.",
                new Uri("https://aka.ms/BicepScopes"));

            public ErrorDiagnostic AnyTypeIsNotAllowed() => new(
                TextSpan,
                "BCP176",
                $"Values of the \"any\" type are not allowed here.");

            public ErrorDiagnostic RuntimeValueNotAllowedInIfConditionExpression(string? accessedSymbolName, IEnumerable<string>? accessiblePropertyNames, IEnumerable<string>? variableDependencyChain)
            {
                var variableDependencyChainClause = BuildVariableDependencyChainClause(variableDependencyChain);
                var accessiblePropertiesClause = BuildAccessiblePropertiesClause(accessedSymbolName, accessiblePropertyNames);

                return new ErrorDiagnostic(
                    TextSpan,
                    "BCP177",
                    $"This expression is being used in the if-condition expression, which requires a value that can be calculated at the start of the deployment.{variableDependencyChainClause}{accessiblePropertiesClause}");
            }

            public ErrorDiagnostic RuntimeValueNotAllowedInForExpression(string? accessedSymbolName, IEnumerable<string>? accessiblePropertyNames, IEnumerable<string>? variableDependencyChain)
            {
                var variableDependencyChainClause = BuildVariableDependencyChainClause(variableDependencyChain);
                var accessiblePropertiesClause = BuildAccessiblePropertiesClause(accessedSymbolName, accessiblePropertyNames);

                return new ErrorDiagnostic(
                    TextSpan,
                    "BCP178",
                    $"This expression is being used in the for-expression, which requires a value that can be calculated at the start of the deployment.{variableDependencyChainClause}{accessiblePropertiesClause}");
            }

            public Diagnostic ForExpressionContainsLoopInvariants(string itemVariableName, string? indexVariableName, IEnumerable<string> expectedVariantProperties) => new(
                TextSpan,
                DiagnosticLevel.Warning,
                "BCP179",
                indexVariableName is null
                    ? $"Unique resource or deployment name is required when looping. The loop item variable \"{itemVariableName}\" must be referenced in at least one of the value expressions of the following properties: {ToQuotedString(expectedVariantProperties)}"
                    : $"Unique resource or deployment name is required when looping. The loop item variable \"{itemVariableName}\" or the index variable \"{indexVariableName}\" must be referenced in at least one of the value expressions of the following properties in the loop body: {ToQuotedString(expectedVariantProperties)}");

            public ErrorDiagnostic FunctionOnlyValidInModuleSecureParameterAssignment(string functionName) => new(
                TextSpan,
                "BCP180",
                $"Function \"{functionName}\" is not valid at this location. It can only be used when directly assigning to a module parameter with a secure decorator.");

            public ErrorDiagnostic RuntimeValueNotAllowedInRunTimeFunctionArguments(string functionName, string? accessedSymbolName, IEnumerable<string>? accessiblePropertyNames, IEnumerable<string>? variableDependencyChain)
            {
                var variableDependencyChainClause = BuildVariableDependencyChainClause(variableDependencyChain);
                var accessiblePropertiesClause = BuildAccessiblePropertiesClause(accessedSymbolName, accessiblePropertyNames);

                return new ErrorDiagnostic(
                    TextSpan,
                    "BCP181",
                    $"This expression is being used in an argument of the function \"{functionName}\", which requires a value that can be calculated at the start of the deployment.{variableDependencyChainClause}{accessiblePropertiesClause}");
            }

            public ErrorDiagnostic RuntimeValueNotAllowedInVariableForBody(string variableName, string? accessedSymbolName, IEnumerable<string>? accessiblePropertyNames, IEnumerable<string>? variableDependencyChain, string? violatingPropertyName)
            {
                var variableDependencyChainClause = BuildVariableDependencyChainClause(variableDependencyChain);
                var violatingPropertyNameClause = BuildNonDeployTimeConstantPropertyClause(accessedSymbolName, violatingPropertyName);
                var accessiblePropertiesClause = BuildAccessiblePropertiesClause(accessedSymbolName, accessiblePropertyNames);

                return new ErrorDiagnostic(
                    TextSpan,
                    "BCP182",
                    $"This expression is being used in the for-body of the variable \"{variableName}\", which requires values that can be calculated at the start of the deployment.{variableDependencyChainClause}{violatingPropertyNameClause}{accessiblePropertiesClause}");
            }

            public ErrorDiagnostic ModuleParametersPropertyRequiresObjectLiteral() => new(
                TextSpan,
                "BCP183",
                $"The value of the module \"{LanguageConstants.ModuleParamsPropertyName}\" property must be an object literal.");

            public ErrorDiagnostic FileExceedsMaximumSize(string filePath, long maxSize, string unit) => new(
               TextSpan,
               "BCP184",
               $"File '{filePath}' exceeded maximum size of {maxSize} {unit}.");

            public Diagnostic FileEncodingMismatch(string detectedEncoding) => new(
               TextSpan,
               DiagnosticLevel.Info,
               "BCP185",
               $"Encoding mismatch. File was loaded with '{detectedEncoding}' encoding.");

            public ErrorDiagnostic UnparseableJsonType() => new(
               TextSpan,
               "BCP186",
               $"Unable to parse literal JSON value. Please ensure that it is well-formed.");

            public Diagnostic FallbackPropertyUsed(string property) => new(
                TextSpan,
                DiagnosticLevel.Warning,
                "BCP187",
                $"The property \"{property}\" does not exist in the resource or type definition, although it might still be valid.{TypeInaccuracyClause}", TypeInaccuracyLink);

            public ErrorDiagnostic ReferencedArmTemplateHasErrors() => new(
                TextSpan,
                "BCP188",
                $"The referenced ARM template has errors. Please see https://aka.ms/arm-template for information on how to diagnose and fix the template.");

            public ErrorDiagnostic UnknownModuleReferenceScheme(string badScheme, ImmutableArray<string> allowedSchemes)
            {
                string FormatSchemes() => ToQuotedString(allowedSchemes.Where(scheme => !string.Equals(scheme, ModuleReferenceSchemes.Local)));

                return new(
                    TextSpan,
                    "BCP189",
                    (allowedSchemes.Contains(ModuleReferenceSchemes.Local, StringComparer.Ordinal), allowedSchemes.Any(scheme => !string.Equals(scheme, ModuleReferenceSchemes.Local, StringComparison.Ordinal))) switch
                    {
                        (false, false) => "Module references are not supported in this context.",
                        (false, true) => $"The specified module reference scheme \"{badScheme}\" is not recognized. Specify a module reference using one of the following schemes: {FormatSchemes()}",
                        (true, false) => $"The specified module reference scheme \"{badScheme}\" is not recognized. Specify a path to a local module file.",
                        (true, true) => $"The specified module reference scheme \"{badScheme}\" is not recognized. Specify a path to a local module file or a module reference using one of the following schemes: {FormatSchemes()}",
                    });
            }

            // TODO: This error is context sensitive:
            // - In CLI, it's permanent and only likely to occur with bicep build --no-restore.
            // - In VS code, it's transient until the background restore finishes.
            //
            // Should it be split into two separate errors instead?
            public ErrorDiagnostic ArtifactRequiresRestore(string artifactRef) => new(
                TextSpan,
                "BCP190",
                $"The artifact with reference \"{artifactRef}\" has not been restored.");

            public ErrorDiagnostic ArtifactRestoreFailed(string artifactRef) => new(
                TextSpan,
                "BCP191",
                $"Unable to restore the artifact with reference \"{artifactRef}\".");

            public ErrorDiagnostic ArtifactRestoreFailedWithMessage(string artifactRef, string message) => new(
                TextSpan,
                "BCP192",
                $"Unable to restore the artifact with reference \"{artifactRef}\": {message}");

            public ErrorDiagnostic InvalidOciArtifactReference(string? aliasName, string badRef) => new(
                TextSpan,
                "BCP193",
                $"{BuildInvalidOciArtifactReferenceClause(aliasName, badRef)} Specify a reference in the format of \"{ModuleReferenceSchemes.Oci}:<artifact-uri>:<tag>\", or \"{ModuleReferenceSchemes.Oci}/<module-alias>:<module-name-or-path>:<tag>\".");

            public ErrorDiagnostic InvalidTemplateSpecReference(string? aliasName, string badRef) => new(
                TextSpan,
                "BCP194",
                $"{BuildInvalidTemplateSpecReferenceClause(aliasName, badRef)} Specify a reference in the format of \"{ModuleReferenceSchemes.TemplateSpecs}:<subscription-ID>/<resource-group-name>/<template-spec-name>:<version>\", or \"{ModuleReferenceSchemes.TemplateSpecs}/<module-alias>:<template-spec-name>:<version>\".");

            public ErrorDiagnostic InvalidOciArtifactReferenceInvalidPathSegment(string? aliasName, string badRef, string badSegment) => new(
                TextSpan,
                "BCP195",
                $"{BuildInvalidOciArtifactReferenceClause(aliasName, badRef)} The artifact path segment \"{badSegment}\" is not valid. Each artifact name path segment must be a lowercase alphanumeric string optionally separated by a \".\", \"_\" , or \"-\".");

            public ErrorDiagnostic InvalidOciArtifactReferenceMissingTagOrDigest(string? aliasName, string badRef) => new(
                TextSpan,
                "BCP196",
                $"{BuildInvalidOciArtifactReferenceClause(aliasName, badRef)} The module tag or digest is missing.");

            public ErrorDiagnostic InvalidOciArtifactReferenceTagTooLong(string? aliasName, string badRef, string badTag, int maxLength) => new(
                TextSpan,
                "BCP197",
                $"{BuildInvalidOciArtifactReferenceClause(aliasName, badRef)} The tag \"{badTag}\" exceeds the maximum length of {maxLength} characters.");

            public ErrorDiagnostic InvalidOciArtifactReferenceInvalidTag(string? aliasName, string badRef, string badTag) => new(
                TextSpan,
                "BCP198",
                $"{BuildInvalidOciArtifactReferenceClause(aliasName, badRef)} The tag \"{badTag}\" is not valid. Valid characters are alphanumeric, \".\", \"_\", or \"-\" but the tag cannot begin with \".\", \"_\", or \"-\".");

            public ErrorDiagnostic InvalidOciArtifactReferenceRepositoryTooLong(string? aliasName, string badRef, string badRepository, int maxLength) => new(
                TextSpan,
                "BCP199",
                $"{BuildInvalidOciArtifactReferenceClause(aliasName, badRef)} Module path \"{badRepository}\" exceeds the maximum length of {maxLength} characters.");

            public ErrorDiagnostic InvalidOciArtifactReferenceRegistryTooLong(string? aliasName, string badRef, string badRegistry, int maxLength) => new(
                TextSpan,
                "BCP200",
                $"{BuildInvalidOciArtifactReferenceClause(aliasName, badRef)} The registry \"{badRegistry}\" exceeds the maximum length of {maxLength} characters.");

            public ErrorDiagnostic ExpectedProviderSpecification() => new(
                TextSpan,
                "BCP201",
                "Expected a provider specification string of format \"<providerName>@<providerVersion>\" at this location.");

            public ErrorDiagnostic ExpectedProviderAliasName() => new(
                TextSpan,
                "BCP202",
                "Expected a provider alias name at this location.");

            public ErrorDiagnostic ProvidersAreDisabled() => new(
                TextSpan,
                "BCP203",
                $@"Using provider statements requires enabling EXPERIMENTAL feature ""{nameof(ExperimentalFeaturesEnabled.Extensibility)}"".");

            public ErrorDiagnostic UnrecognizedProvider(string identifier) => new(
                TextSpan,
                "BCP204",
                $"Provider namespace \"{identifier}\" is not recognized.");

            public ErrorDiagnostic ProviderDoesNotSupportConfiguration(string identifier) => new(
                TextSpan,
                "BCP205",
                $"Provider namespace \"{identifier}\" does not support configuration.");

            public ErrorDiagnostic ProviderRequiresConfiguration(string identifier) => new(
                TextSpan,
                "BCP206",
                $"Provider namespace \"{identifier}\" requires configuration, but none was provided.");

            public ErrorDiagnostic NamespaceMultipleDeclarations(string identifier) => new(
                TextSpan,
                "BCP207",
                $"Namespace \"{identifier}\" is declared multiple times. Remove the duplicates.");

            public ErrorDiagnostic UnknownResourceReferenceScheme(string badNamespace, IEnumerable<string> allowedNamespaces) => new(
                TextSpan,
                "BCP208",
                $"The specified namespace \"{badNamespace}\" is not recognized. Specify a resource reference using one of the following namespaces: {ToQuotedString(allowedNamespaces)}.");

            public ErrorDiagnostic FailedToFindResourceTypeInNamespace(string @namespace, string resourceType) => new(
                TextSpan,
                "BCP209",
                $"Failed to find resource type \"{resourceType}\" in namespace \"{@namespace}\".");

            public ErrorDiagnostic ParentResourceInDifferentNamespace(string childNamespace, string parentNamespace) => new(
                TextSpan,
                "BCP210",
                $"Resource type belonging to namespace \"{childNamespace}\" cannot have a parent resource type belonging to different namespace \"{parentNamespace}\".");

            public ErrorDiagnostic InvalidModuleAliasName(string aliasName) => new(
                TextSpan,
                "BCP211",
                $"The module alias name \"{aliasName}\" is invalid. Valid characters are alphanumeric, \"_\", or \"-\".");

            public ErrorDiagnostic TemplateSpecModuleAliasNameDoesNotExistInConfiguration(string aliasName, Uri? configFileUri) => new(
                TextSpan,
                "BCP212",
                $"The Template Spec module alias name \"{aliasName}\" does not exist in the {BuildBicepConfigurationClause(configFileUri)}.");

            public ErrorDiagnostic OciArtifactModuleAliasNameDoesNotExistInConfiguration(string aliasName, Uri? configFileUri) => new(
                TextSpan,
                "BCP213",
                $"The OCI artifact module alias name \"{aliasName}\" does not exist in the {BuildBicepConfigurationClause(configFileUri)}.");

            public ErrorDiagnostic InvalidTemplateSpecAliasSubscriptionNullOrUndefined(string aliasName, Uri? configFileUri) => new(
                TextSpan,
                "BCP214",
                $"The Template Spec module alias \"{aliasName}\" in the {BuildBicepConfigurationClause(configFileUri)} is in valid. The \"subscription\" property cannot be null or undefined.");

            public ErrorDiagnostic InvalidTemplateSpecAliasResourceGroupNullOrUndefined(string aliasName, Uri? configFileUri) => new(
                TextSpan,
                "BCP215",
                $"The Template Spec module alias \"{aliasName}\" in the {BuildBicepConfigurationClause(configFileUri)} is in valid. The \"resourceGroup\" property cannot be null or undefined.");

            public ErrorDiagnostic InvalidOciArtifactModuleAliasRegistryNullOrUndefined(string aliasName, Uri? configFileUri) => new(
                TextSpan,
                "BCP216",
                $"The OCI artifact module alias \"{aliasName}\" in the {BuildBicepConfigurationClause(configFileUri)} is invalid. The \"registry\" property cannot be null or undefined.");

            public ErrorDiagnostic InvalidTemplateSpecReferenceInvalidSubscirptionId(string? aliasName, string subscriptionId, string referenceValue) => new(
                TextSpan,
                "BCP217",
                $"{BuildInvalidTemplateSpecReferenceClause(aliasName, referenceValue)} The subscription ID \"{subscriptionId}\" in is not a GUID.");

            public ErrorDiagnostic InvalidTemplateSpecReferenceResourceGroupNameTooLong(string? aliasName, string resourceGroupName, string referenceValue, int maximumLength) => new(
                TextSpan,
                "BCP218",
                $"{BuildInvalidTemplateSpecReferenceClause(aliasName, referenceValue)} The resource group name \"{resourceGroupName}\" exceeds the maximum length of {maximumLength} characters.");

            public ErrorDiagnostic InvalidTemplateSpecReferenceInvalidResourceGroupName(string? aliasName, string resourceGroupName, string referenceValue) => new(
                TextSpan,
                "BCP219",
                $"{BuildInvalidTemplateSpecReferenceClause(aliasName, referenceValue)} The resource group name \"{resourceGroupName}\" is invalid. Valid characters are alphanumeric, unicode charaters, \".\", \"_\", \"-\", \"(\", or \")\", but the resource group name cannot end with \".\".");

            public ErrorDiagnostic InvalidTemplateSpecReferenceTemplateSpecNameTooLong(string? aliasName, string templateSpecName, string referenceValue, int maximumLength) => new(
                TextSpan,
                "BCP220",
                $"{BuildInvalidTemplateSpecReferenceClause(aliasName, referenceValue)} The Template Spec name \"{templateSpecName}\" exceeds the maximum length of {maximumLength} characters.");

            public ErrorDiagnostic InvalidTemplateSpecReferenceInvalidTemplateSpecName(string? aliasName, string templateSpecName, string referenceValue) => new(
                TextSpan,
                "BCP221",
                $"{BuildInvalidTemplateSpecReferenceClause(aliasName, referenceValue)} The Template Spec name \"{templateSpecName}\" is invalid. Valid characters are alphanumeric, \".\", \"_\", \"-\", \"(\", or \")\", but the Template Spec name cannot end with \".\".");

            public ErrorDiagnostic InvalidTemplateSpecReferenceTemplateSpecVersionTooLong(string? aliasName, string templateSpecVersion, string referenceValue, int maximumLength) => new(
                TextSpan,
                "BCP222",
                $"{BuildInvalidTemplateSpecReferenceClause(aliasName, referenceValue)} The Template Spec version \"{templateSpecVersion}\" exceeds the maximum length of {maximumLength} characters.");

            public ErrorDiagnostic InvalidTemplateSpecReferenceInvalidTemplateSpecVersion(string? aliasName, string templateSpecVersion, string referenceValue) => new(
                TextSpan,
                "BCP223",
                $"{BuildInvalidTemplateSpecReferenceClause(aliasName, referenceValue)} The Template Spec version \"{templateSpecVersion}\" is invalid. Valid characters are alphanumeric, \".\", \"_\", \"-\", \"(\", or \")\", but the Template Spec name cannot end with \".\".");

            public ErrorDiagnostic InvalidOciArtifactReferenceInvalidDigest(string? aliasName, string badRef, string badDigest) => new(
                TextSpan,
                "BCP224",
                $"{BuildInvalidOciArtifactReferenceClause(aliasName, badRef)} The digest \"{badDigest}\" is not valid. The valid format is a string \"sha256:\" followed by exactly 64 lowercase hexadecimal digits.");

            public Diagnostic AmbiguousDiscriminatorPropertyValue(string propertyName) => new(
                TextSpan,
                DiagnosticLevel.Warning,
                "BCP225",
                $"The discriminator property \"{propertyName}\" value cannot be determined at compilation time. Type checking for this object is disabled.");

            public ErrorDiagnostic MissingDiagnosticCodes() => new(
                TextSpan,
                "BCP226",
                "Expected at least one diagnostic code at this location. Valid format is \"#disable-next-line diagnosticCode1 diagnosticCode2 ...\""
            );

            public ErrorDiagnostic UnsupportedResourceTypeParameterOrOutputType(string resourceType) => new(
                TextSpan,
                "BCP227",
                $"The type \"{resourceType}\" cannot be used as a parameter or output type. Extensibility types are currently not supported as parameters or outputs.");

            public ErrorDiagnostic InvalidResourceScopeCannotBeResourceTypeParameter(string parameterName) => new(
                TextSpan,
                "BCP229",
                $"The parameter \"{parameterName}\" cannot be used as a resource scope or parent. Resources passed as parameters cannot be used as a scope or parent of a resource.");

            public Diagnostic ModuleParamOrOutputResourceTypeUnavailable(ResourceTypeReference resourceTypeReference) => new(
                TextSpan,
                DiagnosticLevel.Warning,
                "BCP230",
                $"The referenced module uses resource type \"{resourceTypeReference.FormatName()}\" which does not have types available.");

            public ErrorDiagnostic ParamOrOutputResourceTypeUnsupported() => new(
                TextSpan,
                "BCP231",
                $@"Using resource-typed parameters and outputs requires enabling EXPERIMENTAL feature ""{nameof(ExperimentalFeaturesEnabled.ResourceTypedParamsAndOutputs)}"".");

            public ErrorDiagnostic ArtifactDeleteFailed(string moduleRef) => new(
                TextSpan,
                "BCP232",
                $"Unable to delete the module with reference \"{moduleRef}\" from cache.");

            public ErrorDiagnostic ArtifactDeleteFailedWithMessage(string moduleRef, string message) => new(
                TextSpan,
                "BCP233",
                $"Unable to delete the module with reference \"{moduleRef}\" from cache: {message}");

            public Diagnostic ArmFunctionLiteralTypeConversionFailedWithMessage(string literalValue, string armFunctionName, string message) => new(
                TextSpan,
                DiagnosticLevel.Warning,
                "BCP234",
                $"The ARM function \"{armFunctionName}\" failed when invoked on the value [{literalValue}]: {message}");

            public ErrorDiagnostic NoJsonTokenOnPathOrPathInvalid() => new(
                TextSpan,
                "BCP235",
                $"Specified JSONPath does not exist in the given file or is invalid.");

            public ErrorDiagnostic ExpectedNewLineOrCommaSeparator() => new(
                TextSpan,
                "BCP236",
                "Expected a new line or comma character at this location.");

            public ErrorDiagnostic ExpectedCommaSeparator() => new(
                TextSpan,
                "BCP237",
                "Expected a comma character at this location.");

            public ErrorDiagnostic UnexpectedNewLineAfterCommaSeparator() => new(
                TextSpan,
                "BCP238",
                "Unexpected new line character after a comma.");

            public ErrorDiagnostic ReservedIdentifier(string name) => new(
                TextSpan,
                "BCP239",
                $"Identifier \"{name}\" is a reserved Bicep symbol name and cannot be used in this context.");

            public ErrorDiagnostic InvalidValueForParentProperty() => new(
                TextSpan,
                "BCP240",
                "The \"parent\" property only permits direct references to resources. Expressions are not supported.");

            public Diagnostic DeprecatedProvidersFunction(string functionName) => new(
                TextSpan,
                DiagnosticLevel.Warning,
                "BCP241",
                $"The \"{functionName}\" function is deprecated and will be removed in a future release of Bicep. Please add a comment to https://github.com/Azure/bicep/issues/2017 if you believe this will impact your workflow.",
                styling: DiagnosticStyling.ShowCodeDeprecated);

            public ErrorDiagnostic LambdaFunctionsOnlyValidInFunctionArguments() => new(
                TextSpan,
                "BCP242",
                $"Lambda functions may only be specified directly as function arguments.");

            public ErrorDiagnostic ParenthesesMustHaveExactlyOneItem() => new(
                TextSpan,
                "BCP243",
                "Parentheses must contain exactly one expression.");

            public ErrorDiagnostic LambdaExpectedArgCountMismatch(TypeSymbol lambdaType, int expectedArgCount, int actualArgCount) => new(
                TextSpan,
                "BCP244",
                $"Expected lambda expression of type \"{lambdaType}\" with {expectedArgCount} arguments but received {actualArgCount} arguments.");

            public Diagnostic ResourceTypeIsReadonly(ResourceTypeReference resourceTypeReference) => new(
                TextSpan,
                DiagnosticLevel.Warning,
                "BCP245",
                $"Resource type \"{resourceTypeReference.FormatName()}\" can only be used with the 'existing' keyword.");

            public Diagnostic ResourceTypeIsReadonlyAtScope(ResourceTypeReference resourceTypeReference, ResourceScope writableScopes) => new(
                TextSpan,
                DiagnosticLevel.Warning,
                "BCP246",
                $"Resource type \"{resourceTypeReference.FormatName()}\" can only be used with the 'existing' keyword at the requested scope."
                    + $" Permitted scopes for deployment: {ToQuotedString(LanguageConstants.GetResourceScopeDescriptions(writableScopes))}.");

            public ErrorDiagnostic LambdaVariablesInResourceOrModuleArrayAccessUnsupported(IEnumerable<string> variableNames) => new(
                TextSpan,
                "BCP247",
                $"Using lambda variables inside resource or module array access is not currently supported."
                    + $" Found the following lambda variable(s) being accessed: {ToQuotedString(variableNames)}.");

            public ErrorDiagnostic LambdaVariablesInInlineFunctionUnsupported(string functionName, IEnumerable<string> variableNames) => new(
                TextSpan,
                "BCP248",
                $"Using lambda variables inside the \"{functionName}\" function is not currently supported."
                    + $" Found the following lambda variable(s) being accessed: {ToQuotedString(variableNames)}.");

            public ErrorDiagnostic ExpectedLoopVariableBlockWith2Elements(int actualCount) => new(
                TextSpan,
                "BCP249",
                $"Expected loop variable block to consist of exactly 2 elements (item variable and index variable), but found {actualCount}.");

            public ErrorDiagnostic ParameterMultipleAssignments(string identifier) => new(
                TextSpan,
                "BCP250",
                $"Parameter \"{identifier}\" is assigned multiple times. Remove or rename the duplicates.");

            public ErrorDiagnostic UsingPathHasNotBeenSpecified() => new(
                TextSpan,
                "BCP256",
                "The using declaration is missing a bicep template file path reference.");

            public ErrorDiagnostic ExpectedFilePathString() => new(
                TextSpan,
                "BCP257",
                "Expected a Bicep file path string. This should be a relative path to another bicep file, e.g. 'myModule.bicep' or '../parent/myModule.bicep'");

            public ErrorDiagnostic MissingParameterAssignment(IEnumerable<string> identifiers) => new(
                TextSpan,
                "BCP258",
                $"The following parameters are declared in the Bicep file but are missing an assignment in the params file: {ToQuotedString(identifiers)}.");

            public ErrorDiagnostic MissingParameterDeclaration(string? identifier) => new(
                TextSpan,
                "BCP259",
                $"The parameter \"{identifier}\" is assigned in the params file without being declared in the Bicep file.");

            public ErrorDiagnostic ParameterTypeMismatch(string? identifier, TypeSymbol expectedType, TypeSymbol actualType) => new(
                TextSpan,
                "BCP260",
                $"The parameter \"{identifier}\" expects a value of type \"{expectedType}\" but the provided value is of type \"{actualType}\".");

            public ErrorDiagnostic UsingDeclarationNotSpecified() => new(
                TextSpan,
                "BCP261",
                "A using declaration must be present in this parameters file.");

            public ErrorDiagnostic MoreThanOneUsingDeclarationSpecified() => new(
                TextSpan,
                "BCP262",
                "More than one using declaration are present");

            public ErrorDiagnostic UsingDeclarationReferencesInvalidFile() => new(
                TextSpan,
                "BCP263",
                "The file specified in the using declaration path does not exist");

            public ErrorDiagnostic AmbiguousResourceTypeBetweenImports(string resourceTypeName, IEnumerable<string> namespaces) => new(
                TextSpan,
                "BCP264",
                $"Resource type \"{resourceTypeName}\" is declared in multiple imported namespaces ({ToQuotedStringWithCaseInsensitiveOrdering(namespaces)}), and must be fully-qualified.");

            public FixableErrorDiagnostic SymbolicNameShadowsAKnownFunction(string name, string knownFunctionNamespace, string knownFunctionName) => new(
                TextSpan,
                "BCP265",
                $"The name \"{name}\" is not a function. Did you mean \"{knownFunctionNamespace}.{knownFunctionName}\"?",
                null,
                DiagnosticStyling.Default,
                new CodeFix($"Change \"{name}\" to \"{knownFunctionNamespace}.{knownFunctionName}\"", true, CodeFixKind.QuickFix, CodeManipulator.Replace(TextSpan, $"{knownFunctionNamespace}.{knownFunctionName}")));

            public ErrorDiagnostic ExpectedMetadataIdentifier() => new(
                TextSpan,
                "BCP266",
                "Expected a metadata identifier at this location.");

            public ErrorDiagnostic ExpectedMetadataDeclarationAfterDecorator() => new(
                TextSpan,
                "BCP267",
                "Expected an metadata declaration after the decorator.");

            public ErrorDiagnostic ReservedMetadataIdentifier(string name) => new(
                TextSpan,
                "BCP268",
                $"Invalid identifier: \"{name}\". Metadata identifiers starting with '_' are reserved. Please use a different identifier.");

            public ErrorDiagnostic CannotUseFunctionAsMetadataDecorator(string functionName) => new(
                TextSpan,
                "BCP269",
                $"Function \"{functionName}\" cannot be used as a metadata decorator.");

            public ErrorDiagnostic UnparsableBicepConfigFile(string configurationPath, string parsingErrorMessage) => new(
                TextSpan,
                "BCP271",
                $"Failed to parse the contents of the Bicep configuration file \"{configurationPath}\" as valid JSON: {parsingErrorMessage.TrimEnd('.')}.");

            public ErrorDiagnostic UnloadableBicepConfigFile(string configurationPath, string loadErrorMessage) => new(
                TextSpan,
                "BCP272",
                $"Could not load the Bicep configuration file \"{configurationPath}\": {loadErrorMessage.TrimEnd('.')}.");

            public ErrorDiagnostic InvalidBicepConfigFile(string configurationPath, string parsingErrorMessage) => new(
                TextSpan,
                "BCP273",
                $"Failed to parse the contents of the Bicep configuration file \"{configurationPath}\": {parsingErrorMessage.TrimEnd('.')}.");

            public Diagnostic PotentialConfigDirectoryCouldNotBeScanned(string? directoryPath, string scanErrorMessage) => new(
                TextSpan,
                DiagnosticLevel.Info, // should this be a warning instead?
                "BCP274",
                $"Error scanning \"{directoryPath}\" for bicep configuration: {scanErrorMessage.TrimEnd('.')}.");

            public ErrorDiagnostic FoundDirectoryInsteadOfFile(string directoryPath) => new(
                TextSpan,
                "BCP275",
                $"Unable to open file at path \"{directoryPath}\". Found a directory instead.");

            public ErrorDiagnostic UsingDeclarationMustReferenceBicepFile() => new(
                TextSpan,
                "BCP276",
                "A using declaration can only reference a Bicep file.");

            public ErrorDiagnostic ModuleDeclarationMustReferenceBicepModule() => new(
                TextSpan,
                "BCP277",
                "A module declaration can only reference a Bicep File, an ARM template, a registry reference or a template spec reference.");

            public ErrorDiagnostic CyclicParametersSelfReference() => new(
                TextSpan,
                "BCP278",
                "This parameters file references itself, which is not allowed.");

            public ErrorDiagnostic UnrecognizedTypeExpression() => new(
                TextSpan,
                "BCP279",
                $"Expected a type at this location. Please specify a valid type expression or one of the following types: {ToQuotedString(LanguageConstants.DeclarationTypes.Keys)}.");

            public ErrorDiagnostic TypeExpressionLiteralConversionFailed() => new(
                TextSpan,
                "BCP285",
                "The type expression could not be reduced to a literal value.");

            public ErrorDiagnostic InvalidUnionTypeMember(string keystoneType) => new(
                TextSpan,
                "BCP286",
                $"This union member is invalid because it cannot be assigned to the '{keystoneType}' type.");

            public ErrorDiagnostic ValueSymbolUsedAsType(string symbolName) => new(
                TextSpan,
                "BCP287",
                // TODO: Add "Did you mean 'typeof({symbolName})'?" When support for typeof has been added.
                $"'{symbolName}' refers to a value but is being used as a type here.");

            public ErrorDiagnostic TypeSymbolUsedAsValue(string symbolName) => new(
                TextSpan,
                "BCP288",
                $"'{symbolName}' refers to a type but is being used as a value here.");

            public ErrorDiagnostic InvalidTypeDefinition() => new(
                TextSpan,
                "BCP289",
                $"The type definition is not valid.");

            public ErrorDiagnostic ExpectedParameterOrTypeDeclarationAfterDecorator() => new(
                TextSpan,
                "BCP290",
                "Expected a parameter or type declaration after the decorator.");

            public ErrorDiagnostic ExpectedParameterOrOutputDeclarationAfterDecorator() => new(
                TextSpan,
                "BCP291",
                "Expected a parameter or output declaration after the decorator.");

            public ErrorDiagnostic ExpectedParameterOutputOrTypeDeclarationAfterDecorator() => new(
                TextSpan,
                "BCP292",
                "Expected a parameter, output, or type declaration after the decorator.");

            public ErrorDiagnostic NonLiteralUnionMember() => new(
                TextSpan,
                "BCP293",
                "All members of a union type declaration must be literal values.");

            public ErrorDiagnostic InvalidTypeUnion() => new(
                TextSpan,
                "BCP294",
                "Type unions must be reduceable to a single ARM type (such as 'string', 'int', or 'bool').");

            public ErrorDiagnostic DecoratorNotPermittedOnLiteralType(string decoratorName) => new(
                TextSpan,
                "BCP295",
                $"The '{decoratorName}' decorator may not be used on targets of a union or literal type. The allowed values for this parameter or type definition will be derived from the union or literal type automatically.");

            public ErrorDiagnostic NonConstantTypeProperty() => new(
                TextSpan,
                "BCP296",
                "Property names on types must be compile-time constant values.");

            public ErrorDiagnostic CannotUseFunctionAsTypeDecorator(string functionName) => new(
                TextSpan,
                "BCP297",
                $"Function \"{functionName}\" cannot be used as a type decorator.");

            public ErrorDiagnostic CyclicTypeSelfReference() => new(
                TextSpan,
                "BCP298",
                "This type definition includes itself as required component, which creates a constraint that cannot be fulfilled.");

            public ErrorDiagnostic CyclicType(IEnumerable<string> cycle) => new(
                TextSpan,
                "BCP299",
                $"This type definition includes itself as a required component via a cycle (\"{string.Join("\" -> \"", cycle)}\").");

            public ErrorDiagnostic ExpectedTypeLiteral() => new(
                TextSpan,
                "BCP300",
                $"Expected a type literal at this location. Please specify a concrete value or a reference to a literal type.");

            public ErrorDiagnostic ReservedTypeName(string reservedName) => new(
                TextSpan,
                "BCP301",
                $@"The type name ""{reservedName}"" is reserved and may not be attached to a user-defined type.");

            public ErrorDiagnostic SymbolicNameIsNotAType(string name, IEnumerable<string> validTypes) => new(
                TextSpan,
                "BCP302",
                $@"The name ""{name}"" is not a valid type. Please specify one of the following types: {ToQuotedString(validTypes)}.");

            public ErrorDiagnostic ProviderSpecificationInterpolationUnsupported() => new(
                TextSpan,
                "BCP303",
                "String interpolation is unsupported for specifying the provider.");

            public ErrorDiagnostic InvalidProviderSpecification() => new(
                TextSpan,
                "BCP304",
                "Invalid provider specifier string. Specify a valid provider of format \"<providerName>@<providerVersion>\".");

            public ErrorDiagnostic ExpectedWithOrAsKeywordOrNewLine() => new(
                TextSpan,
                "BCP305",
                $"Expected the \"with\" keyword, \"as\" keyword, or a new line character at this location.");

            public ErrorDiagnostic NamespaceSymbolUsedAsType(string name) => new(
                TextSpan,
                "BCP306",
                $@"The name ""{name}"" refers to a namespace, not to a type.");

            public ErrorDiagnostic NestedRuntimePropertyAccessNotSupported(string? resourceSymbol, IEnumerable<string> runtimePropertyNames, IEnumerable<string> accessiblePropertyNames, IEnumerable<string> accessibleFunctionNames)
            {
                var accessiblePropertyNamesClause = accessiblePropertyNames.Any() ? @$" the accessible properties of ""{resourceSymbol}"" include {ToQuotedString(accessiblePropertyNames.OrderBy(x => x))}." : "";
                var accessibleFunctionNamesClause = accessibleFunctionNames.Any() ? @$" The accessible functions of ""{resourceSymbol}"" include {ToQuotedString(accessibleFunctionNames.OrderBy(x => x))}." : "";

                return new(
                    TextSpan,
                    "BCP307",
                    $"The expression cannot be evaluated, because the identifier properties of the referenced existing resource including {ToQuotedString(runtimePropertyNames.OrderBy(x => x))} cannot be calculated at the start of the deployment. In this situation,{accessiblePropertyNamesClause}{accessibleFunctionNamesClause}");
            }

            public ErrorDiagnostic DecoratorMayNotTargetTypeAlias(string decoratorName) => new(
                TextSpan,
                "BCP308",
                $@"The decorator ""{decoratorName}"" may not be used on statements whose declared type is a reference to a user-defined type.");

            public ErrorDiagnostic ValueCannotBeFlattened(TypeSymbol flattenInputType, TypeSymbol incompatibleType) => new(
                TextSpan,
                "BCP309",
                $@"Values of type ""{flattenInputType.Name}"" cannot be flattened because ""{incompatibleType.Name}"" is not an array type.");

            public ErrorDiagnostic IndexOutOfBounds(string typeName, long tupleLength, long indexSought)
            {
                var message = new StringBuilder("The provided index value of \"").Append(indexSought).Append("\" is not valid for type \"").Append(typeName).Append("\".");
                if (tupleLength > 0)
                {
                    message.Append(" Indexes for this type must be between 0 and ").Append(tupleLength - 1).Append('.');
                }

                return new(TextSpan, "BCP311", message.ToString());
            }

            public ErrorDiagnostic MultipleAdditionalPropertiesDeclarations() => new(
                TextSpan,
                "BCP315",
                "An object type may have at most one additional properties declaration.");

            public ErrorDiagnostic SealedIncompatibleWithAdditionalPropertiesDeclaration() => new(
                TextSpan,
                "BCP316",
                $@"The ""{LanguageConstants.ParameterSealedPropertyName}"" decorator may not be used on object types with an explicit additional properties type declaration.");

            public ErrorDiagnostic ExpectedPropertyNameOrMatcher() => new(
                TextSpan,
                "BCP317",
                "Expected an identifier, a string, or an asterisk at this location.");

            public FixableDiagnostic DereferenceOfPossiblyNullReference(string possiblyNullType, AccessExpressionSyntax accessExpression) => new(
                TextSpan,
                DiagnosticLevel.Warning,
                "BCP318",
                $@"The value of type ""{possiblyNullType}"" may be null at the start of the deployment, which would cause this access expression (and the overall deployment with it) to fail.",
                null,
                DiagnosticStyling.Default,
                new(
                    "If you do not know whether the value will be null and the template would handle a null value for the overall expression, use a `.?` (safe dereference) operator to short-circuit the access expression if the base expression's value is null",
                    true,
                    CodeFixKind.QuickFix,
                    new(accessExpression.Span, accessExpression.AsSafeAccess().ToTextPreserveFormatting())),
                AsNonNullable(accessExpression.BaseExpression));

            private static CodeFix AsNonNullable(SyntaxBase expression) => new(
                "If you know the value will not be null, use a non-null assertion operator to inform the compiler that the value will not be null",
                false,
                CodeFixKind.QuickFix,
                new(expression.Span, SyntaxFactory.AsNonNullable(expression).ToTextPreserveFormatting()));

            public ErrorDiagnostic UnresolvableArmJsonType(string errorSource, string message) => new(
                TextSpan,
                "BCP319",
                $@"The type at ""{errorSource}"" could not be resolved by the ARM JSON template engine. Original error message: ""{message}""");

            public ErrorDiagnostic ModuleOutputResourcePropertyAccessDetected() => new(
                TextSpan,
                "BCP320",
                "The properties of module output resources cannot be accessed directly. To use the properties of this resource, pass it as a resource-typed parameter to another module and access the parameter's properties therein.");

            public FixableDiagnostic PossibleNullReferenceAssignment(TypeSymbol expectedType, TypeSymbol actualType, SyntaxBase expression) => new(
                TextSpan,
                DiagnosticLevel.Warning,
                "BCP321",
                $"Expected a value of type \"{expectedType}\" but the provided value is of type \"{actualType}\".",
                documentationUri: null,
                styling: DiagnosticStyling.Default,
                fix: AsNonNullable(expression));

            public ErrorDiagnostic SafeDereferenceNotPermittedOnInstanceFunctions() => new(
                TextSpan,
                "BCP322",
                "The `.?` (safe dereference) operator may not be used on instance function invocations.");

            public ErrorDiagnostic SafeDereferenceNotPermittedOnResourceCollections() => new(
                TextSpan,
                "BCP323",
                "The `[?]` (safe dereference) operator may not be used on resource or module collections.");

            public ErrorDiagnostic ExpectedTypeIdentifier() => new(
                TextSpan,
                "BCP325",
                "Expected a type identifier at this location.");

            public ErrorDiagnostic NullableTypedParamsMayNotHaveDefaultValues() => new(
                TextSpan,
                "BCP326",
                "Nullable-typed parameters may not be assigned default values. They have an implicit default of 'null' that cannot be overridden.");

            public Diagnostic SourceIntDomainDisjointFromTargetIntDomain_SourceHigh(bool warnInsteadOfError, long sourceMin, long targetMax) => new(
                TextSpan,
                warnInsteadOfError ? DiagnosticLevel.Warning : DiagnosticLevel.Error,
                "BCP327",
                $"The provided value (which will always be greater than or equal to {sourceMin}) is too large to assign to a target for which the maximum allowable value is {targetMax}.");

            public Diagnostic SourceIntDomainDisjointFromTargetIntDomain_SourceLow(bool warnInsteadOfError, long sourceMax, long targetMin) => new(
                TextSpan,
                warnInsteadOfError ? DiagnosticLevel.Warning : DiagnosticLevel.Error,
                "BCP328",
                $"The provided value (which will always be less than or equal to {sourceMax}) is too small to assign to a target for which the minimum allowable value is {targetMin}.");

            public Diagnostic SourceIntDomainExtendsBelowTargetIntDomain(long sourceMin, long targetMin) => new(
                TextSpan,
                DiagnosticLevel.Warning,
                "BCP329",
                $"The provided value can be as small as {sourceMin} and may be too small to assign to a target with a configured minimum of {targetMin}.");

            public Diagnostic SourceIntDomainExtendsAboveTargetIntDomain(long sourceMax, long targetMax) => new(
                TextSpan,
                DiagnosticLevel.Warning,
                "BCP330",
                $"The provided value can be as large as {sourceMax} and may be too large to assign to a target with a configured maximum of {targetMax}.");

            public ErrorDiagnostic MinMayNotExceedMax(string minDecoratorName, long minValue, string maxDecoratorName, long maxValue) => new(
                TextSpan,
                "BCP331",
                $@"A type's ""{minDecoratorName}"" must be less than or equal to its ""{maxDecoratorName}"", but a minimum of {minValue} and a maximum of {maxValue} were specified.");

            public Diagnostic SourceValueLengthDomainDisjointFromTargetValueLengthDomain_SourceHigh(bool warnInsteadOfError, long sourceMinLength, long targetMaxLength) => new(
                TextSpan,
                warnInsteadOfError ? DiagnosticLevel.Warning : DiagnosticLevel.Error,
                "BCP332",
                $"The provided value (whose length will always be greater than or equal to {sourceMinLength}) is too long to assign to a target for which the maximum allowable length is {targetMaxLength}.");

            public Diagnostic SourceValueLengthDomainDisjointFromTargetValueLengthDomain_SourceLow(bool warnInsteadOfError, long sourceMaxLength, long targetMinLength) => new(
                TextSpan,
                warnInsteadOfError ? DiagnosticLevel.Warning : DiagnosticLevel.Error,
                "BCP333",
                $"The provided value (whose length will always be less than or equal to {sourceMaxLength}) is too short to assign to a target for which the minimum allowable length is {targetMinLength}.");

            public Diagnostic SourceValueLengthDomainExtendsBelowTargetValueLengthDomain(long sourceMinLength, long targetMinLength) => new(
                TextSpan,
                DiagnosticLevel.Warning,
                "BCP334",
                $"The provided value can have a length as small as {sourceMinLength} and may be too short to assign to a target with a configured minimum length of {targetMinLength}.");

            public Diagnostic SourceValueLengthDomainExtendsAboveTargetValueLengthDomain(long sourceMaxLength, long targetMaxLength) => new(
                TextSpan,
                DiagnosticLevel.Warning,
                "BCP335",
                $"The provided value can have a length as large as {sourceMaxLength} and may be too long to assign to a target with a configured maximum length of {targetMaxLength}.");

            public ErrorDiagnostic UnrecognizedParamsFileDeclaration() => new(
                TextSpan,
                "BCP337",
                $@"This declaration type is not valid for a Bicep Parameters file. Specify a ""{LanguageConstants.UsingKeyword}"", ""{LanguageConstants.ParameterKeyword}"" or ""{LanguageConstants.VariableKeyword}"" declaration.");

            public ErrorDiagnostic FailedToEvaluateParameter(string parameterName, string message) => new(
                TextSpan,
                "BCP338",
                $"Failed to evaluate parameter \"{parameterName}\": {message}");

            public ErrorDiagnostic ArrayIndexOutOfBounds(long indexSought) => new(
                TextSpan,
                "BCP339",
                $"""The provided array index value of "{indexSought}" is not valid. Array index should be greater than or equal to 0.""");

            public ErrorDiagnostic UnparseableYamlType() => new(
               TextSpan,
               "BCP340",
               $"Unable to parse literal YAML value. Please ensure that it is well-formed.");

            public ErrorDiagnostic RuntimeValueNotAllowedInFunctionDeclaration(string? accessedSymbolName, IEnumerable<string>? accessiblePropertyNames, IEnumerable<string>? variableDependencyChain)
            {
                var variableDependencyChainClause = BuildVariableDependencyChainClause(variableDependencyChain);
                var accessiblePropertiesClause = BuildAccessiblePropertiesClause(accessedSymbolName, accessiblePropertyNames);

                return new ErrorDiagnostic(
                    TextSpan,
                    "BCP341",
                    $"This expression is being used inside a function declaration, which requires a value that can be calculated at the start of the deployment.{variableDependencyChainClause}{accessiblePropertiesClause}");
            }

            public ErrorDiagnostic UserDefinedTypesNotAllowedInFunctionDeclaration() => new(
                TextSpan,
                "BCP342",
                $"""User-defined types are not supported in user-defined function parameters or outputs.""");

            public ErrorDiagnostic FuncDeclarationStatementsUnsupported() => new(
                TextSpan,
                "BCP343",
                $@"Using a func declaration statement requires enabling EXPERIMENTAL feature ""{nameof(ExperimentalFeaturesEnabled.UserDefinedFunctions)}"".");

            public ErrorDiagnostic ExpectedAssertIdentifier() => new(
                TextSpan,
                "BCP344",
                "Expected an assert identifier at this location.");

            public ErrorDiagnostic TestDeclarationMustReferenceBicepTest() => new(
                TextSpan,
                "BCP345",
                "A test declaration can only reference a Bicep File");

            public ErrorDiagnostic ExpectedTestIdentifier() => new(
                TextSpan,
                "BCP0346",
                "Expected a test identifier at this location.");

            public ErrorDiagnostic ExpectedTestPathString() => new(
                TextSpan,
                "BCP0347",
                "Expected a test path string at this location.");
            public ErrorDiagnostic TestDeclarationStatementsUnsupported() => new(
                TextSpan,
                "BCP348",
                $@"Using a test declaration statement requires enabling EXPERIMENTAL feature ""{nameof(ExperimentalFeaturesEnabled.TestFramework)}"".");

            public ErrorDiagnostic AssertsUnsupported() => new(
                TextSpan,
                "BCP349",
                $@"Using an assert declaration requires enabling EXPERIMENTAL feature ""{nameof(ExperimentalFeaturesEnabled.Assertions)}"".");

            public ErrorDiagnostic InvalidAssertAssignment(TypeSymbol valueType) => new(
                TextSpan,
                "BCP350",
                $"Value of type \"{valueType}\" cannot be assigned to an assert. Asserts can take values of type 'bool' only.");

            public ErrorDiagnostic FunctionOnlyValidWithDirectAssignment(string functionName) => new(
                TextSpan,
                "BCP351",
                $"Function \"{functionName}\" is not valid at this location. It can only be used when directly assigning to a parameter.");

            public ErrorDiagnostic FailedToEvaluateVariable(string name, string message) => new(
                TextSpan,
                "BCP352",
                $"Failed to evaluate variable \"{name}\": {message}");

            public ErrorDiagnostic ItemsMustBeCaseInsensitivelyUnique(string itemTypePluralName, IEnumerable<string> itemNames) => new(
                TextSpan,
                "BCP353",
                $"The {itemTypePluralName} {ToQuotedString(itemNames)} differ only in casing. The ARM deployments engine is not case sensitive and will not be able to distinguish between them.");

            public ErrorDiagnostic ExpectedSymbolListOrWildcard() => new(
                TextSpan,
                "BCP354",
                "Expected left brace ('{') or asterisk ('*') character at this location.");

            public ErrorDiagnostic ExpectedExportedSymbolName() => new(
                TextSpan,
                "BCP355",
                "Expected the name of an exported symbol at this location.");

            public ErrorDiagnostic ExpectedNamespaceIdentifier() => new(
                TextSpan,
                "BCP356",
                "Expected a valid namespace identifier at this location.");

            public ErrorDiagnostic CompileTimeImportsNotSupported() => new(
                TextSpan,
                "BCP357",
                $@"Using compile-time import statements requires enabling EXPERIMENTAL feature ""{nameof(ExperimentalFeaturesEnabled.CompileTimeImports)}"".");

            public ErrorDiagnostic PathHasNotBeenSpecified() => new(
                TextSpan,
                "BCP358",
                "This declaration is missing a template file path reference.");

            public ErrorDiagnostic ImportedSymbolNotFound(string symbolName) => new(
                TextSpan,
                "BCP360",
                $"The '{symbolName}' symbol was not found in (or was not exported by) the imported template.");

            public ErrorDiagnostic ExportDecoratorMustTargetStatement() => new(
                TextSpan,
                "BCP361",
                @"The ""@export()"" decorator must target a top-level statement.");

            public ErrorDiagnostic SymbolImportedMultipleTimes(params string[] importedAs) => new(
                TextSpan,
                "BCP362",
                $"This symbol is imported multiple times under the names {string.Join(", ", importedAs.Select(identifier => $"'{identifier}'"))}.");

            public ErrorDiagnostic DiscriminatorDecoratorOnlySupportedForObjectUnions() => new(
                TextSpan,
                "BCP363",
                $"The \"{LanguageConstants.TypeDiscriminatorDecoratorName}\" decorator can only be applied to object-only union types with unique member types.");

            public ErrorDiagnostic DiscriminatorPropertyMustBeRequiredStringLiteral(string discriminatorPropertyName) => new(
                TextSpan,
                "BCP364",
                $"The property \"{discriminatorPropertyName}\" must be a required string literal on all union member types.");

            public ErrorDiagnostic DiscriminatorPropertyMemberDuplicatedValue(string discriminatorPropertyName, string discriminatorPropertyValue) => new(
                TextSpan,
                "BCP365",
                $"The value \"{discriminatorPropertyValue}\" for discriminator property \"{discriminatorPropertyName}\" is duplicated across multiple union member types. The value must be unique across all union member types.");

            public ErrorDiagnostic DiscriminatorPropertyNameMustMatch(string acceptablePropertyName) => new(
                TextSpan,
                "BCP366",
                $"The discriminator property name must be \"{acceptablePropertyName}\" on all union member types.");

            public ErrorDiagnostic FeatureIsTemporarilyDisabled(string featureName) => new(
                TextSpan,
                "BCP367",
                $"The \"{featureName}\" feature is temporarily disabled.");

            public ErrorDiagnostic ParameterReferencesKeyVaultSuppliedParameter(string targetName) => new(
                TextSpan,
                "BCP368",
                $"The value of the \"{targetName}\" parameter cannot be known until the template deployment has started because it uses a reference to a secret value in Azure Key Vault. Expressions that refer to the \"{targetName}\" parameter may be used in {LanguageConstants.LanguageFileExtension} files but not in {LanguageConstants.ParamsFileExtension} files.");

            public ErrorDiagnostic ParameterReferencesDefaultedParameter(string targetName) => new(
                TextSpan,
                "BCP369",
                $"The value of the \"{targetName}\" parameter cannot be known until the template deployment has started because it uses the default value defined in the template. Expressions that refer to the \"{targetName}\" parameter may be used in {LanguageConstants.LanguageFileExtension} files but not in {LanguageConstants.ParamsFileExtension} files.");

            public ErrorDiagnostic ClosureContainsNonExportableSymbols(IEnumerable<string> nonExportableSymbols) => new(
                TextSpan,
                "BCP372",
                @$"The ""@export()"" decorator may not be applied to variables that refer to parameters, modules, or resource, either directly or indirectly. The target of this decorator contains direct or transitive references to the following unexportable symbols: {ToQuotedString(nonExportableSymbols)}.");

            public ErrorDiagnostic ImportedSymbolHasErrors(string name, string message) => new(
                TextSpan,
                "BCP373",
                $"Unable to import the symbol named \"{name}\": {message}");

            public ErrorDiagnostic ImportedModelContainsAmbiguousExports(IEnumerable<string> ambiguousExportNames) => new(
                TextSpan,
                "BCP374",
                $"The imported model cannot be loaded with a wildcard because it contains the following duplicated exports: {ToQuotedString(ambiguousExportNames)}.");

            public ErrorDiagnostic ImportListItemDoesNotIncludeDeclaredSymbolName() => new(
                TextSpan,
                "BCP375",
                "An import list item that identifies its target with a quoted string must include an 'as <alias>' clause.");

            public ErrorDiagnostic ImportedSymbolKindNotSupportedInSourceFileKind(string name, ExportMetadataKind exportMetadataKind, BicepSourceFileKind sourceFileKind) => new(
                TextSpan,
                "BCP376",
                $"The \"{name}\" symbol cannot be imported because imports of kind {exportMetadataKind} are not supported in files of kind {sourceFileKind}.");

            public ErrorDiagnostic InvalidProviderAliasName(string aliasName) => new(
                TextSpan,
                "BCP377",
                $"The provider alias name \"{aliasName}\" is invalid. Valid characters are alphanumeric, \"_\", or \"-\".");

            public ErrorDiagnostic InvalidOciArtifactProviderAliasRegistryNullOrUndefined(string aliasName, Uri? configFileUri) => new(
                TextSpan,
                "BCP378",
                $"The OCI artifact provider alias \"{aliasName}\" in the {BuildBicepConfigurationClause(configFileUri)} is invalid. The \"registry\" property cannot be null or undefined.");

            public ErrorDiagnostic OciArtifactProviderAliasNameDoesNotExistInConfiguration(string aliasName, Uri? configFileUri) => new(
                TextSpan,
                "BCP379",
                $"The OCI artifact provider alias name \"{aliasName}\" does not exist in the {BuildBicepConfigurationClause(configFileUri)}.");

            public ErrorDiagnostic UnsupportedArtifactType(ArtifactType artifactType) => new(
                TextSpan,
                "BCP380",
                $"Artifacts of type: \"{artifactType}\" are not supported."
            );

            public FixableDiagnostic ProviderDeclarationViaImportKeywordIsDeprecated(ProviderDeclarationSyntax syntax)
            {
                var codeFix = new CodeFix(
                    "Replace the import with the provider keyword",
                    true,
                    CodeFixKind.QuickFix,
                    new CodeReplacement(syntax.Keyword.Span, LanguageConstants.ProviderKeyword));

                return new FixableDiagnostic(
                    TextSpan,
                    DiagnosticLevel.Warning,
                    "BCP381",
                    $"Declaring provider namespaces with the \"import\" keyword has been deprecated. Please use the \"provider\" keyword instead.",
                    documentationUri: null,
                    DiagnosticStyling.Default,
                    codeFix);
            }

            public ErrorDiagnostic TypeIsNotParameterizable(string typeName) => new(
                TextSpan,
                "BCP383",
                $"The \"{typeName}\" type is not parameterizable.");

            public ErrorDiagnostic TypeRequiresParameterization(string typeName, int requiredArgumentCount) => new(
                TextSpan,
                "BCP384",
                $"The \"{typeName}\" type requires {requiredArgumentCount} argument(s).");

            public ErrorDiagnostic ResourceDerivedTypesUnsupported() => new(
                TextSpan,
                "BCP385",
                $@"Using resource-derived types requires enabling EXPERIMENTAL feature ""{nameof(ExperimentalFeaturesEnabled.ResourceDerivedTypes)}"".");

            public ErrorDiagnostic DecoratorMayNotTargetResourceDerivedType(string decoratorName) => new(
                TextSpan,
                "BCP386",
                $@"The decorator ""{decoratorName}"" may not be used on statements whose declared type is a reference to a resource-derived type.");

<<<<<<< HEAD
            public ErrorDiagnostic ProviderNameDoesNotExistInConfiguration(string providerName, Uri? configurationPath) => new(
                TextSpan,
                "BCP387",
                $"The provider name \"{providerName}\" does not exist in the {BuildBicepConfigurationClause(configurationPath)}.");
=======
            public ErrorDiagnostic NegatedTypeIndexSought() => new(
                TextSpan,
                "BCP387",
                "Indexing into a type requires an integer greater than or equal to 0.");

            public ErrorDiagnostic TupleRequiredForIndexAccess(TypeSymbol wrongType) => new(
                TextSpan,
                "BCP388",
                $"Cannot access elements of type \"{wrongType}\" by index. An tuple type is required.");

            public ErrorDiagnostic ExplicitAdditionalPropertiesTypeRequiredForAccessThereto(TypeSymbol wrongType) => new(
                TextSpan,
                "BCP389",
                $"The type \"{wrongType}\" does not declare an additional properties type.");

            public ErrorDiagnostic ExplicitItemsTypeRequiredForAccessThereto() => new(
                TextSpan,
                "BCP390",
                $"The array item type access operator ('[*]') can only be used with typed arrays.");

            public ErrorDiagnostic AccessExpressionForbiddenBase() => new(
                TextSpan,
                "BCP391",
                "Type member access is only supported on a reference to a named type.");

            public Diagnostic InvalidResourceTypeIdentifier(string resourceTypeIdentifier) => new(
                TextSpan,
                DiagnosticLevel.Warning,
                "BCP392",
                $"""The supplied resource type identifier "{resourceTypeIdentifier}" was not recognized as a valid resource type name.""");

            public Diagnostic UnrecognizedResourceDerivedTypePointerSegment(string unrecognizedSegment) => new(
                TextSpan,
                DiagnosticLevel.Warning,
                "BCP393",
                $"""The type pointer segment "{unrecognizedSegment}" was not recognized. Supported pointer segments are: "properties", "items", "prefixItems", and "additionalProperties".""");
>>>>>>> 43cdaa64
        }

        public static DiagnosticBuilderInternal ForPosition(TextSpan span)
            => new(span);

        public static DiagnosticBuilderInternal ForPosition(IPositionable positionable)
            => new(positionable.Span);

        public static DiagnosticBuilderInternal ForDocumentStart()
            => new(TextSpan.TextDocumentStart);
    }
}<|MERGE_RESOLUTION|>--- conflicted
+++ resolved
@@ -2110,12 +2110,6 @@
                 "BCP386",
                 $@"The decorator ""{decoratorName}"" may not be used on statements whose declared type is a reference to a resource-derived type.");
 
-<<<<<<< HEAD
-            public ErrorDiagnostic ProviderNameDoesNotExistInConfiguration(string providerName, Uri? configurationPath) => new(
-                TextSpan,
-                "BCP387",
-                $"The provider name \"{providerName}\" does not exist in the {BuildBicepConfigurationClause(configurationPath)}.");
-=======
             public ErrorDiagnostic NegatedTypeIndexSought() => new(
                 TextSpan,
                 "BCP387",
@@ -2152,7 +2146,10 @@
                 DiagnosticLevel.Warning,
                 "BCP393",
                 $"""The type pointer segment "{unrecognizedSegment}" was not recognized. Supported pointer segments are: "properties", "items", "prefixItems", and "additionalProperties".""");
->>>>>>> 43cdaa64
+            public ErrorDiagnostic ProviderNameDoesNotExistInConfiguration(string providerName, Uri? configurationPath) => new(
+                TextSpan,
+                "BCP394",
+                $"The provider name \"{providerName}\" does not exist in the {BuildBicepConfigurationClause(configurationPath)}.");
         }
 
         public static DiagnosticBuilderInternal ForPosition(TextSpan span)
