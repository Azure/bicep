--- conflicted
+++ resolved
@@ -1916,7 +1916,11 @@
                 "BCP339",
                 $"""The provided array index value of "{indexSought}" is not valid. Array index should be greater than or equal to 0.""");
 
-<<<<<<< HEAD
+            public ErrorDiagnostic UnparseableYamlType() => new(
+               TextSpan,
+               "BCP340",
+               $"Unable to parse literal YAML value. Please ensure that it is well-formed.");
+
             public ErrorDiagnostic RuntimeValueNotAllowedInFunctionDeclaration(string? accessedSymbolName, IEnumerable<string>? accessiblePropertyNames, IEnumerable<string>? variableDependencyChain)
             {
                 var variableDependencyChainClause = BuildVariableDependencyChainClause(variableDependencyChain);
@@ -1924,20 +1928,14 @@
 
                 return new ErrorDiagnostic(
                     TextSpan,
-                    "BCP340",
+                    "BCP341",
                     $"This expression is being used inside a function declaration, which requires a value that can be calculated at the start of the deployment.{variableDependencyChainClause}{accessiblePropertiesClause}");
             }
                 
             public ErrorDiagnostic UserDefinedTypesNotAllowedInFunctionDeclaration() => new(
                 TextSpan, 
-                "BCP341",
+                "BCP342",
                 $"""User-defined types are not supported in user-defined function parameters or outputs.""");
-=======
-            public ErrorDiagnostic UnparseableYamlType() => new(
-               TextSpan,
-               "BCP340",
-               $"Unable to parse literal YAML value. Please ensure that it is well-formed.");
->>>>>>> 5cdd97d1
         }
 
         public static DiagnosticBuilderInternal ForPosition(TextSpan span)
