// Copyright (c) Microsoft Corporation.
// Licensed under the MIT License.

using System;
using System.Collections.Generic;
using System.Linq;
using System.Text;
using Bicep.Core.CodeAction;
using Bicep.Core.Extensions;
using Bicep.Core.Parsing;
using Bicep.Core.Resources;
using Bicep.Core.Semantics;
using Bicep.Core.Syntax;
using Bicep.Core.TypeSystem;

namespace Bicep.Core.Diagnostics
{
    public static class DiagnosticBuilder
    {
        public delegate ErrorDiagnostic ErrorBuilderDelegate(DiagnosticBuilderInternal builder);

        public delegate Diagnostic DiagnosticBuilderDelegate(DiagnosticBuilderInternal builder);

        public class DiagnosticBuilderInternal
        {
            public DiagnosticBuilderInternal(TextSpan textSpan)
            {
                TextSpan = textSpan;
            }

            public TextSpan TextSpan { get; }

            private static string ToQuotedString(IEnumerable<string> elements)
                => elements.Any() ? $"\"{elements.ConcatString("\", \"")}\"" : "";

            public ErrorDiagnostic UnrecognizedToken(string token) => new(
                TextSpan,
                "BCP001",
                $"The following token is not recognized: \"{token}\".");

            public ErrorDiagnostic UnterminatedMultilineComment() => new(
                TextSpan,
                "BCP002",
                "The multi-line comment at this location is not terminated. Terminate it with the */ character sequence.");

            public ErrorDiagnostic UnterminatedString() => new(
                TextSpan,
                "BCP003",
                "The string at this location is not terminated. Terminate the string with a single quote character.");

            public ErrorDiagnostic UnterminatedStringWithNewLine() => new(
                TextSpan,
                "BCP004",
                "The string at this location is not terminated due to an unexpected new line character.");

            public ErrorDiagnostic UnterminatedStringEscapeSequenceAtEof() => new(
                TextSpan,
                "BCP005",
                "The string at this location is not terminated. Complete the escape sequence and terminate the string with a single unescaped quote character.");

            public ErrorDiagnostic UnterminatedStringEscapeSequenceUnrecognized(IEnumerable<string> escapeSequences) => new(
                TextSpan,
                "BCP006",
                $"The specified escape sequence is not recognized. Only the following escape sequences are allowed: {ToQuotedString(escapeSequences)}.");

            public ErrorDiagnostic UnrecognizedDeclaration() => new(
                TextSpan,
                "BCP007",
                "This declaration type is not recognized. Specify a parameter, variable, resource, or output declaration.");

            public ErrorDiagnostic ExpectedParameterContinuation() => new(
                TextSpan,
                "BCP008",
                "Expected the \"=\" token, a parameter modifier, or a newline at this location.");

            public ErrorDiagnostic UnrecognizedExpression() => new(
                TextSpan,
                "BCP009",
                "Expected a literal value, an array, an object, a parenthesized expression, or a function call at this location.");

            public ErrorDiagnostic InvalidInteger() => new(
                TextSpan,
                "BCP010",
                "Expected a valid 32-bit signed integer.");

            public ErrorDiagnostic InvalidType() => new(
                TextSpan,
                "BCP011",
                "The type of the specified value is incorrect. Specify a string, boolean, or integer literal.");

            public ErrorDiagnostic ExpectedKeyword(string keyword) => new(
                TextSpan,
                "BCP012",
                $"Expected the \"{keyword}\" keyword at this location.");

            public ErrorDiagnostic ExpectedParameterIdentifier() => new(
                TextSpan,
                "BCP013",
                "Expected a parameter identifier at this location.");

            public ErrorDiagnostic ExpectedParameterType() => new(
                TextSpan,
                "BCP014",
                $"Expected a parameter type at this location. Please specify one of the following types: {ToQuotedString(LanguageConstants.DeclarationTypes.Keys)}.");

            public ErrorDiagnostic ExpectedVariableIdentifier() => new(
                TextSpan,
                "BCP015",
                "Expected a variable identifier at this location.");

            public ErrorDiagnostic ExpectedOutputIdentifier() => new(
                TextSpan,
                "BCP016",
                "Expected an output identifier at this location.");

            public ErrorDiagnostic ExpectedResourceIdentifier() => new(
                TextSpan,
                "BCP017",
                "Expected a resource identifier at this location.");

            public ErrorDiagnostic ExpectedCharacter(string character) => new(
                TextSpan,
                "BCP018",
                $"Expected the \"{character}\" character at this location.");

            public ErrorDiagnostic ExpectedNewLine() => new(
                TextSpan,
                "BCP019",
                "Expected a new line character at this location.");

            public ErrorDiagnostic ExpectedFunctionOrPropertyName() => new(
                TextSpan,
                "BCP020",
                "Expected a function or property name at this location.");

            public ErrorDiagnostic ExpectedNumericLiteral() => new(
                TextSpan,
                "BCP021",
                "Expected a numeric literal at this location.");

            public ErrorDiagnostic ExpectedPropertyName() => new(
                TextSpan,
                "BCP022",
                "Expected a property name at this location.");

            public ErrorDiagnostic ExpectedVariableOrFunctionName() => new(
                TextSpan,
                "BCP023",
                "Expected a variable or function name at this location.");

            public ErrorDiagnostic IdentifierNameExceedsLimit() => new(
                TextSpan,
                "BCP024",
                $"The identifier exceeds the limit of {LanguageConstants.MaxIdentifierLength}. Reduce the length of the identifier.");

            public ErrorDiagnostic PropertyMultipleDeclarations(string property) => new(
                TextSpan,
                "BCP025",
                $"The property \"{property}\" is declared multiple times in this object. Remove or rename the duplicate properties.");

            public ErrorDiagnostic OutputTypeMismatch(TypeSymbol expectedType, TypeSymbol actualType) => new(
                TextSpan,
                "BCP026",
                $"The output expects a value of type \"{expectedType}\" but the provided value is of type \"{actualType}\".");

            public ErrorDiagnostic ParameterTypeMismatch(TypeSymbol expectedType, TypeSymbol actualType) => new(
                TextSpan,
                "BCP027",
                $"The parameter expects a default value of type \"{expectedType}\" but provided value is of type \"{actualType}\".");

            public ErrorDiagnostic IdentifierMultipleDeclarations(string identifier) => new(
                TextSpan,
                "BCP028",
                $"Identifier \"{identifier}\" is declared multiple times. Remove or rename the duplicates.");

            public ErrorDiagnostic InvalidResourceType() => new(
                TextSpan,
                "BCP029",
                "The resource type is not valid. Specify a valid resource type of format \"<provider>/<types>@<apiVersion>\".");

            public ErrorDiagnostic InvalidOutputType() => new(
                TextSpan,
                "BCP030",
                $"The output type is not valid. Please specify one of the following types: {ToQuotedString(LanguageConstants.DeclarationTypes.Keys)}.");

            public ErrorDiagnostic InvalidParameterType() => new(
                TextSpan,
                "BCP031",
                $"The parameter type is not valid. Please specify one of the following types: {ToQuotedString(LanguageConstants.DeclarationTypes.Keys)}.");

            public ErrorDiagnostic CompileTimeConstantRequired() => new(
                TextSpan,
                "BCP032",
                "The value must be a compile-time constant.");

            public Diagnostic ExpectedValueTypeMismatch(bool warnInsteadOfError, TypeSymbol expectedType, TypeSymbol actualType) => new(
                TextSpan,
                warnInsteadOfError ? DiagnosticLevel.Warning : DiagnosticLevel.Error,
                "BCP033",
                $"Expected a value of type \"{expectedType}\" but the provided value is of type \"{actualType}\".");

            public Diagnostic ArrayTypeMismatch(bool warnInsteadOfError, TypeSymbol expectedType, TypeSymbol actualType) => new(
                TextSpan,
                warnInsteadOfError ? DiagnosticLevel.Warning : DiagnosticLevel.Error,
                "BCP034",
                $"The enclosing array expected an item of type \"{expectedType}\", but the provided item was of type \"{actualType}\".");

            public Diagnostic MissingRequiredProperties(bool warnInsteadOfError, IEnumerable<string> properties, string blockName) => new(
                TextSpan,
                warnInsteadOfError ? DiagnosticLevel.Warning : DiagnosticLevel.Error,
                "BCP035",
                $"The specified \"{blockName}\" declaration is missing the following required properties: {ToQuotedString(properties)}.");

            public Diagnostic PropertyTypeMismatch(bool warnInsteadOfError, string property, TypeSymbol expectedType, TypeSymbol actualType) => new(
                TextSpan,
                warnInsteadOfError ? DiagnosticLevel.Warning : DiagnosticLevel.Error,
                "BCP036",
                $"The property \"{property}\" expected a value of type \"{expectedType}\" but the provided value is of type \"{actualType}\".");

            public Diagnostic DisallowedProperty(bool warnInsteadOfError, TypeSymbol type) => new(
                TextSpan,
                warnInsteadOfError ? DiagnosticLevel.Warning : DiagnosticLevel.Error,
                "BCP037",
                $"No other properties are allowed on objects of type \"{type}\".");

            public Diagnostic DisallowedPropertyWithPermissibleProperties(bool warnInsteadOfError, string property, TypeSymbol type, IEnumerable<string> validUnspecifiedProperties) => new(
                TextSpan,
                warnInsteadOfError ? DiagnosticLevel.Warning : DiagnosticLevel.Error,
                "BCP038",
                $"The property \"{property}\" is not allowed on objects of type \"{type}\". Permissible properties include {ToQuotedString(validUnspecifiedProperties)}.");

            public Diagnostic DisallowedInterpolatedKeyProperty(bool warnInsteadOfError, TypeSymbol type) => new(
                TextSpan,
                warnInsteadOfError ? DiagnosticLevel.Warning : DiagnosticLevel.Error,
                "BCP039",
                $"String interpolation is not supported for keys on objects of type \"{type}\".");

            public Diagnostic DisallowedInterpolatedKeyPropertyWithPermissibleProperties(bool warnInsteadOfError, TypeSymbol type, IEnumerable<string> validUnspecifiedProperties) => new(
                TextSpan,
                warnInsteadOfError ? DiagnosticLevel.Warning : DiagnosticLevel.Error,
                "BCP040",
                $"String interpolation is not supported for keys on objects of type \"{type}\". Permissible properties include {ToQuotedString(validUnspecifiedProperties)}.");

            public ErrorDiagnostic VariableTypeAssignmentDisallowed(TypeSymbol valueType) => new(
                TextSpan,
                "BCP041",
                $"Values of type \"{valueType}\" cannot be assigned to a variable.");

            public ErrorDiagnostic InvalidExpression() => new(
                TextSpan,
                "BCP043",
                "This is not a valid expression.");

            public ErrorDiagnostic UnaryOperatorInvalidType(string operatorName, TypeSymbol type) => new(
                TextSpan,
                "BCP044",
                $"Cannot apply operator \"{operatorName}\" to operand of type \"{type}\".");

            public ErrorDiagnostic BinaryOperatorInvalidType(string operatorName, TypeSymbol type1, TypeSymbol type2) => new(
                TextSpan,
                "BCP045",
                $"Cannot apply operator \"{operatorName}\" to operands of type \"{type1}\" and \"{type2}\".");

            public ErrorDiagnostic ValueTypeMismatch(TypeSymbol type) => new(
                TextSpan,
                "BCP046",
                $"Expected a value of type \"{type}\".");

            public ErrorDiagnostic ResourceTypeInterpolationUnsupported() => new(
                TextSpan,
                "BCP047",
                "String interpolation is unsupported for specifying the resource type.");

            public ErrorDiagnostic CannotResolveFunctionOverload(IList<string> overloadSignatures, TypeSymbol argumentType, IList<TypeSymbol> parameterTypes)
            {
                var messageBuilder = new StringBuilder();
                var overloadCount = overloadSignatures.Count;

                messageBuilder.Append("Cannot resolve function overload.");

                for (int i = 0; i < overloadCount; i++)
                {
                    messageBuilder
                        .Append('\n')
                        .Append($"  Overload {i + 1} of {overloadCount}, \"{overloadSignatures[i]}\", gave the following error:\n")
                        .Append($"    Argument of type \"{argumentType}\" is not assignable to parameter of type \"{parameterTypes[i]}\".");
                }

                var message = messageBuilder.ToString();

                return new ErrorDiagnostic(
                    TextSpan,
                    "BCP048",
                    message);
            }

            public ErrorDiagnostic StringOrIntegerIndexerRequired(TypeSymbol wrongType) => new(
                TextSpan,
                "BCP049",
                $"The array index must be of type \"{LanguageConstants.String}\" or \"{LanguageConstants.Int}\" but the provided index was of type \"{wrongType}\".");

            public ErrorDiagnostic ModulePathIsEmpty() => new(
                TextSpan,
                "BCP050",
                "The specified module path is empty.");

            public ErrorDiagnostic ModulePathBeginsWithForwardSlash() => new(
                TextSpan,
                "BCP051",
                "The specified module path begins with \"/\". Module files must be referenced using relative paths.");

            public Diagnostic UnknownProperty(bool warnInsteadOfError, TypeSymbol type, string badProperty) => new(
                TextSpan,
                warnInsteadOfError ? DiagnosticLevel.Warning : DiagnosticLevel.Error,
                "BCP052",
                $"The type \"{type}\" does not contain property \"{badProperty}\".");

            public Diagnostic UnknownPropertyWithAvailableProperties(bool warnInsteadOfError, TypeSymbol type, string badProperty, IEnumerable<string> availableProperties) => new(
                TextSpan,
                warnInsteadOfError ? DiagnosticLevel.Warning : DiagnosticLevel.Error,
                "BCP053",
                $"The type \"{type}\" does not contain property \"{badProperty}\". Available properties include {ToQuotedString(availableProperties)}.");

            public ErrorDiagnostic NoPropertiesAllowed(TypeSymbol type) => new(
                TextSpan,
                "BCP054",
                $"The type \"{type}\" does not contain any properties.");

            public ErrorDiagnostic ObjectRequiredForPropertyAccess(TypeSymbol wrongType) => new(
                TextSpan,
                "BCP055",
                $"Cannot access properties of type \"{wrongType}\". An \"{LanguageConstants.Object}\" type is required.");

            public ErrorDiagnostic AmbiguousSymbolReference(string name, IEnumerable<string> namespaces) => new(
                TextSpan,
                "BCP056",
                $"The reference to name \"{name}\" is ambiguous because it exists in namespaces {ToQuotedString(namespaces)}. The reference must be fully-qualified.");

            public ErrorDiagnostic SymbolicNameDoesNotExist(string name) => new(
                TextSpan,
                "BCP057",
                $"The name \"{name}\" does not exist in the current context.");

            public ErrorDiagnostic OutputReferenceNotSupported(string name) => new(
                TextSpan,
                "BCP058",
                $"The name \"{name}\" is an output. Outputs cannot be referenced in expressions.");

            public ErrorDiagnostic SymbolicNameIsNotAFunction(string name) => new(
                TextSpan,
                "BCP059",
                $"The name \"{name}\" is not a function.");

            public ErrorDiagnostic VariablesFunctionNotSupported() => new(
                TextSpan,
                "BCP060",
                $"The \"variables\" function is not supported. Directly reference variables by their symbolic names.");

            public ErrorDiagnostic ParametersFunctionNotSupported() => new(
                TextSpan,
                "BCP061",
                $"The \"parameters\" function is not supported. Directly reference parameters by their symbolic names.");

            public ErrorDiagnostic ReferencedSymbolHasErrors(string name) => new(
                TextSpan,
                "BCP062",
                $"The referenced declaration with name \"{name}\" is not valid.");

            public ErrorDiagnostic SymbolicNameIsNotAVariableOrParameter(string name) => new(
                TextSpan,
                "BCP063",
                $"The name \"{name}\" is not a parameter, variable, resource or module.");

            public ErrorDiagnostic UnexpectedTokensInInterpolation() => new(
                TextSpan,
                "BCP064",
                "Found unexpected tokens in interpolated expression.");

            public ErrorDiagnostic FunctionOnlyValidInParameterDefaults(string functionName) => new(
                TextSpan,
                "BCP065",
                $"Function \"{functionName}\" is not valid at this location. It can only be used in parameter default declarations.");

            public ErrorDiagnostic FunctionOnlyValidInResourceBody(string functionName) => new(
                TextSpan,
                "BCP066",
                $"Function \"{functionName}\" is not valid at this location. It can only be used in resource declarations.");

            public ErrorDiagnostic ObjectRequiredForMethodAccess(TypeSymbol wrongType) => new(
                TextSpan,
                "BCP067",
                $"Cannot call functions on type \"{wrongType}\". An \"{LanguageConstants.Object}\" type is required.");

            public ErrorDiagnostic ExpectedResourceTypeString() => new(
                TextSpan,
                "BCP068",
                "Expected a resource type string. Specify a valid resource type of format \"<provider>/<types>@<apiVersion>\".");

            public ErrorDiagnostic FunctionNotSupportedOperatorAvailable(string function, string @operator) => new(
                TextSpan,
                "BCP069",
                $"The function \"{function}\" is not supported. Use the \"{@operator}\" operator instead.");

            public ErrorDiagnostic ArgumentTypeMismatch(TypeSymbol argumentType, TypeSymbol parameterType) => new(
                TextSpan,
                "BCP070",
                $"Argument of type \"{argumentType}\" is not assignable to parameter of type \"{parameterType}\".");

            public ErrorDiagnostic ArgumentCountMismatch(int argumentCount, int mininumArgumentCount, int? maximumArgumentCount)
            {
                string expected;

                if (!maximumArgumentCount.HasValue)
                {
                    expected = $"as least {mininumArgumentCount} {(mininumArgumentCount == 1 ? "argument" : "arguments")}";
                }
                else if (mininumArgumentCount == maximumArgumentCount.Value)
                {
                    expected = $"{mininumArgumentCount} {(mininumArgumentCount == 1 ? "argument" : "arguments")}";
                }
                else
                {
                    expected = $"{mininumArgumentCount} to {maximumArgumentCount} arguments";
                }

                return new ErrorDiagnostic(
                    TextSpan,
                    "BCP071",
                    $"Expected {expected}, but got {argumentCount}.");
            }

            public ErrorDiagnostic CannotReferenceSymbolInParamDefaultValue() => new(
                TextSpan,
                "BCP072",
                "This symbol cannot be referenced here. Only other parameters can be referenced in parameter default values.");

            public Diagnostic CannotAssignToReadOnlyProperty(bool warnInsteadOfError, string property) => new(
                TextSpan,
                warnInsteadOfError ? DiagnosticLevel.Warning : DiagnosticLevel.Error,
                "BCP073",
                $"The property \"{property}\" is read-only. Expressions cannot be assigned to read-only properties.");

            public ErrorDiagnostic ArraysRequireIntegerIndex(TypeSymbol wrongType) => new(
                TextSpan,
                "BCP074",
                $"Indexing over arrays requires an index of type \"{LanguageConstants.Int}\" but the provided index was of type \"{wrongType}\".");

            public ErrorDiagnostic ObjectsRequireStringIndex(TypeSymbol wrongType) => new(
                TextSpan,
                "BCP075",
                $"Indexing over objects requires an index of type \"{LanguageConstants.String}\" but the provided index was of type \"{wrongType}\".");

            public ErrorDiagnostic IndexerRequiresObjectOrArray(TypeSymbol wrongType) => new(
                TextSpan,
                "BCP076",
                $"Cannot index over expression of type \"{wrongType}\". Arrays or objects are required.");

            public Diagnostic WriteOnlyProperty(bool warnInsteadOfError, TypeSymbol type, string badProperty) => new(
                TextSpan,
                warnInsteadOfError ? DiagnosticLevel.Warning : DiagnosticLevel.Error,
                "BCP077",
                $"The property \"{badProperty}\" on type \"{type}\" is write-only. Write-only properties cannot be accessed.");

            public Diagnostic MissingRequiredProperty(bool warnInsteadOfError, string propertyName, TypeSymbol expectedType) => new(
                TextSpan,
                warnInsteadOfError ? DiagnosticLevel.Warning : DiagnosticLevel.Error,
                "BCP078",
                $"The property \"{propertyName}\" requires a value of type \"{expectedType}\", but none was supplied.");

            public ErrorDiagnostic CyclicExpressionSelfReference() => new(
                TextSpan,
                "BCP079",
                "This expression is referencing its own declaration, which is not allowed.");

            public ErrorDiagnostic CyclicExpression(IEnumerable<string> cycle) => new(
                TextSpan,
                "BCP080",
                $"The expression is involved in a cycle (\"{string.Join("\" -> \"", cycle)}\").");

            public Diagnostic ResourceTypesUnavailable(ResourceTypeReference resourceTypeReference) => new(
                TextSpan,
                DiagnosticLevel.Warning,
                "BCP081",
                $"Resource type \"{resourceTypeReference.FormatName()}\" does not have types available.");

            public FixableErrorDiagnostic SymbolicNameDoesNotExistWithSuggestion(string name, string suggestedName) => new(
                TextSpan,
                "BCP082",
                $"The name \"{name}\" does not exist in the current context. Did you mean \"{suggestedName}\"?",
                null,
                new CodeFix($"Change \"{name}\" to \"{suggestedName}\"", true, CodeManipulator.Replace(TextSpan, suggestedName)));

            public FixableDiagnostic UnknownPropertyWithSuggestion(bool warnInsteadOfError, TypeSymbol type, string badProperty, string suggestedProperty) => new(
                TextSpan,
                warnInsteadOfError ? DiagnosticLevel.Warning : DiagnosticLevel.Error,
                "BCP083",
                $"The type \"{type}\" does not contain property \"{badProperty}\". Did you mean \"{suggestedProperty}\"?",
                null,
                new CodeFix($"Change \"{badProperty}\" to \"{suggestedProperty}\"", true, CodeManipulator.Replace(TextSpan, suggestedProperty)));

            public ErrorDiagnostic SymbolicNameCannotUseReservedNamespaceName(string name, IEnumerable<string> namespaces) => new(
                TextSpan,
                "BCP084",
                $"The symbolic name \"{name}\" is reserved. Please use a different symbolic name. Reserved namespaces are {ToQuotedString(namespaces.OrderBy(ns => ns))}.");

            public ErrorDiagnostic ModulePathContainsForbiddenCharacters(IEnumerable<char> forbiddenChars) => new(
                TextSpan,
                "BCP085",
                $"The specified module path contains one ore more invalid path characters. The following are not permitted: {ToQuotedString(forbiddenChars.OrderBy(x => x).Select(x => x.ToString()))}.");

            public ErrorDiagnostic ModulePathHasForbiddenTerminator(IEnumerable<char> forbiddenPathTerminatorChars) => new(
                TextSpan,
                "BCP086",
                $"The specified module path ends with an invalid character. The following are not permitted: {ToQuotedString(forbiddenPathTerminatorChars.OrderBy(x => x).Select(x => x.ToString()))}.");

            public ErrorDiagnostic ComplexLiteralsNotAllowed() => new(
                TextSpan,
                "BCP087",
                "Array and object literals are not allowed here.");

            public FixableDiagnostic PropertyStringLiteralMismatchWithSuggestion(bool warnInsteadOfError, string property, TypeSymbol expectedType, string actualStringLiteral, string suggestedStringLiteral) => new(
                TextSpan,
                warnInsteadOfError ? DiagnosticLevel.Warning : DiagnosticLevel.Error,
                "BCP088",
                $"The property \"{property}\" expected a value of type \"{expectedType}\" but the provided value is of type \"{actualStringLiteral}\". Did you mean \"{suggestedStringLiteral}\"?",
                null,
                new CodeFix($"Change \"{actualStringLiteral}\" to \"{suggestedStringLiteral}\"", true, CodeManipulator.Replace(TextSpan, suggestedStringLiteral)));

            public FixableDiagnostic DisallowedPropertyWithSuggestion(bool warnInsteadOfError, string property, TypeSymbol type, string suggestedProperty) => new(
                TextSpan,
                warnInsteadOfError ? DiagnosticLevel.Warning : DiagnosticLevel.Error,
                "BCP089",
                $"The property \"{property}\" is not allowed on objects of type \"{type}\". Did you mean \"{suggestedProperty}\"?",
                null,
                new CodeFix($"Change \"{property}\" to \"{suggestedProperty}\"", true, CodeManipulator.Replace(TextSpan, suggestedProperty)));

            public ErrorDiagnostic ModulePathHasNotBeenSpecified() => new(
                TextSpan,
                "BCP090",
                "This module declaration is missing a file path reference.");

            public ErrorDiagnostic ErrorOccurredReadingFile(string failureMessage) => new(
                TextSpan,
                "BCP091",
                $"An error occurred reading file. {failureMessage}");

            public ErrorDiagnostic ModulePathInterpolationUnsupported() => new(
                TextSpan,
                "BCP092",
                "String interpolation is not supported in module paths.");

            public ErrorDiagnostic ModulePathCouldNotBeResolved(string modulePath, string parentPath) => new(
                TextSpan,
                "BCP093",
                $"Module path \"{modulePath}\" could not be resolved relative to \"{parentPath}\".");

            public ErrorDiagnostic CyclicModuleSelfReference() => new(
                TextSpan,
                "BCP094",
                "This module references itself, which is not allowed.");

            public ErrorDiagnostic CyclicModule(IEnumerable<string> cycle) => new(
                TextSpan,
                "BCP095",
                $"The module is involved in a cycle (\"{string.Join("\" -> \"", cycle)}\").");

            public ErrorDiagnostic ExpectedModuleIdentifier() => new(
                TextSpan,
                "BCP096",
                "Expected a module identifier at this location.");

            public ErrorDiagnostic ExpectedModulePathString() => new(
                TextSpan,
                "BCP097",
                "Expected a module path string. This should be a relative path to another bicep file, e.g. 'myModule.bicep' or '../parent/myModule.bicep'");

            public ErrorDiagnostic ModulePathContainsBackSlash() => new(
                TextSpan,
                "BCP098",
                "The specified module path contains a \"\\\" character. Use \"/\" instead as the directory separator character.");

            public ErrorDiagnostic AllowedMustContainItems() => new(
                TextSpan,
                "BCP099",
                $"The \"{LanguageConstants.ParameterAllowedPropertyName}\" array must contain one or more items.");

            public ErrorDiagnostic IfFunctionNotSupported() => new(
                TextSpan,
                "BCP100",
                "The \"if\" function is not supported. Use the ternary conditional operator instead.");

            public ErrorDiagnostic CreateArrayFunctionNotSupported() => new(
                TextSpan,
                "BCP101",
                "The \"createArray\" function is not supported. Construct an array literal using [].");

            public ErrorDiagnostic CreateObjectFunctionNotSupported() => new(
                TextSpan,
                "BCP102",
                "The \"createObject\" function is not supported. Construct an object literal using {}.");

            public ErrorDiagnostic DoubleQuoteToken(string token) => new(
                TextSpan,
                "BCP103",
                $"The following token is not recognized: \"{token}\". Strings are defined using single quotes in bicep.");

            public ErrorDiagnostic ReferencedModuleHasErrors() => new(
                TextSpan,
                "BCP104",
                $"The referenced module has errors.");

            public ErrorDiagnostic UnableToLoadNonFileUri(Uri fileUri) => new(
                TextSpan,
                "BCP105",
                $"Unable to load file from URI \"{fileUri}\".");

            public ErrorDiagnostic UnexpectedCommaSeparator() => new(
                TextSpan,
                "BCP106",
                "Expected a new line character at this location. Commas are not used as separator delimiters.");

            public ErrorDiagnostic FunctionDoesNotExistInNamespace(Symbol namespaceSymbol, string name) => new(
                TextSpan,
                "BCP107",
                $"The function \"{name}\" does not exist in namespace \"{namespaceSymbol.Name}\".");

            public FixableErrorDiagnostic FunctionDoesNotExistInNamespaceWithSuggestion(Symbol namespaceSymbol, string name, string suggestedName) => new(
                TextSpan,
                "BCP108",
                $"The function \"{name}\" does not exist in namespace \"{namespaceSymbol.Name}\". Did you mean \"{suggestedName}\"?",
                null,
                new CodeFix($"Change \"{name}\" to \"{suggestedName}\"", true, CodeManipulator.Replace(TextSpan, suggestedName)));

            public ErrorDiagnostic FunctionDoesNotExistOnObject(TypeSymbol type, string name) => new(
                TextSpan,
                "BCP109",
                $"The type \"{type}\" does not contain function \"{name}\".");

            public FixableErrorDiagnostic FunctionDoesNotExistOnObjectWithSuggestion(TypeSymbol type, string name, string suggestedName) => new(
                TextSpan,
                "BCP110",
                $"The type \"{type}\" does not contain function \"{name}\". Did you mean \"{suggestedName}\"?",
                null,
                new CodeFix($"Change \"{name}\" to \"{suggestedName}\"", true, CodeManipulator.Replace(TextSpan, suggestedName)));

            public ErrorDiagnostic ModulePathContainsControlChars() => new(
                TextSpan,
                "BCP111",
                $"The specified module path contains invalid control code characters.");

            public ErrorDiagnostic TargetScopeMultipleDeclarations() => new(
                TextSpan,
                "BCP112",
                $"The \"{LanguageConstants.TargetScopeKeyword}\" cannot be declared multiple times in one file.");

            public Diagnostic InvalidModuleScopeForTenantScope() => new(
                TextSpan,
                DiagnosticLevel.Error,
                "BCP113",
                $"Unsupported scope for module deployment in a \"{LanguageConstants.TargetScopeTypeTenant}\" target scope. Omit this property to inherit the current scope, or specify a valid scope. " +
                $"Permissible scopes include tenant: tenant(), named management group: managementGroup(<name>), named subscription: subscription(<subId>), or named resource group in a named subscription: resourceGroup(<subId>, <name>).");

            public Diagnostic InvalidModuleScopeForManagementScope() => new(
                TextSpan,
                DiagnosticLevel.Error,
                "BCP114",
                $"Unsupported scope for module deployment in a \"{LanguageConstants.TargetScopeTypeManagementGroup}\" target scope. Omit this property to inherit the current scope, or specify a valid scope. " +
                $"Permissible scopes include current management group: managementGroup(), named management group: managementGroup(<name>), named subscription: subscription(<subId>), tenant: tenant(), or named resource group in a named subscription: resourceGroup(<subId>, <name>).");

            public Diagnostic InvalidModuleScopeForSubscriptionScope() => new(
                TextSpan,
                DiagnosticLevel.Error,
                "BCP115",
                $"Unsupported scope for module deployment in a \"{LanguageConstants.TargetScopeTypeSubscription}\" target scope. Omit this property to inherit the current scope, or specify a valid scope. " +
                $"Permissible scopes include current subscription: subscription(), named subscription: subscription(<subId>), named resource group in same subscription: resourceGroup(<name>), named resource group in different subscription: resourceGroup(<subId>, <name>), or tenant: tenant().");

            public Diagnostic InvalidModuleScopeForResourceGroup() => new(
                TextSpan,
                DiagnosticLevel.Error,
                "BCP116",
                $"Unsupported scope for module deployment in a \"{LanguageConstants.TargetScopeTypeResourceGroup}\" target scope. Omit this property to inherit the current scope, or specify a valid scope. " +
                $"Permissible scopes include current resource group: resourceGroup(), named resource group in same subscription: resourceGroup(<name>), named resource group in a different subscription: resourceGroup(<subId>, <name>), current subscription: subscription(), named subscription: subscription(<subId>) or tenant: tenant().");

            public ErrorDiagnostic EmptyIndexerNotAllowed() => new(
                TextSpan,
                "BCP117",
                "An empty indexer is not allowed. Specify a valid expression."
            );

            public ErrorDiagnostic ExpectBodyStartOrIfOrLoopStart() => new(
                TextSpan,
                "BCP118",
                "Expected the \"{\" character, the \"[\" character, or the \"if\" keyword at this location.");

            public Diagnostic InvalidExtensionResourceScope() => new(
                TextSpan,
                DiagnosticLevel.Error,
                "BCP119",
                $"Unsupported scope for extension resource deployment. Expected a resource reference.");

            public Diagnostic RuntimePropertyNotAllowed(string property, IEnumerable<string> usableProperties, string accessedSymbol, IEnumerable<string>? variableDependencyChain) {
                var variableDependencyChainClause = variableDependencyChain != null ? 
                 $"You are referencing a variable which cannot be calculated in time (\"{string.Join("\" -> \"", variableDependencyChain)}\"). " : "";

                return new ErrorDiagnostic(
                TextSpan,
                "BCP120",
                $"The property \"{property}\" must be evaluable at the start of the deployment, and cannot depend on any values that have not yet been calculated. {variableDependencyChainClause}Accessible properties of {accessedSymbol} are {ToQuotedString(usableProperties.OrderBy(s => s))}."
                );
            }

            public ErrorDiagnostic ResourceMultipleDeclarations(IEnumerable<string> resourceNames) => new(
                TextSpan,
                "BCP121",
                $"Resources: {ToQuotedString(resourceNames)} are defined with this same name in a file. Rename them or split into different modules.");

            public ErrorDiagnostic ModuleMultipleDeclarations(IEnumerable<string> moduleNames) => new(
                TextSpan,
                "BCP122",
                $"Modules: {ToQuotedString(moduleNames)} are defined with this same name and this same scope in a file. Rename them or split into different modules.");

            public ErrorDiagnostic ExpectedNamespaceOrDecoratorName() => new(
                TextSpan,
                "BCP123",
                "Expected a namespace or decorator name at this location.");

            public ErrorDiagnostic CannotAttachDecoratorToTarget(string decoratorName, TypeSymbol attachableType, TypeSymbol targetType) => new(
                TextSpan,
                "BCP124",
                $"The decorator \"{decoratorName}\" can only be attached to targets of type \"{attachableType}\", but the target has type \"{targetType}\".");

            public ErrorDiagnostic CannotUseFunctionAsParameterDecorator(string functionName) => new(
                TextSpan,
                "BCP125",
                $"Function \"{functionName}\" cannot be used as a parameter decorator.");

            public ErrorDiagnostic CannotUseFunctionAsVariableDecorator(string functionName) => new(
                TextSpan,
                "BCP126",
                $"Function \"{functionName}\" cannot be used as a variable decorator.");

            public ErrorDiagnostic CannotUseFunctionAsResourceDecorator(string functionName) => new(
                TextSpan,
                "BCP127",
                $"Function \"{functionName}\" cannot be used as a resource decorator.");

            public ErrorDiagnostic CannotUseFunctionAsModuleDecorator(string functionName) => new(
                TextSpan,
                "BCP128",
                $"Function \"{functionName}\" cannot be used as a module decorator.");

            public ErrorDiagnostic CannotUseFunctionAsOutputDecorator(string functionName) => new(
                TextSpan,
                "BCP129",
                $"Function \"{functionName}\" cannot be used as an output decorator.");

            public ErrorDiagnostic DecoratorsNotAllowed() => new(
                TextSpan,
                "BCP130",
                "Decorators are not allowed here.");

            public ErrorDiagnostic CannotUseParameterDecoratorsAndModifiersTogether() => new(
                TextSpan,
                "BCP131",
                "Parameter modifiers and decorators cannot be used together. Please use decorators only.");

            public ErrorDiagnostic ExpectedDeclarationAfterDecorator() => new(
                TextSpan,
                "BCP132",
                "Expected a declaration after the decorator.");

            public ErrorDiagnostic InvalidUnicodeEscape() => new(
                TextSpan,
                "BCP133",
                "The unicode escape sequence is not valid. Valid unicode escape sequences range from \\u{0} to \\u{10FFFF}.");

            public Diagnostic UnsupportedModuleScope(ResourceScope suppliedScope, ResourceScope supportedScopes) => new(
                TextSpan,
                DiagnosticLevel.Error,
                "BCP134",
                $"Scope {ToQuotedString(LanguageConstants.GetResourceScopeDescriptions(suppliedScope))} is not valid for this module. Permitted scopes: {ToQuotedString(LanguageConstants.GetResourceScopeDescriptions(supportedScopes))}.");

            public Diagnostic UnsupportedResourceScope(ResourceScope suppliedScope, ResourceScope supportedScopes) => new(
                TextSpan,
                DiagnosticLevel.Error,
                "BCP135",
                $"Scope {ToQuotedString(LanguageConstants.GetResourceScopeDescriptions(suppliedScope))} is not valid for this resource type. Permitted scopes: {ToQuotedString(LanguageConstants.GetResourceScopeDescriptions(supportedScopes))}.");

            public ErrorDiagnostic ExpectedLoopVariableIdentifier() => new(
                TextSpan,
                "BCP136",
                "Expected a loop item variable identifier at this location.");

            public ErrorDiagnostic LoopArrayExpressionTypeMismatch(TypeSymbol actualType) => new(
                TextSpan,
                "BCP137",
                $"Loop expected an expression of type \"{LanguageConstants.Array}\" but the provided value is of type \"{actualType}\".");

            public ErrorDiagnostic ForExpressionsNotSupportedHere() => new(
                TextSpan,
                "BCP138",
                "For-expressions are not supported in this context. For-expressions may be used as values of resource and module declarations, values of resource and module properties, or values of outputs.");

            public Diagnostic InvalidCrossResourceScope() => new(
                TextSpan,
                DiagnosticLevel.Error,
                "BCP139",
                $"The root resource scope must match that of the Bicep file. To deploy a resource to a different root scope, use a module.");

            public ErrorDiagnostic UnterminatedMultilineString() => new(
                TextSpan,
                "BCP140",
                $"The multi-line string at this location is not terminated. Terminate it with \"'''\".");

            public ErrorDiagnostic ExpressionNotCallable() => new(
                TextSpan,
                "BCP141",
                "The expression cannot be used as a decorator as it is not callable.");

            public ErrorDiagnostic TooManyPropertyForExpressions() => new(
                TextSpan,
                "BCP142",
                "Property value for-expressions cannot be nested.");

            public ErrorDiagnostic ExpressionedPropertiesNotAllowedWithLoops() => new(
                TextSpan,
                "BCP143",
                "For-expressions cannot be used with properties whose names are also expressions.");

            public ErrorDiagnostic DirectAccessToCollectionNotSupported() => new(
                TextSpan,
                "BCP144",
                "Directly referencing a resource or module collection is not currently supported. Apply an array indexer to the expression.");

            public ErrorDiagnostic OutputMultipleDeclarations(string identifier) => new(
                TextSpan,
                "BCP145",
                $"Output \"{identifier}\" is declared multiple times. Remove or rename the duplicates.");

            public ErrorDiagnostic ExpectedOutputType() => new(
                TextSpan,
                "BCP146",
                $"Expected an output type at this location. Please specify one of the following types: {ToQuotedString(LanguageConstants.DeclarationTypes.Keys)}.");

            public ErrorDiagnostic ExpectedParameterDeclarationAfterDecorator() => new(
                TextSpan,
                "BCP147",
                "Expected a parameter declaration after the decorator.");

            public ErrorDiagnostic ExpectedVariableDeclarationAfterDecorator() => new(
                TextSpan,
                "BCP148",
                "Expected a variable declaration after the decorator.");

            public ErrorDiagnostic ExpectedResourceDeclarationAfterDecorator() => new(
                TextSpan,
                "BCP149",
                "Expected a resource declaration after the decorator.");

            public ErrorDiagnostic ExpectedModuleDeclarationAfterDecorator() => new(
                TextSpan,
                "BCP150",
                "Expected a module declaration after the decorator.");

            public ErrorDiagnostic ExpectedOutputDeclarationAfterDecorator() => new(
                TextSpan,
                "BCP151",
                "Expected an output declaration after the decorator.");

            public ErrorDiagnostic CannotUseFunctionAsDecorator(string functionName) => new(
                TextSpan,
                "BCP152",
                $"Function \"{functionName}\" cannot be used as a decorator.");

            public ErrorDiagnostic ExpectedResourceOrModuleDeclarationAfterDecorator() => new(
                TextSpan,
                "BCP153",
                "Expected a resource or module declaration after the decorator.");

            public ErrorDiagnostic BatchSizeTooSmall(long value, long limit) => new(
                TextSpan,
                "BCP154",
                $"Expected a batch size of at least {limit} but the specified value was \"{value}\".");

            public ErrorDiagnostic BatchSizeNotAllowed(string decoratorName) => new(
                TextSpan,
                "BCP155",
                $"The decorator \"{decoratorName}\" can only be attached to resource or module collections.");
       
            public ErrorDiagnostic InvalidResourceTypeSegment(string typeSegment) => new(
                TextSpan,
                "BCP156",
                $"The resource type segment \"{typeSegment}\" is invalid. Nested resources must specify a single type segment, and optionally can specify an api version using the format \"<type>@<apiVersion>\".");

            public ErrorDiagnostic InvalidAncestorResourceType(string resourceName) => new(
                TextSpan,
                "BCP157",
                $"The resource type cannot be determined due to an error in containing resource \"{resourceName}\".");

            public ErrorDiagnostic ResourceRequiredForResourceAccess(string wrongType) => new(
                TextSpan,
                "BCP158",
                $"Cannot access nested resources of type \"{wrongType}\". A resource type is required.");

            public ErrorDiagnostic NestedResourceNotFound(string resourceName, string identifierName, IEnumerable<string> nestedResourceNames) => new(
                TextSpan,
                "BCP159",
                $"The resource \"{resourceName}\" does not contain a nested resource named \"{identifierName}\". Known nested resources are: {ToQuotedString(nestedResourceNames)}.");

            public ErrorDiagnostic NestedResourceNotAllowedInLoop() => new(
                TextSpan,
                "BCP160",
                $"A nested resource cannot appear inside of a resource with a for-expression.");

            public Diagnostic ParameterModifiersDeprecated() => new(
                TextSpan,
                DiagnosticLevel.Info,
                "BCP161",
                "Parameter modifiers are deprecated and will be removed in a future release. Use decorators instead (see https://aka.ms/BicepSpecParams for examples).",
                DiagnosticLabel.Deprecated);

            public ErrorDiagnostic ExpectedLoopItemIdentifierOrVariableBlockStart() => new(
                TextSpan,
                "BCP162",
                "Expected a loop item variable identifier or \"(\" at this location.");

            public ErrorDiagnostic ExpectedLoopIndexIdentifier() => new(
                TextSpan,
                "BCP163",
                "Expected a loop index variable identifier at this location.");

            public ErrorDiagnostic ScopeUnsupportedOnChildResource(string parentIdentifier) => new(
                TextSpan,
                "BCP164",
                $"The \"{LanguageConstants.ResourceScopePropertyName}\" property is unsupported for a resource with a parent resource. This resource has \"{parentIdentifier}\" declared as its parent.");

            public ErrorDiagnostic ScopeDisallowedForAncestorResource(string ancestorIdentifier) => new(
                TextSpan,
                "BCP165",
                $"Cannot deploy a resource with ancestor under a different scope. Resource \"{ancestorIdentifier}\" has the \"{LanguageConstants.ResourceScopePropertyName}\" property set.");

            public ErrorDiagnostic DuplicateDecorator(string decoratorName) => new(
                TextSpan,
                "BCP166",
                $"Duplicate \"{decoratorName}\" decorator.");

<<<<<<< HEAD
            public ErrorDiagnostic LengthMustNotBeNegative() => new(
                TextSpan,
                "BCP167",
                $"Length must not be a negative value.");
=======
            public ErrorDiagnostic ExpectBodyStartOrIf() => new(
                TextSpan,
                "BCP167",
                "Expected the \"{\" character or the \"if\" keyword at this location.");
>>>>>>> 4b196f8f
        }

        public static DiagnosticBuilderInternal ForPosition(TextSpan span)
            => new(span);

        public static DiagnosticBuilderInternal ForPosition(IPositionable positionable)
            => new(positionable.Span);
    }
}<|MERGE_RESOLUTION|>--- conflicted
+++ resolved
@@ -699,7 +699,7 @@
                 $"Unsupported scope for extension resource deployment. Expected a resource reference.");
 
             public Diagnostic RuntimePropertyNotAllowed(string property, IEnumerable<string> usableProperties, string accessedSymbol, IEnumerable<string>? variableDependencyChain) {
-                var variableDependencyChainClause = variableDependencyChain != null ? 
+                var variableDependencyChainClause = variableDependencyChain != null ?
                  $"You are referencing a variable which cannot be calculated in time (\"{string.Join("\" -> \"", variableDependencyChain)}\"). " : "";
 
                 return new ErrorDiagnostic(
@@ -886,7 +886,7 @@
                 TextSpan,
                 "BCP155",
                 $"The decorator \"{decoratorName}\" can only be attached to resource or module collections.");
-       
+
             public ErrorDiagnostic InvalidResourceTypeSegment(string typeSegment) => new(
                 TextSpan,
                 "BCP156",
@@ -944,17 +944,15 @@
                 "BCP166",
                 $"Duplicate \"{decoratorName}\" decorator.");
 
-<<<<<<< HEAD
-            public ErrorDiagnostic LengthMustNotBeNegative() => new(
-                TextSpan,
-                "BCP167",
-                $"Length must not be a negative value.");
-=======
             public ErrorDiagnostic ExpectBodyStartOrIf() => new(
                 TextSpan,
                 "BCP167",
                 "Expected the \"{\" character or the \"if\" keyword at this location.");
->>>>>>> 4b196f8f
+
+            public ErrorDiagnostic LengthMustNotBeNegative() => new(
+                TextSpan,
+                "BCP168",
+                $"Length must not be a negative value.");
         }
 
         public static DiagnosticBuilderInternal ForPosition(TextSpan span)
