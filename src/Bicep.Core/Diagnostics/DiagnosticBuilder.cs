--- conflicted
+++ resolved
@@ -1984,8 +1984,7 @@
             public ErrorDiagnostic ItemsMustBeCaseInsensitivelyUnique(string itemTypePluralName, IEnumerable<string> itemNames) => new(
                 TextSpan,
                 "BCP353",
-<<<<<<< HEAD
-                $"The {symbolTypePluralName} {ToQuotedString(symbolNames)} differ only in casing. The ARM deployments engine is not case sensitive and will not be able to distinguish between them.");
+                $"The {itemTypePluralName} {ToQuotedString(itemNames)} differ only in casing. The ARM deployments engine is not case sensitive and will not be able to distinguish between them.");
 
             public ErrorDiagnostic ExpectedSymbolListOrWildcard() => new(
                 TextSpan,
@@ -2031,9 +2030,6 @@
                 TextSpan,
                 "BCP362",
                 $"This symbol is imported multiple times under the names {string.Join(", ", importedAs.Select(identifier => $"'{identifier}'"))}.");
-=======
-                $"The {itemTypePluralName} {ToQuotedString(itemNames)} differ only in casing. The ARM deployments engine is not case sensitive and will not be able to distinguish between them.");
->>>>>>> 09d0d4b8
         }
 
         public static DiagnosticBuilderInternal ForPosition(TextSpan span)
