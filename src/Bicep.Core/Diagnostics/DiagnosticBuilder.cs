// Copyright (c) Microsoft Corporation.
// Licensed under the MIT License.

using System;
using System.Collections.Generic;
using System.Collections.Immutable;
using System.Linq;
using System.Text;
using Bicep.Core.CodeAction;
using Bicep.Core.Configuration;
using Bicep.Core.Extensions;
using Bicep.Core.Modules;
using Bicep.Core.Navigation;
using Bicep.Core.Parsing;
using Bicep.Core.Resources;
using Bicep.Core.Semantics;
using Bicep.Core.Syntax;
using Bicep.Core.TypeSystem;

namespace Bicep.Core.Diagnostics
{
    public static class DiagnosticBuilder
    {
        public const string UseStringInterpolationInsteadClause = "Use string interpolation instead.";

        public delegate ErrorDiagnostic ErrorBuilderDelegate(DiagnosticBuilderInternal builder);

        public delegate Diagnostic DiagnosticBuilderDelegate(DiagnosticBuilderInternal builder);

        public class DiagnosticBuilderInternal
        {

            private const string TypeInaccuracyClause = " If this is an inaccuracy in the documentation, please report it to the Bicep Team.";
            private static readonly Uri TypeInaccuracyLink = new("https://aka.ms/bicep-type-issues");

            public DiagnosticBuilderInternal(TextSpan textSpan)
            {
                TextSpan = textSpan;
            }

            public TextSpan TextSpan { get; }

            private static string ToQuotedString(IEnumerable<string> elements)
                => elements.Any() ? $"\"{elements.ConcatString("\", \"")}\"" : "";

            private static string ToQuotedStringWithCaseInsensitiveOrdering(IEnumerable<string> elements)
                => ToQuotedString(elements.OrderBy(s => s, StringComparer.OrdinalIgnoreCase));

            private static string BuildVariableDependencyChainClause(IEnumerable<string>? variableDependencyChain) => variableDependencyChain is not null
                ? $" You are referencing a variable which cannot be calculated at the start (\"{string.Join("\" -> \"", variableDependencyChain)}\")."
                : string.Empty;

            private static string BuildAccessiblePropertiesClause(string? accessedSymbolName, IEnumerable<string>? accessiblePropertyNames) => accessedSymbolName is not null && accessiblePropertyNames is not null
                ? $" Properties of {accessedSymbolName} which can be calculated at the start include {ToQuotedString(accessiblePropertyNames.OrderBy(s => s))}."
                : string.Empty;

            private static string BuildInvalidOciArtifactReferenceClause(string? aliasName, string referenceValue) => aliasName is not null
                ? $"The OCI artifact reference \"{referenceValue}\" after resolving alias \"{aliasName}\" is not valid."
                : $"The specified OCI artifact reference \"{referenceValue}\" is not valid.";

            private static string BuildInvalidTemplateSpecReferenceClause(string? aliasName, string referenceValue) => aliasName is not null
                ? $"The Template Spec reference \"{referenceValue}\" after resolving alias \"{aliasName}\" is not valid."
                : $"The specified Template Spec reference \"{referenceValue}\" is not valid.";

            private static string BuildBicepConfigurationClause(string? configurationPath) => configurationPath is not null
                ? $"Bicep configuration \"{configurationPath}\""
                : $"built-in Bicep configuration";

            public ErrorDiagnostic UnrecognizedToken(string token) => new(
                TextSpan,
                "BCP001",
                $"The following token is not recognized: \"{token}\".");

            public ErrorDiagnostic UnterminatedMultilineComment() => new(
                TextSpan,
                "BCP002",
                "The multi-line comment at this location is not terminated. Terminate it with the */ character sequence.");

            public ErrorDiagnostic UnterminatedString() => new(
                TextSpan,
                "BCP003",
                "The string at this location is not terminated. Terminate the string with a single quote character.");

            public ErrorDiagnostic UnterminatedStringWithNewLine() => new(
                TextSpan,
                "BCP004",
                "The string at this location is not terminated due to an unexpected new line character.");

            public ErrorDiagnostic UnterminatedStringEscapeSequenceAtEof() => new(
                TextSpan,
                "BCP005",
                "The string at this location is not terminated. Complete the escape sequence and terminate the string with a single unescaped quote character.");

            public ErrorDiagnostic UnterminatedStringEscapeSequenceUnrecognized(IEnumerable<string> escapeSequences) => new(
                TextSpan,
                "BCP006",
                $"The specified escape sequence is not recognized. Only the following escape sequences are allowed: {ToQuotedString(escapeSequences)}.");

            public ErrorDiagnostic UnrecognizedDeclaration() => new(
                TextSpan,
                "BCP007",
                "This declaration type is not recognized. Specify a metadata, parameter, variable, resource, or output declaration.");

            public ErrorDiagnostic ExpectedParameterContinuation() => new(
                TextSpan,
                "BCP008",
                "Expected the \"=\" token, or a newline at this location.");

            public ErrorDiagnostic UnrecognizedExpression() => new(
                TextSpan,
                "BCP009",
                "Expected a literal value, an array, an object, a parenthesized expression, or a function call at this location.");

            public ErrorDiagnostic InvalidInteger() => new(
                TextSpan,
                "BCP010",
                "Expected a valid 64-bit signed integer.");

            public ErrorDiagnostic InvalidType() => new(
                TextSpan,
                "BCP011",
                "The type of the specified value is incorrect. Specify a string, boolean, or integer literal.");

            public ErrorDiagnostic ExpectedKeyword(string keyword) => new(
                TextSpan,
                "BCP012",
                $"Expected the \"{keyword}\" keyword at this location.");

            public ErrorDiagnostic ExpectedParameterIdentifier() => new(
                TextSpan,
                "BCP013",
                "Expected a parameter identifier at this location.");

            public ErrorDiagnostic ExpectedVariableIdentifier() => new(
                TextSpan,
                "BCP015",
                "Expected a variable identifier at this location.");

            public ErrorDiagnostic ExpectedOutputIdentifier() => new(
                TextSpan,
                "BCP016",
                "Expected an output identifier at this location.");

            public ErrorDiagnostic ExpectedResourceIdentifier() => new(
                TextSpan,
                "BCP017",
                "Expected a resource identifier at this location.");

            public ErrorDiagnostic ExpectedCharacter(string character) => new(
                TextSpan,
                "BCP018",
                $"Expected the \"{character}\" character at this location.");

            public ErrorDiagnostic ExpectedNewLine() => new(
                TextSpan,
                "BCP019",
                "Expected a new line character at this location.");

            public ErrorDiagnostic ExpectedFunctionOrPropertyName() => new(
                TextSpan,
                "BCP020",
                "Expected a function or property name at this location.");

            public ErrorDiagnostic ExpectedNumericLiteral() => new(
                TextSpan,
                "BCP021",
                "Expected a numeric literal at this location.");

            public ErrorDiagnostic ExpectedPropertyName() => new(
                TextSpan,
                "BCP022",
                "Expected a property name at this location.");

            public ErrorDiagnostic ExpectedVariableOrFunctionName() => new(
                TextSpan,
                "BCP023",
                "Expected a variable or function name at this location.");

            public ErrorDiagnostic IdentifierNameExceedsLimit() => new(
                TextSpan,
                "BCP024",
                $"The identifier exceeds the limit of {LanguageConstants.MaxIdentifierLength}. Reduce the length of the identifier.");

            public ErrorDiagnostic PropertyMultipleDeclarations(string property) => new(
                TextSpan,
                "BCP025",
                $"The property \"{property}\" is declared multiple times in this object. Remove or rename the duplicate properties.");

            public ErrorDiagnostic OutputTypeMismatch(TypeSymbol expectedType, TypeSymbol actualType) => new(
                TextSpan,
                "BCP026",
                $"The output expects a value of type \"{expectedType}\" but the provided value is of type \"{actualType}\".");

            public ErrorDiagnostic IdentifierMultipleDeclarations(string identifier) => new(
                TextSpan,
                "BCP028",
                $"Identifier \"{identifier}\" is declared multiple times. Remove or rename the duplicates.");

            public ErrorDiagnostic InvalidResourceType() => new(
                TextSpan,
                "BCP029",
                "The resource type is not valid. Specify a valid resource type of format \"<types>@<apiVersion>\".");

            public ErrorDiagnostic InvalidOutputType() => new(
                TextSpan,
                "BCP030",
                $"The output type is not valid. Please specify one of the following types: {ToQuotedString(LanguageConstants.DeclarationTypes.Keys)}.");

            public ErrorDiagnostic InvalidParameterType(IEnumerable<string> validTypes) => new(
                TextSpan,
                "BCP031",
                $"The parameter type is not valid. Please specify one of the following types: {ToQuotedString(validTypes)}.");

            public ErrorDiagnostic CompileTimeConstantRequired() => new(
                TextSpan,
                "BCP032",
                "The value must be a compile-time constant.");

            public Diagnostic ExpectedValueTypeMismatch(bool warnInsteadOfError, TypeSymbol expectedType, TypeSymbol actualType) => new(
                TextSpan,
                warnInsteadOfError ? DiagnosticLevel.Warning : DiagnosticLevel.Error,
                "BCP033",
                $"Expected a value of type \"{expectedType}\" but the provided value is of type \"{actualType}\".");

            public Diagnostic ArrayTypeMismatch(bool warnInsteadOfError, TypeSymbol expectedType, TypeSymbol actualType) => new(
                TextSpan,
                warnInsteadOfError ? DiagnosticLevel.Warning : DiagnosticLevel.Error,
                "BCP034",
                $"The enclosing array expected an item of type \"{expectedType}\", but the provided item was of type \"{actualType}\".");

            public Diagnostic MissingRequiredProperties(bool warnInsteadOfError, Symbol? sourceDeclaration, ObjectSyntax objectSyntax, ICollection<string> properties, string blockName, bool showTypeInaccuracy)
            {
                var sourceDeclarationClause = sourceDeclaration is not null
                    ? $" from source declaration \"{sourceDeclaration.Name}\""
                    : string.Empty;

                var newSyntax = SyntaxModifier.TryAddProperties(
                    objectSyntax,
                    properties.Select(p => SyntaxFactory.CreateObjectProperty(p, SyntaxFactory.EmptySkippedTrivia))
                );

                if (newSyntax is null)
                {
                    // We're unable to come up with an automatic code fix - most likely because there are unhandled parse errors
                    return new Diagnostic(
                        TextSpan,
                        warnInsteadOfError ? DiagnosticLevel.Warning : DiagnosticLevel.Error,
                        "BCP035",
                        $"The specified \"{blockName}\" declaration is missing the following required properties{sourceDeclarationClause}: {ToQuotedString(properties)}.{(showTypeInaccuracy ? TypeInaccuracyClause : string.Empty)}",
                        showTypeInaccuracy ? TypeInaccuracyLink : null);
                }

                var codeFix = new CodeFix("Add required properties", true, CodeFixKind.QuickFix, new CodeReplacement(objectSyntax.Span, newSyntax.ToTextPreserveFormatting()));

                return new FixableDiagnostic(
                    TextSpan,
                    warnInsteadOfError ? DiagnosticLevel.Warning : DiagnosticLevel.Error,
                    "BCP035",
                    $"The specified \"{blockName}\" declaration is missing the following required properties{sourceDeclarationClause}: {ToQuotedString(properties)}.{(showTypeInaccuracy ? TypeInaccuracyClause : string.Empty)}",
                    showTypeInaccuracy ? TypeInaccuracyLink : null,
                    DiagnosticStyling.Default,
                    codeFix);
            }

            public Diagnostic PropertyTypeMismatch(bool warnInsteadOfError, Symbol? sourceDeclaration, string property, TypeSymbol expectedType, TypeSymbol actualType, bool showTypeInaccuracy = false)
            {
                var sourceDeclarationClause = sourceDeclaration is not null
                    ? $" in source declaration \"{sourceDeclaration.Name}\""
                    : string.Empty;

                return new(
                    TextSpan,
                    warnInsteadOfError ? DiagnosticLevel.Warning : DiagnosticLevel.Error,
                    "BCP036",
                    $"The property \"{property}\" expected a value of type \"{expectedType}\" but the provided value{sourceDeclarationClause} is of type \"{actualType}\".{(showTypeInaccuracy ? TypeInaccuracyClause : string.Empty)}",
                    showTypeInaccuracy ? TypeInaccuracyLink : null);
            }

            public Diagnostic DisallowedProperty(bool warnInsteadOfError, Symbol? sourceDeclaration, string property, TypeSymbol type, ICollection<string> validUnspecifiedProperties, bool showTypeInaccuracy)
            {
                var permissiblePropertiesClause = validUnspecifiedProperties.Any()
                    ? $" Permissible properties include {ToQuotedString(validUnspecifiedProperties)}."
                    : $" No other properties are allowed.";

                var sourceDeclarationClause = sourceDeclaration is not null
                    ? $" from source declaration \"{sourceDeclaration.Name}\""
                    : string.Empty;

                return new(
                    TextSpan,
                    warnInsteadOfError ? DiagnosticLevel.Warning : DiagnosticLevel.Error,
                    "BCP037",
                    $"The property \"{property}\"{sourceDeclarationClause} is not allowed on objects of type \"{type}\".{permissiblePropertiesClause}{(showTypeInaccuracy ? TypeInaccuracyClause : string.Empty)}", showTypeInaccuracy ? TypeInaccuracyLink : null);
            }

            public Diagnostic DisallowedInterpolatedKeyProperty(bool warnInsteadOfError, Symbol? sourceDeclaration, TypeSymbol type, ICollection<string> validUnspecifiedProperties)
            {
                var permissiblePropertiesClause = validUnspecifiedProperties.Any()
                    ? $" Permissible properties include {ToQuotedString(validUnspecifiedProperties)}."
                    : $" No other properties are allowed.";

                var sourceDeclarationClause = sourceDeclaration is not null
                    ? $" in source declaration \"{sourceDeclaration.Name}\""
                    : string.Empty;

                return new(
                    TextSpan,
                    warnInsteadOfError ? DiagnosticLevel.Warning : DiagnosticLevel.Error,
                    "BCP040",
                    $"String interpolation is not supported for keys on objects of type \"{type}\"{sourceDeclarationClause}.{permissiblePropertiesClause}");
            }

            public ErrorDiagnostic VariableTypeAssignmentDisallowed(TypeSymbol valueType) => new(
                TextSpan,
                "BCP041",
                $"Values of type \"{valueType}\" cannot be assigned to a variable.");

            public ErrorDiagnostic InvalidExpression() => new(
                TextSpan,
                "BCP043",
                "This is not a valid expression.");

            public ErrorDiagnostic UnaryOperatorInvalidType(string operatorName, TypeSymbol type) => new(
                TextSpan,
                "BCP044",
                $"Cannot apply operator \"{operatorName}\" to operand of type \"{type}\".");

            public ErrorDiagnostic BinaryOperatorInvalidType(string operatorName, TypeSymbol type1, TypeSymbol type2, string? additionalInfo) => new(
                TextSpan,
                "BCP045",
                $"Cannot apply operator \"{operatorName}\" to operands of type \"{type1}\" and \"{type2}\".{(additionalInfo is null ? string.Empty : " " + additionalInfo)}");

            public ErrorDiagnostic ValueTypeMismatch(TypeSymbol type) => new(
                TextSpan,
                "BCP046",
                $"Expected a value of type \"{type}\".");

            public ErrorDiagnostic ResourceTypeInterpolationUnsupported() => new(
                TextSpan,
                "BCP047",
                "String interpolation is unsupported for specifying the resource type.");

            public ErrorDiagnostic CannotResolveFunctionOverload(IList<string> overloadSignatures, TypeSymbol argumentType, IList<TypeSymbol> parameterTypes)
            {
                var messageBuilder = new StringBuilder();
                var overloadCount = overloadSignatures.Count;

                messageBuilder.Append("Cannot resolve function overload.");

                for (int i = 0; i < overloadCount; i++)
                {
                    messageBuilder
                        .Append('\n')
                        .Append($"  Overload {i + 1} of {overloadCount}, \"{overloadSignatures[i]}\", gave the following error:\n")
                        .Append($"    Argument of type \"{argumentType}\" is not assignable to parameter of type \"{parameterTypes[i]}\".");
                }

                var message = messageBuilder.ToString();

                return new ErrorDiagnostic(
                    TextSpan,
                    "BCP048",
                    message);
            }

            public ErrorDiagnostic StringOrIntegerIndexerRequired(TypeSymbol wrongType) => new(
                TextSpan,
                "BCP049",
                $"The array index must be of type \"{LanguageConstants.String}\" or \"{LanguageConstants.Int}\" but the provided index was of type \"{wrongType}\".");

            public ErrorDiagnostic FilePathIsEmpty() => new(
                TextSpan,
                "BCP050",
                "The specified path is empty.");

            public ErrorDiagnostic FilePathBeginsWithForwardSlash() => new(
                TextSpan,
                "BCP051",
                "The specified path begins with \"/\". Files must be referenced using relative paths.");

            public Diagnostic UnknownProperty(bool warnInsteadOfError, TypeSymbol type, string badProperty) => new(
                TextSpan,
                warnInsteadOfError ? DiagnosticLevel.Warning : DiagnosticLevel.Error,
                "BCP052",
                $"The type \"{type}\" does not contain property \"{badProperty}\".");

            public Diagnostic UnknownPropertyWithAvailableProperties(bool warnInsteadOfError, TypeSymbol type, string badProperty, IEnumerable<string> availableProperties) => new(
                TextSpan,
                warnInsteadOfError ? DiagnosticLevel.Warning : DiagnosticLevel.Error,
                "BCP053",
                $"The type \"{type}\" does not contain property \"{badProperty}\". Available properties include {ToQuotedString(availableProperties)}.");

            public ErrorDiagnostic NoPropertiesAllowed(TypeSymbol type) => new(
                TextSpan,
                "BCP054",
                $"The type \"{type}\" does not contain any properties.");

            public ErrorDiagnostic ObjectRequiredForPropertyAccess(TypeSymbol wrongType) => new(
                TextSpan,
                "BCP055",
                $"Cannot access properties of type \"{wrongType}\". An \"{LanguageConstants.Object}\" type is required.");

            public ErrorDiagnostic AmbiguousSymbolReference(string name, IEnumerable<string> namespaces) => new(
                TextSpan,
                "BCP056",
                $"The reference to name \"{name}\" is ambiguous because it exists in namespaces {ToQuotedString(namespaces)}. The reference must be fully-qualified.");

            public ErrorDiagnostic SymbolicNameDoesNotExist(string name) => new(
                TextSpan,
                "BCP057",
                $"The name \"{name}\" does not exist in the current context.");

            public ErrorDiagnostic OutputReferenceNotSupported(string name) => new(
                TextSpan,
                "BCP058",
                $"The name \"{name}\" is an output. Outputs cannot be referenced in expressions.");

            public ErrorDiagnostic SymbolicNameIsNotAFunction(string name) => new(
                TextSpan,
                "BCP059",
                $"The name \"{name}\" is not a function.");

            public ErrorDiagnostic VariablesFunctionNotSupported() => new(
                TextSpan,
                "BCP060",
                $"The \"variables\" function is not supported. Directly reference variables by their symbolic names.");

            public ErrorDiagnostic ParametersFunctionNotSupported() => new(
                TextSpan,
                "BCP061",
                $"The \"parameters\" function is not supported. Directly reference parameters by their symbolic names.");

            public ErrorDiagnostic ReferencedSymbolHasErrors(string name) => new(
                TextSpan,
                "BCP062",
                $"The referenced declaration with name \"{name}\" is not valid.");

            public ErrorDiagnostic SymbolicNameIsNotAVariableOrParameter(string name) => new(
                TextSpan,
                "BCP063",
                $"The name \"{name}\" is not a parameter, variable, resource or module.");

            public ErrorDiagnostic UnexpectedTokensInInterpolation() => new(
                TextSpan,
                "BCP064",
                "Found unexpected tokens in interpolated expression.");

            public ErrorDiagnostic FunctionOnlyValidInParameterDefaults(string functionName) => new(
                TextSpan,
                "BCP065",
                $"Function \"{functionName}\" is not valid at this location. It can only be used as a parameter default value.");

            public ErrorDiagnostic FunctionOnlyValidInResourceBody(string functionName) => new(
                TextSpan,
                "BCP066",
                $"Function \"{functionName}\" is not valid at this location. It can only be used in resource declarations.");

            public ErrorDiagnostic ObjectRequiredForMethodAccess(TypeSymbol wrongType) => new(
                TextSpan,
                "BCP067",
                $"Cannot call functions on type \"{wrongType}\". An \"{LanguageConstants.Object}\" type is required.");

            public ErrorDiagnostic ExpectedResourceTypeString() => new(
                TextSpan,
                "BCP068",
                "Expected a resource type string. Specify a valid resource type of format \"<types>@<apiVersion>\".");

            public ErrorDiagnostic FunctionNotSupportedOperatorAvailable(string function, string @operator) => new(
                TextSpan,
                "BCP069",
                $"The function \"{function}\" is not supported. Use the \"{@operator}\" operator instead.");

            public ErrorDiagnostic ArgumentTypeMismatch(TypeSymbol argumentType, TypeSymbol parameterType) => new(
                TextSpan,
                "BCP070",
                $"Argument of type \"{argumentType}\" is not assignable to parameter of type \"{parameterType}\".");

            public ErrorDiagnostic ArgumentCountMismatch(int argumentCount, int minimumArgumentCount, int? maximumArgumentCount)
            {
                string expected;

                if (!maximumArgumentCount.HasValue)
                {
                    expected = $"at least {minimumArgumentCount} {(minimumArgumentCount == 1 ? "argument" : "arguments")}";
                }
                else if (minimumArgumentCount == maximumArgumentCount.Value)
                {
                    expected = $"{minimumArgumentCount} {(minimumArgumentCount == 1 ? "argument" : "arguments")}";
                }
                else
                {
                    expected = $"{minimumArgumentCount} to {maximumArgumentCount} arguments";
                }

                return new ErrorDiagnostic(
                    TextSpan,
                    "BCP071",
                    $"Expected {expected}, but got {argumentCount}.");
            }

            public ErrorDiagnostic CannotReferenceSymbolInParamDefaultValue() => new(
                TextSpan,
                "BCP072",
                "This symbol cannot be referenced here. Only other parameters can be referenced in parameter default values.");

            public Diagnostic CannotAssignToReadOnlyProperty(bool warnInsteadOfError, string property, bool showTypeInaccuracy) => new(
                TextSpan,
                warnInsteadOfError ? DiagnosticLevel.Warning : DiagnosticLevel.Error,
                "BCP073",
                $"The property \"{property}\" is read-only. Expressions cannot be assigned to read-only properties.{(showTypeInaccuracy ? TypeInaccuracyClause : string.Empty)}", showTypeInaccuracy ? TypeInaccuracyLink : null);

            public ErrorDiagnostic ArraysRequireIntegerIndex(TypeSymbol wrongType) => new(
                TextSpan,
                "BCP074",
                $"Indexing over arrays requires an index of type \"{LanguageConstants.Int}\" but the provided index was of type \"{wrongType}\".");

            public ErrorDiagnostic ObjectsRequireStringIndex(TypeSymbol wrongType) => new(
                TextSpan,
                "BCP075",
                $"Indexing over objects requires an index of type \"{LanguageConstants.String}\" but the provided index was of type \"{wrongType}\".");

            public ErrorDiagnostic IndexerRequiresObjectOrArray(TypeSymbol wrongType) => new(
                TextSpan,
                "BCP076",
                $"Cannot index over expression of type \"{wrongType}\". Arrays or objects are required.");

            public Diagnostic WriteOnlyProperty(bool warnInsteadOfError, TypeSymbol type, string badProperty) => new(
                TextSpan,
                warnInsteadOfError ? DiagnosticLevel.Warning : DiagnosticLevel.Error,
                "BCP077",
                $"The property \"{badProperty}\" on type \"{type}\" is write-only. Write-only properties cannot be accessed.");

            public Diagnostic MissingRequiredProperty(bool warnInsteadOfError, string propertyName, TypeSymbol expectedType) => new(
                TextSpan,
                warnInsteadOfError ? DiagnosticLevel.Warning : DiagnosticLevel.Error,
                "BCP078",
                $"The property \"{propertyName}\" requires a value of type \"{expectedType}\", but none was supplied.");

            public ErrorDiagnostic CyclicExpressionSelfReference() => new(
                TextSpan,
                "BCP079",
                "This expression is referencing its own declaration, which is not allowed.");

            public ErrorDiagnostic CyclicExpression(IEnumerable<string> cycle) => new(
                TextSpan,
                "BCP080",
                $"The expression is involved in a cycle (\"{string.Join("\" -> \"", cycle)}\").");

            public Diagnostic ResourceTypesUnavailable(ResourceTypeReference resourceTypeReference) => new(
                TextSpan,
                DiagnosticLevel.Warning,
                "BCP081",
                $"Resource type \"{resourceTypeReference.FormatName()}\" does not have types available.");

            public FixableErrorDiagnostic SymbolicNameDoesNotExistWithSuggestion(string name, string suggestedName) => new(
                TextSpan,
                "BCP082",
                $"The name \"{name}\" does not exist in the current context. Did you mean \"{suggestedName}\"?",
                null,
                DiagnosticStyling.Default,
                new CodeFix($"Change \"{name}\" to \"{suggestedName}\"", true, CodeFixKind.QuickFix, CodeManipulator.Replace(TextSpan, suggestedName)));

            public FixableDiagnostic UnknownPropertyWithSuggestion(bool warnInsteadOfError, TypeSymbol type, string badProperty, string suggestedProperty) => new(
                TextSpan,
                warnInsteadOfError ? DiagnosticLevel.Warning : DiagnosticLevel.Error,
                "BCP083",
                $"The type \"{type}\" does not contain property \"{badProperty}\". Did you mean \"{suggestedProperty}\"?",
                null,
                DiagnosticStyling.Default,
                new CodeFix($"Change \"{badProperty}\" to \"{suggestedProperty}\"", true, CodeFixKind.QuickFix, CodeManipulator.Replace(TextSpan, suggestedProperty)));

            public ErrorDiagnostic SymbolicNameCannotUseReservedNamespaceName(string name, IEnumerable<string> namespaces) => new(
                TextSpan,
                "BCP084",
                $"The symbolic name \"{name}\" is reserved. Please use a different symbolic name. Reserved namespaces are {ToQuotedString(namespaces.OrderBy(ns => ns))}.");

            public ErrorDiagnostic FilePathContainsForbiddenCharacters(IEnumerable<char> forbiddenChars) => new(
                TextSpan,
                "BCP085",
                $"The specified file path contains one ore more invalid path characters. The following are not permitted: {ToQuotedString(forbiddenChars.OrderBy(x => x).Select(x => x.ToString()))}.");

            public ErrorDiagnostic FilePathHasForbiddenTerminator(IEnumerable<char> forbiddenPathTerminatorChars) => new(
                TextSpan,
                "BCP086",
                $"The specified file path ends with an invalid character. The following are not permitted: {ToQuotedString(forbiddenPathTerminatorChars.OrderBy(x => x).Select(x => x.ToString()))}.");

            public ErrorDiagnostic ComplexLiteralsNotAllowed() => new(
                TextSpan,
                "BCP087",
                "Array and object literals are not allowed here.");

            public FixableDiagnostic PropertyStringLiteralMismatchWithSuggestion(bool warnInsteadOfError, string property, TypeSymbol expectedType, string actualStringLiteral, string suggestedStringLiteral) => new(
                TextSpan,
                warnInsteadOfError ? DiagnosticLevel.Warning : DiagnosticLevel.Error,
                "BCP088",
                $"The property \"{property}\" expected a value of type \"{expectedType}\" but the provided value is of type \"{actualStringLiteral}\". Did you mean \"{suggestedStringLiteral}\"?",
                null,
                DiagnosticStyling.Default,
                new CodeFix($"Change \"{actualStringLiteral}\" to \"{suggestedStringLiteral}\"", true, CodeFixKind.QuickFix, CodeManipulator.Replace(TextSpan, suggestedStringLiteral)));

            public FixableDiagnostic DisallowedPropertyWithSuggestion(bool warnInsteadOfError, string property, TypeSymbol type, string suggestedProperty) => new(
                TextSpan,
                warnInsteadOfError ? DiagnosticLevel.Warning : DiagnosticLevel.Error,
                "BCP089",
                $"The property \"{property}\" is not allowed on objects of type \"{type}\". Did you mean \"{suggestedProperty}\"?",
                null,
                DiagnosticStyling.Default,
                new CodeFix($"Change \"{property}\" to \"{suggestedProperty}\"", true, CodeFixKind.QuickFix, CodeManipulator.Replace(TextSpan, suggestedProperty)));

            public ErrorDiagnostic ModulePathHasNotBeenSpecified() => new(
                TextSpan,
                "BCP090",
                "This module declaration is missing a file path reference.");

            public ErrorDiagnostic ErrorOccurredReadingFile(string failureMessage) => new(
                TextSpan,
                "BCP091",
                $"An error occurred reading file. {failureMessage}");

            public ErrorDiagnostic FilePathInterpolationUnsupported() => new(
                TextSpan,
                "BCP092",
                "String interpolation is not supported in file paths.");

            public ErrorDiagnostic FilePathCouldNotBeResolved(string filePath, string parentPath) => new(
                TextSpan,
                "BCP093",
                $"File path \"{filePath}\" could not be resolved relative to \"{parentPath}\".");

            public ErrorDiagnostic CyclicModuleSelfReference() => new(
                TextSpan,
                "BCP094",
                "This module references itself, which is not allowed.");

            public ErrorDiagnostic CyclicFile(IEnumerable<string> cycle) => new(
                TextSpan,
                "BCP095",
                $"The file is involved in a cycle (\"{string.Join("\" -> \"", cycle)}\").");

            public ErrorDiagnostic ExpectedModuleIdentifier() => new(
                TextSpan,
                "BCP096",
                "Expected a module identifier at this location.");

            public ErrorDiagnostic ExpectedModulePathString() => new(
                TextSpan,
                "BCP097",
                "Expected a module path string. This should be a relative path to another bicep file, e.g. 'myModule.bicep' or '../parent/myModule.bicep'");

            public ErrorDiagnostic FilePathContainsBackSlash() => new(
                TextSpan,
                "BCP098",
                "The specified file path contains a \"\\\" character. Use \"/\" instead as the directory separator character.");

            public ErrorDiagnostic AllowedMustContainItems() => new(
                TextSpan,
                "BCP099",
                $"The \"{LanguageConstants.ParameterAllowedPropertyName}\" array must contain one or more items.");

            public ErrorDiagnostic IfFunctionNotSupported() => new(
                TextSpan,
                "BCP100",
                "The function \"if\" is not supported. Use the \"?:\" (ternary conditional) operator instead, e.g. condition ? ValueIfTrue : ValueIfFalse");

            public ErrorDiagnostic CreateArrayFunctionNotSupported() => new(
                TextSpan,
                "BCP101",
                "The \"createArray\" function is not supported. Construct an array literal using [].");

            public ErrorDiagnostic CreateObjectFunctionNotSupported() => new(
                TextSpan,
                "BCP102",
                "The \"createObject\" function is not supported. Construct an object literal using {}.");

            public ErrorDiagnostic DoubleQuoteToken(string token) => new(
                TextSpan,
                "BCP103",
                $"The following token is not recognized: \"{token}\". Strings are defined using single quotes in bicep.");

            public ErrorDiagnostic ReferencedModuleHasErrors() => new(
                TextSpan,
                "BCP104",
                $"The referenced module has errors.");

            public ErrorDiagnostic UnableToLoadNonFileUri(Uri fileUri) => new(
                TextSpan,
                "BCP105",
                $"Unable to load file from URI \"{fileUri}\".");

            public ErrorDiagnostic UnexpectedCommaSeparator() => new(
                TextSpan,
                "BCP106",
                "Expected a new line character at this location. Commas are not used as separator delimiters.");

            public ErrorDiagnostic FunctionDoesNotExistInNamespace(Symbol namespaceType, string name) => new(
                TextSpan,
                "BCP107",
                $"The function \"{name}\" does not exist in namespace \"{namespaceType.Name}\".");

            public FixableErrorDiagnostic FunctionDoesNotExistInNamespaceWithSuggestion(Symbol namespaceType, string name, string suggestedName) => new(
                TextSpan,
                "BCP108",
                $"The function \"{name}\" does not exist in namespace \"{namespaceType.Name}\". Did you mean \"{suggestedName}\"?",
                null,
                DiagnosticStyling.Default,
                new CodeFix($"Change \"{name}\" to \"{suggestedName}\"", true, CodeFixKind.QuickFix, CodeManipulator.Replace(TextSpan, suggestedName)));

            public ErrorDiagnostic FunctionDoesNotExistOnObject(TypeSymbol type, string name) => new(
                TextSpan,
                "BCP109",
                $"The type \"{type}\" does not contain function \"{name}\".");

            public FixableErrorDiagnostic FunctionDoesNotExistOnObjectWithSuggestion(TypeSymbol type, string name, string suggestedName) => new(
                TextSpan,
                "BCP110",
                $"The type \"{type}\" does not contain function \"{name}\". Did you mean \"{suggestedName}\"?",
                null,
                DiagnosticStyling.Default,
                new CodeFix($"Change \"{name}\" to \"{suggestedName}\"", true, CodeFixKind.QuickFix, CodeManipulator.Replace(TextSpan, suggestedName)));

            public ErrorDiagnostic FilePathContainsControlChars() => new(
                TextSpan,
                "BCP111",
                $"The specified file path contains invalid control code characters.");

            public ErrorDiagnostic TargetScopeMultipleDeclarations() => new(
                TextSpan,
                "BCP112",
                $"The \"{LanguageConstants.TargetScopeKeyword}\" cannot be declared multiple times in one file.");

            public Diagnostic InvalidModuleScopeForTenantScope() => new(
                TextSpan,
                DiagnosticLevel.Error,
                "BCP113",
                $"Unsupported scope for module deployment in a \"{LanguageConstants.TargetScopeTypeTenant}\" target scope. Omit this property to inherit the current scope, or specify a valid scope. " +
                $"Permissible scopes include tenant: tenant(), named management group: managementGroup(<name>), named subscription: subscription(<subId>), or named resource group in a named subscription: resourceGroup(<subId>, <name>).");

            public Diagnostic InvalidModuleScopeForManagementScope() => new(
                TextSpan,
                DiagnosticLevel.Error,
                "BCP114",
                $"Unsupported scope for module deployment in a \"{LanguageConstants.TargetScopeTypeManagementGroup}\" target scope. Omit this property to inherit the current scope, or specify a valid scope. " +
                $"Permissible scopes include current management group: managementGroup(), named management group: managementGroup(<name>), named subscription: subscription(<subId>), tenant: tenant(), or named resource group in a named subscription: resourceGroup(<subId>, <name>).");

            public Diagnostic InvalidModuleScopeForSubscriptionScope() => new(
                TextSpan,
                DiagnosticLevel.Error,
                "BCP115",
                $"Unsupported scope for module deployment in a \"{LanguageConstants.TargetScopeTypeSubscription}\" target scope. Omit this property to inherit the current scope, or specify a valid scope. " +
                $"Permissible scopes include current subscription: subscription(), named subscription: subscription(<subId>), named resource group in same subscription: resourceGroup(<name>), named resource group in different subscription: resourceGroup(<subId>, <name>), or tenant: tenant().");

            public Diagnostic InvalidModuleScopeForResourceGroup() => new(
                TextSpan,
                DiagnosticLevel.Error,
                "BCP116",
                $"Unsupported scope for module deployment in a \"{LanguageConstants.TargetScopeTypeResourceGroup}\" target scope. Omit this property to inherit the current scope, or specify a valid scope. " +
                $"Permissible scopes include current resource group: resourceGroup(), named resource group in same subscription: resourceGroup(<name>), named resource group in a different subscription: resourceGroup(<subId>, <name>), current subscription: subscription(), named subscription: subscription(<subId>) or tenant: tenant().");

            public ErrorDiagnostic EmptyIndexerNotAllowed() => new(
                TextSpan,
                "BCP117",
                "An empty indexer is not allowed. Specify a valid expression."
            );

            public ErrorDiagnostic ExpectBodyStartOrIfOrLoopStart() => new(
                TextSpan,
                "BCP118",
                "Expected the \"{\" character, the \"[\" character, or the \"if\" keyword at this location.");

            public Diagnostic InvalidExtensionResourceScope() => new(
                TextSpan,
                DiagnosticLevel.Error,
                "BCP119",
                $"Unsupported scope for extension resource deployment. Expected a resource reference.");

            public Diagnostic RuntimeValueNotAllowedInProperty(string propertyName, string? objectTypeName, string? accessedSymbolName, IEnumerable<string>? accessiblePropertyNames, IEnumerable<string>? variableDependencyChain)
            {
                var variableDependencyChainClause = BuildVariableDependencyChainClause(variableDependencyChain);
                var accessiblePropertiesClause = BuildAccessiblePropertiesClause(accessedSymbolName, accessiblePropertyNames);

                return new ErrorDiagnostic(
                    TextSpan,
                    "BCP120",
                    $"This expression is being used in an assignment to the \"{propertyName}\" property of the \"{objectTypeName}\" type, which requires a value that can be calculated at the start of the deployment.{variableDependencyChainClause}{accessiblePropertiesClause}");
            }

            public ErrorDiagnostic ResourceMultipleDeclarations(IEnumerable<string> resourceNames) => new(
                TextSpan,
                "BCP121",
                $"Resources: {ToQuotedString(resourceNames)} are defined with this same name in a file. Rename them or split into different modules.");

            public ErrorDiagnostic ModuleMultipleDeclarations(IEnumerable<string> moduleNames) => new(
                TextSpan,
                "BCP122",
                $"Modules: {ToQuotedString(moduleNames)} are defined with this same name and this same scope in a file. Rename them or split into different modules.");

            public ErrorDiagnostic ExpectedNamespaceOrDecoratorName() => new(
                TextSpan,
                "BCP123",
                "Expected a namespace or decorator name at this location.");

            public ErrorDiagnostic CannotAttachDecoratorToTarget(string decoratorName, TypeSymbol attachableType, TypeSymbol targetType) => new(
                TextSpan,
                "BCP124",
                $"The decorator \"{decoratorName}\" can only be attached to targets of type \"{attachableType}\", but the target has type \"{targetType}\".");

            public ErrorDiagnostic CannotUseFunctionAsParameterDecorator(string functionName) => new(
                TextSpan,
                "BCP125",
                $"Function \"{functionName}\" cannot be used as a parameter decorator.");

            public ErrorDiagnostic CannotUseFunctionAsVariableDecorator(string functionName) => new(
                TextSpan,
                "BCP126",
                $"Function \"{functionName}\" cannot be used as a variable decorator.");

            public ErrorDiagnostic CannotUseFunctionAsResourceDecorator(string functionName) => new(
                TextSpan,
                "BCP127",
                $"Function \"{functionName}\" cannot be used as a resource decorator.");

            public ErrorDiagnostic CannotUseFunctionAsModuleDecorator(string functionName) => new(
                TextSpan,
                "BCP128",
                $"Function \"{functionName}\" cannot be used as a module decorator.");

            public ErrorDiagnostic CannotUseFunctionAsOutputDecorator(string functionName) => new(
                TextSpan,
                "BCP129",
                $"Function \"{functionName}\" cannot be used as an output decorator.");

            public ErrorDiagnostic DecoratorsNotAllowed() => new(
                TextSpan,
                "BCP130",
                "Decorators are not allowed here.");

            public ErrorDiagnostic ExpectedDeclarationAfterDecorator() => new(
                TextSpan,
                "BCP132",
                "Expected a declaration after the decorator.");

            public ErrorDiagnostic InvalidUnicodeEscape() => new(
                TextSpan,
                "BCP133",
                "The unicode escape sequence is not valid. Valid unicode escape sequences range from \\u{0} to \\u{10FFFF}.");

            public Diagnostic UnsupportedModuleScope(ResourceScope suppliedScope, ResourceScope supportedScopes) => new(
                TextSpan,
                DiagnosticLevel.Error,
                "BCP134",
                $"Scope {ToQuotedString(LanguageConstants.GetResourceScopeDescriptions(suppliedScope))} is not valid for this module. Permitted scopes: {ToQuotedString(LanguageConstants.GetResourceScopeDescriptions(supportedScopes))}.");

            public Diagnostic UnsupportedResourceScope(ResourceScope suppliedScope, ResourceScope supportedScopes) => new(
                TextSpan,
                DiagnosticLevel.Error,
                "BCP135",
                $"Scope {ToQuotedString(LanguageConstants.GetResourceScopeDescriptions(suppliedScope))} is not valid for this resource type. Permitted scopes: {ToQuotedString(LanguageConstants.GetResourceScopeDescriptions(supportedScopes))}.");

            public ErrorDiagnostic ExpectedLoopVariableIdentifier() => new(
                TextSpan,
                "BCP136",
                "Expected a loop item variable identifier at this location.");

            public ErrorDiagnostic LoopArrayExpressionTypeMismatch(TypeSymbol actualType) => new(
                TextSpan,
                "BCP137",
                $"Loop expected an expression of type \"{LanguageConstants.Array}\" but the provided value is of type \"{actualType}\".");

            public ErrorDiagnostic ForExpressionsNotSupportedHere() => new(
                TextSpan,
                "BCP138",
                "For-expressions are not supported in this context. For-expressions may be used as values of resource, module, variable, and output declarations, or values of resource and module properties.");

            public Diagnostic InvalidCrossResourceScope() => new(
                TextSpan,
                DiagnosticLevel.Error,
                "BCP139",
                $"A resource's scope must match the scope of the Bicep file for it to be deployable. You must use modules to deploy resources to a different scope.");

            public ErrorDiagnostic UnterminatedMultilineString() => new(
                TextSpan,
                "BCP140",
                $"The multi-line string at this location is not terminated. Terminate it with \"'''\".");

            public ErrorDiagnostic ExpressionNotCallable() => new(
                TextSpan,
                "BCP141",
                "The expression cannot be used as a decorator as it is not callable.");

            public ErrorDiagnostic TooManyPropertyForExpressions() => new(
                TextSpan,
                "BCP142",
                "Property value for-expressions cannot be nested.");

            public ErrorDiagnostic ExpressionedPropertiesNotAllowedWithLoops() => new(
                TextSpan,
                "BCP143",
                "For-expressions cannot be used with properties whose names are also expressions.");

            public ErrorDiagnostic DirectAccessToCollectionNotSupported() => new(
                TextSpan,
                "BCP144",
                "Directly referencing a resource or module collection is not currently supported. Apply an array indexer to the expression.");

            public ErrorDiagnostic OutputMultipleDeclarations(string identifier) => new(
                TextSpan,
                "BCP145",
                $"Output \"{identifier}\" is declared multiple times. Remove or rename the duplicates.");

            public ErrorDiagnostic ExpectedOutputType() => new(
                TextSpan,
                "BCP146",
                $"Expected an output type at this location. Please specify one of the following types: {ToQuotedString(LanguageConstants.DeclarationTypes.Keys)}.");

            public ErrorDiagnostic ExpectedParameterDeclarationAfterDecorator() => new(
                TextSpan,
                "BCP147",
                "Expected a parameter declaration after the decorator.");

            public ErrorDiagnostic ExpectedVariableDeclarationAfterDecorator() => new(
                TextSpan,
                "BCP148",
                "Expected a variable declaration after the decorator.");

            public ErrorDiagnostic ExpectedResourceDeclarationAfterDecorator() => new(
                TextSpan,
                "BCP149",
                "Expected a resource declaration after the decorator.");

            public ErrorDiagnostic ExpectedModuleDeclarationAfterDecorator() => new(
                TextSpan,
                "BCP150",
                "Expected a module declaration after the decorator.");

            public ErrorDiagnostic ExpectedOutputDeclarationAfterDecorator() => new(
                TextSpan,
                "BCP151",
                "Expected an output declaration after the decorator.");

            public ErrorDiagnostic CannotUseFunctionAsDecorator(string functionName) => new(
                TextSpan,
                "BCP152",
                $"Function \"{functionName}\" cannot be used as a decorator.");

            public ErrorDiagnostic ExpectedResourceOrModuleDeclarationAfterDecorator() => new(
                TextSpan,
                "BCP153",
                "Expected a resource or module declaration after the decorator.");

            public ErrorDiagnostic BatchSizeTooSmall(long value, long limit) => new(
                TextSpan,
                "BCP154",
                $"Expected a batch size of at least {limit} but the specified value was \"{value}\".");

            public ErrorDiagnostic BatchSizeNotAllowed(string decoratorName) => new(
                TextSpan,
                "BCP155",
                $"The decorator \"{decoratorName}\" can only be attached to resource or module collections.");

            public ErrorDiagnostic InvalidResourceTypeSegment(string typeSegment) => new(
                TextSpan,
                "BCP156",
                $"The resource type segment \"{typeSegment}\" is invalid. Nested resources must specify a single type segment, and optionally can specify an api version using the format \"<type>@<apiVersion>\".");

            public ErrorDiagnostic InvalidAncestorResourceType() => new(
                TextSpan,
                "BCP157",
                $"The resource type cannot be determined due to an error in the containing resource.");

            public ErrorDiagnostic ResourceRequiredForResourceAccess(string wrongType) => new(
                TextSpan,
                "BCP158",
                $"Cannot access nested resources of type \"{wrongType}\". A resource type is required.");

            public ErrorDiagnostic NestedResourceNotFound(string resourceName, string identifierName, IEnumerable<string> nestedResourceNames) => new(
                TextSpan,
                "BCP159",
                $"The resource \"{resourceName}\" does not contain a nested resource named \"{identifierName}\". Known nested resources are: {ToQuotedString(nestedResourceNames)}.");

            public ErrorDiagnostic NestedResourceNotAllowedInLoop() => new(
                TextSpan,
                "BCP160",
                $"A nested resource cannot appear inside of a resource with a for-expression.");

            public ErrorDiagnostic ExpectedLoopItemIdentifierOrVariableBlockStart() => new(
                TextSpan,
                "BCP162",
                "Expected a loop item variable identifier or \"(\" at this location.");

            public ErrorDiagnostic ScopeUnsupportedOnChildResource(string parentIdentifier) => new(
                TextSpan,
                "BCP164",
                $"A child resource's scope is computed based on the scope of its ancestor resource. This means that using the \"{LanguageConstants.ResourceScopePropertyName}\" property on a child resource is unsupported.");

            public ErrorDiagnostic ScopeDisallowedForAncestorResource(string ancestorIdentifier) => new(
                TextSpan,
                "BCP165",
                $"A resource's computed scope must match that of the Bicep file for it to be deployable. This resource's scope is computed from the \"{LanguageConstants.ResourceScopePropertyName}\" property value assigned to ancestor resource \"{ancestorIdentifier}\". You must use modules to deploy resources to a different scope.");

            public ErrorDiagnostic DuplicateDecorator(string decoratorName) => new(
                TextSpan,
                "BCP166",
                $"Duplicate \"{decoratorName}\" decorator.");

            public ErrorDiagnostic ExpectBodyStartOrIf() => new(
                TextSpan,
                "BCP167",
                "Expected the \"{\" character or the \"if\" keyword at this location.");

            public ErrorDiagnostic LengthMustNotBeNegative() => new(
                TextSpan,
                "BCP168",
                $"Length must not be a negative value.");

            public ErrorDiagnostic TopLevelChildResourceNameIncorrectQualifierCount(int expectedSlashCount) => new(
                TextSpan,
                "BCP169",
                $"Expected resource name to contain {expectedSlashCount} \"/\" character(s). The number of name segments must match the number of segments in the resource type.");

            public ErrorDiagnostic ChildResourceNameContainsQualifiers() => new(
                TextSpan,
                "BCP170",
                $"Expected resource name to not contain any \"/\" characters. Child resources with a parent resource reference (via the parent property or via nesting) must not contain a fully-qualified name.");

            public ErrorDiagnostic ResourceTypeIsNotValidParent(string resourceType, string parentResourceType) => new(
                TextSpan,
                "BCP171",
                $"Resource type \"{resourceType}\" is not a valid child resource of parent \"{parentResourceType}\".");

            public ErrorDiagnostic ParentResourceTypeHasErrors(string resourceName) => new(
                TextSpan,
                "BCP172",
                $"The resource type cannot be validated due to an error in parent resource \"{resourceName}\".");

            public ErrorDiagnostic CannotUsePropertyInExistingResource(string property) => new(
                TextSpan,
                "BCP173",
                $"The property \"{property}\" cannot be used in an existing resource declaration.");

            public Diagnostic ResourceTypeContainsProvidersSegment() => new(
                TextSpan,
                DiagnosticLevel.Warning,
                "BCP174",
                $"Type validation is not available for resource types declared containing a \"/providers/\" segment. Please instead use the \"scope\" property.",
                new Uri("https://aka.ms/BicepScopes"));

            public ErrorDiagnostic AnyTypeIsNotAllowed() => new(
                TextSpan,
                "BCP176",
                $"Values of the \"any\" type are not allowed here.");

            public ErrorDiagnostic RuntimeValueNotAllowedInIfConditionExpression(string? accessedSymbolName, IEnumerable<string>? accessiblePropertyNames, IEnumerable<string>? variableDependencyChain)
            {
                var variableDependencyChainClause = BuildVariableDependencyChainClause(variableDependencyChain);
                var accessiblePropertiesClause = BuildAccessiblePropertiesClause(accessedSymbolName, accessiblePropertyNames);

                return new ErrorDiagnostic(
                    TextSpan,
                    "BCP177",
                    $"This expression is being used in the if-condition expression, which requires a value that can be calculated at the start of the deployment.{variableDependencyChainClause}{accessiblePropertiesClause}");
            }

            public ErrorDiagnostic RuntimeValueNotAllowedInForExpression(string? accessedSymbolName, IEnumerable<string>? accessiblePropertyNames, IEnumerable<string>? variableDependencyChain)
            {
                var variableDependencyChainClause = BuildVariableDependencyChainClause(variableDependencyChain);
                var accessiblePropertiesClause = BuildAccessiblePropertiesClause(accessedSymbolName, accessiblePropertyNames);

                return new ErrorDiagnostic(
                    TextSpan,
                    "BCP178",
                    $"This expression is being used in the for-expression, which requires a value that can be calculated at the start of the deployment.{variableDependencyChainClause}{accessiblePropertiesClause}");
            }

            public Diagnostic ForExpressionContainsLoopInvariants(string itemVariableName, string? indexVariableName, IEnumerable<string> expectedVariantProperties) => new(
                TextSpan,
                DiagnosticLevel.Warning,
                "BCP179",
                indexVariableName is null
                    ? $"Unique resource or deployment name is required when looping. The loop item variable \"{itemVariableName}\" must be referenced in at least one of the value expressions of the following properties: {ToQuotedString(expectedVariantProperties)}"
                    : $"Unique resource or deployment name is required when looping. The loop item variable \"{itemVariableName}\" or the index variable \"{indexVariableName}\" must be referenced in at least one of the value expressions of the following properties in the loop body: {ToQuotedString(expectedVariantProperties)}");

            public ErrorDiagnostic FunctionOnlyValidInModuleSecureParameterAssignment(string functionName) => new(
                TextSpan,
                "BCP180",
                $"Function \"{functionName}\" is not valid at this location. It can only be used when directly assigning to a module parameter with a secure decorator.");

            public ErrorDiagnostic RuntimeValueNotAllowedInRunTimeFunctionArguments(string functionName, string? accessedSymbolName, IEnumerable<string>? accessiblePropertyNames, IEnumerable<string>? variableDependencyChain)
            {
                var variableDependencyChainClause = BuildVariableDependencyChainClause(variableDependencyChain);
                var accessiblePropertiesClause = BuildAccessiblePropertiesClause(accessedSymbolName, accessiblePropertyNames);

                return new ErrorDiagnostic(
                    TextSpan,
                    "BCP181",
                    $"This expression is being used in an argument of the function \"{functionName}\", which requires a value that can be calculated at the start of the deployment.{variableDependencyChainClause}{accessiblePropertiesClause}");
            }

            public ErrorDiagnostic RuntimeValueNotAllowedInVariableForBody(string variableName, string? accessedSymbolName, IEnumerable<string>? accessiblePropertyNames, IEnumerable<string>? variableDependencyChain)
            {
                var variableDependencyChainClause = BuildVariableDependencyChainClause(variableDependencyChain);
                var accessiblePropertiesClause = BuildAccessiblePropertiesClause(accessedSymbolName, accessiblePropertyNames);

                return new ErrorDiagnostic(
                    TextSpan,
                    "BCP182",
                    $"This expression is being used in the for-body of the variable \"{variableName}\", which requires values that can be calculated at the start of the deployment.{variableDependencyChainClause}{accessiblePropertiesClause}");
            }

            public ErrorDiagnostic ModuleParametersPropertyRequiresObjectLiteral() => new(
                TextSpan,
                "BCP183",
                $"The value of the module \"{LanguageConstants.ModuleParamsPropertyName}\" property must be an object literal.");

            public ErrorDiagnostic FileExceedsMaximumSize(string filePath, long maxSize, string unit) => new(
               TextSpan,
               "BCP184",
               $"File '{filePath}' exceeded maximum size of {maxSize} {unit}.");

            public Diagnostic FileEncodingMismatch(string detectedEncoding) => new(
               TextSpan,
               DiagnosticLevel.Info,
               "BCP185",
               $"Encoding mismatch. File was loaded with '{detectedEncoding}' encoding.");

            public ErrorDiagnostic UnparseableJsonType() => new(
               TextSpan,
               "BCP186",
               $"Unable to parse literal JSON value. Please ensure that it is well-formed.");

            public Diagnostic FallbackPropertyUsed(string property) => new(
                TextSpan,
                DiagnosticLevel.Warning,
                "BCP187",
                $"The property \"{property}\" does not exist in the resource or type definition, although it might still be valid.{TypeInaccuracyClause}", TypeInaccuracyLink);

            public ErrorDiagnostic ReferencedArmTemplateHasErrors() => new(
                TextSpan,
                "BCP188",
                $"The referenced ARM template has errors. Please see https://aka.ms/arm-template for information on how to diagnose and fix the template.");

            public ErrorDiagnostic UnknownModuleReferenceScheme(string badScheme, ImmutableArray<string> allowedSchemes)
            {
                string FormatSchemes() => ToQuotedString(allowedSchemes.Where(scheme => !string.Equals(scheme, ModuleReferenceSchemes.Local)));

                return new(
                    TextSpan,
                    "BCP189",
                    (allowedSchemes.Contains(ModuleReferenceSchemes.Local, StringComparer.Ordinal), allowedSchemes.Any(scheme => !string.Equals(scheme, ModuleReferenceSchemes.Local, StringComparison.Ordinal))) switch
                    {
                        (false, false) => "Module references are not supported in this context.",
                        (false, true) => $"The specified module reference scheme \"{badScheme}\" is not recognized. Specify a module reference using one of the following schemes: {FormatSchemes()}",
                        (true, false) => $"The specified module reference scheme \"{badScheme}\" is not recognized. Specify a path to a local module file.",
                        (true, true) => $"The specified module reference scheme \"{badScheme}\" is not recognized. Specify a path to a local module file or a module reference using one of the following schemes: {FormatSchemes()}",
                    });
            }

            // TODO: This error is context sensitive:
            // - In CLI, it's permanent and only likely to occur with bicep build --no-restore.
            // - In VS code, it's transient until the background restore finishes.
            //
            // Should it be split into two separate errors instead?
            public ErrorDiagnostic ModuleRequiresRestore(string moduleRef) => new(
                TextSpan,
                "BCP190",
                $"The module with reference \"{moduleRef}\" has not been restored.");

            public ErrorDiagnostic ModuleRestoreFailed(string moduleRef) => new(
                TextSpan,
                "BCP191",
                $"Unable to restore the module with reference \"{moduleRef}\".");

            public ErrorDiagnostic ModuleRestoreFailedWithMessage(string moduleRef, string message) => new(
                TextSpan,
                "BCP192",
                $"Unable to restore the module with reference \"{moduleRef}\": {message}");

            public ErrorDiagnostic InvalidOciArtifactReference(string? aliasName, string badRef) => new(
                TextSpan,
                "BCP193",
                $"{BuildInvalidOciArtifactReferenceClause(aliasName, badRef)} Specify a reference in the format of \"{ModuleReferenceSchemes.Oci}:<artifact-uri>:<tag>\", or \"{ModuleReferenceSchemes.Oci}/<module-alias>:<module-name-or-path>:<tag>\".");

            public ErrorDiagnostic InvalidTemplateSpecReference(string? aliasName, string badRef) => new(
                TextSpan,
                "BCP194",
                $"{BuildInvalidTemplateSpecReferenceClause(aliasName, badRef)} Specify a reference in the format of \"{ModuleReferenceSchemes.TemplateSpecs}:<subscription-ID>/<resource-group-name>/<template-spec-name>:<version>\", or \"{ModuleReferenceSchemes.TemplateSpecs}/<module-alias>:<template-spec-name>:<version>\".");

            public ErrorDiagnostic InvalidOciArtifactReferenceInvalidPathSegment(string? aliasName, string badRef, string badSegment) => new(
                TextSpan,
                "BCP195",
                $"{BuildInvalidOciArtifactReferenceClause(aliasName, badRef)} The module path segment \"{badSegment}\" is not valid. Each module name path segment must be a lowercase alphanumeric string optionally separated by a \".\", \"_\" , or \"-\".");

            public ErrorDiagnostic InvalidOciArtifactReferenceMissingTagOrDigest(string? aliasName, string badRef) => new(
                TextSpan,
                "BCP196",
                $"{BuildInvalidOciArtifactReferenceClause(aliasName, badRef)} The module tag or digest is missing.");

            public ErrorDiagnostic InvalidOciArtifactReferenceTagTooLong(string? aliasName, string badRef, string badTag, int maxLength) => new(
                TextSpan,
                "BCP197",
                $"{BuildInvalidOciArtifactReferenceClause(aliasName, badRef)} The tag \"{badTag}\" exceeds the maximum length of {maxLength} characters.");

            public ErrorDiagnostic InvalidOciArtifactReferenceInvalidTag(string? aliasName, string badRef, string badTag) => new(
                TextSpan,
                "BCP198",
                $"{BuildInvalidOciArtifactReferenceClause(aliasName, badRef)} The tag \"{badTag}\" is not valid. Valid characters are alphanumeric, \".\", \"_\", or \"-\" but the tag cannot begin with \".\", \"_\", or \"-\".");

            public ErrorDiagnostic InvalidOciArtifactReferenceRepositoryTooLong(string? aliasName, string badRef, string badRepository, int maxLength) => new(
                TextSpan,
                "BCP199",
                $"{BuildInvalidOciArtifactReferenceClause(aliasName, badRef)} Module path \"{badRepository}\" exceeds the maximum length of {maxLength} characters.");

            public ErrorDiagnostic InvalidOciArtifactReferenceRegistryTooLong(string? aliasName, string badRef, string badRegistry, int maxLength) => new(
                TextSpan,
                "BCP200",
                $"{BuildInvalidOciArtifactReferenceClause(aliasName, badRef)} The registry \"{badRegistry}\" exceeds the maximum length of {maxLength} characters.");

            public ErrorDiagnostic ExpectedProviderSpecification() => new(
                TextSpan,
                "BCP201",
                "Expected a provider specification string. Specify a valid provider of format \"<providerName>@<providerVersion>\".");

            public ErrorDiagnostic ExpectedImportAliasName() => new(
                TextSpan,
                "BCP202",
                "Expected an import alias name at this location.");

            public ErrorDiagnostic ImportsAreDisabled() => new(
                TextSpan,
                "BCP203",
                $@"Using import statements requires enabling EXPERIMENTAL feature ""{nameof(ExperimentalFeaturesEnabled.Extensibility)}"".");

            public ErrorDiagnostic UnrecognizedImportProvider(string identifier) => new(
                TextSpan,
                "BCP204",
                $"Imported namespace \"{identifier}\" is not recognized.");

            public ErrorDiagnostic ImportProviderDoesNotSupportConfiguration(string identifier) => new(
                TextSpan,
                "BCP205",
                $"Imported namespace \"{identifier}\" does not support configuration.");

            public ErrorDiagnostic ImportProviderRequiresConfiguration(string identifier) => new(
                TextSpan,
                "BCP206",
                $"Imported namespace \"{identifier}\" requires configuration, but none was provided.");

            public ErrorDiagnostic NamespaceMultipleDeclarations(string identifier) => new(
                TextSpan,
                "BCP207",
                $"Namespace \"{identifier}\" is imported multiple times. Remove the duplicates.");

            public ErrorDiagnostic UnknownResourceReferenceScheme(string badNamespace, IEnumerable<string> allowedNamespaces) => new(
                TextSpan,
                "BCP208",
                $"The specified namespace \"{badNamespace}\" is not recognized. Specify a resource reference using one of the following namespaces: {ToQuotedString(allowedNamespaces)}.");

            public ErrorDiagnostic FailedToFindResourceTypeInNamespace(string @namespace, string resourceType) => new(
                TextSpan,
                "BCP209",
                $"Failed to find resource type \"{resourceType}\" in namespace \"{@namespace}\".");

            public ErrorDiagnostic ParentResourceInDifferentNamespace(string childNamespace, string parentNamespace) => new(
                TextSpan,
                "BCP210",
                $"Resource type belonging to namespace \"{childNamespace}\" cannot have a parent resource type belonging to different namespace \"{parentNamespace}\".");

            public ErrorDiagnostic InvalidModuleAliasName(string aliasName) => new(
                TextSpan,
                "BCP211",
                $"The module alias name \"{aliasName}\" is invalid. Valid characters are alphanumeric, \"_\", or \"-\".");

            public ErrorDiagnostic TemplateSpecModuleAliasNameDoesNotExistInConfiguration(string aliasName, string? configurationPath) => new(
                TextSpan,
                "BCP212",
                $"The Template Spec module alias name \"{aliasName}\" does not exist in the {BuildBicepConfigurationClause(configurationPath)}.");

            public ErrorDiagnostic OciArtifactModuleAliasNameDoesNotExistInConfiguration(string aliasName, string? configurationPath) => new(
                TextSpan,
                "BCP213",
                $"The OCI artifact module alias name \"{aliasName}\" does not exist in the {BuildBicepConfigurationClause(configurationPath)}.");

            public ErrorDiagnostic InvalidTemplateSpecAliasSubscriptionNullOrUndefined(string aliasName, string? configurationPath) => new(
                TextSpan,
                "BCP214",
                $"The Template Spec module alias \"{aliasName}\" in the {BuildBicepConfigurationClause(configurationPath)} is in valid. The \"subscription\" property cannot be null or undefined.");

            public ErrorDiagnostic InvalidTemplateSpecAliasResourceGroupNullOrUndefined(string aliasName, string? configurationPath) => new(
                TextSpan,
                "BCP215",
                $"The Template Spec module alias \"{aliasName}\" in the {BuildBicepConfigurationClause(configurationPath)} is in valid. The \"resourceGroup\" property cannot be null or undefined.");

            public ErrorDiagnostic InvalidOciArtifactModuleAliasRegistryNullOrUndefined(string aliasName, string? configurationPath) => new(
                TextSpan,
                "BCP216",
                $"The OCI artifact module alias \"{aliasName}\" in the {BuildBicepConfigurationClause(configurationPath)} is invalid. The \"registry\" property cannot be null or undefined.");

            public ErrorDiagnostic InvalidTemplateSpecReferenceInvalidSubscirptionId(string? aliasName, string subscriptionId, string referenceValue) => new(
                TextSpan,
                "BCP217",
                $"{BuildInvalidTemplateSpecReferenceClause(aliasName, referenceValue)} The subscription ID \"{subscriptionId}\" in is not a GUID.");

            public ErrorDiagnostic InvalidTemplateSpecReferenceResourceGroupNameTooLong(string? aliasName, string resourceGroupName, string referenceValue, int maximumLength) => new(
                TextSpan,
                "BCP218",
                $"{BuildInvalidTemplateSpecReferenceClause(aliasName, referenceValue)} The resource group name \"{resourceGroupName}\" exceeds the maximum length of {maximumLength} characters.");

            public ErrorDiagnostic InvalidTemplateSpecReferenceInvalidResourceGroupName(string? aliasName, string resourceGroupName, string referenceValue) => new(
                TextSpan,
                "BCP219",
                $"{BuildInvalidTemplateSpecReferenceClause(aliasName, referenceValue)} The resource group name \"{resourceGroupName}\" is invalid. Valid characters are alphanumeric, unicode charaters, \".\", \"_\", \"-\", \"(\", or \")\", but the resource group name cannot end with \".\".");

            public ErrorDiagnostic InvalidTemplateSpecReferenceTemplateSpecNameTooLong(string? aliasName, string templateSpecName, string referenceValue, int maximumLength) => new(
                TextSpan,
                "BCP220",
                $"{BuildInvalidTemplateSpecReferenceClause(aliasName, referenceValue)} The Template Spec name \"{templateSpecName}\" exceeds the maximum length of {maximumLength} characters.");

            public ErrorDiagnostic InvalidTemplateSpecReferenceInvalidTemplateSpecName(string? aliasName, string templateSpecName, string referenceValue) => new(
                TextSpan,
                "BCP221",
                $"{BuildInvalidTemplateSpecReferenceClause(aliasName, referenceValue)} The Template Spec name \"{templateSpecName}\" is invalid. Valid characters are alphanumeric, \".\", \"_\", \"-\", \"(\", or \")\", but the Template Spec name cannot end with \".\".");

            public ErrorDiagnostic InvalidTemplateSpecReferenceTemplateSpecVersionTooLong(string? aliasName, string templateSpecVersion, string referenceValue, int maximumLength) => new(
                TextSpan,
                "BCP222",
                $"{BuildInvalidTemplateSpecReferenceClause(aliasName, referenceValue)} The Template Spec version \"{templateSpecVersion}\" exceeds the maximum length of {maximumLength} characters.");

            public ErrorDiagnostic InvalidTemplateSpecReferenceInvalidTemplateSpecVersion(string? aliasName, string templateSpecVersion, string referenceValue) => new(
                TextSpan,
                "BCP223",
                $"{BuildInvalidTemplateSpecReferenceClause(aliasName, referenceValue)} The Template Spec version \"{templateSpecVersion}\" is invalid. Valid characters are alphanumeric, \".\", \"_\", \"-\", \"(\", or \")\", but the Template Spec name cannot end with \".\".");

            public ErrorDiagnostic InvalidOciArtifactReferenceInvalidDigest(string? aliasName, string badRef, string badDigest) => new(
                TextSpan,
                "BCP224",
                $"{BuildInvalidOciArtifactReferenceClause(aliasName, badRef)} The digest \"{badDigest}\" is not valid. The valid format is a string \"sha256:\" followed by exactly 64 lowercase hexadecimal digits.");

            public Diagnostic AmbiguousDiscriminatorPropertyValue(string propertyName) => new(
                TextSpan,
                DiagnosticLevel.Warning,
                "BCP225",
                $"The discriminator property \"{propertyName}\" value cannot be determined at compilation time. Type checking for this object is disabled.");

            public ErrorDiagnostic MissingDiagnosticCodes() => new(
                TextSpan,
                "BCP226",
                "Expected at least one diagnostic code at this location. Valid format is \"#disable-next-line diagnosticCode1 diagnosticCode2 ...\""
            );

            public ErrorDiagnostic UnsupportedResourceTypeParameterOrOutputType(string resourceType) => new(
                TextSpan,
                "BCP227",
                $"The type \"{resourceType}\" cannot be used as a parameter or output type. Extensibility types are currently not supported as parameters or outputs.");

            public ErrorDiagnostic InvalidResourceScopeCannotBeResourceTypeParameter(string parameterName) => new(
                TextSpan,
                "BCP229",
                $"The parameter \"{parameterName}\" cannot be used as a resource scope or parent. Resources passed as parameters cannot be used as a scope or parent of a resource.");

            public Diagnostic ModuleParamOrOutputResourceTypeUnavailable(ResourceTypeReference resourceTypeReference) => new(
                TextSpan,
                DiagnosticLevel.Warning,
                "BCP230",
                $"The referenced module uses resource type \"{resourceTypeReference.FormatName()}\" which does not have types available.");

            public ErrorDiagnostic ParamOrOutputResourceTypeUnsupported() => new(
                TextSpan,
                "BCP231",
                $@"Using resource-typed parameters and outputs requires enabling EXPERIMENTAL feature ""{nameof(ExperimentalFeaturesEnabled.ResourceTypedParamsAndOutputs)}"".");

            public ErrorDiagnostic ModuleDeleteFailed(string moduleRef) => new(
                TextSpan,
                "BCP232",
                $"Unable to delete the module with reference \"{moduleRef}\" from cache.");

            public ErrorDiagnostic ModuleDeleteFailedWithMessage(string moduleRef, string message) => new(
                TextSpan,
                "BCP233",
                $"Unable to delete the module with reference \"{moduleRef}\" from cache: {message}");

            public Diagnostic ArmFunctionLiteralTypeConversionFailedWithMessage(string literalValue, string armFunctionName, string message) => new(
                TextSpan,
                DiagnosticLevel.Warning,
                "BCP234",
                $"The ARM function \"{armFunctionName}\" failed when invoked on the value [{literalValue}]: {message}");

            public ErrorDiagnostic NoJsonTokenOnPathOrPathInvalid() => new(
                TextSpan,
                "BCP235",
                $"Specified JSONPath does not exist in the given file or is invalid.");

            public ErrorDiagnostic ExpectedNewLineOrCommaSeparator() => new(
                TextSpan,
                "BCP236",
                "Expected a new line or comma character at this location.");

            public ErrorDiagnostic ExpectedCommaSeparator() => new(
                TextSpan,
                "BCP237",
                "Expected a comma character at this location.");

            public ErrorDiagnostic UnexpectedNewLineAfterCommaSeparator() => new(
                TextSpan,
                "BCP238",
                "Unexpected new line character after a comma.");

            public ErrorDiagnostic ReservedIdentifier(string name) => new(
                TextSpan,
                "BCP239",
                $"Identifier \"{name}\" is a reserved Bicep symbol name and cannot be used in this context.");

            public ErrorDiagnostic InvalidValueForParentProperty() => new(
                TextSpan,
                "BCP240",
                "The \"parent\" property only permits direct references to resources. Expressions are not supported.");

            public Diagnostic DeprecatedProvidersFunction(string functionName) => new(
                TextSpan,
                DiagnosticLevel.Warning,
                "BCP241",
                $"The \"{functionName}\" function is deprecated and will be removed in a future release of Bicep. Please add a comment to https://github.com/Azure/bicep/issues/2017 if you believe this will impact your workflow.",
                styling: DiagnosticStyling.ShowCodeDeprecated);

            public ErrorDiagnostic LambdaFunctionsOnlyValidInFunctionArguments() => new(
                TextSpan,
                "BCP242",
                $"Lambda functions may only be specified directly as function arguments.");

            public ErrorDiagnostic ParenthesesMustHaveExactlyOneItem() => new(
                TextSpan,
                "BCP243",
                "Parentheses must contain exactly one expression.");

            public ErrorDiagnostic LambdaExpectedArgCountMismatch(TypeSymbol lambdaType, int expectedArgCount, int actualArgCount) => new (
                TextSpan,
                "BCP244",
                $"Expected lambda expression of type \"{lambdaType}\" with {expectedArgCount} arguments but received {actualArgCount} arguments.");

            public Diagnostic ResourceTypeIsReadonly(ResourceTypeReference resourceTypeReference) => new(
                TextSpan,
                DiagnosticLevel.Warning,
                "BCP245",
                $"Resource type \"{resourceTypeReference.FormatName()}\" can only be used with the 'existing' keyword.");

            public Diagnostic ResourceTypeIsReadonlyAtScope(ResourceTypeReference resourceTypeReference, ResourceScope writableScopes) => new(
                TextSpan,
                DiagnosticLevel.Warning,
                "BCP246",
                $"Resource type \"{resourceTypeReference.FormatName()}\" can only be used with the 'existing' keyword at the requested scope."
                    + $" Permitted scopes for deployment: {ToQuotedString(LanguageConstants.GetResourceScopeDescriptions(writableScopes))}.");

            public ErrorDiagnostic LambdaVariablesInResourceOrModuleArrayAccessUnsupported(IEnumerable<string> variableNames) => new(
                TextSpan,
                "BCP247",
                $"Using lambda variables inside resource or module array access is not currently supported."
                    + $" Found the following lambda variable(s) being accessed: {ToQuotedString(variableNames)}.");

            public ErrorDiagnostic LambdaVariablesInInlineFunctionUnsupported(string functionName, IEnumerable<string> variableNames) => new(
                TextSpan,
                "BCP248",
                $"Using lambda variables inside the \"{functionName}\" function is not currently supported."
                    + $" Found the following lambda variable(s) being accessed: {ToQuotedString(variableNames)}.");

            public ErrorDiagnostic ExpectedLoopVariableBlockWith2Elements(int actualCount) => new(
                TextSpan,
                "BCP249",
                $"Expected loop variable block to consist of exactly 2 elements (item variable and index variable), but found {actualCount}.");

            public ErrorDiagnostic ParameterMultipleAssignments(string identifier) => new(
                TextSpan,
                "BCP250",
                $"Parameter \"{identifier}\" is assigned multiple times. Remove or rename the duplicates.");

            public ErrorDiagnostic ParameterTernaryOperationNotSupported() => new(
                TextSpan,
                "BCP251",
                $"Ternary operator is not allowed in Bicep parameter file.");

            public ErrorDiagnostic ParameterBinaryOperationNotSupported() => new(
                TextSpan,
                "BCP252",
                $"Binary operator is not allowed in Bicep parameter file.");

            public ErrorDiagnostic ParameterUnaryOperationNotSupported() => new(
                TextSpan,
                "BCP253",
                $"Unary operator is not allowed in Bicep parameter file.");

            public ErrorDiagnostic ParameterLambdaFunctionNotSupported() => new(
                TextSpan,
                "BCP254",
                $"Lambda function is not allowed in Bicep parameter file.");

            public ErrorDiagnostic ParameterFunctionCallNotSupported() => new(
                TextSpan,
                "BCP255",
                $"Function call is not allowed in Bicep parameter file.");

            public ErrorDiagnostic TemplatePathHasNotBeenSpecified() => new(
                TextSpan,
                "BCP256",
                "The using declaration is missing a bicep template file path reference.");

            public ErrorDiagnostic ExpectedFilePathString() => new(
                TextSpan,
                "BCP257",
                "Expected a Bicep file path string. This should be a relative path to another bicep file, e.g. 'myModule.bicep' or '../parent/myModule.bicep'");

            public ErrorDiagnostic MissingParameterAssignment(IEnumerable<string> identifiers) => new(
                TextSpan,
                "BCP258",
                $"The following parameters are declared in the Bicep file but are missing an assignment in the params file: {ToQuotedString(identifiers)}.");

            public ErrorDiagnostic MissingParameterDeclaration(string? identifier) => new(
                TextSpan,
                "BCP259",
                $"The parameter \"{identifier}\" is assigned in the params file without being declared in the Bicep file.");

            public ErrorDiagnostic ParameterTypeMismatch(string? identifier, TypeSymbol expectedType, TypeSymbol actualType) => new(
                TextSpan,
                "BCP260",
                $"The parameter \"{identifier}\" expects a value of type \"{expectedType}\" but the provided value is of type \"{actualType}\".");

            public Diagnostic UsingDeclarationNotSpecified() => new(
                TextSpan,
                DiagnosticLevel.Warning,
                "BCP261",
                "No using declaration is present in this parameters file. Parameter validation/completions will not be available");

            public ErrorDiagnostic MoreThanOneUsingDeclarationSpecified() => new(
                TextSpan,
                "BCP262",
                "More than one using declaration are present");

            public ErrorDiagnostic UsingDeclarationReferencesInvalidFile() => new(
                TextSpan,
                "BCP263",
                "The file specified in the using declaration path does not exist");

            public ErrorDiagnostic AmbiguousResourceTypeBetweenImports(string resourceTypeName, IEnumerable<string> namespaces) => new(
                TextSpan,
                "BCP264",
                $"Resource type \"{resourceTypeName}\" is declared in multiple imported namespaces ({ToQuotedStringWithCaseInsensitiveOrdering(namespaces)}), and must be fully-qualified.");

            public FixableErrorDiagnostic SymbolicNameShadowsAKnownFunction(string name, string knownFunctionNamespace, string knownFunctionName) => new(
                TextSpan,
                "BCP265",
                $"The name \"{name}\" is not a function. Did you mean \"{knownFunctionNamespace}.{knownFunctionName}\"?",
                null,
                DiagnosticStyling.Default,
                new CodeFix($"Change \"{name}\" to \"{knownFunctionNamespace}.{knownFunctionName}\"", true, CodeFixKind.QuickFix, CodeManipulator.Replace(TextSpan, $"{knownFunctionNamespace}.{knownFunctionName}")));

            public ErrorDiagnostic ExpectedMetadataIdentifier() => new(
                TextSpan,
                "BCP266",
                "Expected a metadata identifier at this location.");

            public ErrorDiagnostic ExpectedMetadataDeclarationAfterDecorator() => new(
                TextSpan,
                "BCP267",
                "Expected an metadata declaration after the decorator.");

            public ErrorDiagnostic ReservedMetadataIdentifier(string name) => new(
                TextSpan,
                "BCP268",
                $"Invalid identifier: \"{name}\". Metadata identifiers starting with '_' are reserved. Please use a different identifier.");

            public ErrorDiagnostic CannotUseFunctionAsMetadataDecorator(string functionName) => new(
                TextSpan,
                "BCP269",
                $"Function \"{functionName}\" cannot be used as a metadata decorator.");

            public ErrorDiagnostic UnparsableBicepConfigFile(string configurationPath, string parsingErrorMessage) => new(
                TextSpan,
                "BCP271",
                $"Failed to parse the contents of the Bicep configuration file \"{configurationPath}\" as valid JSON: \"{parsingErrorMessage}\".");

            public ErrorDiagnostic UnloadableBicepConfigFile(string configurationPath, string loadErrorMessage) => new(
                TextSpan,
                "BCP272",
                $"Could not load the Bicep configuration file \"{configurationPath}\": \"{loadErrorMessage}\".");

            public ErrorDiagnostic InvalidBicepConfigFile(string configurationPath, string parsingErrorMessage) => new(
                TextSpan,
                "BCP273",
                $"Failed to parse the contents of the Bicep configuration file \"{configurationPath}\": \"{parsingErrorMessage}\".");

            public Diagnostic PotentialConfigDirectoryCouldNotBeScanned(string? directoryPath, string scanErrorMessage) => new(
                TextSpan,
                DiagnosticLevel.Info, // should this be a warning instead?
                "BCP274",
                $"Error scanning \"{directoryPath}\" for bicep configuration: \"{scanErrorMessage}\".");

            public ErrorDiagnostic FoundDirectoryInsteadOfFile(string directoryPath) => new(
                TextSpan,
                "BCP275",
                $"Unable to open file at path \"{directoryPath}\". Found a directory instead.");

            public ErrorDiagnostic UsingDeclarationMustReferenceBicepFile() => new(
                TextSpan,
                "BCP276",
                "A using declaration can only reference a Bicep file.");

            public ErrorDiagnostic ModuleDeclarationMustReferenceBicepModule() => new(
                TextSpan,
                "BCP277",
                "A module declaration can only reference a Bicep File, an ARM template, a registry reference or a template spec reference.");

            public ErrorDiagnostic CyclicParametersSelfReference() => new(
                TextSpan,
                "BCP278",
                "This parameters file references itself, which is not allowed.");

            public ErrorDiagnostic UnrecognizedTypeExpression() => new(
                TextSpan,
                "BCP279",
                $"Expected a type at this location. Please specify a valid type expression or one of the following types: {ToQuotedString(LanguageConstants.DeclarationTypes.Keys)}.");

            public ErrorDiagnostic TypeDeclarationStatementsUnsupported() => new(
                TextSpan,
                "BCP280",
                $@"Using a type declaration statement requires enabling EXPERIMENTAL feature ""{nameof(ExperimentalFeaturesEnabled.UserDefinedTypes)}"".");

            public ErrorDiagnostic TypedArrayDeclarationsUnsupported() => new(
                TextSpan,
                "BCP281",
                $@"Using a typed array type declaration requires enabling EXPERIMENTAL feature ""{nameof(ExperimentalFeaturesEnabled.UserDefinedTypes)}"".");

            public ErrorDiagnostic TypedObjectDeclarationsUnsupported() => new(
                TextSpan,
                "BCP282",
                $@"Using a strongly-typed object type declaration requires enabling EXPERIMENTAL feature ""{nameof(ExperimentalFeaturesEnabled.UserDefinedTypes)}"".");

            public ErrorDiagnostic TypeLiteralDeclarationsUnsupported() => new(
                TextSpan,
                "BCP283",
                $@"Using a literal value as a type requires enabling EXPERIMENTAL feature ""{nameof(ExperimentalFeaturesEnabled.UserDefinedTypes)}"".");

            public ErrorDiagnostic TypeUnionDeclarationsUnsupported() => new(
                TextSpan,
                "BCP284",
                $@"Using a type union declaration requires enabling EXPERIMENTAL feature ""{nameof(ExperimentalFeaturesEnabled.UserDefinedTypes)}"".");

            public ErrorDiagnostic TypeExpressionLiteralConversionFailed() => new(
                TextSpan,
                "BCP285",
                "The type expression could not be reduced to a literal value.");

            public ErrorDiagnostic InvalidUnionTypeMember(string keystoneType) => new(
                TextSpan,
                "BCP286",
                $"This union member is invalid because it cannot be assigned to the '{keystoneType}' type.");

            public ErrorDiagnostic ValueSymbolUsedAsType(string symbolName) => new(
                TextSpan,
                "BCP287",
                // TODO: Add "Did you mean 'typeof({symbolName})'?" When support for typeof has been added.
                $"'{symbolName}' refers to a value but is being used as a type here.");

            public ErrorDiagnostic TypeSymbolUsedAsValue(string symbolName) => new(
                TextSpan,
                "BCP288",
                $"'{symbolName}' refers to a type but is being used as a value here.");

            public ErrorDiagnostic InvalidTypeDefinition() => new(
                TextSpan,
                "BCP289",
                $"The type definition is not valid.");

            public ErrorDiagnostic ExpectedParameterOrTypeDeclarationAfterDecorator() => new(
                TextSpan,
                "BCP290",
                "Expected a parameter or type declaration after the decorator.");

            public ErrorDiagnostic ExpectedParameterOrOutputDeclarationAfterDecorator() => new(
                TextSpan,
                "BCP291",
                "Expected a parameter or output declaration after the decorator.");

            public ErrorDiagnostic ExpectedParameterOutputOrTypeDeclarationAfterDecorator() => new(
                TextSpan,
                "BCP292",
                "Expected a parameter, output, or type declaration after the decorator.");

            public ErrorDiagnostic NonLiteralUnionMember() => new(
                TextSpan,
                "BCP293",
                "All members of a union type declaration must be literal values.");

            public ErrorDiagnostic InvalidTypeUnion() => new(
                TextSpan,
                "BCP294",
                "Type unions must be reduceable to a single ARM type (such as 'string', 'int', or 'bool').");

            public ErrorDiagnostic DecoratorNotPermittedOnLiteralType(string decoratorName) => new(
                TextSpan,
                "BCP295",
                $"The '{decoratorName}' decorator may not be used on targets of a union or literal type. The allowed values for this parameter or type definition will be derived from the union or literal type automatically.");

            public ErrorDiagnostic NonConstantTypeProperty() => new(
                TextSpan,
                "BCP296",
                "Property names on types must be compile-time constant values.");

            public ErrorDiagnostic CannotUseFunctionAsTypeDecorator(string functionName) => new(
                TextSpan,
                "BCP297",
                $"Function \"{functionName}\" cannot be used as a type decorator.");

            public ErrorDiagnostic CyclicTypeSelfReference() => new(
                TextSpan,
                "BCP298",
                "This type definition includes itself as required component, which creates a constraint that cannot be fulfilled.");

            public ErrorDiagnostic CyclicType(IEnumerable<string> cycle) => new(
                TextSpan,
                "BCP299",
                $"This type definition includes itself as a required component via a cycle (\"{string.Join("\" -> \"", cycle)}\").");

            public ErrorDiagnostic ExpectedTypeLiteral() => new(
                TextSpan,
                "BCP300",
                $"Expected a type literal at this location. Please specify a concrete value or a reference to a literal type.");

            public ErrorDiagnostic ReservedTypeName(string reservedName) => new(
                TextSpan,
                "BCP301",
                $@"The type name ""{reservedName}"" is reserved and may not be attached to a user-defined type.");

            public ErrorDiagnostic SymbolicNameIsNotAType(string name, IEnumerable<string> validTypes) => new(
                TextSpan,
                "BCP302",
                $@"The name ""{name}"" is not a valid type. Please specify one of the following types: {ToQuotedString(validTypes)}.");

            public ErrorDiagnostic ProviderSpecificationInterpolationUnsupported() => new(
                TextSpan,
                "BCP303",
                "String interpolation is unsupported for specifying the provider.");

            public ErrorDiagnostic InvalidProviderSpecification() => new(
                TextSpan,
                "BCP304",
                "Invalid provider specifier string. Specify a valid provider of format \"<providerName>@<providerVersion>\".");

            public ErrorDiagnostic ExpectedWithOrAsKeywordOrNewLine() => new(
                TextSpan,
                "BCP305",
                $"Expected the \"with\" keyword, \"as\" keyword, or a new line character at this location.");

            public ErrorDiagnostic NamespaceSymbolUsedAsType(string name) => new(
                TextSpan,
                "BCP306",
                $@"The name ""{name}"" refers to a namespace, not to a type.");

            public ErrorDiagnostic NestedRuntimePropertyAccessNotSupported(string? resourceSymbol, IEnumerable<string> runtimePropertyNames, IEnumerable<string> accessiblePropertyNames, IEnumerable<string> accessibleFunctionNames)
            {
                var accessiblePropertyNamesClause = accessiblePropertyNames.Any() ? @$" the accessible properties of ""{resourceSymbol}"" include {ToQuotedString(accessiblePropertyNames.OrderBy(x => x))}." : "";
                var accessibleFunctionNamesClause = accessibleFunctionNames.Any() ? @$" The accessible functions of ""{resourceSymbol}"" include {ToQuotedString(accessibleFunctionNames.OrderBy(x => x))}." : "";

                return new(
                    TextSpan,
                    "BCP307",
                    $"The expression cannot be evaluated, because the identifier properties of the referenced existing resource including {ToQuotedString(runtimePropertyNames.OrderBy(x => x))} cannot be calculated at the start of the deployment. In this situation,{accessiblePropertyNamesClause}{accessibleFunctionNamesClause}");
            }

            public ErrorDiagnostic DecoratorMayNotTargetTypeAlias(string decoratorName) => new(
                TextSpan,
                "BCP308",
                $@"The decorator ""{decoratorName}"" may not be used on statements whose declared type is a reference to a user-defined type.");

            public ErrorDiagnostic ValueCannotBeFlattened(TypeSymbol flattenInputType, TypeSymbol incompatibleType) => new(
                TextSpan,
                "BCP309",
                $@"Values of type ""{flattenInputType.Name}"" cannot be flattened because ""{incompatibleType.Name}"" is not an array type.");

            public ErrorDiagnostic TypedTupleDeclarationsUnsupported() => new(
                TextSpan,
                "BCP310",
                $@"Using a strongly-typed tuple type declaration requires enabling EXPERIMENTAL feature ""{nameof(ExperimentalFeaturesEnabled.UserDefinedTypes)}"".");

            public ErrorDiagnostic IndexOutOfBounds(string typeName, long tupleLength, long indexSought)
            {
                var message = new StringBuilder("The provided index value of \"").Append(indexSought).Append("\" is not valid for type \"").Append(typeName).Append("\".");
                if (tupleLength > 0)
                {
                    message.Append(" Indexes for this type must be between 0 and ").Append(tupleLength - 1).Append(".");
                }

                return new(TextSpan, "BCP311", message.ToString());
            }

            public ErrorDiagnostic MultipleAdditionalPropertiesDeclarations() => new(
                TextSpan,
                "BCP315",
                "An object type may have at most one additional properties declaration.");

            public ErrorDiagnostic SealedIncompatibleWithAdditionalPropertiesDeclaration() => new(
                TextSpan,
                "BCP316",
                $@"The ""{LanguageConstants.ParameterSealedPropertyName}"" decorator may not be used on object types with an explicit additional properties type declaration.");

            public ErrorDiagnostic ExpectedPropertyNameOrMatcher() => new(
                TextSpan,
                "BCP317",
                "Expected an identifier, a string, or an asterisk at this location.");

            public FixableDiagnostic DereferenceOfPossiblyNullReference(string possiblyNullType, AccessExpressionSyntax accessExpression) => new(
                TextSpan,
                DiagnosticLevel.Warning,
                "BCP318",
                $@"The value of type ""{possiblyNullType}"" may be null at the start of the deployment, which would cause this access expression (and the overall deployment with it) to fail.",
                null,
                DiagnosticStyling.Default,
                new(
                    "If you do not know whether the value will be null and the template would handle a null value for the overall expression, use a `.?` (safe dereference) operator to short-circuit the access expression if the base expression's value is null",
                    true,
                    CodeFixKind.QuickFix,
                    new(accessExpression.Span, accessExpression.AsSafeAccess().ToTextPreserveFormatting())),
                AsNonNullable(accessExpression.BaseExpression));

            private static CodeFix AsNonNullable(SyntaxBase expression) => new(
                "If you know the value will not be null, use a non-null assertion operator to inform the compiler that the value will not be null",
                false,
                CodeFixKind.QuickFix,
                new(expression.Span, SyntaxFactory.AsNonNullable(expression).ToTextPreserveFormatting()));

            public ErrorDiagnostic UnresolvableArmJsonType(string errorSource, string message) => new(
                TextSpan,
                "BCP319",
                $@"The type at ""{errorSource}"" could not be resolved by the ARM JSON template engine. Original error message: ""{message}""");

            public ErrorDiagnostic ModuleOutputResourcePropertyAccessDetected() => new(
                TextSpan,
                "BCP320",
                "The properties of module output resources cannot be accessed directly. To use the properties of this resource, pass it as a resource-typed parameter to another module and access the parameter's properties therein.");

            public FixableDiagnostic PossibleNullReferenceAssignment(TypeSymbol expectedType, TypeSymbol actualType, SyntaxBase expression) => new(
                TextSpan,
                DiagnosticLevel.Warning,
                "BCP321",
                $"Expected a value of type \"{expectedType}\" but the provided value is of type \"{actualType}\".",
                documentationUri: null,
                styling: DiagnosticStyling.Default,
                fix: AsNonNullable(expression));

            public ErrorDiagnostic SafeDereferenceNotPermittedOnInstanceFunctions() => new(
                TextSpan,
                "BCP322",
                "The `.?` (safe dereference) operator may not be used on instance function invocations.");

            public ErrorDiagnostic SafeDereferenceNotPermittedOnResourceCollections() => new(
                TextSpan,
                "BCP323",
                "The `[?]` (safe dereference) operator may not be used on resource or module collections.");

<<<<<<< HEAD
            public Diagnostic SourceIntDomainDisjointFromTargetIntDomain_SourceHigh(bool warnInsteadOfError, long sourceMin, long targetMax) => new(
                TextSpan,
                warnInsteadOfError ? DiagnosticLevel.Warning : DiagnosticLevel.Error,
                "BCP324",
                $"The provided value (which will always be greater than or equal to {sourceMin}) is too large to assign to a target for which the maximum allowable value is {targetMax}.");

            public Diagnostic SourceIntDomainDisjointFromTargetIntDomain_SourceLow(bool warnInsteadOfError, long sourceMax, long targetMin) => new(
                TextSpan,
                warnInsteadOfError ? DiagnosticLevel.Warning : DiagnosticLevel.Error,
                "BCP325",
                $"The provided value (which will always be less than or equal to {sourceMax}) is too small to assign to a target for which the minimum allowable value is {targetMin}.");

            public Diagnostic SourceIntDomainExtendsBelowTargetIntDomain(long? sourceMin, long targetMin) => new(
                TextSpan,
                DiagnosticLevel.Warning,
                "BCP326",
                $"The provided value {(sourceMin.HasValue ? $"may be as small as {sourceMin.Value}" : "has no configured minimum")} and may be too small to assign to a target with a configured minimum of {targetMin}.");

            public Diagnostic SourceIntDomainExtendsAboveTargetIntDomain(long? sourceMax, long targetMax) => new(
                TextSpan,
                DiagnosticLevel.Warning,
                "BCP327",
                $"The provided value {(sourceMax.HasValue ? $"may be as large as {sourceMax.Value}" : "has no configured maximum")} and may be too large to assign to a target with a configured maximum of {targetMax}.");

            public ErrorDiagnostic MinMayNotExceedMax(string minDecoratorName, long minValue, string maxDecoratorName, long maxValue) => new(
                TextSpan,
                "BCP328",
                $@"A type's ""{minDecoratorName}"" must be less than or equal to its ""{maxDecoratorName}"", but a minimum of {minValue} and a maximum of {maxValue} were specified.");

            public Diagnostic SourceValueLengthDomainDisjointFromTargetValueLengthDomain_SourceHigh(bool warnInsteadOfError, long sourceMinLength, long targetMaxLength) => new(
                TextSpan,
                warnInsteadOfError ? DiagnosticLevel.Warning : DiagnosticLevel.Error,
                "BCP329",
                $"The provided value (whose length will always be greater than or equal to {sourceMinLength}) is too long to assign to a target for which the maximum allowable length is {targetMaxLength}.");

            public Diagnostic SourceValueLengthDomainDisjointFromTargetValueLengthDomain_SourceLow(bool warnInsteadOfError, long sourceMaxLength, long targetMinLength) => new(
                TextSpan,
                warnInsteadOfError ? DiagnosticLevel.Warning : DiagnosticLevel.Error,
                "BCP330",
                $"The provided value (whose length will always be less than or equal to {sourceMaxLength}) is too short to assign to a target for which the minimum allowable length is {targetMinLength}.");

            public Diagnostic SourceValueLengthDomainExtendsBelowTargetValueLengthDomain(long? sourceMinLength, long targetMinLength) => new(
                TextSpan,
                DiagnosticLevel.Warning,
                "BCP331",
                $"The provided value {(sourceMinLength.HasValue ? $"may have a length as small as {sourceMinLength.Value}" : "has no configured minimum length")} and may be too short to assign to a target with a configured minimum length of {targetMinLength}.");

            public Diagnostic SourceValueLengthDomainExtendsAboveTargetValueLengthDomain(long? sourceMaxLength, long targetMaxLength) => new(
                TextSpan,
                DiagnosticLevel.Warning,
                "BCP332",
                $"The provided value {(sourceMaxLength.HasValue ? $"may have a length as large as {sourceMaxLength.Value}" : "has no configured maximum length")} and may be too long to assign to a target with a configured maximum length of {targetMaxLength}.");
=======
            public ErrorDiagnostic NullableTypesUnsupported() => new(
                TextSpan,
                "BCP324",
                $@"Using nullable types requires enabling EXPERIMENTAL feature ""{nameof(ExperimentalFeaturesEnabled.UserDefinedTypes)}"".");

            public ErrorDiagnostic ExpectedTypeIdentifier() => new(
                TextSpan,
                "BCP325",
                "Expected a type identifier at this location.");

            public ErrorDiagnostic NullableTypedParamsMayNotHaveDefaultValues() => new(
                TextSpan,
                "BCP326",
                "Nullable-typed parameters may not be assigned default values. They have an implicit default of 'null' that cannot be overridden.");
>>>>>>> a1d217e3
        }

        public static DiagnosticBuilderInternal ForPosition(TextSpan span)
            => new(span);

        public static DiagnosticBuilderInternal ForPosition(IPositionable positionable)
            => new(positionable.Span);

        public static DiagnosticBuilderInternal ForDocumentStart()
            => new(TextSpan.TextDocumentStart);
    }
}<|MERGE_RESOLUTION|>--- conflicted
+++ resolved
@@ -1852,60 +1852,6 @@
                 "BCP323",
                 "The `[?]` (safe dereference) operator may not be used on resource or module collections.");
 
-<<<<<<< HEAD
-            public Diagnostic SourceIntDomainDisjointFromTargetIntDomain_SourceHigh(bool warnInsteadOfError, long sourceMin, long targetMax) => new(
-                TextSpan,
-                warnInsteadOfError ? DiagnosticLevel.Warning : DiagnosticLevel.Error,
-                "BCP324",
-                $"The provided value (which will always be greater than or equal to {sourceMin}) is too large to assign to a target for which the maximum allowable value is {targetMax}.");
-
-            public Diagnostic SourceIntDomainDisjointFromTargetIntDomain_SourceLow(bool warnInsteadOfError, long sourceMax, long targetMin) => new(
-                TextSpan,
-                warnInsteadOfError ? DiagnosticLevel.Warning : DiagnosticLevel.Error,
-                "BCP325",
-                $"The provided value (which will always be less than or equal to {sourceMax}) is too small to assign to a target for which the minimum allowable value is {targetMin}.");
-
-            public Diagnostic SourceIntDomainExtendsBelowTargetIntDomain(long? sourceMin, long targetMin) => new(
-                TextSpan,
-                DiagnosticLevel.Warning,
-                "BCP326",
-                $"The provided value {(sourceMin.HasValue ? $"may be as small as {sourceMin.Value}" : "has no configured minimum")} and may be too small to assign to a target with a configured minimum of {targetMin}.");
-
-            public Diagnostic SourceIntDomainExtendsAboveTargetIntDomain(long? sourceMax, long targetMax) => new(
-                TextSpan,
-                DiagnosticLevel.Warning,
-                "BCP327",
-                $"The provided value {(sourceMax.HasValue ? $"may be as large as {sourceMax.Value}" : "has no configured maximum")} and may be too large to assign to a target with a configured maximum of {targetMax}.");
-
-            public ErrorDiagnostic MinMayNotExceedMax(string minDecoratorName, long minValue, string maxDecoratorName, long maxValue) => new(
-                TextSpan,
-                "BCP328",
-                $@"A type's ""{minDecoratorName}"" must be less than or equal to its ""{maxDecoratorName}"", but a minimum of {minValue} and a maximum of {maxValue} were specified.");
-
-            public Diagnostic SourceValueLengthDomainDisjointFromTargetValueLengthDomain_SourceHigh(bool warnInsteadOfError, long sourceMinLength, long targetMaxLength) => new(
-                TextSpan,
-                warnInsteadOfError ? DiagnosticLevel.Warning : DiagnosticLevel.Error,
-                "BCP329",
-                $"The provided value (whose length will always be greater than or equal to {sourceMinLength}) is too long to assign to a target for which the maximum allowable length is {targetMaxLength}.");
-
-            public Diagnostic SourceValueLengthDomainDisjointFromTargetValueLengthDomain_SourceLow(bool warnInsteadOfError, long sourceMaxLength, long targetMinLength) => new(
-                TextSpan,
-                warnInsteadOfError ? DiagnosticLevel.Warning : DiagnosticLevel.Error,
-                "BCP330",
-                $"The provided value (whose length will always be less than or equal to {sourceMaxLength}) is too short to assign to a target for which the minimum allowable length is {targetMinLength}.");
-
-            public Diagnostic SourceValueLengthDomainExtendsBelowTargetValueLengthDomain(long? sourceMinLength, long targetMinLength) => new(
-                TextSpan,
-                DiagnosticLevel.Warning,
-                "BCP331",
-                $"The provided value {(sourceMinLength.HasValue ? $"may have a length as small as {sourceMinLength.Value}" : "has no configured minimum length")} and may be too short to assign to a target with a configured minimum length of {targetMinLength}.");
-
-            public Diagnostic SourceValueLengthDomainExtendsAboveTargetValueLengthDomain(long? sourceMaxLength, long targetMaxLength) => new(
-                TextSpan,
-                DiagnosticLevel.Warning,
-                "BCP332",
-                $"The provided value {(sourceMaxLength.HasValue ? $"may have a length as large as {sourceMaxLength.Value}" : "has no configured maximum length")} and may be too long to assign to a target with a configured maximum length of {targetMaxLength}.");
-=======
             public ErrorDiagnostic NullableTypesUnsupported() => new(
                 TextSpan,
                 "BCP324",
@@ -1920,7 +1866,59 @@
                 TextSpan,
                 "BCP326",
                 "Nullable-typed parameters may not be assigned default values. They have an implicit default of 'null' that cannot be overridden.");
->>>>>>> a1d217e3
+
+            public Diagnostic SourceIntDomainDisjointFromTargetIntDomain_SourceHigh(bool warnInsteadOfError, long sourceMin, long targetMax) => new(
+                TextSpan,
+                warnInsteadOfError ? DiagnosticLevel.Warning : DiagnosticLevel.Error,
+                "BCP327",
+                $"The provided value (which will always be greater than or equal to {sourceMin}) is too large to assign to a target for which the maximum allowable value is {targetMax}.");
+
+            public Diagnostic SourceIntDomainDisjointFromTargetIntDomain_SourceLow(bool warnInsteadOfError, long sourceMax, long targetMin) => new(
+                TextSpan,
+                warnInsteadOfError ? DiagnosticLevel.Warning : DiagnosticLevel.Error,
+                "BCP328",
+                $"The provided value (which will always be less than or equal to {sourceMax}) is too small to assign to a target for which the minimum allowable value is {targetMin}.");
+
+            public Diagnostic SourceIntDomainExtendsBelowTargetIntDomain(long? sourceMin, long targetMin) => new(
+                TextSpan,
+                DiagnosticLevel.Warning,
+                "BCP329",
+                $"The provided value {(sourceMin.HasValue ? $"may be as small as {sourceMin.Value}" : "has no configured minimum")} and may be too small to assign to a target with a configured minimum of {targetMin}.");
+
+            public Diagnostic SourceIntDomainExtendsAboveTargetIntDomain(long? sourceMax, long targetMax) => new(
+                TextSpan,
+                DiagnosticLevel.Warning,
+                "BCP330",
+                $"The provided value {(sourceMax.HasValue ? $"may be as large as {sourceMax.Value}" : "has no configured maximum")} and may be too large to assign to a target with a configured maximum of {targetMax}.");
+
+            public ErrorDiagnostic MinMayNotExceedMax(string minDecoratorName, long minValue, string maxDecoratorName, long maxValue) => new(
+                TextSpan,
+                "BCP331",
+                $@"A type's ""{minDecoratorName}"" must be less than or equal to its ""{maxDecoratorName}"", but a minimum of {minValue} and a maximum of {maxValue} were specified.");
+
+            public Diagnostic SourceValueLengthDomainDisjointFromTargetValueLengthDomain_SourceHigh(bool warnInsteadOfError, long sourceMinLength, long targetMaxLength) => new(
+                TextSpan,
+                warnInsteadOfError ? DiagnosticLevel.Warning : DiagnosticLevel.Error,
+                "BCP332",
+                $"The provided value (whose length will always be greater than or equal to {sourceMinLength}) is too long to assign to a target for which the maximum allowable length is {targetMaxLength}.");
+
+            public Diagnostic SourceValueLengthDomainDisjointFromTargetValueLengthDomain_SourceLow(bool warnInsteadOfError, long sourceMaxLength, long targetMinLength) => new(
+                TextSpan,
+                warnInsteadOfError ? DiagnosticLevel.Warning : DiagnosticLevel.Error,
+                "BCP333",
+                $"The provided value (whose length will always be less than or equal to {sourceMaxLength}) is too short to assign to a target for which the minimum allowable length is {targetMinLength}.");
+
+            public Diagnostic SourceValueLengthDomainExtendsBelowTargetValueLengthDomain(long? sourceMinLength, long targetMinLength) => new(
+                TextSpan,
+                DiagnosticLevel.Warning,
+                "BCP334",
+                $"The provided value {(sourceMinLength.HasValue ? $"may have a length as small as {sourceMinLength.Value}" : "has no configured minimum length")} and may be too short to assign to a target with a configured minimum length of {targetMinLength}.");
+
+            public Diagnostic SourceValueLengthDomainExtendsAboveTargetValueLengthDomain(long? sourceMaxLength, long targetMaxLength) => new(
+                TextSpan,
+                DiagnosticLevel.Warning,
+                "BCP335",
+                $"The provided value {(sourceMaxLength.HasValue ? $"may have a length as large as {sourceMaxLength.Value}" : "has no configured maximum length")} and may be too long to assign to a target with a configured maximum length of {targetMaxLength}.");
         }
 
         public static DiagnosticBuilderInternal ForPosition(TextSpan span)
