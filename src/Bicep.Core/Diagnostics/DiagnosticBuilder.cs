--- conflicted
+++ resolved
@@ -1407,17 +1407,15 @@
                 "BCP238",
                 "Unexpected new line character after a comma.");
 
-<<<<<<< HEAD
-            public ErrorDiagnostic InvalidValueForParentProperty() => new(
-                TextSpan,
-                "BCP239",
-                "The \"parent\" property only permits direct references to resources. Expressions are not supported.");
-=======
             public ErrorDiagnostic ReservedIdentifier(string name) => new(
                 TextSpan,
                 "BCP239",
                 $"Identifier \"{name}\" is a reserved Bicep symbol name and cannot be used in this context.");
->>>>>>> 4eea92af
+
+            public ErrorDiagnostic InvalidValueForParentProperty() => new(
+                TextSpan,
+                "BCP240",
+                "The \"parent\" property only permits direct references to resources. Expressions are not supported.");
         }
 
         public static DiagnosticBuilderInternal ForPosition(TextSpan span)
