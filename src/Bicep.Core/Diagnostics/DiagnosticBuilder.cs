--- conflicted
+++ resolved
@@ -1912,19 +1912,17 @@
                 "BCP420",
                 "The scope could not be resolved at compile time because the supplied expression is ambiguous or too complex. Scoping expressions must be reducible to a specific kind of scope without knowledge of parameter values.");
 
-<<<<<<< HEAD
-            public Diagnostic InlineMustNotHaveValueAssigned() => CoreError(
-                "BCP421",
-                $"A parameter marked with the \"@{LanguageConstants.ParameterInlinePropertyName}\" decorator shouldn't have a value assigned.");
-
-            public Diagnostic MissingParameterValue(string identifier) => CoreError(
-                "BCP422",
-                $"Parameter {identifier} is declared but missing a value assignment.");
-=======
             public Diagnostic SecureOutputsNotSupportedWithLocalDeploy(string moduleName) => CoreError(
                 "BCP421",
                 $"""Module "{moduleName}" contains one or more secure outputs, which are not supported with "{LanguageConstants.TargetScopeKeyword}" set to "{LanguageConstants.TargetScopeTypeLocal}".""");
->>>>>>> 0a4782d1
+
+            public Diagnostic InlineMustNotHaveValueAssigned() => CoreError(
+                "BCP422",
+                $"A parameter marked with the \"@{LanguageConstants.ParameterInlinePropertyName}\" decorator shouldn't have a value assigned.");
+
+            public Diagnostic MissingParameterValue(string identifier) => CoreError(
+                "BCP423",
+                $"Parameter {identifier} is declared but missing a value assignment.");
         }
 
         public static DiagnosticBuilderInternal ForPosition(TextSpan span)
