--- conflicted
+++ resolved
@@ -1,932 +1,929 @@
-// Copyright (c) Microsoft Corporation.
-// Licensed under the MIT License.
-
-using System;
-using System.Collections.Generic;
-using System.Linq;
-using System.Text;
-using Bicep.Core.CodeAction;
-using Bicep.Core.Extensions;
-using Bicep.Core.Parsing;
-using Bicep.Core.Resources;
-using Bicep.Core.Semantics;
-using Bicep.Core.Syntax;
-using Bicep.Core.TypeSystem;
-
-namespace Bicep.Core.Diagnostics
-{
-    public static class DiagnosticBuilder
-    {
-        public delegate ErrorDiagnostic ErrorBuilderDelegate(DiagnosticBuilderInternal builder);
-
-        public delegate Diagnostic DiagnosticBuilderDelegate(DiagnosticBuilderInternal builder);
-
-        public class DiagnosticBuilderInternal
-        {
-            public DiagnosticBuilderInternal(TextSpan textSpan)
-            {
-                TextSpan = textSpan;
-            }
-
-            public TextSpan TextSpan { get; }
-
-            private static string ToQuotedString(IEnumerable<string> elements)
-                => elements.Any() ? $"\"{elements.ConcatString("\", \"")}\"" : "";
-
-            public ErrorDiagnostic UnrecognizedToken(string token) => new(
-                TextSpan,
-                "BCP001",
-                $"The following token is not recognized: \"{token}\".");
-
-            public ErrorDiagnostic UnterminatedMultilineComment() => new(
-                TextSpan,
-                "BCP002",
-                "The multi-line comment at this location is not terminated. Terminate it with the */ character sequence.");
-
-            public ErrorDiagnostic UnterminatedString() => new(
-                TextSpan,
-                "BCP003",
-                "The string at this location is not terminated. Terminate the string with a single quote character.");
-
-            public ErrorDiagnostic UnterminatedStringWithNewLine() => new(
-                TextSpan,
-                "BCP004",
-                "The string at this location is not terminated due to an unexpected new line character.");
-
-            public ErrorDiagnostic UnterminatedStringEscapeSequenceAtEof() => new(
-                TextSpan,
-                "BCP005",
-                "The string at this location is not terminated. Complete the escape sequence and terminate the string with a single unescaped quote character.");
-
-            public ErrorDiagnostic UnterminatedStringEscapeSequenceUnrecognized(IEnumerable<string> escapeSequences) => new(
-                TextSpan,
-                "BCP006",
-                $"The specified escape sequence is not recognized. Only the following escape sequences are allowed: {ToQuotedString(escapeSequences)}.");
-
-            public ErrorDiagnostic UnrecognizedDeclaration() => new(
-                TextSpan,
-                "BCP007",
-                "This declaration type is not recognized. Specify a parameter, variable, resource, or output declaration.");
-
-            public ErrorDiagnostic ExpectedParameterContinuation() => new(
-                TextSpan,
-                "BCP008",
-                "Expected the \"=\" token, a parameter modifier, or a newline at this location.");
-
-            public ErrorDiagnostic UnrecognizedExpression() => new(
-                TextSpan,
-                "BCP009",
-                "Expected a literal value, an array, an object, a parenthesized expression, or a function call at this location.");
-
-            public ErrorDiagnostic InvalidInteger() => new(
-                TextSpan,
-                "BCP010",
-                "Expected a valid 32-bit signed integer.");
-
-            public ErrorDiagnostic InvalidType() => new(
-                TextSpan,
-                "BCP011",
-                "The type of the specified value is incorrect. Specify a string, boolean, or integer literal.");
-
-            public ErrorDiagnostic ExpectedKeyword(string keyword) => new(
-                TextSpan,
-                "BCP012",
-                $"Expected the \"{keyword}\" keyword at this location.");
-
-            public ErrorDiagnostic ExpectedParameterIdentifier() => new(
-                TextSpan,
-                "BCP013",
-                "Expected a parameter identifier at this location.");
-
-            public ErrorDiagnostic ExpectedParameterType() => new(
-                TextSpan,
-                "BCP014",
-                $"Expected a parameter type at this location. Please specify one of the following types: {ToQuotedString(LanguageConstants.DeclarationTypes.Keys)}.");
-
-            public ErrorDiagnostic ExpectedVariableIdentifier() => new(
-                TextSpan,
-                "BCP015",
-                "Expected a variable identifier at this location.");
-
-            public ErrorDiagnostic ExpectedOutputIdentifier() => new(
-                TextSpan,
-                "BCP016",
-                "Expected an output identifier at this location.");
-
-            public ErrorDiagnostic ExpectedResourceIdentifier() => new(
-                TextSpan,
-                "BCP017",
-                "Expected a resource identifier at this location.");
-
-            public ErrorDiagnostic ExpectedCharacter(string character) => new(
-                TextSpan,
-                "BCP018",
-                $"Expected the \"{character}\" character at this location.");
-
-            public ErrorDiagnostic ExpectedNewLine() => new(
-                TextSpan,
-                "BCP019",
-                "Expected a new line character at this location.");
-
-            public ErrorDiagnostic ExpectedFunctionOrPropertyName() => new(
-                TextSpan,
-                "BCP020",
-                "Expected a function or property name at this location.");
-
-            public ErrorDiagnostic ExpectedNumericLiteral() => new(
-                TextSpan,
-                "BCP021",
-                "Expected a numeric literal at this location.");
-
-            public ErrorDiagnostic ExpectedPropertyName() => new(
-                TextSpan,
-                "BCP022",
-                "Expected a property name at this location.");
-
-            public ErrorDiagnostic ExpectedVariableOrFunctionName() => new(
-                TextSpan,
-                "BCP023",
-                "Expected a variable or function name at this location.");
-
-            public ErrorDiagnostic IdentifierNameExceedsLimit() => new(
-                TextSpan,
-                "BCP024",
-                $"The identifier exceeds the limit of {LanguageConstants.MaxIdentifierLength}. Reduce the length of the identifier.");
-
-            public ErrorDiagnostic PropertyMultipleDeclarations(string property) => new(
-                TextSpan,
-                "BCP025",
-                $"The property \"{property}\" is declared multiple times in this object. Remove or rename the duplicate properties.");
-
-            public ErrorDiagnostic OutputTypeMismatch(TypeSymbol expectedType, TypeSymbol actualType) => new(
-                TextSpan,
-                "BCP026",
-                $"The output expects a value of type \"{expectedType}\" but the provided value is of type \"{actualType}\".");
-
-            public ErrorDiagnostic ParameterTypeMismatch(TypeSymbol expectedType, TypeSymbol actualType) => new(
-                TextSpan,
-                "BCP027",
-                $"The parameter expects a default value of type \"{expectedType}\" but provided value is of type \"{actualType}\".");
-
-            public ErrorDiagnostic IdentifierMultipleDeclarations(string identifier) => new(
-                TextSpan,
-                "BCP028",
-                $"Identifier \"{identifier}\" is declared multiple times. Remove or rename the duplicates.");
-
-            public ErrorDiagnostic InvalidResourceType() => new(
-                TextSpan,
-                "BCP029",
-                "The resource type is not valid. Specify a valid resource type of format \"<provider>/<types>@<apiVersion>\".");
-
-            public ErrorDiagnostic InvalidOutputType() => new(
-                TextSpan,
-                "BCP030",
-                $"The output type is not valid. Please specify one of the following types: {ToQuotedString(LanguageConstants.DeclarationTypes.Keys)}.");
-
-            public ErrorDiagnostic InvalidParameterType() => new(
-                TextSpan,
-                "BCP031",
-                $"The parameter type is not valid. Please specify one of the following types: {ToQuotedString(LanguageConstants.DeclarationTypes.Keys)}.");
-
-            public ErrorDiagnostic CompileTimeConstantRequired() => new(
-                TextSpan,
-                "BCP032",
-                "The value must be a compile-time constant.");
-
-            public Diagnostic ExpectedValueTypeMismatch(bool warnInsteadOfError, TypeSymbol expectedType, TypeSymbol actualType) => new(
-                TextSpan,
-                warnInsteadOfError ? DiagnosticLevel.Warning : DiagnosticLevel.Error,
-                "BCP033",
-                $"Expected a value of type \"{expectedType}\" but the provided value is of type \"{actualType}\".");
-
-            public Diagnostic ArrayTypeMismatch(bool warnInsteadOfError, TypeSymbol expectedType, TypeSymbol actualType) => new(
-                TextSpan,
-                warnInsteadOfError ? DiagnosticLevel.Warning : DiagnosticLevel.Error,
-                "BCP034",
-                $"The enclosing array expected an item of type \"{expectedType}\", but the provided item was of type \"{actualType}\".");
-
-            public Diagnostic MissingRequiredProperties(bool warnInsteadOfError, IEnumerable<string> properties, string blockName) => new(
-                TextSpan,
-                warnInsteadOfError ? DiagnosticLevel.Warning : DiagnosticLevel.Error,
-                "BCP035",
-                $"The specified \"{blockName}\" declaration is missing the following required properties: {ToQuotedString(properties)}.");
-
-            public Diagnostic PropertyTypeMismatch(bool warnInsteadOfError, string property, TypeSymbol expectedType, TypeSymbol actualType) => new(
-                TextSpan,
-                warnInsteadOfError ? DiagnosticLevel.Warning : DiagnosticLevel.Error,
-                "BCP036",
-                $"The property \"{property}\" expected a value of type \"{expectedType}\" but the provided value is of type \"{actualType}\".");
-
-            public Diagnostic DisallowedProperty(bool warnInsteadOfError, TypeSymbol type) => new(
-                TextSpan,
-                warnInsteadOfError ? DiagnosticLevel.Warning : DiagnosticLevel.Error,
-                "BCP037",
-                $"No other properties are allowed on objects of type \"{type}\".");
-
-            public Diagnostic DisallowedPropertyWithPermissibleProperties(bool warnInsteadOfError, string property, TypeSymbol type, IEnumerable<string> validUnspecifiedProperties) => new(
-                TextSpan,
-                warnInsteadOfError ? DiagnosticLevel.Warning : DiagnosticLevel.Error,
-                "BCP038",
-                $"The property \"{property}\" is not allowed on objects of type \"{type}\". Permissible properties include {ToQuotedString(validUnspecifiedProperties)}.");
-
-            public Diagnostic DisallowedInterpolatedKeyProperty(bool warnInsteadOfError, TypeSymbol type) => new(
-                TextSpan,
-                warnInsteadOfError ? DiagnosticLevel.Warning : DiagnosticLevel.Error,
-                "BCP039",
-                $"String interpolation is not supported for keys on objects of type \"{type}\".");
-
-            public Diagnostic DisallowedInterpolatedKeyPropertyWithPermissibleProperties(bool warnInsteadOfError, TypeSymbol type, IEnumerable<string> validUnspecifiedProperties) => new(
-                TextSpan,
-                warnInsteadOfError ? DiagnosticLevel.Warning : DiagnosticLevel.Error,
-                "BCP040",
-                $"String interpolation is not supported for keys on objects of type \"{type}\". Permissible properties include {ToQuotedString(validUnspecifiedProperties)}.");
-
-            public ErrorDiagnostic VariableTypeAssignmentDisallowed(TypeSymbol valueType) => new(
-                TextSpan,
-                "BCP041",
-                $"Values of type \"{valueType}\" cannot be assigned to a variable.");
-
-            public ErrorDiagnostic InvalidExpression() => new(
-                TextSpan,
-                "BCP043",
-                "This is not a valid expression.");
-
-            public ErrorDiagnostic UnaryOperatorInvalidType(string operatorName, TypeSymbol type) => new(
-                TextSpan,
-                "BCP044",
-                $"Cannot apply operator \"{operatorName}\" to operand of type \"{type}\".");
-
-            public ErrorDiagnostic BinaryOperatorInvalidType(string operatorName, TypeSymbol type1, TypeSymbol type2) => new(
-                TextSpan,
-                "BCP045",
-                $"Cannot apply operator \"{operatorName}\" to operands of type \"{type1}\" and \"{type2}\".");
-
-            public ErrorDiagnostic ValueTypeMismatch(TypeSymbol type) => new(
-                TextSpan,
-                "BCP046",
-                $"Expected a value of type \"{type}\".");
-
-            public ErrorDiagnostic ResourceTypeInterpolationUnsupported() => new(
-                TextSpan,
-                "BCP047",
-                "String interpolation is unsupported for specifying the resource type.");
-
-            public ErrorDiagnostic CannotResolveFunctionOverload(IList<string> overloadSignatures, TypeSymbol argumentType, IList<TypeSymbol> parameterTypes)
-            {
-                var messageBuilder = new StringBuilder();
-                var overloadCount = overloadSignatures.Count;
-
-                messageBuilder.Append("Cannot resolve function overload.");
-
-                for (int i = 0; i < overloadCount; i++)
-                {
-                    messageBuilder
-                        .Append('\n')
-                        .Append($"  Overload {i + 1} of {overloadCount}, \"{overloadSignatures[i]}\", gave the following error:\n")
-                        .Append($"    Argument of type \"{argumentType}\" is not assignable to parameter of type \"{parameterTypes[i]}\".");
-                }
-
-                var message = messageBuilder.ToString();
-
-                return new ErrorDiagnostic(
-                    TextSpan,
-                    "BCP048",
-                    message);
-            }
-
-            public ErrorDiagnostic StringOrIntegerIndexerRequired(TypeSymbol wrongType) => new(
-                TextSpan,
-                "BCP049",
-                $"The array index must be of type \"{LanguageConstants.String}\" or \"{LanguageConstants.Int}\" but the provided index was of type \"{wrongType}\".");
-
-            public ErrorDiagnostic ModulePathIsEmpty() => new(
-                TextSpan,
-                "BCP050",
-                "The specified module path is empty.");
-
-            public ErrorDiagnostic ModulePathBeginsWithForwardSlash() => new(
-                TextSpan,
-                "BCP051",
-                "The specified module path begins with \"/\". Module files must be referenced using relative paths.");
-
-            public Diagnostic UnknownProperty(bool warnInsteadOfError, TypeSymbol type, string badProperty) => new(
-                TextSpan,
-                warnInsteadOfError ? DiagnosticLevel.Warning : DiagnosticLevel.Error,
-                "BCP052",
-                $"The type \"{type}\" does not contain property \"{badProperty}\".");
-
-            public Diagnostic UnknownPropertyWithAvailableProperties(bool warnInsteadOfError, TypeSymbol type, string badProperty, IEnumerable<string> availableProperties) => new(
-                TextSpan,
-                warnInsteadOfError ? DiagnosticLevel.Warning : DiagnosticLevel.Error,
-                "BCP053",
-                $"The type \"{type}\" does not contain property \"{badProperty}\". Available properties include {ToQuotedString(availableProperties)}.");
-
-            public ErrorDiagnostic NoPropertiesAllowed(TypeSymbol type) => new(
-                TextSpan,
-                "BCP054",
-                $"The type \"{type}\" does not contain any properties.");
-
-            public ErrorDiagnostic ObjectRequiredForPropertyAccess(TypeSymbol wrongType) => new(
-                TextSpan,
-                "BCP055",
-                $"Cannot access properties of type \"{wrongType}\". An \"{LanguageConstants.Object}\" type is required.");
-
-            public ErrorDiagnostic AmbiguousSymbolReference(string name, IEnumerable<string> namespaces) => new(
-                TextSpan,
-                "BCP056",
-                $"The reference to name \"{name}\" is ambiguous because it exists in namespaces {ToQuotedString(namespaces)}. The reference must be fully-qualified.");
-
-            public ErrorDiagnostic SymbolicNameDoesNotExist(string name) => new(
-                TextSpan,
-                "BCP057",
-                $"The name \"{name}\" does not exist in the current context.");
-
-            public ErrorDiagnostic OutputReferenceNotSupported(string name) => new(
-                TextSpan,
-                "BCP058",
-                $"The name \"{name}\" is an output. Outputs cannot be referenced in expressions.");
-
-            public ErrorDiagnostic SymbolicNameIsNotAFunction(string name) => new(
-                TextSpan,
-                "BCP059",
-                $"The name \"{name}\" is not a function.");
-
-            public ErrorDiagnostic VariablesFunctionNotSupported() => new(
-                TextSpan,
-                "BCP060",
-                $"The \"variables\" function is not supported. Directly reference variables by their symbolic names.");
-
-            public ErrorDiagnostic ParametersFunctionNotSupported() => new(
-                TextSpan,
-                "BCP061",
-                $"The \"parameters\" function is not supported. Directly reference parameters by their symbolic names.");
-
-            public ErrorDiagnostic ReferencedSymbolHasErrors(string name) => new(
-                TextSpan,
-                "BCP062",
-                $"The referenced declaration with name \"{name}\" is not valid.");
-
-            public ErrorDiagnostic SymbolicNameIsNotAVariableOrParameter(string name) => new(
-                TextSpan,
-                "BCP063",
-                $"The name \"{name}\" is not a parameter, variable, resource or module.");
-
-            public ErrorDiagnostic UnexpectedTokensInInterpolation() => new(
-                TextSpan,
-                "BCP064",
-                "Found unexpected tokens in interpolated expression.");
-
-            public ErrorDiagnostic FunctionOnlyValidInParameterDefaults(string functionName) => new(
-                TextSpan,
-                "BCP065",
-                $"Function \"{functionName}\" is not valid at this location. It can only be used in parameter default declarations.");
-
-            public ErrorDiagnostic FunctionOnlyValidInResourceBody(string functionName) => new(
-                TextSpan,
-                "BCP066",
-                $"Function \"{functionName}\" is not valid at this location. It can only be used in resource declarations.");
-
-            public ErrorDiagnostic ObjectRequiredForMethodAccess(TypeSymbol wrongType) => new(
-                TextSpan,
-                "BCP067",
-                $"Cannot call functions on type \"{wrongType}\". An \"{LanguageConstants.Object}\" type is required.");
-
-            public ErrorDiagnostic ExpectedResourceTypeString() => new(
-                TextSpan,
-                "BCP068",
-                "Expected a resource type string. Specify a valid resource type of format \"<provider>/<types>@<apiVersion>\".");
-
-            public ErrorDiagnostic FunctionNotSupportedOperatorAvailable(string function, string @operator) => new(
-                TextSpan,
-                "BCP069",
-                $"The function \"{function}\" is not supported. Use the \"{@operator}\" operator instead.");
-
-            public ErrorDiagnostic ArgumentTypeMismatch(TypeSymbol argumentType, TypeSymbol parameterType) => new(
-                TextSpan,
-                "BCP070",
-                $"Argument of type \"{argumentType}\" is not assignable to parameter of type \"{parameterType}\".");
-
-            public ErrorDiagnostic ArgumentCountMismatch(int argumentCount, int mininumArgumentCount, int? maximumArgumentCount)
-            {
-                string expected;
-
-                if (!maximumArgumentCount.HasValue)
-                {
-                    expected = $"as least {mininumArgumentCount} {(mininumArgumentCount == 1 ? "argument" : "arguments")}";
-                }
-                else if (mininumArgumentCount == maximumArgumentCount.Value)
-                {
-                    expected = $"{mininumArgumentCount} {(mininumArgumentCount == 1 ? "argument" : "arguments")}";
-                }
-                else
-                {
-                    expected = $"{mininumArgumentCount} to {maximumArgumentCount} arguments";
-                }
-
-                return new ErrorDiagnostic(
-                    TextSpan,
-                    "BCP071",
-                    $"Expected {expected}, but got {argumentCount}.");
-            }
-
-            public ErrorDiagnostic CannotReferenceSymbolInParamDefaultValue() => new(
-                TextSpan,
-                "BCP072",
-                "This symbol cannot be referenced here. Only other parameters can be referenced in parameter default values.");
-
-            public Diagnostic CannotAssignToReadOnlyProperty(bool warnInsteadOfError, string property) => new(
-                TextSpan,
-                warnInsteadOfError ? DiagnosticLevel.Warning : DiagnosticLevel.Error,
-                "BCP073",
-                $"The property \"{property}\" is read-only. Expressions cannot be assigned to read-only properties.");
-
-            public ErrorDiagnostic ArraysRequireIntegerIndex(TypeSymbol wrongType) => new(
-                TextSpan,
-                "BCP074",
-                $"Indexing over arrays requires an index of type \"{LanguageConstants.Int}\" but the provided index was of type \"{wrongType}\".");
-
-            public ErrorDiagnostic ObjectsRequireStringIndex(TypeSymbol wrongType) => new(
-                TextSpan,
-                "BCP075",
-                $"Indexing over objects requires an index of type \"{LanguageConstants.String}\" but the provided index was of type \"{wrongType}\".");
-
-            public ErrorDiagnostic IndexerRequiresObjectOrArray(TypeSymbol wrongType) => new(
-                TextSpan,
-                "BCP076",
-                $"Cannot index over expression of type \"{wrongType}\". Arrays or objects are required.");
-
-            public Diagnostic WriteOnlyProperty(bool warnInsteadOfError, TypeSymbol type, string badProperty) => new(
-                TextSpan,
-                warnInsteadOfError ? DiagnosticLevel.Warning : DiagnosticLevel.Error,
-                "BCP077",
-                $"The property \"{badProperty}\" on type \"{type}\" is write-only. Write-only properties cannot be accessed.");
-
-            public Diagnostic MissingRequiredProperty(bool warnInsteadOfError, string propertyName, TypeSymbol expectedType) => new(
-                TextSpan,
-                warnInsteadOfError ? DiagnosticLevel.Warning : DiagnosticLevel.Error,
-                "BCP078",
-                $"The property \"{propertyName}\" requires a value of type \"{expectedType}\", but none was supplied.");
-
-            public ErrorDiagnostic CyclicExpressionSelfReference() => new(
-                TextSpan,
-                "BCP079",
-                "This expression is referencing its own declaration, which is not allowed.");
-
-            public ErrorDiagnostic CyclicExpression(IEnumerable<string> cycle) => new(
-                TextSpan,
-                "BCP080",
-                $"The expression is involved in a cycle (\"{string.Join("\" -> \"", cycle)}\").");
-
-            public Diagnostic ResourceTypesUnavailable(ResourceTypeReference resourceTypeReference) => new(
-                TextSpan,
-                DiagnosticLevel.Warning,
-                "BCP081",
-                $"Resource type \"{resourceTypeReference.FormatName()}\" does not have types available.");
-
-            public FixableErrorDiagnostic SymbolicNameDoesNotExistWithSuggestion(string name, string suggestedName) => new(
-                TextSpan,
-                "BCP082",
-                $"The name \"{name}\" does not exist in the current context. Did you mean \"{suggestedName}\"?",
-                null,
-                new CodeFix($"Change \"{name}\" to \"{suggestedName}\"", true, CodeManipulator.Replace(TextSpan, suggestedName)));
-
-            public FixableDiagnostic UnknownPropertyWithSuggestion(bool warnInsteadOfError, TypeSymbol type, string badProperty, string suggestedProperty) => new(
-                TextSpan,
-                warnInsteadOfError ? DiagnosticLevel.Warning : DiagnosticLevel.Error,
-                "BCP083",
-                $"The type \"{type}\" does not contain property \"{badProperty}\". Did you mean \"{suggestedProperty}\"?",
-                null,
-                new CodeFix($"Change \"{badProperty}\" to \"{suggestedProperty}\"", true, CodeManipulator.Replace(TextSpan, suggestedProperty)));
-
-            public ErrorDiagnostic SymbolicNameCannotUseReservedNamespaceName(string name, IEnumerable<string> namespaces) => new(
-                TextSpan,
-                "BCP084",
-                $"The symbolic name \"{name}\" is reserved. Please use a different symbolic name. Reserved namespaces are {ToQuotedString(namespaces.OrderBy(ns => ns))}.");
-
-            public ErrorDiagnostic ModulePathContainsForbiddenCharacters(IEnumerable<char> forbiddenChars) => new(
-                TextSpan,
-                "BCP085",
-                $"The specified module path contains one ore more invalid path characters. The following are not permitted: {ToQuotedString(forbiddenChars.OrderBy(x => x).Select(x => x.ToString()))}.");
-
-            public ErrorDiagnostic ModulePathHasForbiddenTerminator(IEnumerable<char> forbiddenPathTerminatorChars) => new(
-                TextSpan,
-                "BCP086",
-                $"The specified module path ends with an invalid character. The following are not permitted: {ToQuotedString(forbiddenPathTerminatorChars.OrderBy(x => x).Select(x => x.ToString()))}.");
-
-            public ErrorDiagnostic ComplexLiteralsNotAllowed() => new(
-                TextSpan,
-                "BCP087",
-                "Array and object literals are not allowed here.");
-
-            public FixableDiagnostic PropertyStringLiteralMismatchWithSuggestion(bool warnInsteadOfError, string property, TypeSymbol expectedType, string actualStringLiteral, string suggestedStringLiteral) => new(
-                TextSpan,
-                warnInsteadOfError ? DiagnosticLevel.Warning : DiagnosticLevel.Error,
-                "BCP088",
-                $"The property \"{property}\" expected a value of type \"{expectedType}\" but the provided value is of type \"{actualStringLiteral}\". Did you mean \"{suggestedStringLiteral}\"?",
-                null,
-                new CodeFix($"Change \"{actualStringLiteral}\" to \"{suggestedStringLiteral}\"", true, CodeManipulator.Replace(TextSpan, suggestedStringLiteral)));
-
-            public FixableDiagnostic DisallowedPropertyWithSuggestion(bool warnInsteadOfError, string property, TypeSymbol type, string suggestedProperty) => new(
-                TextSpan,
-                warnInsteadOfError ? DiagnosticLevel.Warning : DiagnosticLevel.Error,
-                "BCP089",
-                $"The property \"{property}\" is not allowed on objects of type \"{type}\". Did you mean \"{suggestedProperty}\"?",
-                null,
-                new CodeFix($"Change \"{property}\" to \"{suggestedProperty}\"", true, CodeManipulator.Replace(TextSpan, suggestedProperty)));
-
-            public ErrorDiagnostic ModulePathHasNotBeenSpecified() => new(
-                TextSpan,
-                "BCP090",
-                "This module declaration is missing a file path reference.");
-
-            public ErrorDiagnostic ErrorOccurredReadingFile(string failureMessage) => new(
-                TextSpan,
-                "BCP091",
-                $"An error occurred reading file. {failureMessage}");
-
-            public ErrorDiagnostic ModulePathInterpolationUnsupported() => new(
-                TextSpan,
-                "BCP092",
-                "String interpolation is not supported in module paths.");
-
-            public ErrorDiagnostic ModulePathCouldNotBeResolved(string modulePath, string parentPath) => new(
-                TextSpan,
-                "BCP093",
-                $"Module path \"{modulePath}\" could not be resolved relative to \"{parentPath}\".");
-
-            public ErrorDiagnostic CyclicModuleSelfReference() => new(
-                TextSpan,
-                "BCP094",
-                "This module references itself, which is not allowed.");
-
-            public ErrorDiagnostic CyclicModule(IEnumerable<string> cycle) => new(
-                TextSpan,
-                "BCP095",
-                $"The module is involved in a cycle (\"{string.Join("\" -> \"", cycle)}\").");
-
-            public ErrorDiagnostic ExpectedModuleIdentifier() => new(
-                TextSpan,
-                "BCP096",
-                "Expected a module identifier at this location.");
-
-            public ErrorDiagnostic ExpectedModulePathString() => new(
-                TextSpan,
-                "BCP097",
-                "Expected a module path string. This should be a relative path to another bicep file, e.g. 'myModule.bicep' or '../parent/myModule.bicep'");
-
-            public ErrorDiagnostic ModulePathContainsBackSlash() => new(
-                TextSpan,
-                "BCP098",
-                "The specified module path contains a \"\\\" character. Use \"/\" instead as the directory separator character.");
-
-            public ErrorDiagnostic AllowedMustContainItems() => new(
-                TextSpan,
-                "BCP099",
-                $"The \"{LanguageConstants.ParameterAllowedPropertyName}\" array must contain one or more items.");
-
-            public ErrorDiagnostic IfFunctionNotSupported() => new(
-                TextSpan,
-                "BCP100",
-                "The \"if\" function is not supported. Use the ternary conditional operator instead.");
-
-            public ErrorDiagnostic CreateArrayFunctionNotSupported() => new(
-                TextSpan,
-                "BCP101",
-                "The \"createArray\" function is not supported. Construct an array literal using [].");
-
-            public ErrorDiagnostic CreateObjectFunctionNotSupported() => new(
-                TextSpan,
-                "BCP102",
-                "The \"createObject\" function is not supported. Construct an object literal using {}.");
-
-            public ErrorDiagnostic DoubleQuoteToken(string token) => new(
-                TextSpan,
-                "BCP103",
-                $"The following token is not recognized: \"{token}\". Strings are defined using single quotes in bicep.");
-
-            public ErrorDiagnostic ReferencedModuleHasErrors() => new(
-                TextSpan,
-                "BCP104",
-                $"The referenced module has errors.");
-
-            public ErrorDiagnostic UnableToLoadNonFileUri(Uri fileUri) => new(
-                TextSpan,
-                "BCP105",
-                $"Unable to load file from URI \"{fileUri}\".");
-
-            public ErrorDiagnostic UnexpectedCommaSeparator() => new(
-                TextSpan,
-                "BCP106",
-                "Expected a new line character at this location. Commas are not used as separator delimiters.");
-
-            public ErrorDiagnostic FunctionDoesNotExistInNamespace(Symbol namespaceSymbol, string name) => new(
-                TextSpan,
-                "BCP107",
-                $"The function \"{name}\" does not exist in namespace \"{namespaceSymbol.Name}\".");
-
-            public FixableErrorDiagnostic FunctionDoesNotExistInNamespaceWithSuggestion(Symbol namespaceSymbol, string name, string suggestedName) => new(
-                TextSpan,
-                "BCP108",
-                $"The function \"{name}\" does not exist in namespace \"{namespaceSymbol.Name}\". Did you mean \"{suggestedName}\"?",
-                null,
-                new CodeFix($"Change \"{name}\" to \"{suggestedName}\"", true, CodeManipulator.Replace(TextSpan, suggestedName)));
-
-            public ErrorDiagnostic FunctionDoesNotExistOnObject(TypeSymbol type, string name) => new(
-                TextSpan,
-                "BCP109",
-                $"The type \"{type}\" does not contain function \"{name}\".");
-
-            public FixableErrorDiagnostic FunctionDoesNotExistOnObjectWithSuggestion(TypeSymbol type, string name, string suggestedName) => new(
-                TextSpan,
-                "BCP110",
-                $"The type \"{type}\" does not contain function \"{name}\". Did you mean \"{suggestedName}\"?",
-                null,
-                new CodeFix($"Change \"{name}\" to \"{suggestedName}\"", true, CodeManipulator.Replace(TextSpan, suggestedName)));
-
-            public ErrorDiagnostic ModulePathContainsControlChars() => new(
-                TextSpan,
-                "BCP111",
-                $"The specified module path contains invalid control code characters.");
-
-            public ErrorDiagnostic TargetScopeMultipleDeclarations() => new(
-                TextSpan,
-                "BCP112",
-                $"The \"{LanguageConstants.TargetScopeKeyword}\" cannot be declared multiple times in one file.");
-
-            public Diagnostic InvalidModuleScopeForTenantScope() => new(
-                TextSpan,
-                DiagnosticLevel.Error,
-                "BCP113",
-                $"Unsupported scope for module deployment in a \"{LanguageConstants.TargetScopeTypeTenant}\" target scope. Omit this property to inherit the current scope, or specify a valid scope. " +
-                $"Permissible scopes include tenant: tenant(), named management group: managementGroup(<name>), named subscription: subscription(<subId>), or named resource group in a named subscription: resourceGroup(<subId>, <name>).");
-
-            public Diagnostic InvalidModuleScopeForManagementScope() => new(
-                TextSpan,
-                DiagnosticLevel.Error,
-                "BCP114",
-                $"Unsupported scope for module deployment in a \"{LanguageConstants.TargetScopeTypeManagementGroup}\" target scope. Omit this property to inherit the current scope, or specify a valid scope. " +
-                $"Permissible scopes include current management group: managementGroup(), named management group: managementGroup(<name>), named subscription: subscription(<subId>), tenant: tenant(), or named resource group in a named subscription: resourceGroup(<subId>, <name>).");
-
-            public Diagnostic InvalidModuleScopeForSubscriptionScope() => new(
-                TextSpan,
-                DiagnosticLevel.Error,
-                "BCP115",
-                $"Unsupported scope for module deployment in a \"{LanguageConstants.TargetScopeTypeSubscription}\" target scope. Omit this property to inherit the current scope, or specify a valid scope. " +
-                $"Permissible scopes include current subscription: subscription(), named subscription: subscription(<subId>), named resource group in same subscription: resourceGroup(<name>), named resource group in different subscription: resourceGroup(<subId>, <name>), or tenant: tenant().");
-
-            public Diagnostic InvalidModuleScopeForResourceGroup() => new(
-                TextSpan,
-                DiagnosticLevel.Error,
-                "BCP116",
-                $"Unsupported scope for module deployment in a \"{LanguageConstants.TargetScopeTypeResourceGroup}\" target scope. Omit this property to inherit the current scope, or specify a valid scope. " +
-                $"Permissible scopes include current resource group: resourceGroup(), named resource group in same subscription: resourceGroup(<name>), named resource group in a different subscription: resourceGroup(<subId>, <name>), current subscription: subscription(), named subscription: subscription(<subId>) or tenant: tenant().");
-
-            public ErrorDiagnostic EmptyIndexerNotAllowed() => new(
-                TextSpan,
-                "BCP117",
-                "An empty indexer is not allowed. Specify a valid expression."
-            );
-
-            public ErrorDiagnostic ExpectBodyStartOrIfOrLoopStart() => new(
-                TextSpan,
-                "BCP118",
-                "Expected the \"{\" character, the \"[\" character, or the \"if\" keyword at this location.");
-
-            public Diagnostic InvalidExtensionResourceScope() => new(
-                TextSpan,
-                DiagnosticLevel.Error,
-                "BCP119",
-                $"Unsupported scope for extension resource deployment. Expected a resource reference.");
-
-            public Diagnostic RuntimePropertyNotAllowed(string property, IEnumerable<string> usableProperties, string accessedSymbol, IEnumerable<string>? variableDependencyChain) {
-                var variableDependencyChainClause = variableDependencyChain != null ? 
-                 $"You are referencing a variable which cannot be calculated in time (\"{string.Join("\" -> \"", variableDependencyChain)}\"). " : "";
-
-                return new ErrorDiagnostic(
-                TextSpan,
-                "BCP120",
-                $"The property \"{property}\" must be evaluable at the start of the deployment, and cannot depend on any values that have not yet been calculated. {variableDependencyChainClause}Accessible properties of {accessedSymbol} are {ToQuotedString(usableProperties.OrderBy(s => s))}."
-                );
-            }
-
-            public ErrorDiagnostic ResourceMultipleDeclarations(IEnumerable<string> resourceNames) => new(
-                TextSpan,
-                "BCP121",
-                $"Resources: {ToQuotedString(resourceNames)} are defined with this same name in a file. Rename them or split into different modules.");
-
-            public ErrorDiagnostic ModuleMultipleDeclarations(IEnumerable<string> moduleNames) => new(
-                TextSpan,
-                "BCP122",
-                $"Modules: {ToQuotedString(moduleNames)} are defined with this same name and this same scope in a file. Rename them or split into different modules.");
-
-            public ErrorDiagnostic ExpectedNamespaceOrDecoratorName() => new(
-                TextSpan,
-                "BCP123",
-                "Expected a namespace or decorator name at this location.");
-
-            public ErrorDiagnostic CannotAttachDecoratorToTarget(string decoratorName, TypeSymbol attachableType, TypeSymbol targetType) => new(
-                TextSpan,
-                "BCP124",
-                $"The decorator \"{decoratorName}\" can only be attached to targets of type \"{attachableType}\", but the target has type \"{targetType}\".");
-
-            public ErrorDiagnostic CannotUseFunctionAsParameterDecorator(string functionName) => new(
-                TextSpan,
-                "BCP125",
-                $"Function \"{functionName}\" cannot be used as a parameter decorator.");
-
-            public ErrorDiagnostic CannotUseFunctionAsVariableDecorator(string functionName) => new(
-                TextSpan,
-                "BCP126",
-                $"Function \"{functionName}\" cannot be used as a variable decorator.");
-
-            public ErrorDiagnostic CannotUseFunctionAsResourceDecorator(string functionName) => new(
-                TextSpan,
-                "BCP127",
-                $"Function \"{functionName}\" cannot be used as a resource decorator.");
-
-            public ErrorDiagnostic CannotUseFunctionAsModuleDecorator(string functionName) => new(
-                TextSpan,
-                "BCP128",
-                $"Function \"{functionName}\" cannot be used as a module decorator.");
-
-            public ErrorDiagnostic CannotUseFunctionAsOutputDecorator(string functionName) => new(
-                TextSpan,
-                "BCP129",
-                $"Function \"{functionName}\" cannot be used as an output decorator.");
-
-            public ErrorDiagnostic DecoratorsNotAllowed() => new(
-                TextSpan,
-                "BCP130",
-                "Decorators are not allowed here.");
-
-            public ErrorDiagnostic CannotUseParameterDecoratorsAndModifiersTogether() => new(
-                TextSpan,
-                "BCP131",
-                "Parameter modifiers and decorators cannot be used together. Please use decorators only.");
-
-            public ErrorDiagnostic ExpectedDeclarationAfterDecorator() => new(
-                TextSpan,
-                "BCP132",
-                "Expected a declaration after the decorator.");
-
-            public ErrorDiagnostic InvalidUnicodeEscape() => new(
-                TextSpan,
-                "BCP133",
-                "The unicode escape sequence is not valid. Valid unicode escape sequences range from \\u{0} to \\u{10FFFF}.");
-
-            public Diagnostic UnsupportedModuleScope(ResourceScope suppliedScope, ResourceScope supportedScopes) => new(
-                TextSpan,
-                DiagnosticLevel.Error,
-                "BCP134",
-                $"Scope {ToQuotedString(LanguageConstants.GetResourceScopeDescriptions(suppliedScope))} is not valid for this module. Permitted scopes: {ToQuotedString(LanguageConstants.GetResourceScopeDescriptions(supportedScopes))}.");
-
-            public Diagnostic UnsupportedResourceScope(ResourceScope suppliedScope, ResourceScope supportedScopes) => new(
-                TextSpan,
-                DiagnosticLevel.Error,
-                "BCP135",
-                $"Scope {ToQuotedString(LanguageConstants.GetResourceScopeDescriptions(suppliedScope))} is not valid for this resource type. Permitted scopes: {ToQuotedString(LanguageConstants.GetResourceScopeDescriptions(supportedScopes))}.");
-
-            public ErrorDiagnostic ExpectedLoopVariableIdentifier() => new(
-                TextSpan,
-                "BCP136",
-                "Expected a loop variable identifier at this location.");
-
-            public ErrorDiagnostic LoopArrayExpressionTypeMismatch(TypeSymbol actualType) => new(
-                TextSpan,
-                "BCP137",
-                $"Loop expected an expression of type \"{LanguageConstants.Array}\" but the provided value is of type \"{actualType}\".");
-
-            public ErrorDiagnostic ForExpressionsNotSupportedHere() => new(
-                TextSpan,
-                "BCP138",
-                "For-expressions are not supported in this context. For-expressions may be used as values of resource and module declarations, values of resource and module properties, or values of outputs.");
-
-            public Diagnostic InvalidCrossResourceScope() => new(
-                TextSpan,
-                DiagnosticLevel.Error,
-                "BCP139",
-                $"The root resource scope must match that of the Bicep file. To deploy a resource to a different root scope, use a module.");
-
-            public ErrorDiagnostic UnterminatedMultilineString() => new(
-                TextSpan,
-                "BCP140",
-                $"The multi-line string at this location is not terminated. Terminate it with \"'''\".");
-
-            public ErrorDiagnostic ExpressionNotCallable() => new(
-                TextSpan,
-                "BCP141",
-                "The expression cannot be used as a decorator as it is not callable.");
-
-            public ErrorDiagnostic TooManyPropertyForExpressions() => new(
-                TextSpan,
-                "BCP142",
-                "Property value for-expressions cannot be nested.");
-
-            public ErrorDiagnostic ExpressionedPropertiesNotAllowedWithLoops() => new(
-                TextSpan,
-                "BCP143",
-                "For-expressions cannot be used with properties whose names are also expressions.");
-
-            public ErrorDiagnostic DirectAccessToCollectionNotSupported() => new(
-                TextSpan,
-                "BCP144",
-                "Directly referencing a resource or module collection is not currently supported. Apply an array indexer to the expression.");
-
-            public ErrorDiagnostic OutputMultipleDeclarations(string identifier) => new(
-                TextSpan,
-                "BCP145",
-                $"Output \"{identifier}\" is declared multiple times. Remove or rename the duplicates.");
-
-            public ErrorDiagnostic ExpectedOutputType() => new(
-                TextSpan,
-                "BCP146",
-                $"Expected an output type at this location. Please specify one of the following types: {ToQuotedString(LanguageConstants.DeclarationTypes.Keys)}.");
-
-            public ErrorDiagnostic ExpectedParameterDeclarationAfterDecorator() => new(
-                TextSpan,
-                "BCP147",
-                "Expected a parameter declaration after the decorator.");
-
-            public ErrorDiagnostic ExpectedVariableDeclarationAfterDecorator() => new(
-                TextSpan,
-                "BCP148",
-                "Expected a variable declaration after the decorator.");
-
-            public ErrorDiagnostic ExpectedResourceDeclarationAfterDecorator() => new(
-                TextSpan,
-                "BCP149",
-                "Expected a resource declaration after the decorator.");
-
-            public ErrorDiagnostic ExpectedModuleDeclarationAfterDecorator() => new(
-                TextSpan,
-                "BCP150",
-                "Expected a module declaration after the decorator.");
-
-            public ErrorDiagnostic ExpectedOutputDeclarationAfterDecorator() => new(
-                TextSpan,
-                "BCP151",
-                "Expected an output declaration after the decorator.");
-
-            public ErrorDiagnostic CannotUseFunctionAsDecorator(string functionName) => new(
-                TextSpan,
-                "BCP152",
-                $"Function \"{functionName}\" cannot be used as a decorator.");
-
-            public ErrorDiagnostic ExpectedResourceOrModuleDeclarationAfterDecorator() => new(
-                TextSpan,
-                "BCP153",
-                "Expected a resource or module declaration after the decorator.");
-
-            public ErrorDiagnostic BatchSizeTooSmall(long value, long limit) => new(
-                TextSpan,
-                "BCP154",
-                $"Expected a batch size of at least {limit} but the specified value was \"{value}\".");
-
-            public ErrorDiagnostic BatchSizeNotAllowed(string decoratorName) => new(
-                TextSpan,
-                "BCP155",
-                $"The decorator \"{decoratorName}\" can only be attached to resource or module collections.");
-<<<<<<< HEAD
-
-            public Diagnostic ParameterModifiersDeprecated() => new(
-                TextSpan,
-                DiagnosticLevel.Info,
-                "BCP156",
-                "Parameter modifiers are deprecated and will be removed in a future release. Use decorators instead (see https://aka.ms/BicepSpecParams for examples).",
-                DiagnosticLabel.Deprecated);
-=======
-       
-            public ErrorDiagnostic InvalidResourceTypeSegment(string typeSegment) => new(
-                TextSpan,
-                "BCP156",
-                $"The resource type segment \"{typeSegment}\" is invalid. Nested resources must specify a single type segment, and optionally can specify an api version using the format \"<type>@<apiVersion>\".");
-
-            public ErrorDiagnostic InvalidAncestorResourceType(string resourceName) => new(
-                TextSpan,
-                "BCP157",
-                $"The resource type cannot be determined due to an error in containing resource \"{resourceName}\".");
-
-            public ErrorDiagnostic ResourceRequiredForResourceAccess(string wrongType) => new(
-                TextSpan,
-                "BCP158",
-                $"Cannot access nested resources of type \"{wrongType}\". A resource type is required.");
-
-            public ErrorDiagnostic NestedResourceNotFound(string resourceName, string identifierName, IEnumerable<string> nestedResourceNames) => new(
-                TextSpan,
-                "BCP159",
-                $"The resource \"{resourceName}\" does not contain a nested resource named \"{identifierName}\". Known nested resources are: {ToQuotedString(nestedResourceNames)}.");
-
-            public ErrorDiagnostic NestedResourceNotAllowedInLoop() => new(
-                TextSpan,
-                "BCP160",
-                $"A nested resource cannot appear inside of a resource with a for-expression.");
->>>>>>> 04999a16
-        }
-
-        public static DiagnosticBuilderInternal ForPosition(TextSpan span)
-            => new(span);
-
-        public static DiagnosticBuilderInternal ForPosition(IPositionable positionable)
-            => new(positionable.Span);
-    }
-}
+// Copyright (c) Microsoft Corporation.
+// Licensed under the MIT License.
+
+using System;
+using System.Collections.Generic;
+using System.Linq;
+using System.Text;
+using Bicep.Core.CodeAction;
+using Bicep.Core.Extensions;
+using Bicep.Core.Parsing;
+using Bicep.Core.Resources;
+using Bicep.Core.Semantics;
+using Bicep.Core.Syntax;
+using Bicep.Core.TypeSystem;
+
+namespace Bicep.Core.Diagnostics
+{
+    public static class DiagnosticBuilder
+    {
+        public delegate ErrorDiagnostic ErrorBuilderDelegate(DiagnosticBuilderInternal builder);
+
+        public delegate Diagnostic DiagnosticBuilderDelegate(DiagnosticBuilderInternal builder);
+
+        public class DiagnosticBuilderInternal
+        {
+            public DiagnosticBuilderInternal(TextSpan textSpan)
+            {
+                TextSpan = textSpan;
+            }
+
+            public TextSpan TextSpan { get; }
+
+            private static string ToQuotedString(IEnumerable<string> elements)
+                => elements.Any() ? $"\"{elements.ConcatString("\", \"")}\"" : "";
+
+            public ErrorDiagnostic UnrecognizedToken(string token) => new(
+                TextSpan,
+                "BCP001",
+                $"The following token is not recognized: \"{token}\".");
+
+            public ErrorDiagnostic UnterminatedMultilineComment() => new(
+                TextSpan,
+                "BCP002",
+                "The multi-line comment at this location is not terminated. Terminate it with the */ character sequence.");
+
+            public ErrorDiagnostic UnterminatedString() => new(
+                TextSpan,
+                "BCP003",
+                "The string at this location is not terminated. Terminate the string with a single quote character.");
+
+            public ErrorDiagnostic UnterminatedStringWithNewLine() => new(
+                TextSpan,
+                "BCP004",
+                "The string at this location is not terminated due to an unexpected new line character.");
+
+            public ErrorDiagnostic UnterminatedStringEscapeSequenceAtEof() => new(
+                TextSpan,
+                "BCP005",
+                "The string at this location is not terminated. Complete the escape sequence and terminate the string with a single unescaped quote character.");
+
+            public ErrorDiagnostic UnterminatedStringEscapeSequenceUnrecognized(IEnumerable<string> escapeSequences) => new(
+                TextSpan,
+                "BCP006",
+                $"The specified escape sequence is not recognized. Only the following escape sequences are allowed: {ToQuotedString(escapeSequences)}.");
+
+            public ErrorDiagnostic UnrecognizedDeclaration() => new(
+                TextSpan,
+                "BCP007",
+                "This declaration type is not recognized. Specify a parameter, variable, resource, or output declaration.");
+
+            public ErrorDiagnostic ExpectedParameterContinuation() => new(
+                TextSpan,
+                "BCP008",
+                "Expected the \"=\" token, a parameter modifier, or a newline at this location.");
+
+            public ErrorDiagnostic UnrecognizedExpression() => new(
+                TextSpan,
+                "BCP009",
+                "Expected a literal value, an array, an object, a parenthesized expression, or a function call at this location.");
+
+            public ErrorDiagnostic InvalidInteger() => new(
+                TextSpan,
+                "BCP010",
+                "Expected a valid 32-bit signed integer.");
+
+            public ErrorDiagnostic InvalidType() => new(
+                TextSpan,
+                "BCP011",
+                "The type of the specified value is incorrect. Specify a string, boolean, or integer literal.");
+
+            public ErrorDiagnostic ExpectedKeyword(string keyword) => new(
+                TextSpan,
+                "BCP012",
+                $"Expected the \"{keyword}\" keyword at this location.");
+
+            public ErrorDiagnostic ExpectedParameterIdentifier() => new(
+                TextSpan,
+                "BCP013",
+                "Expected a parameter identifier at this location.");
+
+            public ErrorDiagnostic ExpectedParameterType() => new(
+                TextSpan,
+                "BCP014",
+                $"Expected a parameter type at this location. Please specify one of the following types: {ToQuotedString(LanguageConstants.DeclarationTypes.Keys)}.");
+
+            public ErrorDiagnostic ExpectedVariableIdentifier() => new(
+                TextSpan,
+                "BCP015",
+                "Expected a variable identifier at this location.");
+
+            public ErrorDiagnostic ExpectedOutputIdentifier() => new(
+                TextSpan,
+                "BCP016",
+                "Expected an output identifier at this location.");
+
+            public ErrorDiagnostic ExpectedResourceIdentifier() => new(
+                TextSpan,
+                "BCP017",
+                "Expected a resource identifier at this location.");
+
+            public ErrorDiagnostic ExpectedCharacter(string character) => new(
+                TextSpan,
+                "BCP018",
+                $"Expected the \"{character}\" character at this location.");
+
+            public ErrorDiagnostic ExpectedNewLine() => new(
+                TextSpan,
+                "BCP019",
+                "Expected a new line character at this location.");
+
+            public ErrorDiagnostic ExpectedFunctionOrPropertyName() => new(
+                TextSpan,
+                "BCP020",
+                "Expected a function or property name at this location.");
+
+            public ErrorDiagnostic ExpectedNumericLiteral() => new(
+                TextSpan,
+                "BCP021",
+                "Expected a numeric literal at this location.");
+
+            public ErrorDiagnostic ExpectedPropertyName() => new(
+                TextSpan,
+                "BCP022",
+                "Expected a property name at this location.");
+
+            public ErrorDiagnostic ExpectedVariableOrFunctionName() => new(
+                TextSpan,
+                "BCP023",
+                "Expected a variable or function name at this location.");
+
+            public ErrorDiagnostic IdentifierNameExceedsLimit() => new(
+                TextSpan,
+                "BCP024",
+                $"The identifier exceeds the limit of {LanguageConstants.MaxIdentifierLength}. Reduce the length of the identifier.");
+
+            public ErrorDiagnostic PropertyMultipleDeclarations(string property) => new(
+                TextSpan,
+                "BCP025",
+                $"The property \"{property}\" is declared multiple times in this object. Remove or rename the duplicate properties.");
+
+            public ErrorDiagnostic OutputTypeMismatch(TypeSymbol expectedType, TypeSymbol actualType) => new(
+                TextSpan,
+                "BCP026",
+                $"The output expects a value of type \"{expectedType}\" but the provided value is of type \"{actualType}\".");
+
+            public ErrorDiagnostic ParameterTypeMismatch(TypeSymbol expectedType, TypeSymbol actualType) => new(
+                TextSpan,
+                "BCP027",
+                $"The parameter expects a default value of type \"{expectedType}\" but provided value is of type \"{actualType}\".");
+
+            public ErrorDiagnostic IdentifierMultipleDeclarations(string identifier) => new(
+                TextSpan,
+                "BCP028",
+                $"Identifier \"{identifier}\" is declared multiple times. Remove or rename the duplicates.");
+
+            public ErrorDiagnostic InvalidResourceType() => new(
+                TextSpan,
+                "BCP029",
+                "The resource type is not valid. Specify a valid resource type of format \"<provider>/<types>@<apiVersion>\".");
+
+            public ErrorDiagnostic InvalidOutputType() => new(
+                TextSpan,
+                "BCP030",
+                $"The output type is not valid. Please specify one of the following types: {ToQuotedString(LanguageConstants.DeclarationTypes.Keys)}.");
+
+            public ErrorDiagnostic InvalidParameterType() => new(
+                TextSpan,
+                "BCP031",
+                $"The parameter type is not valid. Please specify one of the following types: {ToQuotedString(LanguageConstants.DeclarationTypes.Keys)}.");
+
+            public ErrorDiagnostic CompileTimeConstantRequired() => new(
+                TextSpan,
+                "BCP032",
+                "The value must be a compile-time constant.");
+
+            public Diagnostic ExpectedValueTypeMismatch(bool warnInsteadOfError, TypeSymbol expectedType, TypeSymbol actualType) => new(
+                TextSpan,
+                warnInsteadOfError ? DiagnosticLevel.Warning : DiagnosticLevel.Error,
+                "BCP033",
+                $"Expected a value of type \"{expectedType}\" but the provided value is of type \"{actualType}\".");
+
+            public Diagnostic ArrayTypeMismatch(bool warnInsteadOfError, TypeSymbol expectedType, TypeSymbol actualType) => new(
+                TextSpan,
+                warnInsteadOfError ? DiagnosticLevel.Warning : DiagnosticLevel.Error,
+                "BCP034",
+                $"The enclosing array expected an item of type \"{expectedType}\", but the provided item was of type \"{actualType}\".");
+
+            public Diagnostic MissingRequiredProperties(bool warnInsteadOfError, IEnumerable<string> properties, string blockName) => new(
+                TextSpan,
+                warnInsteadOfError ? DiagnosticLevel.Warning : DiagnosticLevel.Error,
+                "BCP035",
+                $"The specified \"{blockName}\" declaration is missing the following required properties: {ToQuotedString(properties)}.");
+
+            public Diagnostic PropertyTypeMismatch(bool warnInsteadOfError, string property, TypeSymbol expectedType, TypeSymbol actualType) => new(
+                TextSpan,
+                warnInsteadOfError ? DiagnosticLevel.Warning : DiagnosticLevel.Error,
+                "BCP036",
+                $"The property \"{property}\" expected a value of type \"{expectedType}\" but the provided value is of type \"{actualType}\".");
+
+            public Diagnostic DisallowedProperty(bool warnInsteadOfError, TypeSymbol type) => new(
+                TextSpan,
+                warnInsteadOfError ? DiagnosticLevel.Warning : DiagnosticLevel.Error,
+                "BCP037",
+                $"No other properties are allowed on objects of type \"{type}\".");
+
+            public Diagnostic DisallowedPropertyWithPermissibleProperties(bool warnInsteadOfError, string property, TypeSymbol type, IEnumerable<string> validUnspecifiedProperties) => new(
+                TextSpan,
+                warnInsteadOfError ? DiagnosticLevel.Warning : DiagnosticLevel.Error,
+                "BCP038",
+                $"The property \"{property}\" is not allowed on objects of type \"{type}\". Permissible properties include {ToQuotedString(validUnspecifiedProperties)}.");
+
+            public Diagnostic DisallowedInterpolatedKeyProperty(bool warnInsteadOfError, TypeSymbol type) => new(
+                TextSpan,
+                warnInsteadOfError ? DiagnosticLevel.Warning : DiagnosticLevel.Error,
+                "BCP039",
+                $"String interpolation is not supported for keys on objects of type \"{type}\".");
+
+            public Diagnostic DisallowedInterpolatedKeyPropertyWithPermissibleProperties(bool warnInsteadOfError, TypeSymbol type, IEnumerable<string> validUnspecifiedProperties) => new(
+                TextSpan,
+                warnInsteadOfError ? DiagnosticLevel.Warning : DiagnosticLevel.Error,
+                "BCP040",
+                $"String interpolation is not supported for keys on objects of type \"{type}\". Permissible properties include {ToQuotedString(validUnspecifiedProperties)}.");
+
+            public ErrorDiagnostic VariableTypeAssignmentDisallowed(TypeSymbol valueType) => new(
+                TextSpan,
+                "BCP041",
+                $"Values of type \"{valueType}\" cannot be assigned to a variable.");
+
+            public ErrorDiagnostic InvalidExpression() => new(
+                TextSpan,
+                "BCP043",
+                "This is not a valid expression.");
+
+            public ErrorDiagnostic UnaryOperatorInvalidType(string operatorName, TypeSymbol type) => new(
+                TextSpan,
+                "BCP044",
+                $"Cannot apply operator \"{operatorName}\" to operand of type \"{type}\".");
+
+            public ErrorDiagnostic BinaryOperatorInvalidType(string operatorName, TypeSymbol type1, TypeSymbol type2) => new(
+                TextSpan,
+                "BCP045",
+                $"Cannot apply operator \"{operatorName}\" to operands of type \"{type1}\" and \"{type2}\".");
+
+            public ErrorDiagnostic ValueTypeMismatch(TypeSymbol type) => new(
+                TextSpan,
+                "BCP046",
+                $"Expected a value of type \"{type}\".");
+
+            public ErrorDiagnostic ResourceTypeInterpolationUnsupported() => new(
+                TextSpan,
+                "BCP047",
+                "String interpolation is unsupported for specifying the resource type.");
+
+            public ErrorDiagnostic CannotResolveFunctionOverload(IList<string> overloadSignatures, TypeSymbol argumentType, IList<TypeSymbol> parameterTypes)
+            {
+                var messageBuilder = new StringBuilder();
+                var overloadCount = overloadSignatures.Count;
+
+                messageBuilder.Append("Cannot resolve function overload.");
+
+                for (int i = 0; i < overloadCount; i++)
+                {
+                    messageBuilder
+                        .Append('\n')
+                        .Append($"  Overload {i + 1} of {overloadCount}, \"{overloadSignatures[i]}\", gave the following error:\n")
+                        .Append($"    Argument of type \"{argumentType}\" is not assignable to parameter of type \"{parameterTypes[i]}\".");
+                }
+
+                var message = messageBuilder.ToString();
+
+                return new ErrorDiagnostic(
+                    TextSpan,
+                    "BCP048",
+                    message);
+            }
+
+            public ErrorDiagnostic StringOrIntegerIndexerRequired(TypeSymbol wrongType) => new(
+                TextSpan,
+                "BCP049",
+                $"The array index must be of type \"{LanguageConstants.String}\" or \"{LanguageConstants.Int}\" but the provided index was of type \"{wrongType}\".");
+
+            public ErrorDiagnostic ModulePathIsEmpty() => new(
+                TextSpan,
+                "BCP050",
+                "The specified module path is empty.");
+
+            public ErrorDiagnostic ModulePathBeginsWithForwardSlash() => new(
+                TextSpan,
+                "BCP051",
+                "The specified module path begins with \"/\". Module files must be referenced using relative paths.");
+
+            public Diagnostic UnknownProperty(bool warnInsteadOfError, TypeSymbol type, string badProperty) => new(
+                TextSpan,
+                warnInsteadOfError ? DiagnosticLevel.Warning : DiagnosticLevel.Error,
+                "BCP052",
+                $"The type \"{type}\" does not contain property \"{badProperty}\".");
+
+            public Diagnostic UnknownPropertyWithAvailableProperties(bool warnInsteadOfError, TypeSymbol type, string badProperty, IEnumerable<string> availableProperties) => new(
+                TextSpan,
+                warnInsteadOfError ? DiagnosticLevel.Warning : DiagnosticLevel.Error,
+                "BCP053",
+                $"The type \"{type}\" does not contain property \"{badProperty}\". Available properties include {ToQuotedString(availableProperties)}.");
+
+            public ErrorDiagnostic NoPropertiesAllowed(TypeSymbol type) => new(
+                TextSpan,
+                "BCP054",
+                $"The type \"{type}\" does not contain any properties.");
+
+            public ErrorDiagnostic ObjectRequiredForPropertyAccess(TypeSymbol wrongType) => new(
+                TextSpan,
+                "BCP055",
+                $"Cannot access properties of type \"{wrongType}\". An \"{LanguageConstants.Object}\" type is required.");
+
+            public ErrorDiagnostic AmbiguousSymbolReference(string name, IEnumerable<string> namespaces) => new(
+                TextSpan,
+                "BCP056",
+                $"The reference to name \"{name}\" is ambiguous because it exists in namespaces {ToQuotedString(namespaces)}. The reference must be fully-qualified.");
+
+            public ErrorDiagnostic SymbolicNameDoesNotExist(string name) => new(
+                TextSpan,
+                "BCP057",
+                $"The name \"{name}\" does not exist in the current context.");
+
+            public ErrorDiagnostic OutputReferenceNotSupported(string name) => new(
+                TextSpan,
+                "BCP058",
+                $"The name \"{name}\" is an output. Outputs cannot be referenced in expressions.");
+
+            public ErrorDiagnostic SymbolicNameIsNotAFunction(string name) => new(
+                TextSpan,
+                "BCP059",
+                $"The name \"{name}\" is not a function.");
+
+            public ErrorDiagnostic VariablesFunctionNotSupported() => new(
+                TextSpan,
+                "BCP060",
+                $"The \"variables\" function is not supported. Directly reference variables by their symbolic names.");
+
+            public ErrorDiagnostic ParametersFunctionNotSupported() => new(
+                TextSpan,
+                "BCP061",
+                $"The \"parameters\" function is not supported. Directly reference parameters by their symbolic names.");
+
+            public ErrorDiagnostic ReferencedSymbolHasErrors(string name) => new(
+                TextSpan,
+                "BCP062",
+                $"The referenced declaration with name \"{name}\" is not valid.");
+
+            public ErrorDiagnostic SymbolicNameIsNotAVariableOrParameter(string name) => new(
+                TextSpan,
+                "BCP063",
+                $"The name \"{name}\" is not a parameter, variable, resource or module.");
+
+            public ErrorDiagnostic UnexpectedTokensInInterpolation() => new(
+                TextSpan,
+                "BCP064",
+                "Found unexpected tokens in interpolated expression.");
+
+            public ErrorDiagnostic FunctionOnlyValidInParameterDefaults(string functionName) => new(
+                TextSpan,
+                "BCP065",
+                $"Function \"{functionName}\" is not valid at this location. It can only be used in parameter default declarations.");
+
+            public ErrorDiagnostic FunctionOnlyValidInResourceBody(string functionName) => new(
+                TextSpan,
+                "BCP066",
+                $"Function \"{functionName}\" is not valid at this location. It can only be used in resource declarations.");
+
+            public ErrorDiagnostic ObjectRequiredForMethodAccess(TypeSymbol wrongType) => new(
+                TextSpan,
+                "BCP067",
+                $"Cannot call functions on type \"{wrongType}\". An \"{LanguageConstants.Object}\" type is required.");
+
+            public ErrorDiagnostic ExpectedResourceTypeString() => new(
+                TextSpan,
+                "BCP068",
+                "Expected a resource type string. Specify a valid resource type of format \"<provider>/<types>@<apiVersion>\".");
+
+            public ErrorDiagnostic FunctionNotSupportedOperatorAvailable(string function, string @operator) => new(
+                TextSpan,
+                "BCP069",
+                $"The function \"{function}\" is not supported. Use the \"{@operator}\" operator instead.");
+
+            public ErrorDiagnostic ArgumentTypeMismatch(TypeSymbol argumentType, TypeSymbol parameterType) => new(
+                TextSpan,
+                "BCP070",
+                $"Argument of type \"{argumentType}\" is not assignable to parameter of type \"{parameterType}\".");
+
+            public ErrorDiagnostic ArgumentCountMismatch(int argumentCount, int mininumArgumentCount, int? maximumArgumentCount)
+            {
+                string expected;
+
+                if (!maximumArgumentCount.HasValue)
+                {
+                    expected = $"as least {mininumArgumentCount} {(mininumArgumentCount == 1 ? "argument" : "arguments")}";
+                }
+                else if (mininumArgumentCount == maximumArgumentCount.Value)
+                {
+                    expected = $"{mininumArgumentCount} {(mininumArgumentCount == 1 ? "argument" : "arguments")}";
+                }
+                else
+                {
+                    expected = $"{mininumArgumentCount} to {maximumArgumentCount} arguments";
+                }
+
+                return new ErrorDiagnostic(
+                    TextSpan,
+                    "BCP071",
+                    $"Expected {expected}, but got {argumentCount}.");
+            }
+
+            public ErrorDiagnostic CannotReferenceSymbolInParamDefaultValue() => new(
+                TextSpan,
+                "BCP072",
+                "This symbol cannot be referenced here. Only other parameters can be referenced in parameter default values.");
+
+            public Diagnostic CannotAssignToReadOnlyProperty(bool warnInsteadOfError, string property) => new(
+                TextSpan,
+                warnInsteadOfError ? DiagnosticLevel.Warning : DiagnosticLevel.Error,
+                "BCP073",
+                $"The property \"{property}\" is read-only. Expressions cannot be assigned to read-only properties.");
+
+            public ErrorDiagnostic ArraysRequireIntegerIndex(TypeSymbol wrongType) => new(
+                TextSpan,
+                "BCP074",
+                $"Indexing over arrays requires an index of type \"{LanguageConstants.Int}\" but the provided index was of type \"{wrongType}\".");
+
+            public ErrorDiagnostic ObjectsRequireStringIndex(TypeSymbol wrongType) => new(
+                TextSpan,
+                "BCP075",
+                $"Indexing over objects requires an index of type \"{LanguageConstants.String}\" but the provided index was of type \"{wrongType}\".");
+
+            public ErrorDiagnostic IndexerRequiresObjectOrArray(TypeSymbol wrongType) => new(
+                TextSpan,
+                "BCP076",
+                $"Cannot index over expression of type \"{wrongType}\". Arrays or objects are required.");
+
+            public Diagnostic WriteOnlyProperty(bool warnInsteadOfError, TypeSymbol type, string badProperty) => new(
+                TextSpan,
+                warnInsteadOfError ? DiagnosticLevel.Warning : DiagnosticLevel.Error,
+                "BCP077",
+                $"The property \"{badProperty}\" on type \"{type}\" is write-only. Write-only properties cannot be accessed.");
+
+            public Diagnostic MissingRequiredProperty(bool warnInsteadOfError, string propertyName, TypeSymbol expectedType) => new(
+                TextSpan,
+                warnInsteadOfError ? DiagnosticLevel.Warning : DiagnosticLevel.Error,
+                "BCP078",
+                $"The property \"{propertyName}\" requires a value of type \"{expectedType}\", but none was supplied.");
+
+            public ErrorDiagnostic CyclicExpressionSelfReference() => new(
+                TextSpan,
+                "BCP079",
+                "This expression is referencing its own declaration, which is not allowed.");
+
+            public ErrorDiagnostic CyclicExpression(IEnumerable<string> cycle) => new(
+                TextSpan,
+                "BCP080",
+                $"The expression is involved in a cycle (\"{string.Join("\" -> \"", cycle)}\").");
+
+            public Diagnostic ResourceTypesUnavailable(ResourceTypeReference resourceTypeReference) => new(
+                TextSpan,
+                DiagnosticLevel.Warning,
+                "BCP081",
+                $"Resource type \"{resourceTypeReference.FormatName()}\" does not have types available.");
+
+            public FixableErrorDiagnostic SymbolicNameDoesNotExistWithSuggestion(string name, string suggestedName) => new(
+                TextSpan,
+                "BCP082",
+                $"The name \"{name}\" does not exist in the current context. Did you mean \"{suggestedName}\"?",
+                null,
+                new CodeFix($"Change \"{name}\" to \"{suggestedName}\"", true, CodeManipulator.Replace(TextSpan, suggestedName)));
+
+            public FixableDiagnostic UnknownPropertyWithSuggestion(bool warnInsteadOfError, TypeSymbol type, string badProperty, string suggestedProperty) => new(
+                TextSpan,
+                warnInsteadOfError ? DiagnosticLevel.Warning : DiagnosticLevel.Error,
+                "BCP083",
+                $"The type \"{type}\" does not contain property \"{badProperty}\". Did you mean \"{suggestedProperty}\"?",
+                null,
+                new CodeFix($"Change \"{badProperty}\" to \"{suggestedProperty}\"", true, CodeManipulator.Replace(TextSpan, suggestedProperty)));
+
+            public ErrorDiagnostic SymbolicNameCannotUseReservedNamespaceName(string name, IEnumerable<string> namespaces) => new(
+                TextSpan,
+                "BCP084",
+                $"The symbolic name \"{name}\" is reserved. Please use a different symbolic name. Reserved namespaces are {ToQuotedString(namespaces.OrderBy(ns => ns))}.");
+
+            public ErrorDiagnostic ModulePathContainsForbiddenCharacters(IEnumerable<char> forbiddenChars) => new(
+                TextSpan,
+                "BCP085",
+                $"The specified module path contains one ore more invalid path characters. The following are not permitted: {ToQuotedString(forbiddenChars.OrderBy(x => x).Select(x => x.ToString()))}.");
+
+            public ErrorDiagnostic ModulePathHasForbiddenTerminator(IEnumerable<char> forbiddenPathTerminatorChars) => new(
+                TextSpan,
+                "BCP086",
+                $"The specified module path ends with an invalid character. The following are not permitted: {ToQuotedString(forbiddenPathTerminatorChars.OrderBy(x => x).Select(x => x.ToString()))}.");
+
+            public ErrorDiagnostic ComplexLiteralsNotAllowed() => new(
+                TextSpan,
+                "BCP087",
+                "Array and object literals are not allowed here.");
+
+            public FixableDiagnostic PropertyStringLiteralMismatchWithSuggestion(bool warnInsteadOfError, string property, TypeSymbol expectedType, string actualStringLiteral, string suggestedStringLiteral) => new(
+                TextSpan,
+                warnInsteadOfError ? DiagnosticLevel.Warning : DiagnosticLevel.Error,
+                "BCP088",
+                $"The property \"{property}\" expected a value of type \"{expectedType}\" but the provided value is of type \"{actualStringLiteral}\". Did you mean \"{suggestedStringLiteral}\"?",
+                null,
+                new CodeFix($"Change \"{actualStringLiteral}\" to \"{suggestedStringLiteral}\"", true, CodeManipulator.Replace(TextSpan, suggestedStringLiteral)));
+
+            public FixableDiagnostic DisallowedPropertyWithSuggestion(bool warnInsteadOfError, string property, TypeSymbol type, string suggestedProperty) => new(
+                TextSpan,
+                warnInsteadOfError ? DiagnosticLevel.Warning : DiagnosticLevel.Error,
+                "BCP089",
+                $"The property \"{property}\" is not allowed on objects of type \"{type}\". Did you mean \"{suggestedProperty}\"?",
+                null,
+                new CodeFix($"Change \"{property}\" to \"{suggestedProperty}\"", true, CodeManipulator.Replace(TextSpan, suggestedProperty)));
+
+            public ErrorDiagnostic ModulePathHasNotBeenSpecified() => new(
+                TextSpan,
+                "BCP090",
+                "This module declaration is missing a file path reference.");
+
+            public ErrorDiagnostic ErrorOccurredReadingFile(string failureMessage) => new(
+                TextSpan,
+                "BCP091",
+                $"An error occurred reading file. {failureMessage}");
+
+            public ErrorDiagnostic ModulePathInterpolationUnsupported() => new(
+                TextSpan,
+                "BCP092",
+                "String interpolation is not supported in module paths.");
+
+            public ErrorDiagnostic ModulePathCouldNotBeResolved(string modulePath, string parentPath) => new(
+                TextSpan,
+                "BCP093",
+                $"Module path \"{modulePath}\" could not be resolved relative to \"{parentPath}\".");
+
+            public ErrorDiagnostic CyclicModuleSelfReference() => new(
+                TextSpan,
+                "BCP094",
+                "This module references itself, which is not allowed.");
+
+            public ErrorDiagnostic CyclicModule(IEnumerable<string> cycle) => new(
+                TextSpan,
+                "BCP095",
+                $"The module is involved in a cycle (\"{string.Join("\" -> \"", cycle)}\").");
+
+            public ErrorDiagnostic ExpectedModuleIdentifier() => new(
+                TextSpan,
+                "BCP096",
+                "Expected a module identifier at this location.");
+
+            public ErrorDiagnostic ExpectedModulePathString() => new(
+                TextSpan,
+                "BCP097",
+                "Expected a module path string. This should be a relative path to another bicep file, e.g. 'myModule.bicep' or '../parent/myModule.bicep'");
+
+            public ErrorDiagnostic ModulePathContainsBackSlash() => new(
+                TextSpan,
+                "BCP098",
+                "The specified module path contains a \"\\\" character. Use \"/\" instead as the directory separator character.");
+
+            public ErrorDiagnostic AllowedMustContainItems() => new(
+                TextSpan,
+                "BCP099",
+                $"The \"{LanguageConstants.ParameterAllowedPropertyName}\" array must contain one or more items.");
+
+            public ErrorDiagnostic IfFunctionNotSupported() => new(
+                TextSpan,
+                "BCP100",
+                "The \"if\" function is not supported. Use the ternary conditional operator instead.");
+
+            public ErrorDiagnostic CreateArrayFunctionNotSupported() => new(
+                TextSpan,
+                "BCP101",
+                "The \"createArray\" function is not supported. Construct an array literal using [].");
+
+            public ErrorDiagnostic CreateObjectFunctionNotSupported() => new(
+                TextSpan,
+                "BCP102",
+                "The \"createObject\" function is not supported. Construct an object literal using {}.");
+
+            public ErrorDiagnostic DoubleQuoteToken(string token) => new(
+                TextSpan,
+                "BCP103",
+                $"The following token is not recognized: \"{token}\". Strings are defined using single quotes in bicep.");
+
+            public ErrorDiagnostic ReferencedModuleHasErrors() => new(
+                TextSpan,
+                "BCP104",
+                $"The referenced module has errors.");
+
+            public ErrorDiagnostic UnableToLoadNonFileUri(Uri fileUri) => new(
+                TextSpan,
+                "BCP105",
+                $"Unable to load file from URI \"{fileUri}\".");
+
+            public ErrorDiagnostic UnexpectedCommaSeparator() => new(
+                TextSpan,
+                "BCP106",
+                "Expected a new line character at this location. Commas are not used as separator delimiters.");
+
+            public ErrorDiagnostic FunctionDoesNotExistInNamespace(Symbol namespaceSymbol, string name) => new(
+                TextSpan,
+                "BCP107",
+                $"The function \"{name}\" does not exist in namespace \"{namespaceSymbol.Name}\".");
+
+            public FixableErrorDiagnostic FunctionDoesNotExistInNamespaceWithSuggestion(Symbol namespaceSymbol, string name, string suggestedName) => new(
+                TextSpan,
+                "BCP108",
+                $"The function \"{name}\" does not exist in namespace \"{namespaceSymbol.Name}\". Did you mean \"{suggestedName}\"?",
+                null,
+                new CodeFix($"Change \"{name}\" to \"{suggestedName}\"", true, CodeManipulator.Replace(TextSpan, suggestedName)));
+
+            public ErrorDiagnostic FunctionDoesNotExistOnObject(TypeSymbol type, string name) => new(
+                TextSpan,
+                "BCP109",
+                $"The type \"{type}\" does not contain function \"{name}\".");
+
+            public FixableErrorDiagnostic FunctionDoesNotExistOnObjectWithSuggestion(TypeSymbol type, string name, string suggestedName) => new(
+                TextSpan,
+                "BCP110",
+                $"The type \"{type}\" does not contain function \"{name}\". Did you mean \"{suggestedName}\"?",
+                null,
+                new CodeFix($"Change \"{name}\" to \"{suggestedName}\"", true, CodeManipulator.Replace(TextSpan, suggestedName)));
+
+            public ErrorDiagnostic ModulePathContainsControlChars() => new(
+                TextSpan,
+                "BCP111",
+                $"The specified module path contains invalid control code characters.");
+
+            public ErrorDiagnostic TargetScopeMultipleDeclarations() => new(
+                TextSpan,
+                "BCP112",
+                $"The \"{LanguageConstants.TargetScopeKeyword}\" cannot be declared multiple times in one file.");
+
+            public Diagnostic InvalidModuleScopeForTenantScope() => new(
+                TextSpan,
+                DiagnosticLevel.Error,
+                "BCP113",
+                $"Unsupported scope for module deployment in a \"{LanguageConstants.TargetScopeTypeTenant}\" target scope. Omit this property to inherit the current scope, or specify a valid scope. " +
+                $"Permissible scopes include tenant: tenant(), named management group: managementGroup(<name>), named subscription: subscription(<subId>), or named resource group in a named subscription: resourceGroup(<subId>, <name>).");
+
+            public Diagnostic InvalidModuleScopeForManagementScope() => new(
+                TextSpan,
+                DiagnosticLevel.Error,
+                "BCP114",
+                $"Unsupported scope for module deployment in a \"{LanguageConstants.TargetScopeTypeManagementGroup}\" target scope. Omit this property to inherit the current scope, or specify a valid scope. " +
+                $"Permissible scopes include current management group: managementGroup(), named management group: managementGroup(<name>), named subscription: subscription(<subId>), tenant: tenant(), or named resource group in a named subscription: resourceGroup(<subId>, <name>).");
+
+            public Diagnostic InvalidModuleScopeForSubscriptionScope() => new(
+                TextSpan,
+                DiagnosticLevel.Error,
+                "BCP115",
+                $"Unsupported scope for module deployment in a \"{LanguageConstants.TargetScopeTypeSubscription}\" target scope. Omit this property to inherit the current scope, or specify a valid scope. " +
+                $"Permissible scopes include current subscription: subscription(), named subscription: subscription(<subId>), named resource group in same subscription: resourceGroup(<name>), named resource group in different subscription: resourceGroup(<subId>, <name>), or tenant: tenant().");
+
+            public Diagnostic InvalidModuleScopeForResourceGroup() => new(
+                TextSpan,
+                DiagnosticLevel.Error,
+                "BCP116",
+                $"Unsupported scope for module deployment in a \"{LanguageConstants.TargetScopeTypeResourceGroup}\" target scope. Omit this property to inherit the current scope, or specify a valid scope. " +
+                $"Permissible scopes include current resource group: resourceGroup(), named resource group in same subscription: resourceGroup(<name>), named resource group in a different subscription: resourceGroup(<subId>, <name>), current subscription: subscription(), named subscription: subscription(<subId>) or tenant: tenant().");
+
+            public ErrorDiagnostic EmptyIndexerNotAllowed() => new(
+                TextSpan,
+                "BCP117",
+                "An empty indexer is not allowed. Specify a valid expression."
+            );
+
+            public ErrorDiagnostic ExpectBodyStartOrIfOrLoopStart() => new(
+                TextSpan,
+                "BCP118",
+                "Expected the \"{\" character, the \"[\" character, or the \"if\" keyword at this location.");
+
+            public Diagnostic InvalidExtensionResourceScope() => new(
+                TextSpan,
+                DiagnosticLevel.Error,
+                "BCP119",
+                $"Unsupported scope for extension resource deployment. Expected a resource reference.");
+
+            public Diagnostic RuntimePropertyNotAllowed(string property, IEnumerable<string> usableProperties, string accessedSymbol, IEnumerable<string>? variableDependencyChain) {
+                var variableDependencyChainClause = variableDependencyChain != null ? 
+                 $"You are referencing a variable which cannot be calculated in time (\"{string.Join("\" -> \"", variableDependencyChain)}\"). " : "";
+
+                return new ErrorDiagnostic(
+                TextSpan,
+                "BCP120",
+                $"The property \"{property}\" must be evaluable at the start of the deployment, and cannot depend on any values that have not yet been calculated. {variableDependencyChainClause}Accessible properties of {accessedSymbol} are {ToQuotedString(usableProperties.OrderBy(s => s))}."
+                );
+            }
+
+            public ErrorDiagnostic ResourceMultipleDeclarations(IEnumerable<string> resourceNames) => new(
+                TextSpan,
+                "BCP121",
+                $"Resources: {ToQuotedString(resourceNames)} are defined with this same name in a file. Rename them or split into different modules.");
+
+            public ErrorDiagnostic ModuleMultipleDeclarations(IEnumerable<string> moduleNames) => new(
+                TextSpan,
+                "BCP122",
+                $"Modules: {ToQuotedString(moduleNames)} are defined with this same name and this same scope in a file. Rename them or split into different modules.");
+
+            public ErrorDiagnostic ExpectedNamespaceOrDecoratorName() => new(
+                TextSpan,
+                "BCP123",
+                "Expected a namespace or decorator name at this location.");
+
+            public ErrorDiagnostic CannotAttachDecoratorToTarget(string decoratorName, TypeSymbol attachableType, TypeSymbol targetType) => new(
+                TextSpan,
+                "BCP124",
+                $"The decorator \"{decoratorName}\" can only be attached to targets of type \"{attachableType}\", but the target has type \"{targetType}\".");
+
+            public ErrorDiagnostic CannotUseFunctionAsParameterDecorator(string functionName) => new(
+                TextSpan,
+                "BCP125",
+                $"Function \"{functionName}\" cannot be used as a parameter decorator.");
+
+            public ErrorDiagnostic CannotUseFunctionAsVariableDecorator(string functionName) => new(
+                TextSpan,
+                "BCP126",
+                $"Function \"{functionName}\" cannot be used as a variable decorator.");
+
+            public ErrorDiagnostic CannotUseFunctionAsResourceDecorator(string functionName) => new(
+                TextSpan,
+                "BCP127",
+                $"Function \"{functionName}\" cannot be used as a resource decorator.");
+
+            public ErrorDiagnostic CannotUseFunctionAsModuleDecorator(string functionName) => new(
+                TextSpan,
+                "BCP128",
+                $"Function \"{functionName}\" cannot be used as a module decorator.");
+
+            public ErrorDiagnostic CannotUseFunctionAsOutputDecorator(string functionName) => new(
+                TextSpan,
+                "BCP129",
+                $"Function \"{functionName}\" cannot be used as an output decorator.");
+
+            public ErrorDiagnostic DecoratorsNotAllowed() => new(
+                TextSpan,
+                "BCP130",
+                "Decorators are not allowed here.");
+
+            public ErrorDiagnostic CannotUseParameterDecoratorsAndModifiersTogether() => new(
+                TextSpan,
+                "BCP131",
+                "Parameter modifiers and decorators cannot be used together. Please use decorators only.");
+
+            public ErrorDiagnostic ExpectedDeclarationAfterDecorator() => new(
+                TextSpan,
+                "BCP132",
+                "Expected a declaration after the decorator.");
+
+            public ErrorDiagnostic InvalidUnicodeEscape() => new(
+                TextSpan,
+                "BCP133",
+                "The unicode escape sequence is not valid. Valid unicode escape sequences range from \\u{0} to \\u{10FFFF}.");
+
+            public Diagnostic UnsupportedModuleScope(ResourceScope suppliedScope, ResourceScope supportedScopes) => new(
+                TextSpan,
+                DiagnosticLevel.Error,
+                "BCP134",
+                $"Scope {ToQuotedString(LanguageConstants.GetResourceScopeDescriptions(suppliedScope))} is not valid for this module. Permitted scopes: {ToQuotedString(LanguageConstants.GetResourceScopeDescriptions(supportedScopes))}.");
+
+            public Diagnostic UnsupportedResourceScope(ResourceScope suppliedScope, ResourceScope supportedScopes) => new(
+                TextSpan,
+                DiagnosticLevel.Error,
+                "BCP135",
+                $"Scope {ToQuotedString(LanguageConstants.GetResourceScopeDescriptions(suppliedScope))} is not valid for this resource type. Permitted scopes: {ToQuotedString(LanguageConstants.GetResourceScopeDescriptions(supportedScopes))}.");
+
+            public ErrorDiagnostic ExpectedLoopVariableIdentifier() => new(
+                TextSpan,
+                "BCP136",
+                "Expected a loop variable identifier at this location.");
+
+            public ErrorDiagnostic LoopArrayExpressionTypeMismatch(TypeSymbol actualType) => new(
+                TextSpan,
+                "BCP137",
+                $"Loop expected an expression of type \"{LanguageConstants.Array}\" but the provided value is of type \"{actualType}\".");
+
+            public ErrorDiagnostic ForExpressionsNotSupportedHere() => new(
+                TextSpan,
+                "BCP138",
+                "For-expressions are not supported in this context. For-expressions may be used as values of resource and module declarations, values of resource and module properties, or values of outputs.");
+
+            public Diagnostic InvalidCrossResourceScope() => new(
+                TextSpan,
+                DiagnosticLevel.Error,
+                "BCP139",
+                $"The root resource scope must match that of the Bicep file. To deploy a resource to a different root scope, use a module.");
+
+            public ErrorDiagnostic UnterminatedMultilineString() => new(
+                TextSpan,
+                "BCP140",
+                $"The multi-line string at this location is not terminated. Terminate it with \"'''\".");
+
+            public ErrorDiagnostic ExpressionNotCallable() => new(
+                TextSpan,
+                "BCP141",
+                "The expression cannot be used as a decorator as it is not callable.");
+
+            public ErrorDiagnostic TooManyPropertyForExpressions() => new(
+                TextSpan,
+                "BCP142",
+                "Property value for-expressions cannot be nested.");
+
+            public ErrorDiagnostic ExpressionedPropertiesNotAllowedWithLoops() => new(
+                TextSpan,
+                "BCP143",
+                "For-expressions cannot be used with properties whose names are also expressions.");
+
+            public ErrorDiagnostic DirectAccessToCollectionNotSupported() => new(
+                TextSpan,
+                "BCP144",
+                "Directly referencing a resource or module collection is not currently supported. Apply an array indexer to the expression.");
+
+            public ErrorDiagnostic OutputMultipleDeclarations(string identifier) => new(
+                TextSpan,
+                "BCP145",
+                $"Output \"{identifier}\" is declared multiple times. Remove or rename the duplicates.");
+
+            public ErrorDiagnostic ExpectedOutputType() => new(
+                TextSpan,
+                "BCP146",
+                $"Expected an output type at this location. Please specify one of the following types: {ToQuotedString(LanguageConstants.DeclarationTypes.Keys)}.");
+
+            public ErrorDiagnostic ExpectedParameterDeclarationAfterDecorator() => new(
+                TextSpan,
+                "BCP147",
+                "Expected a parameter declaration after the decorator.");
+
+            public ErrorDiagnostic ExpectedVariableDeclarationAfterDecorator() => new(
+                TextSpan,
+                "BCP148",
+                "Expected a variable declaration after the decorator.");
+
+            public ErrorDiagnostic ExpectedResourceDeclarationAfterDecorator() => new(
+                TextSpan,
+                "BCP149",
+                "Expected a resource declaration after the decorator.");
+
+            public ErrorDiagnostic ExpectedModuleDeclarationAfterDecorator() => new(
+                TextSpan,
+                "BCP150",
+                "Expected a module declaration after the decorator.");
+
+            public ErrorDiagnostic ExpectedOutputDeclarationAfterDecorator() => new(
+                TextSpan,
+                "BCP151",
+                "Expected an output declaration after the decorator.");
+
+            public ErrorDiagnostic CannotUseFunctionAsDecorator(string functionName) => new(
+                TextSpan,
+                "BCP152",
+                $"Function \"{functionName}\" cannot be used as a decorator.");
+
+            public ErrorDiagnostic ExpectedResourceOrModuleDeclarationAfterDecorator() => new(
+                TextSpan,
+                "BCP153",
+                "Expected a resource or module declaration after the decorator.");
+
+            public ErrorDiagnostic BatchSizeTooSmall(long value, long limit) => new(
+                TextSpan,
+                "BCP154",
+                $"Expected a batch size of at least {limit} but the specified value was \"{value}\".");
+
+            public ErrorDiagnostic BatchSizeNotAllowed(string decoratorName) => new(
+                TextSpan,
+                "BCP155",
+                $"The decorator \"{decoratorName}\" can only be attached to resource or module collections.");
+       
+            public ErrorDiagnostic InvalidResourceTypeSegment(string typeSegment) => new(
+                TextSpan,
+                "BCP156",
+                $"The resource type segment \"{typeSegment}\" is invalid. Nested resources must specify a single type segment, and optionally can specify an api version using the format \"<type>@<apiVersion>\".");
+
+            public ErrorDiagnostic InvalidAncestorResourceType(string resourceName) => new(
+                TextSpan,
+                "BCP157",
+                $"The resource type cannot be determined due to an error in containing resource \"{resourceName}\".");
+
+            public ErrorDiagnostic ResourceRequiredForResourceAccess(string wrongType) => new(
+                TextSpan,
+                "BCP158",
+                $"Cannot access nested resources of type \"{wrongType}\". A resource type is required.");
+
+            public ErrorDiagnostic NestedResourceNotFound(string resourceName, string identifierName, IEnumerable<string> nestedResourceNames) => new(
+                TextSpan,
+                "BCP159",
+                $"The resource \"{resourceName}\" does not contain a nested resource named \"{identifierName}\". Known nested resources are: {ToQuotedString(nestedResourceNames)}.");
+
+            public ErrorDiagnostic NestedResourceNotAllowedInLoop() => new(
+                TextSpan,
+                "BCP160",
+                $"A nested resource cannot appear inside of a resource with a for-expression.");
+
+            public Diagnostic ParameterModifiersDeprecated() => new(
+                TextSpan,
+                DiagnosticLevel.Info,
+                "BCP161",
+                "Parameter modifiers are deprecated and will be removed in a future release. Use decorators instead (see https://aka.ms/BicepSpecParams for examples).",
+                DiagnosticLabel.Deprecated);
+        }
+
+        public static DiagnosticBuilderInternal ForPosition(TextSpan span)
+            => new(span);
+
+        public static DiagnosticBuilderInternal ForPosition(IPositionable positionable)
+            => new(positionable.Span);
+    }
+}