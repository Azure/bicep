using System.Collections.Generic;
using System.Linq;
using System.Text;
using Bicep.Core.Extensions;
using Bicep.Core.Parser;
using Bicep.Core.TypeSystem;

namespace Bicep.Core.Diagnostics
{
    public static class DiagnosticBuilder
    {
        // ReSharper disable once InconsistentNaming
        public const string BCP061CyclicExpressionCode = "BCP061";

        public delegate ErrorDiagnostic ErrorBuilderDelegate(DiagnosticBuilderInternal builder);

        public class DiagnosticBuilderInternal
        {
            public DiagnosticBuilderInternal(TextSpan textSpan)
            {
                TextSpan = textSpan;
            }

            public TextSpan TextSpan { get; }

            public ErrorDiagnostic UnrecognizedToken(object token) => new ErrorDiagnostic(
                TextSpan,
                "BCP001",
                $"The following token is not recognized: '{token}'.");

            public ErrorDiagnostic UnterminatedMultilineComment() => new ErrorDiagnostic(
                TextSpan,
                "BCP002",
                "The multi-line comment at this location is not terminated. Terminate it with the */ character sequence.");

            public ErrorDiagnostic UnterminatedString() => new ErrorDiagnostic(
                TextSpan,
                "BCP003",
                "The string at this location is not terminated. Terminate the string with a single quote character.");

            public ErrorDiagnostic UnterminatedStringWithNewLine() => new ErrorDiagnostic(
                TextSpan,
                "BCP004",
                "The string at this location is not terminated due to an unexpected new line character.");

            public ErrorDiagnostic UnterminatedStringEscapeSequenceAtEof() => new ErrorDiagnostic(
                TextSpan,
                "BCP005",
                "The string at this location is not terminated. Complete the escape sequence and terminate the string with a single unescaped quote character.");

            public ErrorDiagnostic UnterminatedStringEscapeSequenceUnrecognized(object escapeChars) => new ErrorDiagnostic(
                TextSpan,
                "BCP006",
                $"The specified escape sequence is not recognized. Only the following characters can be escaped with a backslash: {escapeChars}.");

            public ErrorDiagnostic UnrecognizedDeclaration() => new ErrorDiagnostic(
                TextSpan,
                "BCP007",
                "This declaration type is not recognized. Specify a parameter, variable, resource, or output declaration.");

            public ErrorDiagnostic ExpectedParameterContinuation() => new ErrorDiagnostic(
                TextSpan,
                "BCP008",
                "Expected the '=' token, a parameter modifier, or a newline at this location.");

            public ErrorDiagnostic UnrecognizedExpression() => new ErrorDiagnostic(
                TextSpan,
                "BCP009",
                "Expected a literal value, an array, an object, a parenthesized expression, or a function call at this location.");

            public ErrorDiagnostic InvalidInteger() => new ErrorDiagnostic(
                TextSpan,
                "BCP010",
                "Expected a valid 32-bit signed integer.");

            public ErrorDiagnostic InvalidType() => new ErrorDiagnostic(
                TextSpan,
                "BCP011",
                "The type of the specified value is incorrect. Specify a string, boolean, or integer literal.");

            public ErrorDiagnostic ExpectedKeyword(object keyword) => new ErrorDiagnostic(
                TextSpan,
                "BCP012",
                $"Expected the '{keyword}' keyword at this location.");

            public ErrorDiagnostic ExpectedParameterIdentifier() => new ErrorDiagnostic(
                TextSpan,
                "BCP013",
                "Expected a parameter identifier at this location.");

            public ErrorDiagnostic ExpectedParameterType() => new ErrorDiagnostic(
                TextSpan,
                "BCP014",
                $"Expected a parameter type at this location. Please specify one of the following types: {LanguageConstants.PrimitiveTypesString}.");

            public ErrorDiagnostic ExpectedVariableIdentifier() => new ErrorDiagnostic(
                TextSpan,
                "BCP015",
                "Expected a variable identifier at this location.");

            public ErrorDiagnostic ExpectedOutputIdentifier() => new ErrorDiagnostic(
                TextSpan,
                "BCP016",
                "Expected an output identifier at this location.");

            public ErrorDiagnostic ExpectedResourceIdentifier() => new ErrorDiagnostic(
                TextSpan,
                "BCP017",
                "Expected a resource identifier at this location.");

            public ErrorDiagnostic ExpectedCharacter(object character) => new ErrorDiagnostic(
                TextSpan,
                "BCP018",
                $"Expected the '{character}' character at this location.");

            public ErrorDiagnostic ExpectedNewLine() => new ErrorDiagnostic(
                TextSpan,
                "BCP019",
                "Expected a new line character at this location.");

            public ErrorDiagnostic ExpectedPropertyIdentifier() => new ErrorDiagnostic(
                TextSpan,
                "BCP020",
                "Expected a property identifier at this location.");

            public ErrorDiagnostic ExpectedNumericLiteral() => new ErrorDiagnostic(
                TextSpan,
                "BCP021",
                "Expected a numeric literal at this location.");

            public ErrorDiagnostic ExpectedPropertyName() => new ErrorDiagnostic(
                TextSpan,
                "BCP022",
                "Expected a property name at this location.");

            public ErrorDiagnostic ExpectedFunctionName() => new ErrorDiagnostic(
                TextSpan,
                "BCP023",
                "Expected a function name at this location.");

            public ErrorDiagnostic IdentifierNameExceedsLimit() => new ErrorDiagnostic(
                TextSpan,
                "BCP024",
                $"The identifier exceeds the limit of {LanguageConstants.MaxIdentifierLength}. Reduce the length of the identifier.");

            public ErrorDiagnostic PropertyMultipleDeclarations(object property) => new ErrorDiagnostic(
                TextSpan,
                "BCP025",
                $"The property '{property}' is declared multiple times in this object. Remove or rename the duplicate properties.");

            public ErrorDiagnostic OutputTypeMismatch(object expectedType, object actualType) => new ErrorDiagnostic(
                TextSpan,
                "BCP026",
                $"The output expects a value of type '{expectedType}' but the provided value is of type '{actualType}'.");

            public ErrorDiagnostic ParameterTypeMismatch(object expectedType, object actualType) => new ErrorDiagnostic(
                TextSpan,
                "BCP027",
                $"The parameter expects a default value of type '{expectedType}' but provided value is of type '{actualType}'.");

            public ErrorDiagnostic IdentifierMultipleDeclarations(object identifier) => new ErrorDiagnostic(
                TextSpan,
                "BCP028",
                $"Identifier '{identifier}' is declared multiple times. Remove or rename the duplicates.");

            public ErrorDiagnostic InvalidResourceType() => new ErrorDiagnostic(
                TextSpan,
                "BCP029",
                "The resource type is not valid. Specify a valid resource type of format '<provider>/<types>@<apiVersion>'.");

            public ErrorDiagnostic InvalidOutputType() => new ErrorDiagnostic(
                TextSpan,
                "BCP030",
                $"The output type is not valid. Please specify one of the following types: {LanguageConstants.PrimitiveTypesString}.");

            public ErrorDiagnostic InvalidParameterType() => new ErrorDiagnostic(
                TextSpan,
                "BCP031",
                $"The parameter type is not valid. Please specify one of the following types: {LanguageConstants.PrimitiveTypesString}.");

            public ErrorDiagnostic CompileTimeConstantRequired() => new ErrorDiagnostic(
                TextSpan,
                "BCP032",
                "The value must be a compile-time constant.");

            public ErrorDiagnostic ExpectedValueTypeMismatch(object expectedType, object actualType) => new ErrorDiagnostic(
                TextSpan,
                "BCP033",
                $"Expected a value of type '{expectedType}' but the provided value is of type '{actualType}'.");

            public ErrorDiagnostic ArrayTypeMismatch(object expectedType, object actualType) => new ErrorDiagnostic(
                TextSpan,
                "BCP034",
                $"The enclosing array expected an item of type '{expectedType}', but the provided item was of type '{actualType}'.");

            public ErrorDiagnostic MissingRequiredProperties(object properties) => new ErrorDiagnostic(
                TextSpan,
                "BCP035",
                $"The specified object is missing the following required properties: {properties}.");

            public ErrorDiagnostic PropertyTypeMismatch(object property, object expectedType, object actualType) => new ErrorDiagnostic(
                TextSpan,
                "BCP036",
                $"The property '{property}' expected a value of type '{expectedType}' but the provided value is of type '{actualType}'.");

            public ErrorDiagnostic DisallowedProperty(object property, object type) => new ErrorDiagnostic(
                TextSpan,
                "BCP037",
                $"The property '{property}' is not allowed on objects of type '{type}'.");

            public ErrorDiagnostic InvalidExpression() => new ErrorDiagnostic(
                TextSpan,
                "BCP043",
                "This is not a valid expression.");

            public ErrorDiagnostic UnaryOperatorInvalidType(object operatorName, object type) => new ErrorDiagnostic(
                TextSpan,
                "BCP044",
                $"Cannot apply operator '{operatorName}' to operand of type '{type}'.");

            public ErrorDiagnostic BinaryOperatorInvalidType(object operatorName, object type1, object type2) => new ErrorDiagnostic(
                TextSpan,
                "BCP045",
                $"Cannot apply operator '{operatorName}' to operands of type '{type1}' and '{type2}'.");

            public ErrorDiagnostic ValueTypeMismatch(object type) => new ErrorDiagnostic(
                TextSpan,
                "BCP046",
                $"Expected a value of type '{type}'.");

            public ErrorDiagnostic ResourceTypeInterpolationUnsupported() => new ErrorDiagnostic(
                TextSpan,
                "BCP047",
                "String interpolation is unsupported for specifying the resource type.");

            public ErrorDiagnostic CannotResolveFunctionOverload(IList<string> overloadSignatures, TypeSymbol argumentType, IList<TypeSymbol> parameterTypes)
            {
                var messageBuilder = new StringBuilder();
                var overloadCount = overloadSignatures.Count;

                messageBuilder.Append("Cannot resolve function overload.");

                for (int i = 0; i < overloadCount; i++)
                {
                    messageBuilder
                        .Append("\n")
                        .Append($"  Overload {i + 1} of {overloadCount}, '{overloadSignatures[i]}', gave the following error:\n")
                        .Append($"    Argument of type '{argumentType}' is not assignable to parameter of type '{parameterTypes[i]}'.");
                }

                var message = messageBuilder.ToString();

                return new ErrorDiagnostic(
                    TextSpan,
                    "BCP048",
                    message);
            }

            public ErrorDiagnostic StringOrIntegerIndexerRequired(TypeSymbol wrongType) => new ErrorDiagnostic(
                TextSpan,
                "BCP049",
                $"The array index must be of type '{LanguageConstants.String}' or '{LanguageConstants.Int}' but the provided index was of type '{wrongType}'.");

            public ErrorDiagnostic ArrayRequiredForIntegerIndexer(TypeSymbol wrongType) => new ErrorDiagnostic(
                TextSpan,
                "BCP050",
                $"Cannot use an integer indexer on an expression of type '{wrongType}'. An '{LanguageConstants.Array}' type is required.");

            public ErrorDiagnostic ObjectRequiredForStringIndexer(TypeSymbol wrongType) => new ErrorDiagnostic(
                TextSpan,
                "BCP051",
                $"Cannot use a string indexer on an expression of type '{wrongType}'. An '{LanguageConstants.Object}' type is required.");

            public ErrorDiagnostic MalformedPropertyNameString() => new ErrorDiagnostic(
                TextSpan,
                "BCP052",
                "The property name in a string indexer is malformed.");

            public ErrorDiagnostic UnknownProperty(TypeSymbol type, string badProperty) => new ErrorDiagnostic(
                TextSpan,
                "BCP053",
                $"The type '{type}' does not contain property '{badProperty}'.");

            public ErrorDiagnostic NoPropertiesAllowed(TypeSymbol type) => new ErrorDiagnostic(
                TextSpan,
                "BCP054",
                $"The type '{type}' does not contain any properties.");

            public ErrorDiagnostic ObjectRequiredForPropertyAccess(TypeSymbol wrongType) => new ErrorDiagnostic(
                TextSpan,
                "BCP055",
                $"Cannot access properties of type '{wrongType}'. An '{LanguageConstants.Object}' type is required.");

            public ErrorDiagnostic AmbiguousSymbolReference(string name, IEnumerable<string> namespaces) => new ErrorDiagnostic(
                TextSpan,
                "BCP056",
                $"The reference to name '{name}' is ambiguous because it exists in namespaces '{namespaces.ConcatString(", ")}'. The reference must be fully-qualified.");

            public ErrorDiagnostic SymbolicNameDoesNotExist(string name) => new ErrorDiagnostic(
                TextSpan,
                "BCP057",
                $"The name '{name}' does not exist in the current context.");

            public ErrorDiagnostic OutputReferenceNotSupported(string name) => new ErrorDiagnostic(
                TextSpan,
                "BCP058",
                $"The name '{name}' is an output. Outputs cannot be referenced in expressions.");

            public ErrorDiagnostic SymbolicNameIsNotAFunction(string name) => new ErrorDiagnostic(
                TextSpan,
                "BCP059",
                $"The name '{name}' is not a function.");

            public ErrorDiagnostic CyclicExpression() => new ErrorDiagnostic(
                TextSpan,
                BCP061CyclicExpressionCode,
                "The expression is involved in a cycle.");

            public ErrorDiagnostic ReferencedSymbolHasErrors(string name) => new ErrorDiagnostic(
                TextSpan,
                "BCP062",
                $"The referenced declaration with name '{name}' is not valid.");

            public ErrorDiagnostic SymbolicNameIsNotAVariableOrParameter(string name) => new ErrorDiagnostic(
                TextSpan,
                "BCP063",
                $"The name '{name}' is not a parameter or variable.");

            public ErrorDiagnostic MalformedString() => new ErrorDiagnostic(
                TextSpan,
                "BCP064",
                "The string at this location is malformed.");

            public ErrorDiagnostic FunctionOnlyValidInParameterDefaults(string functionName) => new ErrorDiagnostic(
                TextSpan,
                "BCP065",
                $"Function '{functionName}' is not valid at this location. It can only be used in parameter default declarations.");

            public ErrorDiagnostic FunctionOnlyValidInResourceBody(string functionName) => new ErrorDiagnostic(
                TextSpan,
                "BCP066",
                $"Function '{functionName}' is not valid at this location. It can only be used in resource declarations.");

            public ErrorDiagnostic StringInterpolationNotPermittedInObjectPropertyKey() => new ErrorDiagnostic(
                TextSpan,
                "BCP067",
                $"String interpolation in not supported in object keys.");

            public ErrorDiagnostic ExpectedResourceTypeString() => new ErrorDiagnostic(
                TextSpan,
                "BCP068",
                "Expected a resource type string. Specify a valid resource type of format '<provider>/<types>@<apiVersion>'.");

<<<<<<< HEAD
            public ErrorDiagnostic ArgumentTypeMismatch(TypeSymbol argumentType, TypeSymbol parameterType) => new ErrorDiagnostic(
                TextSpan,
                "BCP069",
                $"Argument of type '{argumentType}' is not assignable to parameter of type '{parameterType}'.");

            public ErrorDiagnostic ArgumentCountMismatch(int argumentCount, int mininumArgumentCount, int? maximumArgumentCount)
            {
                string expected;

                if (!maximumArgumentCount.HasValue)
                {
                    expected = $"as least {mininumArgumentCount} {(mininumArgumentCount == 1 ? "argument" : "arguments")}";
                }
                else if (mininumArgumentCount == maximumArgumentCount.Value)
                {
                    expected = $"{mininumArgumentCount} {(mininumArgumentCount == 1 ? "argument" : "arguments")}";
                }
                else
                {
                    expected = $"{mininumArgumentCount} to {maximumArgumentCount} arguments";
                }

                return new ErrorDiagnostic(
                    TextSpan,
                    "BCP070",
                    $"Expected {expected}, but got {argumentCount}.");
            }
=======
            public ErrorDiagnostic EmitLimitationDetected() => new ErrorDiagnostic(
                TextSpan,
                "BCP069",
                "The expression is inside an object or array literal that is itself part of another expression. This is not currently supported.");
>>>>>>> 828421b8
        }

        public static DiagnosticBuilderInternal ForPosition(TextSpan span)
            => new DiagnosticBuilderInternal(span);

        public static DiagnosticBuilderInternal ForPosition(IPositionable positionable)
            => new DiagnosticBuilderInternal(positionable.Span);
    }
}<|MERGE_RESOLUTION|>--- conflicted
+++ resolved
@@ -351,10 +351,14 @@
                 "BCP068",
                 "Expected a resource type string. Specify a valid resource type of format '<provider>/<types>@<apiVersion>'.");
 
-<<<<<<< HEAD
+            public ErrorDiagnostic EmitLimitationDetected() => new ErrorDiagnostic(
+                TextSpan,
+                "BCP069",
+                "The expression is inside an object or array literal that is itself part of another expression. This is not currently supported.");
+
             public ErrorDiagnostic ArgumentTypeMismatch(TypeSymbol argumentType, TypeSymbol parameterType) => new ErrorDiagnostic(
                 TextSpan,
-                "BCP069",
+                "BCP070",
                 $"Argument of type '{argumentType}' is not assignable to parameter of type '{parameterType}'.");
 
             public ErrorDiagnostic ArgumentCountMismatch(int argumentCount, int mininumArgumentCount, int? maximumArgumentCount)
@@ -376,15 +380,9 @@
 
                 return new ErrorDiagnostic(
                     TextSpan,
-                    "BCP070",
+                    "BCP071",
                     $"Expected {expected}, but got {argumentCount}.");
             }
-=======
-            public ErrorDiagnostic EmitLimitationDetected() => new ErrorDiagnostic(
-                TextSpan,
-                "BCP069",
-                "The expression is inside an object or array literal that is itself part of another expression. This is not currently supported.");
->>>>>>> 828421b8
         }
 
         public static DiagnosticBuilderInternal ForPosition(TextSpan span)
