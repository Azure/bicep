// Copyright (c) Microsoft Corporation.
// Licensed under the MIT License.

using System.Collections.Immutable;
using System.Text;
using Bicep.Core.CodeAction;
using Bicep.Core.Configuration;
using Bicep.Core.Extensions;
using Bicep.Core.Modules;
using Bicep.Core.Registry;
using Bicep.Core.Resources;
using Bicep.Core.Semantics;
using Bicep.Core.Semantics.Metadata;
using Bicep.Core.SourceGraph;
using Bicep.Core.Syntax;
using Bicep.Core.Text;
using Bicep.Core.TypeSystem;
using Bicep.IO.Abstraction;

namespace Bicep.Core.Diagnostics
{
    public static class DiagnosticBuilder
    {
        public const string UseStringInterpolationInsteadClause = "Use string interpolation instead.";

        public delegate Diagnostic DiagnosticBuilderDelegate(DiagnosticBuilderInternal builder);

        public class DiagnosticBuilderInternal
        {

            private const string TypeInaccuracyClause = " If this is a resource type definition inaccuracy, report it using https://aka.ms/bicep-type-issues.";

            public DiagnosticBuilderInternal(TextSpan textSpan)
            {
                TextSpan = textSpan;
            }

            public TextSpan TextSpan { get; }

            private Diagnostic CoreDiagnostic(DiagnosticLevel level, string code, string message) => new(
                TextSpan,
                level,
                DiagnosticSource.Compiler,
                code,
                message)
            { Uri = new($"https://aka.ms/bicep/core-diagnostics#{code}") };

            private Diagnostic CoreError(string code, string message) => CoreDiagnostic(
                DiagnosticLevel.Error,
                code,
                message);

            private Diagnostic CoreWarning(string code, string message) => CoreDiagnostic(
                DiagnosticLevel.Warning,
                code,
                message);

            private static string ToQuotedString(IEnumerable<string> elements)
                => elements.Any() ? $"\"{elements.ConcatString("\", \"")}\"" : "";

            private static string ToQuotedStringWithCaseInsensitiveOrdering(IEnumerable<string> elements)
                => ToQuotedString(elements.OrderBy(s => s, StringComparer.OrdinalIgnoreCase));

            private static string BuildVariableDependencyChainClause(IEnumerable<string>? variableDependencyChain) => variableDependencyChain is not null
                ? $" You are referencing a variable which cannot be calculated at the start (\"{string.Join("\" -> \"", variableDependencyChain)}\")."
                : string.Empty;

            private static string BuildNonDeployTimeConstantPropertyClause(string? accessedSymbolName, string? propertyName) =>
                accessedSymbolName is not null && propertyName is not null
                    ? $" The property \"{propertyName}\" of {accessedSymbolName} cannot be calculated at the start."
                    : string.Empty;

            private static string BuildAccessiblePropertiesClause(string? accessedSymbolName, IEnumerable<string>? accessiblePropertyNames) => accessedSymbolName is not null && accessiblePropertyNames is not null
                ? $" Properties of {accessedSymbolName} which can be calculated at the start include {ToQuotedString(accessiblePropertyNames.OrderBy(s => s))}."
                : string.Empty;

            private static string BuildInvalidOciArtifactReferenceClause(string? aliasName, string referenceValue) => aliasName is not null
                ? $"The OCI artifact reference \"{referenceValue}\" after resolving alias \"{aliasName}\" is not valid."
                : $"The specified OCI artifact reference \"{referenceValue}\" is not valid.";

            private static string BuildInvalidTemplateSpecReferenceClause(string? aliasName, string referenceValue) => aliasName is not null
                ? $"The Template Spec reference \"{referenceValue}\" after resolving alias \"{aliasName}\" is not valid."
                : $"The specified Template Spec reference \"{referenceValue}\" is not valid.";

            private static string BuildBicepConfigurationClause(IOUri? configFileUri) => configFileUri is not null
                ? $"Bicep configuration \"{configFileUri}\""
                : $"built-in Bicep configuration";

            public Diagnostic UnrecognizedToken(string token) => CoreError(
                "BCP001",
                $"The following token is not recognized: \"{token}\".");

            public Diagnostic UnterminatedMultilineComment() => CoreError(
                "BCP002",
                "The multi-line comment at this location is not terminated. Terminate it with the */ character sequence.");

            public Diagnostic UnterminatedString() => CoreError(
                "BCP003",
                "The string at this location is not terminated. Terminate the string with a single quote character.");

            public Diagnostic UnterminatedStringWithNewLine() => CoreError(
                "BCP004",
                "The string at this location is not terminated due to an unexpected new line character.");

            public Diagnostic UnterminatedStringEscapeSequenceAtEof() => CoreError(
                "BCP005",
                "The string at this location is not terminated. Complete the escape sequence and terminate the string with a single unescaped quote character.");

            public Diagnostic UnterminatedStringEscapeSequenceUnrecognized(IEnumerable<string> escapeSequences) => CoreError(
                "BCP006",
                $"The specified escape sequence is not recognized. Only the following escape sequences are allowed: {ToQuotedString(escapeSequences)}.");

            public Diagnostic UnrecognizedDeclaration() => CoreError(
                "BCP007",
                "This declaration type is not recognized. Specify a metadata, parameter, variable, resource, or output declaration.");

            public Diagnostic ExpectedParameterContinuation() => CoreError(
                "BCP008",
                "Expected the \"=\" token, or a newline at this location.");

            public Diagnostic UnrecognizedExpression() => CoreError(
                "BCP009",
                "Expected a literal value, an array, an object, a parenthesized expression, or a function call at this location.");

            public Diagnostic InvalidInteger() => CoreError(
                "BCP010",
                "Expected a valid 64-bit signed integer.");

            public Diagnostic InvalidType() => CoreError(
                "BCP011",
                "The type of the specified value is incorrect. Specify a string, boolean, or integer literal.");

            public Diagnostic ExpectedKeyword(string keyword) => CoreError(
                "BCP012",
                $"Expected the \"{keyword}\" keyword at this location.");

            public Diagnostic ExpectedParameterIdentifier() => CoreError(
                "BCP013",
                "Expected a parameter identifier at this location.");

            public Diagnostic ExpectedVariableIdentifier() => CoreError(
                "BCP015",
                "Expected a variable identifier at this location.");

            public Diagnostic ExpectedOutputIdentifier() => CoreError(
                "BCP016",
                "Expected an output identifier at this location.");

            public Diagnostic ExpectedResourceIdentifier() => CoreError(
                "BCP017",
                "Expected a resource identifier at this location.");

            public Diagnostic ExpectedCharacter(string character) => CoreError(
                "BCP018",
                $"Expected the \"{character}\" character at this location.");

            public Diagnostic ExpectedNewLine() => CoreError(
                "BCP019",
                "Expected a new line character at this location.");

            public Diagnostic ExpectedFunctionOrPropertyName() => CoreError(
                "BCP020",
                "Expected a function or property name at this location.");

            public Diagnostic ExpectedNumericLiteral() => CoreError(
                "BCP021",
                "Expected a numeric literal at this location.");

            public Diagnostic ExpectedPropertyName() => CoreError(
                "BCP022",
                "Expected a property name at this location.");

            public Diagnostic ExpectedVariableOrFunctionName() => CoreError(
                "BCP023",
                "Expected a variable or function name at this location.");

            public Diagnostic IdentifierNameExceedsLimit() => CoreError(
                "BCP024",
                $"The identifier exceeds the limit of {LanguageConstants.MaxIdentifierLength}. Reduce the length of the identifier.");

            public Diagnostic PropertyMultipleDeclarations(string property) => CoreError(
                "BCP025",
                $"The property \"{property}\" is declared multiple times in this object. Remove or rename the duplicate properties.");

            public Diagnostic OutputTypeMismatch(TypeSymbol expectedType, TypeSymbol actualType) => CoreError(
                "BCP026",
                $"The output expects a value of type \"{expectedType}\" but the provided value is of type \"{actualType}\".");

            public Diagnostic IdentifierMultipleDeclarations(string identifier) => CoreError(
                "BCP028",
                $"Identifier \"{identifier}\" is declared multiple times. Remove or rename the duplicates.");

            public Diagnostic InvalidResourceType() => CoreError(
                "BCP029",
                "The resource type is not valid. Specify a valid resource type of format \"<type-name>@<apiVersion>\".");

            public Diagnostic InvalidOutputType(IEnumerable<string> validTypes) => CoreError(
                "BCP030",
                $"The output type is not valid. Please specify one of the following types: {ToQuotedString(validTypes)}.");

            public Diagnostic InvalidParameterType(IEnumerable<string> validTypes) => CoreError(
                "BCP031",
                $"The parameter type is not valid. Please specify one of the following types: {ToQuotedString(validTypes)}.");

            public Diagnostic CompileTimeConstantRequired() => CoreError(
                "BCP032",
                "The value must be a compile-time constant.");

            public Diagnostic ExpectedValueTypeMismatch(bool warnInsteadOfError, TypeSymbol expectedType, TypeSymbol actualType) => CoreDiagnostic(
                warnInsteadOfError ? DiagnosticLevel.Warning : DiagnosticLevel.Error,
                "BCP033",
                $"Expected a value of type \"{expectedType}\" but the provided value is of type \"{actualType}\".");

            public Diagnostic ArrayTypeMismatch(bool warnInsteadOfError, TypeSymbol expectedType, TypeSymbol actualType) => CoreDiagnostic(
                warnInsteadOfError ? DiagnosticLevel.Warning : DiagnosticLevel.Error,
                "BCP034",
                $"The enclosing array expected an item of type \"{expectedType}\", but the provided item was of type \"{actualType}\".");

            public Diagnostic MissingRequiredProperties(bool warnInsteadOfError, Symbol? sourceDeclaration, ObjectSyntax? objectSyntax, ICollection<string> properties, string blockName, bool showTypeInaccuracy, IDiagnosticLookup parsingErrorLookup)
            {
                var sourceDeclarationClause = sourceDeclaration is not null
                    ? $" from source declaration \"{sourceDeclaration.Name}\""
                    : string.Empty;

                if (objectSyntax is null ||
                    SyntaxModifier.TryAddProperties(
                        objectSyntax,
                        properties.Select(p => SyntaxFactory.CreateObjectProperty(p, SyntaxFactory.EmptySkippedTrivia)),
                        parsingErrorLookup) is not { } newSyntax)
                {
                    // We're unable to come up with an automatic code fix - most likely because there are unhandled parse errors
                    return CoreDiagnostic(
                        warnInsteadOfError ? DiagnosticLevel.Warning : DiagnosticLevel.Error,
                        "BCP035",
                        $"The specified \"{blockName}\" declaration is missing the following required properties{sourceDeclarationClause}: {ToQuotedString(properties)}.{(showTypeInaccuracy ? TypeInaccuracyClause : string.Empty)}");
                }

                var codeFix = new CodeFix("Add required properties", true, CodeFixKind.QuickFix, new CodeReplacement(objectSyntax.Span, newSyntax.ToString()));

                return CoreDiagnostic(
                    warnInsteadOfError ? DiagnosticLevel.Warning : DiagnosticLevel.Error,
                    "BCP035",
                    $"The specified \"{blockName}\" declaration is missing the following required properties{sourceDeclarationClause}: {ToQuotedString(properties)}.{(showTypeInaccuracy ? TypeInaccuracyClause : string.Empty)}")
                    with
                { Fixes = [codeFix] };
            }

            public Diagnostic PropertyTypeMismatch(bool warnInsteadOfError, Symbol? sourceDeclaration, string property, TypeSymbol expectedType, TypeSymbol actualType, bool showTypeInaccuracy = false)
            {
                var sourceDeclarationClause = sourceDeclaration is not null
                    ? $" in source declaration \"{sourceDeclaration.Name}\""
                    : string.Empty;

                return CoreDiagnostic(
                    warnInsteadOfError ? DiagnosticLevel.Warning : DiagnosticLevel.Error,
                    "BCP036",
                    $"The property \"{property}\" expected a value of type \"{expectedType}\" but the provided value{sourceDeclarationClause} is of type \"{actualType}\".{(showTypeInaccuracy ? TypeInaccuracyClause : string.Empty)}");
            }

            public Diagnostic DisallowedProperty(bool warnInsteadOfError, Symbol? sourceDeclaration, string property, TypeSymbol type, ICollection<string> validUnspecifiedProperties, bool showTypeInaccuracy)
            {
                var permissiblePropertiesClause = validUnspecifiedProperties.Any()
                    ? $" Permissible properties include {ToQuotedString(validUnspecifiedProperties)}."
                    : $" No other properties are allowed.";

                var sourceDeclarationClause = sourceDeclaration is not null
                    ? $" from source declaration \"{sourceDeclaration.Name}\""
                    : string.Empty;

                return CoreDiagnostic(
                    warnInsteadOfError ? DiagnosticLevel.Warning : DiagnosticLevel.Error,
                    "BCP037",
                    $"The property \"{property}\"{sourceDeclarationClause} is not allowed on objects of type \"{type}\".{permissiblePropertiesClause}{(showTypeInaccuracy ? TypeInaccuracyClause : string.Empty)}");
            }

            public Diagnostic DisallowedInterpolatedKeyProperty(bool warnInsteadOfError, Symbol? sourceDeclaration, TypeSymbol type, ICollection<string> validUnspecifiedProperties)
            {
                var permissiblePropertiesClause = validUnspecifiedProperties.Any()
                    ? $" Permissible properties include {ToQuotedString(validUnspecifiedProperties)}."
                    : $" No other properties are allowed.";

                var sourceDeclarationClause = sourceDeclaration is not null
                    ? $" in source declaration \"{sourceDeclaration.Name}\""
                    : string.Empty;

                return CoreDiagnostic(
                    warnInsteadOfError ? DiagnosticLevel.Warning : DiagnosticLevel.Error,
                    "BCP040",
                    $"String interpolation is not supported for keys on objects of type \"{type}\"{sourceDeclarationClause}.{permissiblePropertiesClause}");
            }

            public Diagnostic VariableTypeAssignmentDisallowed(TypeSymbol valueType) => CoreError(
                "BCP041",
                $"Values of type \"{valueType}\" cannot be assigned to a variable.");

            public Diagnostic InvalidExpression() => CoreError(
                "BCP043",
                "This is not a valid expression.");

            public Diagnostic UnaryOperatorInvalidType(string operatorName, TypeSymbol type) => CoreError(
                "BCP044",
                $"Cannot apply operator \"{operatorName}\" to operand of type \"{type}\".");

            public Diagnostic BinaryOperatorInvalidType(string operatorName, TypeSymbol type1, TypeSymbol type2, string? additionalInfo) => CoreError(
                "BCP045",
                $"Cannot apply operator \"{operatorName}\" to operands of type \"{type1}\" and \"{type2}\".{(additionalInfo is null ? string.Empty : " " + additionalInfo)}");

            public Diagnostic ValueTypeMismatch(TypeSymbol type) => CoreError(
                "BCP046",
                $"Expected a value of type \"{type}\".");

            public Diagnostic ResourceTypeInterpolationUnsupported() => CoreError(
                "BCP047",
                "String interpolation is unsupported for specifying the resource type.");

            public Diagnostic CannotResolveFunctionOverload(IList<string> overloadSignatures, TypeSymbol argumentType, IList<TypeSymbol> parameterTypes)
            {
                var messageBuilder = new StringBuilder();
                var overloadCount = overloadSignatures.Count;

                messageBuilder.Append("Cannot resolve function overload.");

                for (int i = 0; i < overloadCount; i++)
                {
                    messageBuilder
                        .Append('\n')
                        .Append($"  Overload {i + 1} of {overloadCount}, \"{overloadSignatures[i]}\", gave the following error:\n")
                        .Append($"    Argument of type \"{argumentType}\" is not assignable to parameter of type \"{parameterTypes[i]}\".");
                }

                var message = messageBuilder.ToString();

                return CoreError(
                    "BCP048",
                    message);
            }

            public Diagnostic StringOrIntegerIndexerRequired(TypeSymbol wrongType) => CoreError(
                "BCP049",
                $"The array index must be of type \"{LanguageConstants.String}\" or \"{LanguageConstants.Int}\" but the provided index was of type \"{wrongType}\".");

            public Diagnostic FilePathIsEmpty() => CoreError(
                "BCP050",
                "The specified path is empty.");

            public Diagnostic FilePathIsAbsolute() => CoreError(
                "BCP051",
                "The specified path seems to reference an absolute path. Files must be referenced using relative paths.");

            public Diagnostic UnknownProperty(bool warnInsteadOfError, TypeSymbol type, string badProperty) => CoreDiagnostic(
                warnInsteadOfError ? DiagnosticLevel.Warning : DiagnosticLevel.Error,
                "BCP052",
                $"The type \"{type}\" does not contain property \"{badProperty}\".");

            public Diagnostic UnknownPropertyWithAvailableProperties(bool warnInsteadOfError, TypeSymbol type, string badProperty, IEnumerable<string> availableProperties) => CoreDiagnostic(
                warnInsteadOfError ? DiagnosticLevel.Warning : DiagnosticLevel.Error,
                "BCP053",
                $"The type \"{type}\" does not contain property \"{badProperty}\". Available properties include {ToQuotedString(availableProperties)}.");

            public Diagnostic NoPropertiesAllowed(TypeSymbol type) => CoreError(
                "BCP054",
                $"The type \"{type}\" does not contain any properties.");

            public Diagnostic ObjectRequiredForPropertyAccess(TypeSymbol wrongType) => CoreError(
                "BCP055",
                $"Cannot access properties of type \"{wrongType}\". An \"{LanguageConstants.Object}\" type is required.");

            public Diagnostic AmbiguousSymbolReference(string name, IEnumerable<string> namespaces) => CoreError(
                "BCP056",
                $"The reference to name \"{name}\" is ambiguous because it exists in namespaces {ToQuotedString(namespaces)}. The reference must be fully-qualified.");

            public Diagnostic SymbolicNameDoesNotExist(string name) => CoreError(
                "BCP057",
                $"The name \"{name}\" does not exist in the current context.");

            public Diagnostic SymbolicNameIsNotAFunction(string name) => CoreError(
                "BCP059",
                $"The name \"{name}\" is not a function.");

            public Diagnostic VariablesFunctionNotSupported() => CoreError(
                "BCP060",
                $"The \"variables\" function is not supported. Directly reference variables by their symbolic names.");

            public Diagnostic ParametersFunctionNotSupported() => CoreError(
                "BCP061",
                $"The \"parameters\" function is not supported. Directly reference parameters by their symbolic names.");

            public Diagnostic ReferencedSymbolHasErrors(string name) => CoreError(
                "BCP062",
                $"The referenced declaration with name \"{name}\" is not valid.");

            public Diagnostic SymbolicNameIsNotAVariableOrParameter(string name) => CoreError(
                "BCP063",
                $"The name \"{name}\" is not a parameter, variable, resource or module.");

            public Diagnostic UnexpectedTokensInInterpolation() => CoreError(
                "BCP064",
                "Found unexpected tokens in interpolated expression.");

            public Diagnostic FunctionOnlyValidInParameterDefaults(string functionName) => CoreError(
                "BCP065",
                $"Function \"{functionName}\" is not valid at this location. It can only be used as a parameter default value.");

            public Diagnostic FunctionOnlyValidInResourceBody(string functionName) => CoreError(
                "BCP066",
                $"Function \"{functionName}\" is not valid at this location. It can only be used in resource declarations.");

            public Diagnostic ObjectRequiredForMethodAccess(TypeSymbol wrongType) => CoreError(
                "BCP067",
                $"Cannot call functions on type \"{wrongType}\". An \"{LanguageConstants.Object}\" type is required.");

            public Diagnostic ExpectedResourceTypeString() => CoreError(
                "BCP068",
                "Expected a resource type string. Specify a valid resource type of format \"<type-name>@<apiVersion>\".");

            public Diagnostic FunctionNotSupportedOperatorAvailable(string function, string @operator) => CoreError(
                "BCP069",
                $"The function \"{function}\" is not supported. Use the \"{@operator}\" operator instead.");

            public Diagnostic ArgumentTypeMismatch(TypeSymbol argumentType, TypeSymbol parameterType) => CoreError(
                "BCP070",
                $"Argument of type \"{argumentType}\" is not assignable to parameter of type \"{parameterType}\".");

            public Diagnostic ArgumentCountMismatch(int argumentCount, int minimumArgumentCount, int? maximumArgumentCount)
            {
                string expected;

                if (!maximumArgumentCount.HasValue)
                {
                    expected = $"at least {minimumArgumentCount} {(minimumArgumentCount == 1 ? "argument" : "arguments")}";
                }
                else if (minimumArgumentCount == maximumArgumentCount.Value)
                {
                    expected = $"{minimumArgumentCount} {(minimumArgumentCount == 1 ? "argument" : "arguments")}";
                }
                else
                {
                    expected = $"{minimumArgumentCount} to {maximumArgumentCount} arguments";
                }

                return CoreError(
                    "BCP071",
                    $"Expected {expected}, but got {argumentCount}.");
            }

            public Diagnostic CannotReferenceSymbolInParamDefaultValue() => CoreError(
                "BCP072",
                "This symbol cannot be referenced here. Only other parameters can be referenced in parameter default values.");

            public Diagnostic CannotAssignToReadOnlyProperty(bool warnInsteadOfError, string property, bool showTypeInaccuracy) => CoreDiagnostic(
                warnInsteadOfError ? DiagnosticLevel.Warning : DiagnosticLevel.Error,
                "BCP073",
                $"The property \"{property}\" is read-only. Expressions cannot be assigned to read-only properties.{(showTypeInaccuracy ? TypeInaccuracyClause : string.Empty)}");

            public Diagnostic ArraysRequireIntegerIndex(TypeSymbol wrongType) => CoreError(
                "BCP074",
                $"Indexing over arrays requires an index of type \"{LanguageConstants.Int}\" but the provided index was of type \"{wrongType}\".");

            public Diagnostic ObjectsRequireStringIndex(TypeSymbol wrongType) => CoreError(
                "BCP075",
                $"Indexing over objects requires an index of type \"{LanguageConstants.String}\" but the provided index was of type \"{wrongType}\".");

            public Diagnostic IndexerRequiresObjectOrArray(TypeSymbol wrongType) => CoreError(
                "BCP076",
                $"Cannot index over expression of type \"{wrongType}\". Arrays or objects are required.");

            public Diagnostic WriteOnlyProperty(bool warnInsteadOfError, TypeSymbol type, string badProperty) => CoreDiagnostic(
                warnInsteadOfError ? DiagnosticLevel.Warning : DiagnosticLevel.Error,
                "BCP077",
                $"The property \"{badProperty}\" on type \"{type}\" is write-only. Write-only properties cannot be accessed.");

            public Diagnostic MissingRequiredProperty(bool warnInsteadOfError, string propertyName, TypeSymbol expectedType) => CoreDiagnostic(
                warnInsteadOfError ? DiagnosticLevel.Warning : DiagnosticLevel.Error,
                "BCP078",
                $"The property \"{propertyName}\" requires a value of type \"{expectedType}\", but none was supplied.");

            public Diagnostic CyclicExpressionSelfReference() => CoreError(
                "BCP079",
                "This expression is referencing its own declaration, which is not allowed.");

            public Diagnostic CyclicExpression(IEnumerable<string> cycle) => CoreError(
                "BCP080",
                $"The expression is involved in a cycle (\"{string.Join("\" -> \"", cycle)}\").");

            public Diagnostic ResourceTypesUnavailable(ResourceTypeReference resourceTypeReference) => CoreWarning(
                "BCP081",
                $"Resource type \"{resourceTypeReference.FormatName()}\" does not have types available. Bicep is unable to validate resource properties prior to deployment, but this will not block the resource from being deployed.");

            public Diagnostic SymbolicNameDoesNotExistWithSuggestion(string name, string suggestedName) => CoreError(
                "BCP082",
                $"The name \"{name}\" does not exist in the current context. Did you mean \"{suggestedName}\"?")
                with
            {
                Fixes = [
                    new CodeFix($"Change \"{name}\" to \"{suggestedName}\"", true, CodeFixKind.QuickFix, CodeManipulator.Replace(TextSpan, suggestedName))
                ]
            };

            public Diagnostic UnknownPropertyWithSuggestion(bool warnInsteadOfError, TypeSymbol type, string badProperty, string suggestedProperty) => CoreDiagnostic(
                warnInsteadOfError ? DiagnosticLevel.Warning : DiagnosticLevel.Error,
                "BCP083",
                $"The type \"{type}\" does not contain property \"{badProperty}\". Did you mean \"{suggestedProperty}\"?")
                with
            {
                Fixes = [
                    new CodeFix($"Change \"{badProperty}\" to \"{suggestedProperty}\"", true, CodeFixKind.QuickFix, CodeManipulator.Replace(TextSpan, suggestedProperty))
                ]
            };

            public Diagnostic SymbolicNameCannotUseReservedNamespaceName(string name, IEnumerable<string> namespaces) => CoreError(
                "BCP084",
                $"The symbolic name \"{name}\" is reserved. Please use a different symbolic name. Reserved namespaces are {ToQuotedString(namespaces.OrderBy(ns => ns))}.");

            public Diagnostic FilePathContainsForbiddenCharacters(IEnumerable<char> forbiddenChars) => CoreError(
                "BCP085",
                $"The specified file path contains one ore more invalid path characters. The following are not permitted: {ToQuotedString(forbiddenChars.OrderBy(x => x).Select(x => x.ToString()))}.");

            public Diagnostic FilePathHasForbiddenTerminator(IEnumerable<char> forbiddenPathTerminatorChars) => CoreError(
                "BCP086",
                $"The specified file path ends with an invalid character. The following are not permitted: {ToQuotedString(forbiddenPathTerminatorChars.OrderBy(x => x).Select(x => x.ToString()))}.");

            public Diagnostic ComplexLiteralsNotAllowed() => CoreError(
                "BCP087",
                "Array and object literals are not allowed here.");

            public Diagnostic PropertyStringLiteralMismatchWithSuggestion(bool warnInsteadOfError, string property, TypeSymbol expectedType, string actualStringLiteral, string suggestedStringLiteral) => CoreDiagnostic(
                warnInsteadOfError ? DiagnosticLevel.Warning : DiagnosticLevel.Error,
                "BCP088",
                $"The property \"{property}\" expected a value of type \"{expectedType}\" but the provided value is of type \"{actualStringLiteral}\". Did you mean \"{suggestedStringLiteral}\"?")
                with
            {
                Fixes = [
                    new CodeFix($"Change \"{actualStringLiteral}\" to \"{suggestedStringLiteral}\"", true, CodeFixKind.QuickFix, CodeManipulator.Replace(TextSpan, suggestedStringLiteral))
                ]
            };

            public Diagnostic DisallowedPropertyWithSuggestion(bool warnInsteadOfError, string property, TypeSymbol type, string suggestedProperty) => CoreDiagnostic(
                warnInsteadOfError ? DiagnosticLevel.Warning : DiagnosticLevel.Error,
                "BCP089",
                $"The property \"{property}\" is not allowed on objects of type \"{type}\". Did you mean \"{suggestedProperty}\"?")
                with
            {
                Fixes = [
                    new CodeFix($"Change \"{property}\" to \"{suggestedProperty}\"", true, CodeFixKind.QuickFix, CodeManipulator.Replace(TextSpan, suggestedProperty))
                ]
            };

            public Diagnostic ModulePathHasNotBeenSpecified() => CoreError(
                "BCP090",
                "This module declaration is missing a file path reference.");

            public Diagnostic ErrorOccurredReadingFile(string failureMessage) => CoreError(
                "BCP091",
                $"An error occurred reading file. {failureMessage}");

            public Diagnostic FilePathInterpolationUnsupported() => CoreError(
                "BCP092",
                "String interpolation is not supported in file paths.");

            public Diagnostic FilePathCouldNotBeResolved(string filePath, string baseUri) => CoreError(
                "BCP093",
                $"File path \"{filePath}\" could not be resolved relative to \"{baseUri}\".");

            public Diagnostic CyclicModuleSelfReference() => CoreError(
                "BCP094",
                "This module references itself, which is not allowed.");

            public Diagnostic CyclicFile(IEnumerable<string> cycle) => CoreError(
                "BCP095",
                $"The file is involved in a cycle (\"{string.Join("\" -> \"", cycle)}\").");

            public Diagnostic ExpectedModuleIdentifier() => CoreError(
                "BCP096",
                "Expected a module identifier at this location.");

            public Diagnostic ExpectedModulePathString() => CoreError(
                "BCP097",
                "Expected a module path string. This should be a relative path to another bicep file, e.g. 'myModule.bicep' or '../parent/myModule.bicep'");

            public Diagnostic FilePathContainsBackSlash() => CoreError(
                "BCP098",
                "The specified file path contains a \"\\\" character. Use \"/\" instead as the directory separator character.");

            public Diagnostic AllowedMustContainItems() => CoreError(
                "BCP099",
                $"The \"{LanguageConstants.ParameterAllowedPropertyName}\" array must contain one or more items.");

            public Diagnostic IfFunctionNotSupported() => CoreError(
                "BCP100",
                "The function \"if\" is not supported. Use the \"?:\" (ternary conditional) operator instead, e.g. condition ? ValueIfTrue : ValueIfFalse");

            public Diagnostic CreateArrayFunctionNotSupported() => CoreError(
                "BCP101",
                "The \"createArray\" function is not supported. Construct an array literal using [].");

            public Diagnostic CreateObjectFunctionNotSupported() => CoreError(
                "BCP102",
                "The \"createObject\" function is not supported. Construct an object literal using {}.");

            public Diagnostic DoubleQuoteToken(string token) => CoreError(
                "BCP103",
                $"The following token is not recognized: \"{token}\". Strings are defined using single quotes in bicep.");

            public Diagnostic ReferencedModuleHasErrors() => CoreError(
                "BCP104",
                $"The referenced module has errors.");

            public Diagnostic UnableToLoadNonFileUri(Uri fileUri) => CoreError(
                "BCP105",
                $"Unable to load file from URI \"{fileUri}\".");

            public Diagnostic UnexpectedCommaSeparator() => CoreError(
                "BCP106",
                "Expected a new line character at this location. Commas are not used as separator delimiters.");

            public Diagnostic FunctionDoesNotExistInNamespace(Symbol namespaceType, string name) => CoreError(
                "BCP107",
                $"The function \"{name}\" does not exist in namespace \"{namespaceType.Name}\".");

            public Diagnostic FunctionDoesNotExistInNamespaceWithSuggestion(Symbol namespaceType, string name, string suggestedName) => CoreError(
                "BCP108",
                $"The function \"{name}\" does not exist in namespace \"{namespaceType.Name}\". Did you mean \"{suggestedName}\"?")
                with
            {
                Fixes = [
                    new CodeFix($"Change \"{name}\" to \"{suggestedName}\"", true, CodeFixKind.QuickFix, CodeManipulator.Replace(TextSpan, suggestedName))
                ]
            };

            public Diagnostic FunctionDoesNotExistOnObject(TypeSymbol type, string name) => CoreError(
                "BCP109",
                $"The type \"{type}\" does not contain function \"{name}\".");

            public Diagnostic FunctionDoesNotExistOnObjectWithSuggestion(TypeSymbol type, string name, string suggestedName) => CoreError(
                "BCP110",
                $"The type \"{type}\" does not contain function \"{name}\". Did you mean \"{suggestedName}\"?")
                with
            {
                Fixes = [
                    new CodeFix($"Change \"{name}\" to \"{suggestedName}\"", true, CodeFixKind.QuickFix, CodeManipulator.Replace(TextSpan, suggestedName))
                ]
            };

            public Diagnostic FilePathContainsControlChars() => CoreError(
                "BCP111",
                $"The specified file path contains invalid control code characters.");

            public Diagnostic TargetScopeMultipleDeclarations() => CoreError(
                "BCP112",
                $"The \"{LanguageConstants.TargetScopeKeyword}\" cannot be declared multiple times in one file.");

            public Diagnostic InvalidModuleScopeForTenantScope() => CoreError(
                "BCP113",
                $"Unsupported scope for module deployment in a \"{LanguageConstants.TargetScopeTypeTenant}\" target scope. Omit this property to inherit the current scope, or specify a valid scope. " +
                $"Permissible scopes include tenant: tenant(), named management group: managementGroup(<name>), named subscription: subscription(<subId>), or named resource group in a named subscription: resourceGroup(<subId>, <name>).");

            public Diagnostic InvalidModuleScopeForManagementScope() => CoreError(
                "BCP114",
                $"Unsupported scope for module deployment in a \"{LanguageConstants.TargetScopeTypeManagementGroup}\" target scope. Omit this property to inherit the current scope, or specify a valid scope. " +
                $"Permissible scopes include current management group: managementGroup(), named management group: managementGroup(<name>), named subscription: subscription(<subId>), tenant: tenant(), or named resource group in a named subscription: resourceGroup(<subId>, <name>).");

            public Diagnostic InvalidModuleScopeForSubscriptionScope() => CoreError(
                "BCP115",
                $"Unsupported scope for module deployment in a \"{LanguageConstants.TargetScopeTypeSubscription}\" target scope. Omit this property to inherit the current scope, or specify a valid scope. " +
                $"Permissible scopes include current subscription: subscription(), named subscription: subscription(<subId>), named resource group in same subscription: resourceGroup(<name>), named resource group in different subscription: resourceGroup(<subId>, <name>), or tenant: tenant().");

            public Diagnostic InvalidModuleScopeForResourceGroup() => CoreError(
                "BCP116",
                $"Unsupported scope for module deployment in a \"{LanguageConstants.TargetScopeTypeResourceGroup}\" target scope. Omit this property to inherit the current scope, or specify a valid scope. " +
                $"Permissible scopes include current resource group: resourceGroup(), named resource group in same subscription: resourceGroup(<name>), named resource group in a different subscription: resourceGroup(<subId>, <name>), current subscription: subscription(), named subscription: subscription(<subId>) or tenant: tenant().");

            public Diagnostic EmptyIndexerNotAllowed() => CoreError(
                "BCP117",
                "An empty indexer is not allowed. Specify a valid expression."
            );

            public Diagnostic ExpectBodyStartOrIfOrLoopStart() => CoreError(
                "BCP118",
                "Expected the \"{\" character, the \"[\" character, or the \"if\" keyword at this location.");

            public Diagnostic InvalidExtensionResourceScope() => CoreError(
                "BCP119",
                $"Unsupported scope for extension resource deployment. Expected a resource reference.");

            public Diagnostic RuntimeValueNotAllowedInProperty(string propertyName, string? objectTypeName, string? accessedSymbolName, IEnumerable<string>? accessiblePropertyNames, IEnumerable<string>? variableDependencyChain)
            {
                var variableDependencyChainClause = BuildVariableDependencyChainClause(variableDependencyChain);
                var accessiblePropertiesClause = BuildAccessiblePropertiesClause(accessedSymbolName, accessiblePropertyNames);

                return CoreError(
                    "BCP120",
                    $"This expression is being used in an assignment to the \"{propertyName}\" property of the \"{objectTypeName}\" type, which requires a value that can be calculated at the start of the deployment.{variableDependencyChainClause}{accessiblePropertiesClause}");
            }

            public Diagnostic ResourceMultipleDeclarations(IEnumerable<string> resourceNames) => CoreError(
                "BCP121",
                $"Resources: {ToQuotedString(resourceNames)} are defined with this same name in a file. Rename them or split into different modules.");

            public Diagnostic ModuleMultipleDeclarations(IEnumerable<string> moduleNames) => CoreError(
                "BCP122",
                $"Modules: {ToQuotedString(moduleNames)} are defined with this same name and this same scope in a file. Rename them or split into different modules.");

            public Diagnostic ExpectedNamespaceOrDecoratorName() => CoreError(
                "BCP123",
                "Expected a namespace or decorator name at this location.");

            public Diagnostic CannotAttachDecoratorToTarget(string decoratorName, TypeSymbol attachableType, TypeSymbol targetType) => CoreError(
                "BCP124",
                $"The decorator \"{decoratorName}\" can only be attached to targets of type \"{attachableType}\", but the target has type \"{targetType}\".");

            public Diagnostic CannotUseFunctionAsParameterDecorator(string functionName) => CoreError(
                "BCP125",
                $"Function \"{functionName}\" cannot be used as a parameter decorator.");

            public Diagnostic CannotUseFunctionAsVariableDecorator(string functionName) => CoreError(
                "BCP126",
                $"Function \"{functionName}\" cannot be used as a variable decorator.");

            public Diagnostic CannotUseFunctionAsResourceDecorator(string functionName) => CoreError(
                "BCP127",
                $"Function \"{functionName}\" cannot be used as a resource decorator.");

            public Diagnostic CannotUseFunctionAsModuleDecorator(string functionName) => CoreError(
                "BCP128",
                $"Function \"{functionName}\" cannot be used as a module decorator.");

            public Diagnostic CannotUseFunctionAsOutputDecorator(string functionName) => CoreError(
                "BCP129",
                $"Function \"{functionName}\" cannot be used as an output decorator.");

            public Diagnostic DecoratorsNotAllowed() => CoreError(
                "BCP130",
                "Decorators are not allowed here.");

            public Diagnostic ExpectedDeclarationAfterDecorator() => CoreError(
                "BCP132",
                "Expected a declaration after the decorator.");

            public Diagnostic InvalidUnicodeEscape() => CoreError(
                "BCP133",
                "The unicode escape sequence is not valid. Valid unicode escape sequences range from \\u{0} to \\u{10FFFF}.");

            public Diagnostic UnsupportedModuleScope(ResourceScope suppliedScope, ResourceScope supportedScopes) => CoreError(
                "BCP134",
                $"Scope {ToQuotedString(LanguageConstants.GetResourceScopeDescriptions(suppliedScope))} is not valid for this module. Permitted scopes: {ToQuotedString(LanguageConstants.GetResourceScopeDescriptions(supportedScopes))}.");

            public Diagnostic UnsupportedResourceScope(ResourceScope suppliedScope, ResourceScope supportedScopes) => CoreError(
                "BCP135",
                $"Scope {ToQuotedString(LanguageConstants.GetResourceScopeDescriptions(suppliedScope))} is not valid for this resource type. Permitted scopes: {ToQuotedString(LanguageConstants.GetResourceScopeDescriptions(supportedScopes))}.");

            public Diagnostic ExpectedLoopVariableIdentifier() => CoreError(
                "BCP136",
                "Expected a loop item variable identifier at this location.");

            public Diagnostic LoopArrayExpressionTypeMismatch(TypeSymbol actualType) => CoreError(
                "BCP137",
                $"Loop expected an expression of type \"{LanguageConstants.Array}\" but the provided value is of type \"{actualType}\".");

            public Diagnostic ForExpressionsNotSupportedHere() => CoreError(
                "BCP138",
                "For-expressions are not supported in this context. For-expressions may be used as values of resource, module, variable, and output declarations, or values of resource and module properties.");

            public Diagnostic InvalidCrossResourceScope() => CoreError(
                "BCP139",
                $"A resource's scope must match the scope of the Bicep file for it to be deployable. You must use modules to deploy resources to a different scope.");

            public Diagnostic UnterminatedMultilineString() => CoreError(
                "BCP140",
                $"The multi-line string at this location is not terminated. Terminate it with \"'''\".");

            public Diagnostic ExpressionNotCallable() => CoreError(
                "BCP141",
                "The expression cannot be used as a decorator as it is not callable.");

            public Diagnostic TooManyPropertyForExpressions() => CoreError(
                "BCP142",
                "Property value for-expressions cannot be nested.");

            public Diagnostic ExpressionedPropertiesNotAllowedWithLoops() => CoreError(
                "BCP143",
                "For-expressions cannot be used with properties whose names are also expressions.");

            public Diagnostic DirectAccessToCollectionNotSupported(IEnumerable<string>? accessChain = null)
            {
                var accessChainClause = accessChain?.Any() ?? false
                    ? $"The collection was accessed by the chain of \"{string.Join("\" -> \"", accessChain)}\". "
                    : "";

                return CoreError(
                    "BCP144",
                    $"Directly referencing a resource or module collection is not currently supported here. {accessChainClause}Apply an array indexer to the expression.");
            }

            public Diagnostic OutputMultipleDeclarations(string identifier) => CoreError(
                "BCP145",
                $"Output \"{identifier}\" is declared multiple times. Remove or rename the duplicates.");

            public Diagnostic ExpectedParameterDeclarationAfterDecorator() => CoreError(
                "BCP147",
                "Expected a parameter declaration after the decorator.");

            public Diagnostic ExpectedVariableDeclarationAfterDecorator() => CoreError(
                "BCP148",
                "Expected a variable declaration after the decorator.");

            public Diagnostic ExpectedResourceDeclarationAfterDecorator() => CoreError(
                "BCP149",
                "Expected a resource declaration after the decorator.");

            public Diagnostic ExpectedModuleDeclarationAfterDecorator() => CoreError(
                "BCP150",
                "Expected a module declaration after the decorator.");

            public Diagnostic ExpectedOutputDeclarationAfterDecorator() => CoreError(
                "BCP151",
                "Expected an output declaration after the decorator.");

            public Diagnostic CannotUseFunctionAsDecorator(string functionName) => CoreError(
                "BCP152",
                $"Function \"{functionName}\" cannot be used as a decorator.");

            public Diagnostic ExpectedResourceOrModuleDeclarationAfterDecorator() => CoreError(
                "BCP153",
                "Expected a resource or module declaration after the decorator.");

            public Diagnostic BatchSizeTooSmall(long value, long limit) => CoreError(
                "BCP154",
                $"Expected a batch size of at least {limit} but the specified value was \"{value}\".");

            public Diagnostic BatchSizeNotAllowed(string decoratorName) => CoreError(
                "BCP155",
                $"The decorator \"{decoratorName}\" can only be attached to resource or module collections.");

            public Diagnostic InvalidResourceTypeSegment(string typeSegment) => CoreError(
                "BCP156",
                $"The resource type segment \"{typeSegment}\" is invalid. Nested resources must specify a single type segment, and optionally can specify an api version using the format \"<type>@<apiVersion>\".");

            public Diagnostic InvalidAncestorResourceType() => CoreError(
                "BCP157",
                $"The resource type cannot be determined due to an error in the containing resource.");

            public Diagnostic ResourceRequiredForResourceAccess(string wrongType) => CoreError(
                "BCP158",
                $"Cannot access nested resources of type \"{wrongType}\". A resource type is required.");

            public Diagnostic NestedResourceNotFound(string resourceName, string identifierName, IEnumerable<string> nestedResourceNames)
            {
                var nestedResourceNamesClause = nestedResourceNames.Any()
                    ? $" Known nested resources are: {ToQuotedString(nestedResourceNames)}."
                    : string.Empty;

                return CoreError(
                    "BCP159",
                    $"""The resource "{resourceName}" does not contain a nested resource named "{identifierName}".{nestedResourceNamesClause}""");
            }

            public Diagnostic NestedResourceNotAllowedInLoop() => CoreError(
                "BCP160",
                $"A nested resource cannot appear inside of a resource with a for-expression.");

            public Diagnostic ExpectedLoopItemIdentifierOrVariableBlockStart() => CoreError(
                "BCP162",
                "Expected a loop item variable identifier or \"(\" at this location.");

            public Diagnostic ScopeUnsupportedOnChildResource() => CoreError(
                "BCP164",
                $"A child resource's scope is computed based on the scope of its ancestor resource. This means that using the \"{LanguageConstants.ResourceScopePropertyName}\" property on a child resource is unsupported.");

            public Diagnostic ScopeDisallowedForAncestorResource(string ancestorIdentifier) => CoreError(
                "BCP165",
                $"A resource's computed scope must match that of the Bicep file for it to be deployable. This resource's scope is computed from the \"{LanguageConstants.ResourceScopePropertyName}\" property value assigned to ancestor resource \"{ancestorIdentifier}\". You must use modules to deploy resources to a different scope.");

            public Diagnostic DuplicateDecorator(string decoratorName) => CoreError(
                "BCP166",
                $"Duplicate \"{decoratorName}\" decorator.");

            public Diagnostic ExpectBodyStartOrIf() => CoreError(
                "BCP167",
                "Expected the \"{\" character or the \"if\" keyword at this location.");

            public Diagnostic LengthMustNotBeNegative() => CoreError(
                "BCP168",
                $"Length must not be a negative value.");

            public Diagnostic TopLevelChildResourceNameIncorrectQualifierCount(int expectedSlashCount) => CoreError(
                "BCP169",
                $"Expected resource name to contain {expectedSlashCount} \"/\" character(s). The number of name segments must match the number of segments in the resource type.");

            public Diagnostic ChildResourceNameContainsQualifiers() => CoreError(
                "BCP170",
                $"Expected resource name to not contain any \"/\" characters. Child resources with a parent resource reference (via the parent property or via nesting) must not contain a fully-qualified name.");

            public Diagnostic ResourceTypeIsNotValidParent(string resourceType, string parentResourceType) => CoreError(
                "BCP171",
                $"Resource type \"{resourceType}\" is not a valid child resource of parent \"{parentResourceType}\".");

            public Diagnostic ParentResourceTypeHasErrors(string resourceName) => CoreError(
                "BCP172",
                $"The resource type cannot be validated due to an error in parent resource \"{resourceName}\".");

            public Diagnostic CannotUsePropertyInExistingResource(string property) => CoreError(
                "BCP173",
                $"The property \"{property}\" cannot be used in an existing resource declaration.");

            public Diagnostic ResourceTypeContainsProvidersSegment() => CoreWarning(
                "BCP174",
                $"Type validation is not available for resource types declared containing a \"/providers/\" segment. Please instead use the \"scope\" property.");

            public Diagnostic AnyTypeIsNotAllowed() => CoreError(
                "BCP176",
                $"Values of the \"any\" type are not allowed here.");

            public Diagnostic RuntimeValueNotAllowedInIfConditionExpression(string? accessedSymbolName, IEnumerable<string>? accessiblePropertyNames, IEnumerable<string>? variableDependencyChain)
            {
                var variableDependencyChainClause = BuildVariableDependencyChainClause(variableDependencyChain);
                var accessiblePropertiesClause = BuildAccessiblePropertiesClause(accessedSymbolName, accessiblePropertyNames);

                return CoreError(
                    "BCP177",
                    $"This expression is being used in the if-condition expression, which requires a value that can be calculated at the start of the deployment.{variableDependencyChainClause}{accessiblePropertiesClause}");
            }

            public Diagnostic RuntimeValueNotAllowedInForExpression(string? accessedSymbolName, IEnumerable<string>? accessiblePropertyNames, IEnumerable<string>? variableDependencyChain)
            {
                var variableDependencyChainClause = BuildVariableDependencyChainClause(variableDependencyChain);
                var accessiblePropertiesClause = BuildAccessiblePropertiesClause(accessedSymbolName, accessiblePropertyNames);

                return CoreError(
                    "BCP178",
                    $"This expression is being used in the for-expression, which requires a value that can be calculated at the start of the deployment.{variableDependencyChainClause}{accessiblePropertiesClause}");
            }

            public Diagnostic ForExpressionContainsLoopInvariants(string itemVariableName, string? indexVariableName, IEnumerable<string> expectedVariantProperties) => CoreWarning(
                "BCP179",
                indexVariableName is null
                    ? $"Unique resource or deployment name is required when looping. The loop item variable \"{itemVariableName}\" must be referenced in at least one of the value expressions of the following properties: {ToQuotedString(expectedVariantProperties)}"
                    : $"Unique resource or deployment name is required when looping. The loop item variable \"{itemVariableName}\" or the index variable \"{indexVariableName}\" must be referenced in at least one of the value expressions of the following properties in the loop body: {ToQuotedString(expectedVariantProperties)}");

            public Diagnostic FunctionOnlyValidInModuleSecureParameterAndExtensionConfigAssignment(string functionName, bool moduleExtensionConfigsEnabled) => CoreError(
                "BCP180",
                moduleExtensionConfigsEnabled
                    ? $"Function \"{functionName}\" is not valid at this location. It can only be used when directly assigning to a module parameter with a secure decorator or a secure extension configuration property."
                    : $"Function \"{functionName}\" is not valid at this location. It can only be used when directly assigning to a module parameter with a secure decorator.");

            public Diagnostic RuntimeValueNotAllowedInRunTimeFunctionArguments(string functionName, string? accessedSymbolName, IEnumerable<string>? accessiblePropertyNames, IEnumerable<string>? variableDependencyChain)
            {
                var variableDependencyChainClause = BuildVariableDependencyChainClause(variableDependencyChain);
                var accessiblePropertiesClause = BuildAccessiblePropertiesClause(accessedSymbolName, accessiblePropertyNames);

                return CoreError(
                    "BCP181",
                    $"This expression is being used in an argument of the function \"{functionName}\", which requires a value that can be calculated at the start of the deployment.{variableDependencyChainClause}{accessiblePropertiesClause}");
            }

            public Diagnostic RuntimeValueNotAllowedInVariableForBody(string variableName, string? accessedSymbolName, IEnumerable<string>? accessiblePropertyNames, IEnumerable<string>? variableDependencyChain, string? violatingPropertyName)
            {
                var variableDependencyChainClause = BuildVariableDependencyChainClause(variableDependencyChain);
                var violatingPropertyNameClause = BuildNonDeployTimeConstantPropertyClause(accessedSymbolName, violatingPropertyName);
                var accessiblePropertiesClause = BuildAccessiblePropertiesClause(accessedSymbolName, accessiblePropertyNames);

                return CoreError(
                    "BCP182",
                    $"This expression is being used in the for-body of the variable \"{variableName}\", which requires values that can be calculated at the start of the deployment.{variableDependencyChainClause}{violatingPropertyNameClause}{accessiblePropertiesClause}");
            }

            public Diagnostic PropertyRequiresObjectLiteral(string propertyName) => CoreError(
                "BCP183",
                $"The value of the module \"{propertyName}\" property must be an object literal.");

            public Diagnostic FileExceedsMaximumSize(string filePath, long maxSize, string unit) => CoreError(
                "BCP184",
                $"File '{filePath}' exceeded maximum size of {maxSize} {unit}.");

            public Diagnostic FileEncodingMismatch(string detectedEncoding) => CoreDiagnostic(
                DiagnosticLevel.Info,
                "BCP185",
                $"Encoding mismatch. File was loaded with '{detectedEncoding}' encoding.");

            public Diagnostic UnparsableJsonType() => CoreError(
                "BCP186",
                $"Unable to parse literal JSON value. Please ensure that it is well-formed.");

            public Diagnostic FallbackPropertyUsed(bool shouldDowngrade, string property) => CoreDiagnostic(
                shouldDowngrade ? DiagnosticLevel.Info : DiagnosticLevel.Warning,
                "BCP187",
                $"The property \"{property}\" does not exist in the resource or type definition, although it might still be valid.{TypeInaccuracyClause}");

            public Diagnostic ReferencedArmTemplateHasErrors() => CoreError(
                "BCP188",
                $"The referenced ARM template has errors. Please see https://aka.ms/arm-template for information on how to diagnose and fix the template.");

            public Diagnostic UnknownModuleReferenceScheme(string badScheme, ImmutableArray<string> allowedSchemes)
            {
                string FormatSchemes() => ToQuotedString(allowedSchemes.Where(scheme => !string.Equals(scheme, ArtifactReferenceSchemes.Local)));

                return CoreError(
                    "BCP189",
                    (allowedSchemes.Contains(ArtifactReferenceSchemes.Local, StringComparer.Ordinal), allowedSchemes.Any(scheme => !string.Equals(scheme, ArtifactReferenceSchemes.Local, StringComparison.Ordinal))) switch
                    {
                        (false, false) => "Module references are not supported in this context.",
                        (false, true) => $"The specified module reference scheme \"{badScheme}\" is not recognized. Specify a module reference using one of the following schemes: {FormatSchemes()}",
                        (true, false) => $"The specified module reference scheme \"{badScheme}\" is not recognized. Specify a path to a local module file.",
                        (true, true) => $"The specified module reference scheme \"{badScheme}\" is not recognized. Specify a path to a local module file or a module reference using one of the following schemes: {FormatSchemes()}",
                    });
            }

            // TODO: This error is context sensitive:
            // - In CLI, it's permanent and only likely to occur with bicep build --no-restore.
            // - In VS code, it's transient until the background restore finishes.
            //
            // Should it be split into two separate errors instead?
            public Diagnostic ArtifactRequiresRestore(string artifactRef) => CoreError(
                "BCP190",
                $"The artifact with reference \"{artifactRef}\" has not been restored.");

            public Diagnostic ArtifactRestoreFailed(string artifactRef) => CoreError(
                "BCP191",
                $"Unable to restore the artifact with reference \"{artifactRef}\".");

            public Diagnostic ArtifactRestoreFailedWithMessage(string artifactRef, string message) => CoreError(
                "BCP192",
                $"Unable to restore the artifact with reference \"{artifactRef}\": {message}");

            public Diagnostic InvalidOciArtifactReference(string? aliasName, string badRef) => CoreError(
                "BCP193",
                $"{BuildInvalidOciArtifactReferenceClause(aliasName, badRef)} Specify a reference in the format of \"{ArtifactReferenceSchemes.Oci}:<artifact-uri>:<tag>\", or \"{ArtifactReferenceSchemes.Oci}/<module-alias>:<module-name-or-path>:<tag>\".");

            public Diagnostic InvalidTemplateSpecReference(string? aliasName, string badRef) => CoreError(
                "BCP194",
                $"{BuildInvalidTemplateSpecReferenceClause(aliasName, badRef)} Specify a reference in the format of \"{ArtifactReferenceSchemes.TemplateSpecs}:<subscription-ID>/<resource-group-name>/<template-spec-name>:<version>\", or \"{ArtifactReferenceSchemes.TemplateSpecs}/<module-alias>:<template-spec-name>:<version>\".");

            public Diagnostic InvalidOciArtifactReferenceInvalidPathSegment(string? aliasName, string badRef, string badSegment) => CoreError(
                "BCP195",
                $"{BuildInvalidOciArtifactReferenceClause(aliasName, badRef)} The artifact path segment \"{badSegment}\" is not valid. Each artifact name path segment must be a lowercase alphanumeric string optionally separated by a \".\", \"_\" , or \"-\".");

            public Diagnostic InvalidOciArtifactReferenceMissingTagOrDigest(string? aliasName, string badRef) => CoreError(
                "BCP196",
                $"{BuildInvalidOciArtifactReferenceClause(aliasName, badRef)} The module tag or digest is missing.");

            public Diagnostic InvalidOciArtifactReferenceTagTooLong(string? aliasName, string badRef, string badTag, int maxLength) => CoreError(
                "BCP197",
                $"{BuildInvalidOciArtifactReferenceClause(aliasName, badRef)} The tag \"{badTag}\" exceeds the maximum length of {maxLength} characters.");

            public Diagnostic InvalidOciArtifactReferenceInvalidTag(string? aliasName, string badRef, string badTag) => CoreError(
                "BCP198",
                $"{BuildInvalidOciArtifactReferenceClause(aliasName, badRef)} The tag \"{badTag}\" is not valid. Valid characters are alphanumeric, \".\", \"_\", or \"-\" but the tag cannot begin with \".\", \"_\", or \"-\".");

            public Diagnostic InvalidOciArtifactReferenceRepositoryTooLong(string? aliasName, string badRef, string badRepository, int maxLength) => CoreError(
                "BCP199",
                $"{BuildInvalidOciArtifactReferenceClause(aliasName, badRef)} Module path \"{badRepository}\" exceeds the maximum length of {maxLength} characters.");

            public Diagnostic InvalidOciArtifactReferenceRegistryTooLong(string? aliasName, string badRef, string badRegistry, int maxLength) => CoreError(
                "BCP200",
                $"{BuildInvalidOciArtifactReferenceClause(aliasName, badRef)} The registry \"{badRegistry}\" exceeds the maximum length of {maxLength} characters.");

            public Diagnostic ExpectedExtensionSpecification() => CoreError(
                "BCP201",
                "Expected an extension specification string. This should either be a relative path, or a valid OCI artifact specification.");

            public Diagnostic ExpectedExtensionAliasName() => CoreError(
                "BCP202",
                "Expected an extension alias name at this location.");

            public Diagnostic UnrecognizedExtension(string identifier) => CoreError(
                "BCP204",
                $"Extension \"{identifier}\" is not recognized.");

            public Diagnostic ExtensionDoesNotSupportConfiguration(string identifier) => CoreError(
                "BCP205",
                $"Extension \"{identifier}\" does not support configuration.");

            public Diagnostic ExtensionRequiresConfiguration(string identifier) => CoreError(
                "BCP206",
                $"Extension \"{identifier}\" requires configuration, but none was provided.");

            public Diagnostic NamespaceMultipleDeclarations(string identifier) => CoreError(
                "BCP207",
                $"Namespace \"{identifier}\" is declared multiple times. Remove the duplicates.");

            public Diagnostic UnknownResourceReferenceScheme(string badNamespace, IEnumerable<string> allowedNamespaces) => CoreError(
                "BCP208",
                $"The specified namespace \"{badNamespace}\" is not recognized. Specify a resource reference using one of the following namespaces: {ToQuotedString(allowedNamespaces)}.");

            public Diagnostic FailedToFindResourceTypeInNamespace(string @namespace, string resourceType) => CoreError(
                "BCP209",
                $"Failed to find resource type \"{resourceType}\" in namespace \"{@namespace}\".");

            public Diagnostic ParentResourceInDifferentNamespace(string childNamespace, string parentNamespace) => CoreError(
                "BCP210",
                $"Resource type belonging to namespace \"{childNamespace}\" cannot have a parent resource type belonging to different namespace \"{parentNamespace}\".");

            public Diagnostic InvalidModuleAliasName(string aliasName) => CoreError(
                "BCP211",
                $"The module alias name \"{aliasName}\" is invalid. Valid characters are alphanumeric, \"_\", or \"-\".");

            public Diagnostic TemplateSpecModuleAliasNameDoesNotExistInConfiguration(string aliasName, IOUri? configFileUri) => CoreError(
                "BCP212",
                $"The Template Spec module alias name \"{aliasName}\" does not exist in the {BuildBicepConfigurationClause(configFileUri)}.");

            public Diagnostic OciArtifactModuleAliasNameDoesNotExistInConfiguration(string aliasName, IOUri? configFileUri) => CoreError(
                "BCP213",
                $"The OCI artifact module alias name \"{aliasName}\" does not exist in the {BuildBicepConfigurationClause(configFileUri)}.");

            public Diagnostic InvalidTemplateSpecAliasSubscriptionNullOrUndefined(string aliasName, IOUri? configFileUri) => CoreError(
                "BCP214",
                $"The Template Spec module alias \"{aliasName}\" in the {BuildBicepConfigurationClause(configFileUri)} is in valid. The \"subscription\" property cannot be null or undefined.");

            public Diagnostic InvalidTemplateSpecAliasResourceGroupNullOrUndefined(string aliasName, IOUri? configFileUri) => CoreError(
                "BCP215",
                $"The Template Spec module alias \"{aliasName}\" in the {BuildBicepConfigurationClause(configFileUri)} is in valid. The \"resourceGroup\" property cannot be null or undefined.");

            public Diagnostic InvalidOciArtifactModuleAliasRegistryNullOrUndefined(string aliasName, IOUri? configFileUri) => CoreError(
                "BCP216",
                $"The OCI artifact module alias \"{aliasName}\" in the {BuildBicepConfigurationClause(configFileUri)} is invalid. The \"registry\" property cannot be null or undefined.");

            public Diagnostic InvalidTemplateSpecReferenceInvalidSubscriptionId(string? aliasName, string subscriptionId, string referenceValue) => CoreError(
                "BCP217",
                $"{BuildInvalidTemplateSpecReferenceClause(aliasName, referenceValue)} The subscription ID \"{subscriptionId}\" in is not a GUID.");

            public Diagnostic InvalidTemplateSpecReferenceResourceGroupNameTooLong(string? aliasName, string resourceGroupName, string referenceValue, int maximumLength) => CoreError(
                "BCP218",
                $"{BuildInvalidTemplateSpecReferenceClause(aliasName, referenceValue)} The resource group name \"{resourceGroupName}\" exceeds the maximum length of {maximumLength} characters.");

            public Diagnostic InvalidTemplateSpecReferenceInvalidResourceGroupName(string? aliasName, string resourceGroupName, string referenceValue) => CoreError(
                "BCP219",
                $"{BuildInvalidTemplateSpecReferenceClause(aliasName, referenceValue)} The resource group name \"{resourceGroupName}\" is invalid. Valid characters are alphanumeric, unicode characters, \".\", \"_\", \"-\", \"(\", or \")\", but the resource group name cannot end with \".\".");

            public Diagnostic InvalidTemplateSpecReferenceTemplateSpecNameTooLong(string? aliasName, string templateSpecName, string referenceValue, int maximumLength) => CoreError(
                "BCP220",
                $"{BuildInvalidTemplateSpecReferenceClause(aliasName, referenceValue)} The Template Spec name \"{templateSpecName}\" exceeds the maximum length of {maximumLength} characters.");

            public Diagnostic InvalidTemplateSpecReferenceInvalidTemplateSpecName(string? aliasName, string templateSpecName, string referenceValue) => CoreError(
                "BCP221",
                $"{BuildInvalidTemplateSpecReferenceClause(aliasName, referenceValue)} The Template Spec name \"{templateSpecName}\" is invalid. Valid characters are alphanumeric, \".\", \"_\", \"-\", \"(\", or \")\", but the Template Spec name cannot end with \".\".");

            public Diagnostic InvalidTemplateSpecReferenceTemplateSpecVersionTooLong(string? aliasName, string templateSpecVersion, string referenceValue, int maximumLength) => CoreError(
                "BCP222",
                $"{BuildInvalidTemplateSpecReferenceClause(aliasName, referenceValue)} The Template Spec version \"{templateSpecVersion}\" exceeds the maximum length of {maximumLength} characters.");

            public Diagnostic InvalidTemplateSpecReferenceInvalidTemplateSpecVersion(string? aliasName, string templateSpecVersion, string referenceValue) => CoreError(
                "BCP223",
                $"{BuildInvalidTemplateSpecReferenceClause(aliasName, referenceValue)} The Template Spec version \"{templateSpecVersion}\" is invalid. Valid characters are alphanumeric, \".\", \"_\", \"-\", \"(\", or \")\", but the Template Spec name cannot end with \".\".");

            public Diagnostic InvalidOciArtifactReferenceInvalidDigest(string? aliasName, string badRef, string badDigest) => CoreError(
                "BCP224",
                $"{BuildInvalidOciArtifactReferenceClause(aliasName, badRef)} The digest \"{badDigest}\" is not valid. The valid format is a string \"sha256:\" followed by exactly 64 lowercase hexadecimal digits.");

            public Diagnostic AmbiguousDiscriminatorPropertyValue(string propertyName) => CoreWarning(
                "BCP225",
                $"The discriminator property \"{propertyName}\" value cannot be determined at compilation time. Type checking for this object is disabled.");

            public Diagnostic MissingDiagnosticCodes() => CoreError(
                "BCP226",
                "Expected at least one diagnostic code at this location. Valid format is \"#disable-next-line diagnosticCode1 diagnosticCode2 ...\""
            );

            public Diagnostic UnsupportedResourceTypeParameterOrOutputType(string resourceType) => CoreError(
                "BCP227",
                $"The type \"{resourceType}\" cannot be used as a parameter or output type. Resource types from extensions are currently not supported as parameters or outputs.");

            public Diagnostic InvalidResourceScopeCannotBeResourceTypeParameter(string parameterName) => CoreError(
                "BCP229",
                $"The parameter \"{parameterName}\" cannot be used as a resource scope or parent. Resources passed as parameters cannot be used as a scope or parent of a resource.");

            public Diagnostic ModuleParamOrOutputResourceTypeUnavailable(ResourceTypeReference resourceTypeReference) => CoreWarning(
                "BCP230",
                $"The referenced module uses resource type \"{resourceTypeReference.FormatName()}\" which does not have types available. Bicep is unable to validate resource properties prior to deployment, but this will not block the resource from being deployed.");

            public Diagnostic ParamOrOutputResourceTypeUnsupported() => CoreError(
                "BCP231",
                $@"Using resource-typed parameters and outputs requires enabling EXPERIMENTAL feature ""{nameof(ExperimentalFeaturesEnabled.ResourceTypedParamsAndOutputs)}"".");

            public Diagnostic ArtifactDeleteFailed(string moduleRef) => CoreError(
                "BCP232",
                $"Unable to delete the module with reference \"{moduleRef}\" from cache.");

            public Diagnostic ArtifactDeleteFailedWithMessage(string moduleRef, string message) => CoreError(
                "BCP233",
                $"Unable to delete the module with reference \"{moduleRef}\" from cache: {message}");

            public Diagnostic ArmFunctionLiteralTypeConversionFailedWithMessage(string literalValue, string armFunctionName, string message) => CoreWarning(
                "BCP234",
                $"The ARM function \"{armFunctionName}\" failed when invoked on the value [{literalValue}]: {message}");

            public Diagnostic NoJsonTokenOnPathOrPathInvalid() => CoreError(
                "BCP235",
                $"Specified JSONPath does not exist in the given file or is invalid.");

            public Diagnostic ExpectedNewLineOrCommaSeparator() => CoreError(
                "BCP236",
                "Expected a new line or comma character at this location.");

            public Diagnostic ExpectedCommaSeparator() => CoreError(
                "BCP237",
                "Expected a comma character at this location.");

            public Diagnostic UnexpectedNewLineAfterCommaSeparator() => CoreError(
                "BCP238",
                "Unexpected new line character after a comma.");

            public Diagnostic ReservedIdentifier(string name) => CoreError(
                "BCP239",
                $"Identifier \"{name}\" is a reserved Bicep symbol name and cannot be used in this context.");

            public Diagnostic InvalidValueForParentProperty() => CoreError(
                "BCP240",
                "The \"parent\" property only permits direct references to resources. Expressions are not supported.");

            public Diagnostic DeprecatedProvidersFunction(string functionName) => CoreWarning(
                "BCP241",
                $"The \"{functionName}\" function is deprecated and will be removed in a future release of Bicep. Please add a comment to https://github.com/Azure/bicep/issues/2017 if you believe this will impact your workflow.")
                with
            { Styling = DiagnosticStyling.ShowCodeDeprecated };

            public Diagnostic LambdaFunctionsOnlyValidInFunctionArguments() => CoreError(
                "BCP242",
                $"Lambda functions may only be specified directly as function arguments.");

            public Diagnostic ParenthesesMustHaveExactlyOneItem() => CoreError(
                "BCP243",
                "Parentheses must contain exactly one expression.");

            public Diagnostic LambdaExpectedArgCountMismatch(TypeSymbol lambdaType, int minArgCount, int maxArgCount, int actualArgCount) => CoreError(
                "BCP244",
                minArgCount == maxArgCount ?
                    $"Expected lambda expression of type \"{lambdaType}\" with {minArgCount} arguments but received {actualArgCount} arguments." :
                    $"Expected lambda expression of type \"{lambdaType}\" with between {minArgCount} and {maxArgCount} arguments but received {actualArgCount} arguments.");

            public Diagnostic ResourceTypeIsReadonly(ResourceTypeReference resourceTypeReference) => CoreWarning(
                "BCP245",
                $"Resource type \"{resourceTypeReference.FormatName()}\" can only be used with the 'existing' keyword.");

            public Diagnostic ResourceTypeIsReadonlyAtScope(ResourceTypeReference resourceTypeReference, ResourceScope writableScopes) => CoreWarning(
                "BCP246",
                $"Resource type \"{resourceTypeReference.FormatName()}\" can only be used with the 'existing' keyword at the requested scope."
                    + $" Permitted scopes for deployment: {ToQuotedString(LanguageConstants.GetResourceScopeDescriptions(writableScopes))}.");

            public Diagnostic LambdaVariablesInResourceOrModuleArrayAccessUnsupported(IEnumerable<string> variableNames) => CoreError(
                "BCP247",
                $"Using lambda variables inside resource or module array access is not currently supported."
                    + $" Found the following lambda variable(s) being accessed: {ToQuotedString(variableNames)}.");

            public Diagnostic LambdaVariablesInInlineFunctionUnsupported(string functionName, IEnumerable<string> variableNames) => CoreError(
                "BCP248",
                $"Using lambda variables inside the \"{functionName}\" function is not currently supported."
                    + $" Found the following lambda variable(s) being accessed: {ToQuotedString(variableNames)}.");

            public Diagnostic ExpectedLoopVariableBlockWith2Elements(int actualCount) => CoreError(
                "BCP249",
                $"Expected loop variable block to consist of exactly 2 elements (item variable and index variable), but found {actualCount}.");

            public Diagnostic ParameterMultipleAssignments(string identifier) => CoreError(
                "BCP250",
                $"Parameter \"{identifier}\" is assigned multiple times. Remove or rename the duplicates.");

            public Diagnostic UsingPathHasNotBeenSpecified() => CoreError(
                "BCP256",
                "The using declaration is missing a bicep template file path reference.");

            public Diagnostic ExpectedFilePathString() => CoreError(
                "BCP257",
                "Expected a Bicep file path string. This should be a relative path to another bicep file, e.g. 'myModule.bicep' or '../parent/myModule.bicep'");

            public IDiagnostic MissingParameterAssignment(IEnumerable<string> identifiers, CodeFix insertMissingCodefix) => CoreError(
                "BCP258",
                $"The following parameters are declared in the Bicep file but are missing an assignment in the params file: {ToQuotedString(identifiers)}.")
                with
            { Fixes = [insertMissingCodefix] };

            public Diagnostic MissingParameterDeclaration(string? identifier) => CoreError(
                "BCP259",
                $"The parameter \"{identifier}\" is assigned in the params file without being declared in the Bicep file.");

            public Diagnostic ParameterTypeMismatch(string? identifier, TypeSymbol expectedType, TypeSymbol actualType) => CoreError(
                "BCP260",
                $"The parameter \"{identifier}\" expects a value of type \"{expectedType}\" but the provided value is of type \"{actualType}\".");

            public Diagnostic UsingDeclarationNotSpecified() => CoreError(
                "BCP261",
                "A using declaration must be present in this parameters file.");

            public Diagnostic MoreThanOneUsingDeclarationSpecified() => CoreError(
                "BCP262",
                "More than one using declaration are present");

            public Diagnostic UsingDeclarationReferencesInvalidFile() => CoreError(
                "BCP263",
                "The file specified in the using declaration path does not exist");

            public Diagnostic AmbiguousResourceTypeBetweenImports(string resourceTypeName, IEnumerable<string> namespaces) => CoreError(
                "BCP264",
                $"Resource type \"{resourceTypeName}\" is declared in multiple imported namespaces ({ToQuotedStringWithCaseInsensitiveOrdering(namespaces)}), and must be fully-qualified.");

            public Diagnostic SymbolicNameShadowsAKnownFunction(string name, string knownFunctionNamespace, string knownFunctionName) => CoreError(
                "BCP265",
                $"The name \"{name}\" is not a function. Did you mean \"{knownFunctionNamespace}.{knownFunctionName}\"?")
                with
            {
                Fixes = [
                    new CodeFix($"Change \"{name}\" to \"{knownFunctionNamespace}.{knownFunctionName}\"", true, CodeFixKind.QuickFix, CodeManipulator.Replace(TextSpan, $"{knownFunctionNamespace}.{knownFunctionName}"))
                ]
            };

            public Diagnostic ExpectedMetadataIdentifier() => CoreError(
                "BCP266",
                "Expected a metadata identifier at this location.");

            public Diagnostic ExpectedMetadataDeclarationAfterDecorator() => CoreError(
                "BCP267",
                "Expected an metadata declaration after the decorator.");

            public Diagnostic ReservedMetadataIdentifier(string name) => CoreError(
                "BCP268",
                $"Invalid identifier: \"{name}\". Metadata identifiers starting with '_' are reserved. Please use a different identifier.");

            public Diagnostic CannotUseFunctionAsMetadataDecorator(string functionName) => CoreError(
                "BCP269",
                $"Function \"{functionName}\" cannot be used as a metadata decorator.");

            public Diagnostic UnparsableBicepConfigFile(IOUri configFileUri, string parsingErrorMessage) => CoreError(
                "BCP271",
                $"Failed to parse the contents of the Bicep configuration file \"{configFileUri}\" as valid JSON: {parsingErrorMessage.TrimEnd('.')}.");

            public Diagnostic UnloadableBicepConfigFile(IOUri configFileUri, string loadErrorMessage) => CoreError(
                "BCP272",
                $"Could not load the Bicep configuration file \"{configFileUri}\": {loadErrorMessage.TrimEnd('.')}.");

            public Diagnostic InvalidBicepConfigFile(IOUri configFileUri, string parsingErrorMessage) => CoreError(
                "BCP273",
                $"Failed to parse the contents of the Bicep configuration file \"{configFileUri}\": {parsingErrorMessage.TrimEnd('.')}.");

            public Diagnostic PotentialConfigDirectoryCouldNotBeScanned(IOUri? directoryIdentifier, string scanErrorMessage) => CoreDiagnostic(
                DiagnosticLevel.Info, // should this be a warning instead?
                "BCP274",
                $"Error scanning \"{directoryIdentifier}\" for bicep configuration: {scanErrorMessage.TrimEnd('.')}.");

            public Diagnostic FoundDirectoryInsteadOfFile(string directoryPath) => CoreError(
                "BCP275",
                $"Unable to open file at path \"{directoryPath}\". Found a directory instead.");

            public Diagnostic UsingDeclarationMustReferenceBicepFile() => CoreError(
                "BCP276",
                "A using declaration can only reference a Bicep file.");

            public Diagnostic ModuleDeclarationMustReferenceBicepModule() => CoreError(
                "BCP277",
                "A module declaration can only reference a Bicep File, an ARM template, a registry reference or a template spec reference.");

            public Diagnostic CyclicParametersSelfReference() => CoreError(
                "BCP278",
                "This parameters file references itself, which is not allowed.");

            public Diagnostic UnrecognizedTypeExpression() => CoreError(
                "BCP279",
                $"Expected a type at this location. Please specify a valid type expression or one of the following types: {ToQuotedString(LanguageConstants.DeclarationTypes.Keys)}.");

            public Diagnostic TypeExpressionLiteralConversionFailed() => CoreError(
                "BCP285",
                "The type expression could not be reduced to a literal value.");

            public Diagnostic InvalidUnionTypeMember(string keystoneType) => CoreError(
                "BCP286",
                $"This union member is invalid because it cannot be assigned to the '{keystoneType}' type.");

            public Diagnostic ValueSymbolUsedAsType(string symbolName) => CoreError(
                "BCP287",
                // TODO: Add "Did you mean 'typeof({symbolName})'?" When support for typeof has been added.
                $"'{symbolName}' refers to a value but is being used as a type here.");

            public Diagnostic TypeSymbolUsedAsValue(string symbolName) => CoreError(
                "BCP288",
                $"'{symbolName}' refers to a type but is being used as a value here.");

            public Diagnostic InvalidTypeDefinition() => CoreError(
                "BCP289",
                $"The type definition is not valid.");

            public Diagnostic ExpectedParameterOrTypeDeclarationAfterDecorator() => CoreError(
                "BCP290",
                "Expected a parameter or type declaration after the decorator.");

            public Diagnostic ExpectedParameterOrOutputDeclarationAfterDecorator() => CoreError(
                "BCP291",
                "Expected a parameter or output declaration after the decorator.");

            public Diagnostic ExpectedParameterOutputOrTypeDeclarationAfterDecorator() => CoreError(
                "BCP292",
                "Expected a parameter, output, or type declaration after the decorator.");

            public Diagnostic NonLiteralUnionMember() => CoreError(
                "BCP293",
                "All members of a union type declaration must be literal values.");

            public Diagnostic InvalidTypeUnion() => CoreError(
                "BCP294",
                "Type unions must be reducible to a single ARM type (such as 'string', 'int', or 'bool').");

            public Diagnostic DecoratorNotPermittedOnLiteralType(string decoratorName) => CoreError(
                "BCP295",
                $"The '{decoratorName}' decorator may not be used on targets of a union or literal type. The allowed values for this parameter or type definition will be derived from the union or literal type automatically.");

            public Diagnostic NonConstantTypeProperty() => CoreError(
                "BCP296",
                "Property names on types must be compile-time constant values.");

            public Diagnostic CannotUseFunctionAsTypeDecorator(string functionName) => CoreError(
                "BCP297",
                $"Function \"{functionName}\" cannot be used as a type decorator.");

            public Diagnostic CyclicTypeSelfReference() => CoreError(
                "BCP298",
                "This type definition includes itself as required component, which creates a constraint that cannot be fulfilled.");

            public Diagnostic CyclicType(IEnumerable<string> cycle) => CoreError(
                "BCP299",
                $"This type definition includes itself as a required component via a cycle (\"{string.Join("\" -> \"", cycle)}\").");

            public Diagnostic ExpectedTypeLiteral() => CoreError(
                "BCP300",
                $"Expected a type literal at this location. Please specify a concrete value or a reference to a literal type.");

            public Diagnostic ReservedTypeName(string reservedName) => CoreError(
                "BCP301",
                $@"The type name ""{reservedName}"" is reserved and may not be attached to a user-defined type.");

            public Diagnostic SymbolicNameIsNotAType(string name, IEnumerable<string> validTypes) => CoreError(
                "BCP302",
                $@"The name ""{name}"" is not a valid type. Please specify one of the following types: {ToQuotedString(validTypes)}.");

            public Diagnostic ExtensionSpecificationInterpolationUnsupported() => CoreError(
                "BCP303",
                "String interpolation is unsupported for specifying the extension.");

            public Diagnostic ExpectedWithOrAsKeywordOrNewLine() => CoreError(
                "BCP305",
                $"Expected the \"with\" keyword, \"as\" keyword, or a new line character at this location.");

            public Diagnostic NamespaceSymbolUsedAsType(string name) => CoreError(
                "BCP306",
                $@"The name ""{name}"" refers to a namespace, not to a type.");

            public Diagnostic NestedRuntimePropertyAccessNotSupported(string? resourceSymbol, IEnumerable<string> runtimePropertyNames, IEnumerable<string> accessiblePropertyNames, IEnumerable<string> accessibleFunctionNames)
            {
                var accessiblePropertyNamesClause = accessiblePropertyNames.Any() ? @$" the accessible properties of ""{resourceSymbol}"" include {ToQuotedString(accessiblePropertyNames.OrderBy(x => x))}." : "";
                var accessibleFunctionNamesClause = accessibleFunctionNames.Any() ? @$" The accessible functions of ""{resourceSymbol}"" include {ToQuotedString(accessibleFunctionNames.OrderBy(x => x))}." : "";

                return CoreError(
                    "BCP307",
                    $"The expression cannot be evaluated, because the identifier properties of the referenced existing resource including {ToQuotedString(runtimePropertyNames.OrderBy(x => x))} cannot be calculated at the start of the deployment. In this situation,{accessiblePropertyNamesClause}{accessibleFunctionNamesClause}");
            }

            public Diagnostic DecoratorMayNotTargetTypeAlias(string decoratorName) => CoreError(
                "BCP308",
                $@"The decorator ""{decoratorName}"" may not be used on statements whose declared type is a reference to a user-defined type.");

            public Diagnostic ValueCannotBeFlattened(TypeSymbol flattenInputType, TypeSymbol incompatibleType) => CoreError(
                "BCP309",
                $@"Values of type ""{flattenInputType.Name}"" cannot be flattened because ""{incompatibleType.Name}"" is not an array type.");

            public Diagnostic IndexOutOfBounds(string typeName, long tupleLength, long indexSought)
            {
                var message = new StringBuilder("The provided index value of \"").Append(indexSought).Append("\" is not valid for type \"").Append(typeName).Append("\".");
                if (tupleLength > 0)
                {
                    message.Append(" Indexes for this type must be between 0 and ").Append(tupleLength - 1).Append('.');
                }

                return CoreError(
                    "BCP311",
                    message.ToString());
            }

            public Diagnostic MultipleAdditionalPropertiesDeclarations() => CoreError(
                "BCP315",
                "An object type may have at most one additional properties declaration.");

            public Diagnostic SealedIncompatibleWithAdditionalPropertiesDeclaration() => CoreError(
                "BCP316",
                $@"The ""{LanguageConstants.ParameterSealedPropertyName}"" decorator may not be used on object types with an explicit additional properties type declaration.");

            public Diagnostic ExpectedPropertyNameOrMatcher() => CoreError(
                "BCP317",
                "Expected an identifier, a string, or an asterisk at this location.");

            public Diagnostic DereferenceOfPossiblyNullReference(string possiblyNullType, AccessExpressionSyntax accessExpression) => CoreWarning(
                "BCP318",
                $@"The value of type ""{possiblyNullType}"" may be null at the start of the deployment, which would cause this access expression (and the overall deployment with it) to fail.")
                with
            {
                Fixes = [
                    new(
                        "If you do not know whether the value will be null and the template would handle a null value for the overall expression, use a `.?` (safe dereference) operator to short-circuit the access expression if the base expression's value is null",
                        true,
                        CodeFixKind.QuickFix,
                        new(accessExpression.Span, accessExpression.AsSafeAccess().ToString())),
                    AsNonNullable(accessExpression.BaseExpression),
                ]
            };

            private static CodeFix AsNonNullable(SyntaxBase expression) => new(
                "If you know the value will not be null, use a non-null assertion operator to inform the compiler that the value will not be null",
                false,
                CodeFixKind.QuickFix,
                new(expression.Span, SyntaxFactory.AsNonNullable(expression).ToString()));

            public Diagnostic UnresolvableArmJsonType(string errorSource, string message) => CoreError(
                "BCP319",
                $@"The type at ""{errorSource}"" could not be resolved by the ARM JSON template engine. Original error message: ""{message}""");

            public Diagnostic ModuleOutputResourcePropertyAccessDetected() => CoreError(
                "BCP320",
                "The properties of module output resources cannot be accessed directly. To use the properties of this resource, pass it as a resource-typed parameter to another module and access the parameter's properties therein.");

            public Diagnostic PossibleNullReferenceAssignment(TypeSymbol expectedType, TypeSymbol actualType, SyntaxBase expression) => CoreWarning(
                "BCP321",
                $"Expected a value of type \"{expectedType}\" but the provided value is of type \"{actualType}\".")
                with
            { Fixes = [AsNonNullable(expression)] };

            public Diagnostic SafeDereferenceNotPermittedOnInstanceFunctions() => CoreError(
                "BCP322",
                "The `.?` (safe dereference) operator may not be used on instance function invocations.");

            public Diagnostic SafeDereferenceNotPermittedOnResourceCollections() => CoreError(
                "BCP323",
                "The `[?]` (safe dereference) operator may not be used on resource or module collections.");

            public Diagnostic ExpectedTypeIdentifier() => CoreError(
                "BCP325",
                "Expected a type identifier at this location.");

            public Diagnostic NullableTypedParamsMayNotHaveDefaultValues() => CoreError(
                "BCP326",
                "Nullable-typed parameters may not be assigned default values. They have an implicit default of 'null' that cannot be overridden.");

            public Diagnostic SourceIntDomainDisjointFromTargetIntDomain_SourceHigh(bool warnInsteadOfError, long sourceMin, long targetMax) => CoreDiagnostic(
                warnInsteadOfError ? DiagnosticLevel.Warning : DiagnosticLevel.Error,
                "BCP327",
                $"The provided value (which will always be greater than or equal to {sourceMin}) is too large to assign to a target for which the maximum allowable value is {targetMax}.");

            public Diagnostic SourceIntDomainDisjointFromTargetIntDomain_SourceLow(bool warnInsteadOfError, long sourceMax, long targetMin) => CoreDiagnostic(
                warnInsteadOfError ? DiagnosticLevel.Warning : DiagnosticLevel.Error,
                "BCP328",
                $"The provided value (which will always be less than or equal to {sourceMax}) is too small to assign to a target for which the minimum allowable value is {targetMin}.");

            public Diagnostic SourceIntDomainExtendsBelowTargetIntDomain(long sourceMin, long targetMin) => CoreWarning(
                "BCP329",
                $"The provided value can be as small as {sourceMin} and may be too small to assign to a target with a configured minimum of {targetMin}.");

            public Diagnostic SourceIntDomainExtendsAboveTargetIntDomain(long sourceMax, long targetMax) => CoreWarning(
                "BCP330",
                $"The provided value can be as large as {sourceMax} and may be too large to assign to a target with a configured maximum of {targetMax}.");

            public Diagnostic MinMayNotExceedMax(string minDecoratorName, long minValue, string maxDecoratorName, long maxValue) => CoreError(
                "BCP331",
                $@"A type's ""{minDecoratorName}"" must be less than or equal to its ""{maxDecoratorName}"", but a minimum of {minValue} and a maximum of {maxValue} were specified.");

            public Diagnostic SourceValueLengthDomainDisjointFromTargetValueLengthDomain_SourceHigh(bool warnInsteadOfError, long sourceMinLength, long targetMaxLength) => CoreDiagnostic(
                warnInsteadOfError ? DiagnosticLevel.Warning : DiagnosticLevel.Error,
                "BCP332",
                $"The provided value (whose length will always be greater than or equal to {sourceMinLength}) is too long to assign to a target for which the maximum allowable length is {targetMaxLength}.");

            public Diagnostic SourceValueLengthDomainDisjointFromTargetValueLengthDomain_SourceLow(bool warnInsteadOfError, long sourceMaxLength, long targetMinLength) => CoreDiagnostic(
                warnInsteadOfError ? DiagnosticLevel.Warning : DiagnosticLevel.Error,
                "BCP333",
                $"The provided value (whose length will always be less than or equal to {sourceMaxLength}) is too short to assign to a target for which the minimum allowable length is {targetMinLength}.");

            public Diagnostic SourceValueLengthDomainExtendsBelowTargetValueLengthDomain(long sourceMinLength, long targetMinLength) => CoreWarning(
                "BCP334",
                $"The provided value can have a length as small as {sourceMinLength} and may be too short to assign to a target with a configured minimum length of {targetMinLength}.");

            public Diagnostic SourceValueLengthDomainExtendsAboveTargetValueLengthDomain(long sourceMaxLength, long targetMaxLength) => CoreWarning(
                "BCP335",
                $"The provided value can have a length as large as {sourceMaxLength} and may be too long to assign to a target with a configured maximum length of {targetMaxLength}.");

            public Diagnostic UnrecognizedParamsFileDeclaration(bool moduleExtensionConfigsEnabled)
            {
                List<string> supportedDeclarations = [
                    LanguageConstants.UsingKeyword,
                    LanguageConstants.ExtendsKeyword,
                    LanguageConstants.ParameterKeyword,
                    LanguageConstants.VariableKeyword,
                    LanguageConstants.TypeKeyword,
                ];

                if (moduleExtensionConfigsEnabled)
                {
                    supportedDeclarations.Add(LanguageConstants.ExtensionConfigKeyword);
                }

                return CoreError(
                    "BCP337",
                    $@"This declaration type is not valid for a Bicep Parameters file. Supported declarations: {ToQuotedString(supportedDeclarations)}.");
            }

            public Diagnostic FailedToEvaluateSubject(string subjectType, string subjectName, string message) => CoreError(
                "BCP338",
                $"Failed to evaluate {subjectType} \"{subjectName}\": {message}");

            public Diagnostic ArrayIndexOutOfBounds(long indexSought) => CoreError(
                "BCP339",
                $"""The provided array index value of "{indexSought}" is not valid. Array index should be greater than or equal to 0.""");

            public Diagnostic UnparsableYamlType() => CoreError(
                "BCP340",
                $"Unable to parse literal YAML value. Please ensure that it is well-formed.");

            public Diagnostic RuntimeValueNotAllowedInFunctionDeclaration(string? accessedSymbolName, IEnumerable<string>? accessiblePropertyNames, IEnumerable<string>? variableDependencyChain)
            {
                var variableDependencyChainClause = BuildVariableDependencyChainClause(variableDependencyChain);
                var accessiblePropertiesClause = BuildAccessiblePropertiesClause(accessedSymbolName, accessiblePropertyNames);

                return CoreError(
                    "BCP341",
                    $"This expression is being used inside a function declaration, which requires a value that can be calculated at the start of the deployment.{variableDependencyChainClause}{accessiblePropertiesClause}");
            }

            public Diagnostic UserDefinedTypesNotAllowedInFunctionDeclaration() => CoreError(
                "BCP342",
                $"""User-defined types are not supported in user-defined function parameters or outputs.""");

            public Diagnostic ExpectedAssertIdentifier() => CoreError(
                "BCP344",
                "Expected an assert identifier at this location.");

            public Diagnostic TestDeclarationMustReferenceBicepTest() => CoreError(
                "BCP345",
                "A test declaration can only reference a Bicep File");

            public Diagnostic ExpectedTestIdentifier() => CoreError(
                "BCP346",
                "Expected a test identifier at this location.");

            public Diagnostic ExpectedTestPathString() => CoreError(
                "BCP347",
                "Expected a test path string at this location.");
            public Diagnostic TestDeclarationStatementsUnsupported() => CoreError(
                "BCP348",
                $@"Using a test declaration statement requires enabling EXPERIMENTAL feature ""{nameof(ExperimentalFeaturesEnabled.TestFramework)}"".");

            public Diagnostic AssertsUnsupported() => CoreError(
                "BCP349",
                $@"Using an assert declaration requires enabling EXPERIMENTAL feature ""{nameof(ExperimentalFeaturesEnabled.Assertions)}"".");

            public Diagnostic InvalidAssertAssignment(TypeSymbol valueType) => CoreError(
                "BCP350",
                $"Value of type \"{valueType}\" cannot be assigned to an assert. Asserts can take values of type 'bool' only.");

            public Diagnostic FunctionOnlyValidWithDirectAssignment(string functionName) => CoreError(
                "BCP351",
                $"Function \"{functionName}\" is not valid at this location. It can only be used when directly assigning to a parameter.");

            public Diagnostic FailedToEvaluateVariable(string name, string message) => CoreError(
                "BCP352",
                $"Failed to evaluate variable \"{name}\": {message}");

            public Diagnostic ItemsMustBeCaseInsensitivelyUnique(string itemTypePluralName, IEnumerable<string> itemNames) => CoreError(
                "BCP353",
                $"The {itemTypePluralName} {ToQuotedString(itemNames)} differ only in casing. The ARM deployments engine is not case sensitive and will not be able to distinguish between them.");

            public Diagnostic ExpectedSymbolListOrWildcard() => CoreError(
                "BCP354",
                "Expected left brace ('{') or asterisk ('*') character at this location.");

            public Diagnostic ExpectedExportedSymbolName() => CoreError(
                "BCP355",
                "Expected the name of an exported symbol at this location.");

            public Diagnostic ExpectedNamespaceIdentifier() => CoreError(
                "BCP356",
                "Expected a valid namespace identifier at this location.");

            public Diagnostic PathHasNotBeenSpecified() => CoreError(
                "BCP358",
                "This declaration is missing a template file path reference.");

            public Diagnostic ImportedSymbolNotFound(string symbolName) => CoreError(
                "BCP360",
                $"The '{symbolName}' symbol was not found in (or was not exported by) the imported template.");

            public Diagnostic ExportDecoratorMustTargetStatement() => CoreError(
                "BCP361",
                @"The ""@export()"" decorator must target a top-level statement.");

            public Diagnostic SymbolImportedMultipleTimes(params string[] importedAs) => CoreError(
                "BCP362",
                $"This symbol is imported multiple times under the names {string.Join(", ", importedAs.Select(identifier => $"'{identifier}'"))}.");

            public Diagnostic DiscriminatorDecoratorOnlySupportedForObjectUnions() => CoreError(
                "BCP363",
                $"The \"{LanguageConstants.TypeDiscriminatorDecoratorName}\" decorator can only be applied to object-only union types with unique member types.");

            public Diagnostic DiscriminatorPropertyMustBeRequiredStringLiteral(string discriminatorPropertyName) => CoreError(
                "BCP364",
                $"The property \"{discriminatorPropertyName}\" must be a required string literal on all union member types.");

            public Diagnostic DiscriminatorPropertyMemberDuplicatedValue(string discriminatorPropertyName, string discriminatorPropertyValue) => CoreError(
                "BCP365",
                $"The value \"{discriminatorPropertyValue}\" for discriminator property \"{discriminatorPropertyName}\" is duplicated across multiple union member types. The value must be unique across all union member types.");

            public Diagnostic DiscriminatorPropertyNameMustMatch(string acceptablePropertyName) => CoreError(
                "BCP366",
                $"The discriminator property name must be \"{acceptablePropertyName}\" on all union member types.");

            public Diagnostic FeatureIsTemporarilyDisabled(string featureName) => CoreError(
                "BCP367",
                $"The \"{featureName}\" feature is temporarily disabled.");

            public Diagnostic ParameterReferencesKeyVaultSuppliedParameter(string targetName) => CoreError(
                "BCP368",
                $"The value of the \"{targetName}\" parameter cannot be known until the template deployment has started because it uses a reference to a secret value in Azure Key Vault. Expressions that refer to the \"{targetName}\" parameter may be used in {LanguageConstants.LanguageFileExtension} files but not in {LanguageConstants.ParamsFileExtension} files.");

            public Diagnostic ParameterReferencesDefaultedParameter(string targetName) => CoreError(
                "BCP369",
                $"The value of the \"{targetName}\" parameter cannot be known until the template deployment has started because it uses the default value defined in the template. Expressions that refer to the \"{targetName}\" parameter may be used in {LanguageConstants.LanguageFileExtension} files but not in {LanguageConstants.ParamsFileExtension} files.");

            public Diagnostic ClosureContainsNonExportableSymbols(IEnumerable<string> nonExportableSymbols) => CoreError(
                "BCP372",
                @$"The ""@export()"" decorator may not be applied to variables that refer to parameters, modules, or resource, either directly or indirectly. The target of this decorator contains direct or transitive references to the following unexportable symbols: {ToQuotedString(nonExportableSymbols)}.");

            public Diagnostic ImportedSymbolHasErrors(string name, string message) => CoreError(
                "BCP373",
                $"Unable to import the symbol named \"{name}\": {message}");

            public Diagnostic ImportedModelContainsAmbiguousExports(IEnumerable<string> ambiguousExportNames) => CoreError(
                "BCP374",
                $"The imported model cannot be loaded with a wildcard because it contains the following duplicated exports: {ToQuotedString(ambiguousExportNames)}.");

            public Diagnostic ImportListItemDoesNotIncludeDeclaredSymbolName() => CoreError(
                "BCP375",
                "An import list item that identifies its target with a quoted string must include an 'as <alias>' clause.");

            public Diagnostic ImportedSymbolKindNotSupportedInSourceFileKind(string name, ExportMetadataKind exportMetadataKind, BicepSourceFileKind sourceFileKind) => CoreError(
                "BCP376",
                $"The \"{name}\" symbol cannot be imported because imports of kind {exportMetadataKind} are not supported in files of kind {sourceFileKind}.");

            public Diagnostic InvalidExtensionAliasName(string aliasName) => CoreError(
                "BCP377",
                $"The extension alias name \"{aliasName}\" is invalid. Valid characters are alphanumeric, \"_\", or \"-\".");

            public Diagnostic InvalidOciArtifactExtensionAliasRegistryNullOrUndefined(string aliasName, IOUri? configFileUri) => CoreError(
                "BCP378",
                $"The OCI artifact extension alias \"{aliasName}\" in the {BuildBicepConfigurationClause(configFileUri)} is invalid. The \"registry\" property cannot be null or undefined.");

            public Diagnostic OciArtifactExtensionAliasNameDoesNotExistInConfiguration(string aliasName, IOUri? configFileUri) => CoreError(
                "BCP379",
                $"The OCI artifact extension alias name \"{aliasName}\" does not exist in the {BuildBicepConfigurationClause(configFileUri)}.");

            public Diagnostic UnsupportedArtifactType(ArtifactType artifactType) => CoreError(
                "BCP380",
                $"Artifacts of type: \"{artifactType}\" are not supported."
            );

            public Diagnostic TypeIsNotParameterizable(string typeName) => CoreError(
                "BCP383",
                $"The \"{typeName}\" type is not parameterizable.");

            public Diagnostic TypeRequiresParameterization(string typeName, int requiredArgumentCount) => CoreError(
                "BCP384",
                $"The \"{typeName}\" type requires {requiredArgumentCount} argument(s).");

            public Diagnostic DecoratorMayNotTargetResourceDerivedType(string decoratorName) => CoreError(
                "BCP386",
                $@"The decorator ""{decoratorName}"" may not be used on statements whose declared type is a reference to a resource-derived type.");

            public Diagnostic NegatedTypeIndexSought() => CoreError(
                "BCP387",
                "Indexing into a type requires an integer greater than or equal to 0.");

            public Diagnostic TupleRequiredForIndexAccess(TypeSymbol wrongType) => CoreError(
                "BCP388",
                $"Cannot access elements of type \"{wrongType}\" by index. An tuple type is required.");

            public Diagnostic ExplicitAdditionalPropertiesTypeRequiredForAccessThereto(TypeSymbol wrongType) => CoreError(
                "BCP389",
                $"The type \"{wrongType}\" does not declare an additional properties type.");

            public Diagnostic ExplicitItemsTypeRequiredForAccessThereto() => CoreError(
                "BCP390",
                $"The array item type access operator ('[*]') can only be used with typed arrays.");

            public Diagnostic AccessExpressionForbiddenBase() => CoreError(
                "BCP391",
                "Type member access is only supported on a reference to a named type.");

            public Diagnostic InvalidResourceTypeIdentifier(string resourceTypeIdentifier) => CoreWarning(
                "BCP392",
                $"""The supplied resource type identifier "{resourceTypeIdentifier}" was not recognized as a valid resource type name.""");

            public Diagnostic UnrecognizedResourceDerivedTypePointerSegment(string unrecognizedSegment) => CoreWarning(
                "BCP393",
                $"""The type pointer segment "{unrecognizedSegment}" was not recognized. Supported pointer segments are: "properties", "items", "prefixItems", and "additionalProperties".""");

            public Diagnostic CannotUseEntireResourceBodyAsType() => CoreError(
                "BCP394",
                "Resource-derived type expressions must dereference a property within the resource body. Using the entire resource body type is not permitted.");

            public Diagnostic InvalidTypesTgzPackage_DeserializationFailed() => CoreError(
                "BCP396",
                "The referenced extension types artifact has been published with malformed content.");

            public Diagnostic InvalidExtension_ImplicitExtensionMissingConfig(IOUri? configFileUri, string name) => CoreError(
                "BCP397",
                $"""Extension {name} is incorrectly configured in the {BuildBicepConfigurationClause(configFileUri)}. It is referenced in the "{RootConfiguration.ImplicitExtensionsKey}" section, but is missing corresponding configuration in the "{RootConfiguration.ExtensionsKey}" section.""");

            public Diagnostic InvalidExtension_NotABuiltInExtension(IOUri? configFileUri, string name) => CoreError(
                "BCP398",
                $"""Extension {name} is incorrectly configured in the {BuildBicepConfigurationClause(configFileUri)}. It is configured as built-in in the "{RootConfiguration.ExtensionsKey}" section, but no built-in extension exists.""");

            public Diagnostic SpreadOperatorUnsupportedInLocation(SpreadExpressionSyntax spread) => CoreError(
                "BCP401",
                $"The spread operator \"{spread.Ellipsis.Text}\" is not permitted in this location.");

            public Diagnostic SpreadOperatorRequiresAssignableValue(SpreadExpressionSyntax spread, TypeSymbol requiredType) => CoreError(
                "BCP402",
                $"The spread operator \"{spread.Ellipsis.Text}\" can only be used in this context for an expression assignable to type \"{requiredType}\".");

            public Diagnostic ArrayTypeMismatchSpread(bool warnInsteadOfError, TypeSymbol expectedType, TypeSymbol actualType) => CoreDiagnostic(
                warnInsteadOfError ? DiagnosticLevel.Warning : DiagnosticLevel.Error,
                "BCP403",
                $"The enclosing array expects elements of type \"{expectedType}\", but the array being spread contains elements of incompatible type \"{actualType}\".");

            public Diagnostic ExtendsPathHasNotBeenSpecified() => CoreError(
                "BCP404",
                $"The \"{LanguageConstants.ExtendsKeyword}\" declaration is missing a bicepparam file path reference");

            public Diagnostic MoreThanOneExtendsDeclarationSpecified() => CoreError(
                "BCP405",
                $"More than one \"{LanguageConstants.ExtendsKeyword}\" declaration are present");

            public Diagnostic ExtendsNotSupported() => CoreError(
                "BCP406",
                $"Using \"{LanguageConstants.ExtendsKeyword}\" keyword requires enabling EXPERIMENTAL feature \"{nameof(ExperimentalFeaturesEnabled.ExtendableParamFiles)}\".");

            public Diagnostic MicrosoftGraphBuiltinRetired(ExtensionDeclarationSyntax? syntax)
            {
                var msGraphRegistryPath = "br:mcr.microsoft.com/bicep/extensions/microsoftgraph/v1.0:0.1.9-preview";
                var codeFix = new CodeFix(
                    $"Replace built-in extension \'microsoftGraph\' with dynamic types registry path",
                    true,
                    CodeFixKind.QuickFix,
                    new CodeReplacement(syntax?.SpecificationString.Span ?? TextSpan, $"\'{msGraphRegistryPath}\'"));

                return CoreError(
                "BCP407",
                $"Built-in extension \"microsoftGraph\" is retired. Use dynamic types instead. See https://aka.ms/graphbicep/dynamictypes")
                with
                {
                    Fixes = [codeFix]
                };
            }

            public Diagnostic NameofInvalidOnUnnamedExpression() => CoreError(
                "BCP408",
                $"The \"{LanguageConstants.NameofFunctionName}\" function can only be used with an expression which has a name.");

            public Diagnostic ResourceParameterizedTypeIsDeprecated(ParameterizedTypeInstantiationSyntaxBase syntax)
            {
                var fixToResourceInput = new CodeFix(
                    $"Replace the 'resource<>' parameterized type with the 'resourceInput<>' parameterized type (for values that will be used in the right-hand side of a `resource` statement)",
                    true,
                    CodeFixKind.QuickFix,
                    new CodeReplacement(syntax.Name.Span, LanguageConstants.TypeNameResourceInput));

                var fixToResourceOutput = new CodeFix(
                    $"Replace the 'resource<>' parameterized type with the 'resourceOutput<>' parameterized type (for values that should match the value of a `resource` symbol after it has been declared)",
                    // we've encouraged users to adopt resource-derived types for when values will be passed to resource statements. Few if any existing usages should align with `resourceOutput<>`
                    isPreferred: false,
                    CodeFixKind.QuickFix,
                    new CodeReplacement(syntax.Name.Span, LanguageConstants.TypeNameResourceOutput));

                return CoreWarning(
                    "BCP409",
                    "The 'resource<>' parameterized type has been deprecated. Please specify whether you want this type to correspond to the resource input or the resource output.")
                    with
                { Fixes = [fixToResourceInput, fixToResourceOutput] };
            }

            public Diagnostic AttemptToDivideByZero() => CoreError("BCP410", "Division by zero is not supported.");

            public Diagnostic TypeExpressionResolvesToUnassignableType(TypeSymbol type) => CoreError(
                "BCP411",
                $"The type \"{type}\" cannot be used in a type assignment because it does not fit within one of ARM's primitive type categories (string, int, bool, array, object).{TypeInaccuracyClause}");

            public Diagnostic InvalidVariableType(IEnumerable<string> validTypes) => CoreError(
                "BCP412",
                $"The variable type is not valid. Please specify one of the following types: {ToQuotedString(validTypes)}.");

            public Diagnostic FromEndArrayAccessNotSupportedOnBaseType(TypeSymbol baseType) => CoreError(
                "BCP414",
                $"The \"^\" indexing operator cannot be used on base expressions of type \"{baseType}\".");

            public Diagnostic FromEndArrayAccessNotSupportedWithIndexType(TypeSymbol indexType) => CoreError(
                "BCP415",
                $"The \"^\" indexing operator cannot be used with index expressions of type \"{indexType}\".");

            public Diagnostic SuppliedStringDoesNotMatchExpectedPattern(bool shouldWarn, string expectedPattern)
                => CoreDiagnostic(
                    shouldWarn ? DiagnosticLevel.Warning : DiagnosticLevel.Error,
                    "BCP416",
                    $"The supplied string does not match the expected pattern of /${expectedPattern}/.");

            public Diagnostic SpreadOperatorCannotBeUsedWithForLoop(SpreadExpressionSyntax spread) => CoreError(
                "BCP417",
                $"The spread operator \"{spread.Ellipsis.Text}\" cannot be used inside objects with property for-expressions.");

            public Diagnostic ExtensionCannotBeReferenced() => CoreError(
                "BCP418",
                "Extensions cannot be referenced here. Extensions can only be referenced by module extension configurations.");

            public Diagnostic InvalidReservedImplicitExtensionNamespace(string name) => CoreError(
                "BCP419",
                $"Namespace name \"{name}\", and cannot be used an extension name.");


            public Diagnostic ScopeKindUnresolvableAtCompileTime() => CoreError(
                "BCP420",
                "The scope could not be resolved at compile time because the supplied expression is ambiguous or too complex. Scoping expressions must be reducible to a specific kind of scope without knowledge of parameter values.");

            public Diagnostic SecureOutputsNotSupportedWithLocalDeploy(string moduleName) => CoreError(
                "BCP421",
                $"""Module "{moduleName}" contains one or more secure outputs, which are not supported with "{LanguageConstants.TargetScopeKeyword}" set to "{LanguageConstants.TargetScopeTypeLocal}".""");

            public Diagnostic InstanceFunctionCallOnPossiblyNullBase(TypeSymbol baseType, SyntaxBase expression) => CoreWarning(
                "BCP422",
                $"A resource of type \"{baseType}\" may or may not exist when this function is called, which could cause the deployment to fail.")
                with
            { Fixes = [AsNonNullable(expression)] };

            public Diagnostic ExtensionAliasMustBeDefinedForInlinedRegistryExtensionDeclaration() => CoreError(
                "BCP423",
                "An extension alias must be defined for an extension declaration with an inlined registry reference.");

            public Diagnostic MissingExtensionConfigAssignments(IEnumerable<string> identifiers) => CoreError(
                "BCP424",
                $"The following extensions are declared in the Bicep file but are missing a configuration assignment in the params files: {ToQuotedString(identifiers)}.");

            public Diagnostic ExtensionConfigAssignmentDoesNotMatchToExtension(string identifier) => CoreError(
                "BCP425",
                $"The extension configuration assignment for \"{identifier}\" does not match an extension in the Bicep file.");

            public Diagnostic SecureOutputsOnlyAllowedOnDirectModuleReference() => CoreError(
                "BCP426",
                "Secure outputs may only be accessed via a direct module reference. Only non-sensitive outputs are supported when dereferencing a module indirectly via a variable or lambda.");

            public Diagnostic EnvironmentVariableDoesNotExist(string name, string? suggestion) => CoreError(
                "BCP427",
                $"Environment variable \"{name}\" does not exist and there's no default value set.{suggestion}");

            public Diagnostic DirectoryDoesNotExist(string relativePath) => CoreError(
                "BCP428",
                $"Directory \"{relativePath}\" does not exist or additional permissions are necessary to access it.");

            public Diagnostic ErrorOccuredBrowsingDirectory(string exceptionMessage) => CoreError(
                "BCP429",
                $"An error occured browsing directory. {exceptionMessage}");

            public Diagnostic FoundFileInsteadOfDirectory(string filePath) => CoreError(
                "BCP430",
                $"Unable to open directory at path \"{filePath}\". Found a file instead.");

            public Diagnostic InvalidModuleExtensionConfigAssignmentExpression(string propertyName) => CoreError(
                "BCP431",
                $"The value of the \"{propertyName}\" property must be an object literal or a valid extension config inheritance expression.");

            public Diagnostic RuntimeValueNotAllowedInFunctionArgument(string? functionName, string? parameterName, string? accessedSymbolName, IEnumerable<string>? accessiblePropertyNames, IEnumerable<string>? variableDependencyChain)
            {
                var variableDependencyChainClause = BuildVariableDependencyChainClause(variableDependencyChain);
                var accessiblePropertiesClause = BuildAccessiblePropertiesClause(accessedSymbolName, accessiblePropertyNames);

                return CoreError(
                    "BCP432",
                    $"This expression is being used in parameter \"{parameterName ?? "unknown"}\" of the function \"{functionName ?? "unknown"}\", which requires a value that can be calculated at the start of the deployment.{variableDependencyChainClause}{accessiblePropertiesClause}");
            }

            public Diagnostic InlinedResourcesCannotHaveExplicitDependencies(string symbolicName, IEnumerable<string> runtimePropertyNames) => CoreError(
                "BCP433",
                $"The resource \"{symbolicName}\" cannot declare explicit dependencies because its identifier properties including {ToQuotedString(runtimePropertyNames.OrderBy(x => x))} cannot be calculated at the start of the deployment.");

            public Diagnostic CannotExplicitlyDependOnInlinedResource(string dependentName, string dependencyName, IEnumerable<string> runtimePropertyNames) => CoreError(
                "BCP434",
                $"The resource \"{dependentName}\" cannot declare an explicit dependency on \"{dependencyName}\" because the identifier properties of the latter including {ToQuotedString(runtimePropertyNames.OrderBy(x => x))} cannot be calculated at the start of the deployment.");

<<<<<<< HEAD
            public Diagnostic SecureDecoratorOnlyAllowedOnStringsAndObjects() => CoreError(
                "BCP435",
                "The @secure() decorator can only be used on statements whose type clause is \"string,\", \"object\", or a literal type.");
=======
            public Diagnostic UsingWithClauseRequiresExperimentalFeature() => CoreError(
                "BCP435",
                $"Using the \"{LanguageConstants.WithKeyword}\" keyword with a \"{LanguageConstants.UsingKeyword}\" statement requires enabling EXPERIMENTAL feature \"{nameof(ExperimentalFeaturesEnabled.DeployCommands)}\".");

            public Diagnostic ExpectedWithKeywordOrNewLine() => CoreError(
                "BCP436",
                $"Expected the \"with\" keyword or a new line character at this location.");
>>>>>>> 577060f8
        }

        public static DiagnosticBuilderInternal ForPosition(TextSpan span)
            => new(span);

        public static DiagnosticBuilderInternal ForPosition(IPositionable positionable)
            => new(positionable.Span);

        public static DiagnosticBuilderInternal ForDocumentStart()
            => new(TextSpan.TextDocumentStart);
    }
}<|MERGE_RESOLUTION|>--- conflicted
+++ resolved
@@ -1981,11 +1981,6 @@
                 "BCP434",
                 $"The resource \"{dependentName}\" cannot declare an explicit dependency on \"{dependencyName}\" because the identifier properties of the latter including {ToQuotedString(runtimePropertyNames.OrderBy(x => x))} cannot be calculated at the start of the deployment.");
 
-<<<<<<< HEAD
-            public Diagnostic SecureDecoratorOnlyAllowedOnStringsAndObjects() => CoreError(
-                "BCP435",
-                "The @secure() decorator can only be used on statements whose type clause is \"string,\", \"object\", or a literal type.");
-=======
             public Diagnostic UsingWithClauseRequiresExperimentalFeature() => CoreError(
                 "BCP435",
                 $"Using the \"{LanguageConstants.WithKeyword}\" keyword with a \"{LanguageConstants.UsingKeyword}\" statement requires enabling EXPERIMENTAL feature \"{nameof(ExperimentalFeaturesEnabled.DeployCommands)}\".");
@@ -1993,7 +1988,10 @@
             public Diagnostic ExpectedWithKeywordOrNewLine() => CoreError(
                 "BCP436",
                 $"Expected the \"with\" keyword or a new line character at this location.");
->>>>>>> 577060f8
+
+            public Diagnostic SecureDecoratorOnlyAllowedOnStringsAndObjects() => CoreError(
+                "BCP437",
+                "The @secure() decorator can only be used on statements whose type clause is \"string,\", \"object\", or a literal type.");
         }
 
         public static DiagnosticBuilderInternal ForPosition(TextSpan span)
