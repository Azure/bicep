// Copyright (c) Microsoft Corporation.
// Licensed under the MIT License.

using System;
using System.Collections.Generic;
using System.Collections.Immutable;
using System.Linq;
using System.Text;
using Bicep.Core.CodeAction;
using Bicep.Core.Configuration;
using Bicep.Core.Extensions;
using Bicep.Core.Modules;
using Bicep.Core.Navigation;
using Bicep.Core.Parsing;
using Bicep.Core.Resources;
using Bicep.Core.Semantics;
using Bicep.Core.Syntax;
using Bicep.Core.TypeSystem;

namespace Bicep.Core.Diagnostics
{
    public static class DiagnosticBuilder
    {
        public const string UseStringInterpolationInsteadClause = "Use string interpolation instead.";

        public delegate ErrorDiagnostic ErrorBuilderDelegate(DiagnosticBuilderInternal builder);

        public delegate Diagnostic DiagnosticBuilderDelegate(DiagnosticBuilderInternal builder);

        public class DiagnosticBuilderInternal
        {

            private const string TypeInaccuracyClause = " If this is an inaccuracy in the documentation, please report it to the Bicep Team.";
            private static readonly Uri TypeInaccuracyLink = new("https://aka.ms/bicep-type-issues");

            public DiagnosticBuilderInternal(TextSpan textSpan)
            {
                TextSpan = textSpan;
            }

            public TextSpan TextSpan { get; }

            private static string ToQuotedString(IEnumerable<string> elements)
                => elements.Any() ? $"\"{elements.ConcatString("\", \"")}\"" : "";

            private static string ToQuotedStringWithCaseInsensitiveOrdering(IEnumerable<string> elements)
                => ToQuotedString(elements.OrderBy(s => s, StringComparer.OrdinalIgnoreCase));

            private static string BuildVariableDependencyChainClause(IEnumerable<string>? variableDependencyChain) => variableDependencyChain is not null
                ? $" You are referencing a variable which cannot be calculated at the start (\"{string.Join("\" -> \"", variableDependencyChain)}\")."
                : string.Empty;

            private static string BuildAccessiblePropertiesClause(string? accessedSymbolName, IEnumerable<string>? accessiblePropertyNames) => accessedSymbolName is not null && accessiblePropertyNames is not null
                ? $" Properties of {accessedSymbolName} which can be calculated at the start include {ToQuotedString(accessiblePropertyNames.OrderBy(s => s))}."
                : string.Empty;

            private static string BuildInvalidOciArtifactReferenceClause(string? aliasName, string referenceValue) => aliasName is not null
                ? $"The OCI artifact reference \"{referenceValue}\" after resolving alias \"{aliasName}\" is not valid."
                : $"The specified OCI artifact reference \"{referenceValue}\" is not valid.";

            private static string BuildInvalidTemplateSpecReferenceClause(string? aliasName, string referenceValue) => aliasName is not null
                ? $"The Template Spec reference \"{referenceValue}\" after resolving alias \"{aliasName}\" is not valid."
                : $"The specified Template Spec reference \"{referenceValue}\" is not valid.";

            private static string BuildBicepConfigurationClause(string? configurationPath) => configurationPath is not null
                ? $"Bicep configuration \"{configurationPath}\""
                : $"built-in Bicep configuration";

            public ErrorDiagnostic UnrecognizedToken(string token) => new(
                TextSpan,
                "BCP001",
                $"The following token is not recognized: \"{token}\".");

            public ErrorDiagnostic UnterminatedMultilineComment() => new(
                TextSpan,
                "BCP002",
                "The multi-line comment at this location is not terminated. Terminate it with the */ character sequence.");

            public ErrorDiagnostic UnterminatedString() => new(
                TextSpan,
                "BCP003",
                "The string at this location is not terminated. Terminate the string with a single quote character.");

            public ErrorDiagnostic UnterminatedStringWithNewLine() => new(
                TextSpan,
                "BCP004",
                "The string at this location is not terminated due to an unexpected new line character.");

            public ErrorDiagnostic UnterminatedStringEscapeSequenceAtEof() => new(
                TextSpan,
                "BCP005",
                "The string at this location is not terminated. Complete the escape sequence and terminate the string with a single unescaped quote character.");

            public ErrorDiagnostic UnterminatedStringEscapeSequenceUnrecognized(IEnumerable<string> escapeSequences) => new(
                TextSpan,
                "BCP006",
                $"The specified escape sequence is not recognized. Only the following escape sequences are allowed: {ToQuotedString(escapeSequences)}.");

            public ErrorDiagnostic UnrecognizedDeclaration() => new(
                TextSpan,
                "BCP007",
                "This declaration type is not recognized. Specify a metadata, parameter, variable, resource, or output declaration.");

            public ErrorDiagnostic ExpectedParameterContinuation() => new(
                TextSpan,
                "BCP008",
                "Expected the \"=\" token, or a newline at this location.");

            public ErrorDiagnostic UnrecognizedExpression() => new(
                TextSpan,
                "BCP009",
                "Expected a literal value, an array, an object, a parenthesized expression, or a function call at this location.");

            public ErrorDiagnostic InvalidInteger() => new(
                TextSpan,
                "BCP010",
                "Expected a valid 64-bit signed integer.");

            public ErrorDiagnostic InvalidType() => new(
                TextSpan,
                "BCP011",
                "The type of the specified value is incorrect. Specify a string, boolean, or integer literal.");

            public ErrorDiagnostic ExpectedKeyword(string keyword) => new(
                TextSpan,
                "BCP012",
                $"Expected the \"{keyword}\" keyword at this location.");

            public ErrorDiagnostic ExpectedParameterIdentifier() => new(
                TextSpan,
                "BCP013",
                "Expected a parameter identifier at this location.");

            public ErrorDiagnostic ExpectedVariableIdentifier() => new(
                TextSpan,
                "BCP015",
                "Expected a variable identifier at this location.");

            public ErrorDiagnostic ExpectedOutputIdentifier() => new(
                TextSpan,
                "BCP016",
                "Expected an output identifier at this location.");

            public ErrorDiagnostic ExpectedResourceIdentifier() => new(
                TextSpan,
                "BCP017",
                "Expected a resource identifier at this location.");

            public ErrorDiagnostic ExpectedCharacter(string character) => new(
                TextSpan,
                "BCP018",
                $"Expected the \"{character}\" character at this location.");

            public ErrorDiagnostic ExpectedNewLine() => new(
                TextSpan,
                "BCP019",
                "Expected a new line character at this location.");

            public ErrorDiagnostic ExpectedFunctionOrPropertyName() => new(
                TextSpan,
                "BCP020",
                "Expected a function or property name at this location.");

            public ErrorDiagnostic ExpectedNumericLiteral() => new(
                TextSpan,
                "BCP021",
                "Expected a numeric literal at this location.");

            public ErrorDiagnostic ExpectedPropertyName() => new(
                TextSpan,
                "BCP022",
                "Expected a property name at this location.");

            public ErrorDiagnostic ExpectedVariableOrFunctionName() => new(
                TextSpan,
                "BCP023",
                "Expected a variable or function name at this location.");

            public ErrorDiagnostic IdentifierNameExceedsLimit() => new(
                TextSpan,
                "BCP024",
                $"The identifier exceeds the limit of {LanguageConstants.MaxIdentifierLength}. Reduce the length of the identifier.");

            public ErrorDiagnostic PropertyMultipleDeclarations(string property) => new(
                TextSpan,
                "BCP025",
                $"The property \"{property}\" is declared multiple times in this object. Remove or rename the duplicate properties.");

            public ErrorDiagnostic OutputTypeMismatch(TypeSymbol expectedType, TypeSymbol actualType) => new(
                TextSpan,
                "BCP026",
                $"The output expects a value of type \"{expectedType}\" but the provided value is of type \"{actualType}\".");

            public ErrorDiagnostic IdentifierMultipleDeclarations(string identifier) => new(
                TextSpan,
                "BCP028",
                $"Identifier \"{identifier}\" is declared multiple times. Remove or rename the duplicates.");

            public ErrorDiagnostic InvalidResourceType() => new(
                TextSpan,
                "BCP029",
                "The resource type is not valid. Specify a valid resource type of format \"<types>@<apiVersion>\".");

            public ErrorDiagnostic InvalidOutputType() => new(
                TextSpan,
                "BCP030",
                $"The output type is not valid. Please specify one of the following types: {ToQuotedString(LanguageConstants.DeclarationTypes.Keys)}.");

            public ErrorDiagnostic InvalidParameterType(IEnumerable<string> validTypes) => new(
                TextSpan,
                "BCP031",
                $"The parameter type is not valid. Please specify one of the following types: {ToQuotedString(validTypes)}.");

            public ErrorDiagnostic CompileTimeConstantRequired() => new(
                TextSpan,
                "BCP032",
                "The value must be a compile-time constant.");

            public Diagnostic ExpectedValueTypeMismatch(bool warnInsteadOfError, TypeSymbol expectedType, TypeSymbol actualType) => new(
                TextSpan,
                warnInsteadOfError ? DiagnosticLevel.Warning : DiagnosticLevel.Error,
                "BCP033",
                $"Expected a value of type \"{expectedType}\" but the provided value is of type \"{actualType}\".");

            public Diagnostic ArrayTypeMismatch(bool warnInsteadOfError, TypeSymbol expectedType, TypeSymbol actualType) => new(
                TextSpan,
                warnInsteadOfError ? DiagnosticLevel.Warning : DiagnosticLevel.Error,
                "BCP034",
                $"The enclosing array expected an item of type \"{expectedType}\", but the provided item was of type \"{actualType}\".");

            public Diagnostic MissingRequiredProperties(bool warnInsteadOfError, Symbol? sourceDeclaration, ObjectSyntax objectSyntax, ICollection<string> properties, string blockName, bool showTypeInaccuracy)
            {
                var sourceDeclarationClause = sourceDeclaration is not null
                    ? $" from source declaration \"{sourceDeclaration.Name}\""
                    : string.Empty;

                var newSyntax = SyntaxModifier.TryAddProperties(
                    objectSyntax,
                    properties.Select(p => SyntaxFactory.CreateObjectProperty(p, SyntaxFactory.EmptySkippedTrivia))
                );

                if (newSyntax is null)
                {
                    // We're unable to come up with an automatic code fix - most likely because there are unhandled parse errors
                    return new Diagnostic(
                        TextSpan,
                        warnInsteadOfError ? DiagnosticLevel.Warning : DiagnosticLevel.Error,
                        "BCP035",
                        $"The specified \"{blockName}\" declaration is missing the following required properties{sourceDeclarationClause}: {ToQuotedString(properties)}.{(showTypeInaccuracy ? TypeInaccuracyClause : string.Empty)}",
                        showTypeInaccuracy ? TypeInaccuracyLink : null);
                }

                var codeFix = new CodeFix("Add required properties", true, CodeFixKind.QuickFix, new CodeReplacement(objectSyntax.Span, newSyntax.ToTextPreserveFormatting()));

                return new FixableDiagnostic(
                    TextSpan,
                    warnInsteadOfError ? DiagnosticLevel.Warning : DiagnosticLevel.Error,
                    "BCP035",
                    $"The specified \"{blockName}\" declaration is missing the following required properties{sourceDeclarationClause}: {ToQuotedString(properties)}.{(showTypeInaccuracy ? TypeInaccuracyClause : string.Empty)}",
                    showTypeInaccuracy ? TypeInaccuracyLink : null,
                    DiagnosticStyling.Default,
                    codeFix);
            }

            public Diagnostic PropertyTypeMismatch(bool warnInsteadOfError, Symbol? sourceDeclaration, string property, TypeSymbol expectedType, TypeSymbol actualType, bool showTypeInaccuracy = false)
            {
                var sourceDeclarationClause = sourceDeclaration is not null
                    ? $" in source declaration \"{sourceDeclaration.Name}\""
                    : string.Empty;

                return new(
                    TextSpan,
                    warnInsteadOfError ? DiagnosticLevel.Warning : DiagnosticLevel.Error,
                    "BCP036",
                    $"The property \"{property}\" expected a value of type \"{expectedType}\" but the provided value{sourceDeclarationClause} is of type \"{actualType}\".{(showTypeInaccuracy ? TypeInaccuracyClause : string.Empty)}",
                    showTypeInaccuracy ? TypeInaccuracyLink : null);
            }

            public Diagnostic DisallowedProperty(bool warnInsteadOfError, Symbol? sourceDeclaration, string property, TypeSymbol type, ICollection<string> validUnspecifiedProperties, bool showTypeInaccuracy)
            {
                var permissiblePropertiesClause = validUnspecifiedProperties.Any()
                    ? $" Permissible properties include {ToQuotedString(validUnspecifiedProperties)}."
                    : $" No other properties are allowed.";

                var sourceDeclarationClause = sourceDeclaration is not null
                    ? $" from source declaration \"{sourceDeclaration.Name}\""
                    : string.Empty;

                return new(
                    TextSpan,
                    warnInsteadOfError ? DiagnosticLevel.Warning : DiagnosticLevel.Error,
                    "BCP037",
                    $"The property \"{property}\"{sourceDeclarationClause} is not allowed on objects of type \"{type}\".{permissiblePropertiesClause}{(showTypeInaccuracy ? TypeInaccuracyClause : string.Empty)}", showTypeInaccuracy ? TypeInaccuracyLink : null);
            }

            public Diagnostic DisallowedInterpolatedKeyProperty(bool warnInsteadOfError, Symbol? sourceDeclaration, TypeSymbol type, ICollection<string> validUnspecifiedProperties)
            {
                var permissiblePropertiesClause = validUnspecifiedProperties.Any()
                    ? $" Permissible properties include {ToQuotedString(validUnspecifiedProperties)}."
                    : $" No other properties are allowed.";

                var sourceDeclarationClause = sourceDeclaration is not null
                    ? $" in source declaration \"{sourceDeclaration.Name}\""
                    : string.Empty;

                return new(
                    TextSpan,
                    warnInsteadOfError ? DiagnosticLevel.Warning : DiagnosticLevel.Error,
                    "BCP040",
                    $"String interpolation is not supported for keys on objects of type \"{type}\"{sourceDeclarationClause}.{permissiblePropertiesClause}");
            }

            public ErrorDiagnostic VariableTypeAssignmentDisallowed(TypeSymbol valueType) => new(
                TextSpan,
                "BCP041",
                $"Values of type \"{valueType}\" cannot be assigned to a variable.");

            public ErrorDiagnostic InvalidExpression() => new(
                TextSpan,
                "BCP043",
                "This is not a valid expression.");

            public ErrorDiagnostic UnaryOperatorInvalidType(string operatorName, TypeSymbol type) => new(
                TextSpan,
                "BCP044",
                $"Cannot apply operator \"{operatorName}\" to operand of type \"{type}\".");

            public ErrorDiagnostic BinaryOperatorInvalidType(string operatorName, TypeSymbol type1, TypeSymbol type2, string? additionalInfo) => new(
                TextSpan,
                "BCP045",
                $"Cannot apply operator \"{operatorName}\" to operands of type \"{type1}\" and \"{type2}\".{(additionalInfo is null ? string.Empty : " " + additionalInfo)}");

            public ErrorDiagnostic ValueTypeMismatch(TypeSymbol type) => new(
                TextSpan,
                "BCP046",
                $"Expected a value of type \"{type}\".");

            public ErrorDiagnostic ResourceTypeInterpolationUnsupported() => new(
                TextSpan,
                "BCP047",
                "String interpolation is unsupported for specifying the resource type.");

            public ErrorDiagnostic CannotResolveFunctionOverload(IList<string> overloadSignatures, TypeSymbol argumentType, IList<TypeSymbol> parameterTypes)
            {
                var messageBuilder = new StringBuilder();
                var overloadCount = overloadSignatures.Count;

                messageBuilder.Append("Cannot resolve function overload.");

                for (int i = 0; i < overloadCount; i++)
                {
                    messageBuilder
                        .Append('\n')
                        .Append($"  Overload {i + 1} of {overloadCount}, \"{overloadSignatures[i]}\", gave the following error:\n")
                        .Append($"    Argument of type \"{argumentType}\" is not assignable to parameter of type \"{parameterTypes[i]}\".");
                }

                var message = messageBuilder.ToString();

                return new ErrorDiagnostic(
                    TextSpan,
                    "BCP048",
                    message);
            }

            public ErrorDiagnostic StringOrIntegerIndexerRequired(TypeSymbol wrongType) => new(
                TextSpan,
                "BCP049",
                $"The array index must be of type \"{LanguageConstants.String}\" or \"{LanguageConstants.Int}\" but the provided index was of type \"{wrongType}\".");

            public ErrorDiagnostic FilePathIsEmpty() => new(
                TextSpan,
                "BCP050",
                "The specified path is empty.");

            public ErrorDiagnostic FilePathBeginsWithForwardSlash() => new(
                TextSpan,
                "BCP051",
                "The specified path begins with \"/\". Files must be referenced using relative paths.");

            public Diagnostic UnknownProperty(bool warnInsteadOfError, TypeSymbol type, string badProperty) => new(
                TextSpan,
                warnInsteadOfError ? DiagnosticLevel.Warning : DiagnosticLevel.Error,
                "BCP052",
                $"The type \"{type}\" does not contain property \"{badProperty}\".");

            public Diagnostic UnknownPropertyWithAvailableProperties(bool warnInsteadOfError, TypeSymbol type, string badProperty, IEnumerable<string> availableProperties) => new(
                TextSpan,
                warnInsteadOfError ? DiagnosticLevel.Warning : DiagnosticLevel.Error,
                "BCP053",
                $"The type \"{type}\" does not contain property \"{badProperty}\". Available properties include {ToQuotedString(availableProperties)}.");

            public ErrorDiagnostic NoPropertiesAllowed(TypeSymbol type) => new(
                TextSpan,
                "BCP054",
                $"The type \"{type}\" does not contain any properties.");

            public ErrorDiagnostic ObjectRequiredForPropertyAccess(TypeSymbol wrongType) => new(
                TextSpan,
                "BCP055",
                $"Cannot access properties of type \"{wrongType}\". An \"{LanguageConstants.Object}\" type is required.");

            public ErrorDiagnostic AmbiguousSymbolReference(string name, IEnumerable<string> namespaces) => new(
                TextSpan,
                "BCP056",
                $"The reference to name \"{name}\" is ambiguous because it exists in namespaces {ToQuotedString(namespaces)}. The reference must be fully-qualified.");

            public ErrorDiagnostic SymbolicNameDoesNotExist(string name) => new(
                TextSpan,
                "BCP057",
                $"The name \"{name}\" does not exist in the current context.");

            public ErrorDiagnostic OutputReferenceNotSupported(string name) => new(
                TextSpan,
                "BCP058",
                $"The name \"{name}\" is an output. Outputs cannot be referenced in expressions.");

            public ErrorDiagnostic SymbolicNameIsNotAFunction(string name) => new(
                TextSpan,
                "BCP059",
                $"The name \"{name}\" is not a function.");

            public ErrorDiagnostic VariablesFunctionNotSupported() => new(
                TextSpan,
                "BCP060",
                $"The \"variables\" function is not supported. Directly reference variables by their symbolic names.");

            public ErrorDiagnostic ParametersFunctionNotSupported() => new(
                TextSpan,
                "BCP061",
                $"The \"parameters\" function is not supported. Directly reference parameters by their symbolic names.");

            public ErrorDiagnostic ReferencedSymbolHasErrors(string name) => new(
                TextSpan,
                "BCP062",
                $"The referenced declaration with name \"{name}\" is not valid.");

            public ErrorDiagnostic SymbolicNameIsNotAVariableOrParameter(string name) => new(
                TextSpan,
                "BCP063",
                $"The name \"{name}\" is not a parameter, variable, resource or module.");

            public ErrorDiagnostic UnexpectedTokensInInterpolation() => new(
                TextSpan,
                "BCP064",
                "Found unexpected tokens in interpolated expression.");

            public ErrorDiagnostic FunctionOnlyValidInParameterDefaults(string functionName) => new(
                TextSpan,
                "BCP065",
                $"Function \"{functionName}\" is not valid at this location. It can only be used as a parameter default value.");

            public ErrorDiagnostic FunctionOnlyValidInResourceBody(string functionName) => new(
                TextSpan,
                "BCP066",
                $"Function \"{functionName}\" is not valid at this location. It can only be used in resource declarations.");

            public ErrorDiagnostic ObjectRequiredForMethodAccess(TypeSymbol wrongType) => new(
                TextSpan,
                "BCP067",
                $"Cannot call functions on type \"{wrongType}\". An \"{LanguageConstants.Object}\" type is required.");

            public ErrorDiagnostic ExpectedResourceTypeString() => new(
                TextSpan,
                "BCP068",
                "Expected a resource type string. Specify a valid resource type of format \"<types>@<apiVersion>\".");

            public ErrorDiagnostic FunctionNotSupportedOperatorAvailable(string function, string @operator) => new(
                TextSpan,
                "BCP069",
                $"The function \"{function}\" is not supported. Use the \"{@operator}\" operator instead.");

            public ErrorDiagnostic ArgumentTypeMismatch(TypeSymbol argumentType, TypeSymbol parameterType) => new(
                TextSpan,
                "BCP070",
                $"Argument of type \"{argumentType}\" is not assignable to parameter of type \"{parameterType}\".");

            public ErrorDiagnostic ArgumentCountMismatch(int argumentCount, int minimumArgumentCount, int? maximumArgumentCount)
            {
                string expected;

                if (!maximumArgumentCount.HasValue)
                {
                    expected = $"at least {minimumArgumentCount} {(minimumArgumentCount == 1 ? "argument" : "arguments")}";
                }
                else if (minimumArgumentCount == maximumArgumentCount.Value)
                {
                    expected = $"{minimumArgumentCount} {(minimumArgumentCount == 1 ? "argument" : "arguments")}";
                }
                else
                {
                    expected = $"{minimumArgumentCount} to {maximumArgumentCount} arguments";
                }

                return new ErrorDiagnostic(
                    TextSpan,
                    "BCP071",
                    $"Expected {expected}, but got {argumentCount}.");
            }

            public ErrorDiagnostic CannotReferenceSymbolInParamDefaultValue() => new(
                TextSpan,
                "BCP072",
                "This symbol cannot be referenced here. Only other parameters can be referenced in parameter default values.");

            public Diagnostic CannotAssignToReadOnlyProperty(bool warnInsteadOfError, string property, bool showTypeInaccuracy) => new(
                TextSpan,
                warnInsteadOfError ? DiagnosticLevel.Warning : DiagnosticLevel.Error,
                "BCP073",
                $"The property \"{property}\" is read-only. Expressions cannot be assigned to read-only properties.{(showTypeInaccuracy ? TypeInaccuracyClause : string.Empty)}", showTypeInaccuracy ? TypeInaccuracyLink : null);

            public ErrorDiagnostic ArraysRequireIntegerIndex(TypeSymbol wrongType) => new(
                TextSpan,
                "BCP074",
                $"Indexing over arrays requires an index of type \"{LanguageConstants.Int}\" but the provided index was of type \"{wrongType}\".");

            public ErrorDiagnostic ObjectsRequireStringIndex(TypeSymbol wrongType) => new(
                TextSpan,
                "BCP075",
                $"Indexing over objects requires an index of type \"{LanguageConstants.String}\" but the provided index was of type \"{wrongType}\".");

            public ErrorDiagnostic IndexerRequiresObjectOrArray(TypeSymbol wrongType) => new(
                TextSpan,
                "BCP076",
                $"Cannot index over expression of type \"{wrongType}\". Arrays or objects are required.");

            public Diagnostic WriteOnlyProperty(bool warnInsteadOfError, TypeSymbol type, string badProperty) => new(
                TextSpan,
                warnInsteadOfError ? DiagnosticLevel.Warning : DiagnosticLevel.Error,
                "BCP077",
                $"The property \"{badProperty}\" on type \"{type}\" is write-only. Write-only properties cannot be accessed.");

            public Diagnostic MissingRequiredProperty(bool warnInsteadOfError, string propertyName, TypeSymbol expectedType) => new(
                TextSpan,
                warnInsteadOfError ? DiagnosticLevel.Warning : DiagnosticLevel.Error,
                "BCP078",
                $"The property \"{propertyName}\" requires a value of type \"{expectedType}\", but none was supplied.");

            public ErrorDiagnostic CyclicExpressionSelfReference() => new(
                TextSpan,
                "BCP079",
                "This expression is referencing its own declaration, which is not allowed.");

            public ErrorDiagnostic CyclicExpression(IEnumerable<string> cycle) => new(
                TextSpan,
                "BCP080",
                $"The expression is involved in a cycle (\"{string.Join("\" -> \"", cycle)}\").");

            public Diagnostic ResourceTypesUnavailable(ResourceTypeReference resourceTypeReference) => new(
                TextSpan,
                DiagnosticLevel.Warning,
                "BCP081",
                $"Resource type \"{resourceTypeReference.FormatName()}\" does not have types available.");

            public FixableErrorDiagnostic SymbolicNameDoesNotExistWithSuggestion(string name, string suggestedName) => new(
                TextSpan,
                "BCP082",
                $"The name \"{name}\" does not exist in the current context. Did you mean \"{suggestedName}\"?",
                null,
                DiagnosticStyling.Default,
                new CodeFix($"Change \"{name}\" to \"{suggestedName}\"", true, CodeFixKind.QuickFix, CodeManipulator.Replace(TextSpan, suggestedName)));

            public FixableDiagnostic UnknownPropertyWithSuggestion(bool warnInsteadOfError, TypeSymbol type, string badProperty, string suggestedProperty) => new(
                TextSpan,
                warnInsteadOfError ? DiagnosticLevel.Warning : DiagnosticLevel.Error,
                "BCP083",
                $"The type \"{type}\" does not contain property \"{badProperty}\". Did you mean \"{suggestedProperty}\"?",
                null,
                DiagnosticStyling.Default,
                new CodeFix($"Change \"{badProperty}\" to \"{suggestedProperty}\"", true, CodeFixKind.QuickFix, CodeManipulator.Replace(TextSpan, suggestedProperty)));

            public ErrorDiagnostic SymbolicNameCannotUseReservedNamespaceName(string name, IEnumerable<string> namespaces) => new(
                TextSpan,
                "BCP084",
                $"The symbolic name \"{name}\" is reserved. Please use a different symbolic name. Reserved namespaces are {ToQuotedString(namespaces.OrderBy(ns => ns))}.");

            public ErrorDiagnostic FilePathContainsForbiddenCharacters(IEnumerable<char> forbiddenChars) => new(
                TextSpan,
                "BCP085",
                $"The specified file path contains one ore more invalid path characters. The following are not permitted: {ToQuotedString(forbiddenChars.OrderBy(x => x).Select(x => x.ToString()))}.");

            public ErrorDiagnostic FilePathHasForbiddenTerminator(IEnumerable<char> forbiddenPathTerminatorChars) => new(
                TextSpan,
                "BCP086",
                $"The specified file path ends with an invalid character. The following are not permitted: {ToQuotedString(forbiddenPathTerminatorChars.OrderBy(x => x).Select(x => x.ToString()))}.");

            public ErrorDiagnostic ComplexLiteralsNotAllowed() => new(
                TextSpan,
                "BCP087",
                "Array and object literals are not allowed here.");

            public FixableDiagnostic PropertyStringLiteralMismatchWithSuggestion(bool warnInsteadOfError, string property, TypeSymbol expectedType, string actualStringLiteral, string suggestedStringLiteral) => new(
                TextSpan,
                warnInsteadOfError ? DiagnosticLevel.Warning : DiagnosticLevel.Error,
                "BCP088",
                $"The property \"{property}\" expected a value of type \"{expectedType}\" but the provided value is of type \"{actualStringLiteral}\". Did you mean \"{suggestedStringLiteral}\"?",
                null,
                DiagnosticStyling.Default,
                new CodeFix($"Change \"{actualStringLiteral}\" to \"{suggestedStringLiteral}\"", true, CodeFixKind.QuickFix, CodeManipulator.Replace(TextSpan, suggestedStringLiteral)));

            public FixableDiagnostic DisallowedPropertyWithSuggestion(bool warnInsteadOfError, string property, TypeSymbol type, string suggestedProperty) => new(
                TextSpan,
                warnInsteadOfError ? DiagnosticLevel.Warning : DiagnosticLevel.Error,
                "BCP089",
                $"The property \"{property}\" is not allowed on objects of type \"{type}\". Did you mean \"{suggestedProperty}\"?",
                null,
                DiagnosticStyling.Default,
                new CodeFix($"Change \"{property}\" to \"{suggestedProperty}\"", true, CodeFixKind.QuickFix, CodeManipulator.Replace(TextSpan, suggestedProperty)));

            public ErrorDiagnostic ModulePathHasNotBeenSpecified() => new(
                TextSpan,
                "BCP090",
                "This module declaration is missing a file path reference.");

            public ErrorDiagnostic ErrorOccurredReadingFile(string failureMessage) => new(
                TextSpan,
                "BCP091",
                $"An error occurred reading file. {failureMessage}");

            public ErrorDiagnostic FilePathInterpolationUnsupported() => new(
                TextSpan,
                "BCP092",
                "String interpolation is not supported in file paths.");

            public ErrorDiagnostic FilePathCouldNotBeResolved(string filePath, string parentPath) => new(
                TextSpan,
                "BCP093",
                $"File path \"{filePath}\" could not be resolved relative to \"{parentPath}\".");

            public ErrorDiagnostic CyclicModuleSelfReference() => new(
                TextSpan,
                "BCP094",
                "This module references itself, which is not allowed.");

            public ErrorDiagnostic CyclicFile(IEnumerable<string> cycle) => new(
                TextSpan,
                "BCP095",
                $"The file is involved in a cycle (\"{string.Join("\" -> \"", cycle)}\").");

            public ErrorDiagnostic ExpectedModuleIdentifier() => new(
                TextSpan,
                "BCP096",
                "Expected a module identifier at this location.");

            public ErrorDiagnostic ExpectedModulePathString() => new(
                TextSpan,
                "BCP097",
                "Expected a module path string. This should be a relative path to another bicep file, e.g. 'myModule.bicep' or '../parent/myModule.bicep'");

            public ErrorDiagnostic FilePathContainsBackSlash() => new(
                TextSpan,
                "BCP098",
                "The specified file path contains a \"\\\" character. Use \"/\" instead as the directory separator character.");

            public ErrorDiagnostic AllowedMustContainItems() => new(
                TextSpan,
                "BCP099",
                $"The \"{LanguageConstants.ParameterAllowedPropertyName}\" array must contain one or more items.");

            public ErrorDiagnostic IfFunctionNotSupported() => new(
                TextSpan,
                "BCP100",
                "The function \"if\" is not supported. Use the \"?:\" (ternary conditional) operator instead, e.g. condition ? ValueIfTrue : ValueIfFalse");

            public ErrorDiagnostic CreateArrayFunctionNotSupported() => new(
                TextSpan,
                "BCP101",
                "The \"createArray\" function is not supported. Construct an array literal using [].");

            public ErrorDiagnostic CreateObjectFunctionNotSupported() => new(
                TextSpan,
                "BCP102",
                "The \"createObject\" function is not supported. Construct an object literal using {}.");

            public ErrorDiagnostic DoubleQuoteToken(string token) => new(
                TextSpan,
                "BCP103",
                $"The following token is not recognized: \"{token}\". Strings are defined using single quotes in bicep.");

            public ErrorDiagnostic ReferencedModuleHasErrors() => new(
                TextSpan,
                "BCP104",
                $"The referenced module has errors.");

            public ErrorDiagnostic UnableToLoadNonFileUri(Uri fileUri) => new(
                TextSpan,
                "BCP105",
                $"Unable to load file from URI \"{fileUri}\".");

            public ErrorDiagnostic UnexpectedCommaSeparator() => new(
                TextSpan,
                "BCP106",
                "Expected a new line character at this location. Commas are not used as separator delimiters.");

            public ErrorDiagnostic FunctionDoesNotExistInNamespace(Symbol namespaceType, string name) => new(
                TextSpan,
                "BCP107",
                $"The function \"{name}\" does not exist in namespace \"{namespaceType.Name}\".");

            public FixableErrorDiagnostic FunctionDoesNotExistInNamespaceWithSuggestion(Symbol namespaceType, string name, string suggestedName) => new(
                TextSpan,
                "BCP108",
                $"The function \"{name}\" does not exist in namespace \"{namespaceType.Name}\". Did you mean \"{suggestedName}\"?",
                null,
                DiagnosticStyling.Default,
                new CodeFix($"Change \"{name}\" to \"{suggestedName}\"", true, CodeFixKind.QuickFix, CodeManipulator.Replace(TextSpan, suggestedName)));

            public ErrorDiagnostic FunctionDoesNotExistOnObject(TypeSymbol type, string name) => new(
                TextSpan,
                "BCP109",
                $"The type \"{type}\" does not contain function \"{name}\".");

            public FixableErrorDiagnostic FunctionDoesNotExistOnObjectWithSuggestion(TypeSymbol type, string name, string suggestedName) => new(
                TextSpan,
                "BCP110",
                $"The type \"{type}\" does not contain function \"{name}\". Did you mean \"{suggestedName}\"?",
                null,
                DiagnosticStyling.Default,
                new CodeFix($"Change \"{name}\" to \"{suggestedName}\"", true, CodeFixKind.QuickFix, CodeManipulator.Replace(TextSpan, suggestedName)));

            public ErrorDiagnostic FilePathContainsControlChars() => new(
                TextSpan,
                "BCP111",
                $"The specified file path contains invalid control code characters.");

            public ErrorDiagnostic TargetScopeMultipleDeclarations() => new(
                TextSpan,
                "BCP112",
                $"The \"{LanguageConstants.TargetScopeKeyword}\" cannot be declared multiple times in one file.");

            public Diagnostic InvalidModuleScopeForTenantScope() => new(
                TextSpan,
                DiagnosticLevel.Error,
                "BCP113",
                $"Unsupported scope for module deployment in a \"{LanguageConstants.TargetScopeTypeTenant}\" target scope. Omit this property to inherit the current scope, or specify a valid scope. " +
                $"Permissible scopes include tenant: tenant(), named management group: managementGroup(<name>), named subscription: subscription(<subId>), or named resource group in a named subscription: resourceGroup(<subId>, <name>).");

            public Diagnostic InvalidModuleScopeForManagementScope() => new(
                TextSpan,
                DiagnosticLevel.Error,
                "BCP114",
                $"Unsupported scope for module deployment in a \"{LanguageConstants.TargetScopeTypeManagementGroup}\" target scope. Omit this property to inherit the current scope, or specify a valid scope. " +
                $"Permissible scopes include current management group: managementGroup(), named management group: managementGroup(<name>), named subscription: subscription(<subId>), tenant: tenant(), or named resource group in a named subscription: resourceGroup(<subId>, <name>).");

            public Diagnostic InvalidModuleScopeForSubscriptionScope() => new(
                TextSpan,
                DiagnosticLevel.Error,
                "BCP115",
                $"Unsupported scope for module deployment in a \"{LanguageConstants.TargetScopeTypeSubscription}\" target scope. Omit this property to inherit the current scope, or specify a valid scope. " +
                $"Permissible scopes include current subscription: subscription(), named subscription: subscription(<subId>), named resource group in same subscription: resourceGroup(<name>), named resource group in different subscription: resourceGroup(<subId>, <name>), or tenant: tenant().");

            public Diagnostic InvalidModuleScopeForResourceGroup() => new(
                TextSpan,
                DiagnosticLevel.Error,
                "BCP116",
                $"Unsupported scope for module deployment in a \"{LanguageConstants.TargetScopeTypeResourceGroup}\" target scope. Omit this property to inherit the current scope, or specify a valid scope. " +
                $"Permissible scopes include current resource group: resourceGroup(), named resource group in same subscription: resourceGroup(<name>), named resource group in a different subscription: resourceGroup(<subId>, <name>), current subscription: subscription(), named subscription: subscription(<subId>) or tenant: tenant().");

            public ErrorDiagnostic EmptyIndexerNotAllowed() => new(
                TextSpan,
                "BCP117",
                "An empty indexer is not allowed. Specify a valid expression."
            );

            public ErrorDiagnostic ExpectBodyStartOrIfOrLoopStart() => new(
                TextSpan,
                "BCP118",
                "Expected the \"{\" character, the \"[\" character, or the \"if\" keyword at this location.");

            public Diagnostic InvalidExtensionResourceScope() => new(
                TextSpan,
                DiagnosticLevel.Error,
                "BCP119",
                $"Unsupported scope for extension resource deployment. Expected a resource reference.");

            public Diagnostic RuntimeValueNotAllowedInProperty(string propertyName, string? objectTypeName, string? accessedSymbolName, IEnumerable<string>? accessiblePropertyNames, IEnumerable<string>? variableDependencyChain)
            {
                var variableDependencyChainClause = BuildVariableDependencyChainClause(variableDependencyChain);
                var accessiblePropertiesClause = BuildAccessiblePropertiesClause(accessedSymbolName, accessiblePropertyNames);

                return new ErrorDiagnostic(
                    TextSpan,
                    "BCP120",
                    $"This expression is being used in an assignment to the \"{propertyName}\" property of the \"{objectTypeName}\" type, which requires a value that can be calculated at the start of the deployment.{variableDependencyChainClause}{accessiblePropertiesClause}");
            }

            public ErrorDiagnostic ResourceMultipleDeclarations(IEnumerable<string> resourceNames) => new(
                TextSpan,
                "BCP121",
                $"Resources: {ToQuotedString(resourceNames)} are defined with this same name in a file. Rename them or split into different modules.");

            public ErrorDiagnostic ModuleMultipleDeclarations(IEnumerable<string> moduleNames) => new(
                TextSpan,
                "BCP122",
                $"Modules: {ToQuotedString(moduleNames)} are defined with this same name and this same scope in a file. Rename them or split into different modules.");

            public ErrorDiagnostic ExpectedNamespaceOrDecoratorName() => new(
                TextSpan,
                "BCP123",
                "Expected a namespace or decorator name at this location.");

            public ErrorDiagnostic CannotAttachDecoratorToTarget(string decoratorName, TypeSymbol attachableType, TypeSymbol targetType) => new(
                TextSpan,
                "BCP124",
                $"The decorator \"{decoratorName}\" can only be attached to targets of type \"{attachableType}\", but the target has type \"{targetType}\".");

            public ErrorDiagnostic CannotUseFunctionAsParameterDecorator(string functionName) => new(
                TextSpan,
                "BCP125",
                $"Function \"{functionName}\" cannot be used as a parameter decorator.");

            public ErrorDiagnostic CannotUseFunctionAsVariableDecorator(string functionName) => new(
                TextSpan,
                "BCP126",
                $"Function \"{functionName}\" cannot be used as a variable decorator.");

            public ErrorDiagnostic CannotUseFunctionAsResourceDecorator(string functionName) => new(
                TextSpan,
                "BCP127",
                $"Function \"{functionName}\" cannot be used as a resource decorator.");

            public ErrorDiagnostic CannotUseFunctionAsModuleDecorator(string functionName) => new(
                TextSpan,
                "BCP128",
                $"Function \"{functionName}\" cannot be used as a module decorator.");

            public ErrorDiagnostic CannotUseFunctionAsOutputDecorator(string functionName) => new(
                TextSpan,
                "BCP129",
                $"Function \"{functionName}\" cannot be used as an output decorator.");

            public ErrorDiagnostic DecoratorsNotAllowed() => new(
                TextSpan,
                "BCP130",
                "Decorators are not allowed here.");

            public ErrorDiagnostic ExpectedDeclarationAfterDecorator() => new(
                TextSpan,
                "BCP132",
                "Expected a declaration after the decorator.");

            public ErrorDiagnostic InvalidUnicodeEscape() => new(
                TextSpan,
                "BCP133",
                "The unicode escape sequence is not valid. Valid unicode escape sequences range from \\u{0} to \\u{10FFFF}.");

            public Diagnostic UnsupportedModuleScope(ResourceScope suppliedScope, ResourceScope supportedScopes) => new(
                TextSpan,
                DiagnosticLevel.Error,
                "BCP134",
                $"Scope {ToQuotedString(LanguageConstants.GetResourceScopeDescriptions(suppliedScope))} is not valid for this module. Permitted scopes: {ToQuotedString(LanguageConstants.GetResourceScopeDescriptions(supportedScopes))}.");

            public Diagnostic UnsupportedResourceScope(ResourceScope suppliedScope, ResourceScope supportedScopes) => new(
                TextSpan,
                DiagnosticLevel.Error,
                "BCP135",
                $"Scope {ToQuotedString(LanguageConstants.GetResourceScopeDescriptions(suppliedScope))} is not valid for this resource type. Permitted scopes: {ToQuotedString(LanguageConstants.GetResourceScopeDescriptions(supportedScopes))}.");

            public ErrorDiagnostic ExpectedLoopVariableIdentifier() => new(
                TextSpan,
                "BCP136",
                "Expected a loop item variable identifier at this location.");

            public ErrorDiagnostic LoopArrayExpressionTypeMismatch(TypeSymbol actualType) => new(
                TextSpan,
                "BCP137",
                $"Loop expected an expression of type \"{LanguageConstants.Array}\" but the provided value is of type \"{actualType}\".");

            public ErrorDiagnostic ForExpressionsNotSupportedHere() => new(
                TextSpan,
                "BCP138",
                "For-expressions are not supported in this context. For-expressions may be used as values of resource, module, variable, and output declarations, or values of resource and module properties.");

            public Diagnostic InvalidCrossResourceScope() => new(
                TextSpan,
                DiagnosticLevel.Error,
                "BCP139",
                $"A resource's scope must match the scope of the Bicep file for it to be deployable. You must use modules to deploy resources to a different scope.");

            public ErrorDiagnostic UnterminatedMultilineString() => new(
                TextSpan,
                "BCP140",
                $"The multi-line string at this location is not terminated. Terminate it with \"'''\".");

            public ErrorDiagnostic ExpressionNotCallable() => new(
                TextSpan,
                "BCP141",
                "The expression cannot be used as a decorator as it is not callable.");

            public ErrorDiagnostic TooManyPropertyForExpressions() => new(
                TextSpan,
                "BCP142",
                "Property value for-expressions cannot be nested.");

            public ErrorDiagnostic ExpressionedPropertiesNotAllowedWithLoops() => new(
                TextSpan,
                "BCP143",
                "For-expressions cannot be used with properties whose names are also expressions.");

            public ErrorDiagnostic DirectAccessToCollectionNotSupported() => new(
                TextSpan,
                "BCP144",
                "Directly referencing a resource or module collection is not currently supported. Apply an array indexer to the expression.");

            public ErrorDiagnostic OutputMultipleDeclarations(string identifier) => new(
                TextSpan,
                "BCP145",
                $"Output \"{identifier}\" is declared multiple times. Remove or rename the duplicates.");

            public ErrorDiagnostic ExpectedOutputType() => new(
                TextSpan,
                "BCP146",
                $"Expected an output type at this location. Please specify one of the following types: {ToQuotedString(LanguageConstants.DeclarationTypes.Keys)}.");

            public ErrorDiagnostic ExpectedParameterDeclarationAfterDecorator() => new(
                TextSpan,
                "BCP147",
                "Expected a parameter declaration after the decorator.");

            public ErrorDiagnostic ExpectedVariableDeclarationAfterDecorator() => new(
                TextSpan,
                "BCP148",
                "Expected a variable declaration after the decorator.");

            public ErrorDiagnostic ExpectedResourceDeclarationAfterDecorator() => new(
                TextSpan,
                "BCP149",
                "Expected a resource declaration after the decorator.");

            public ErrorDiagnostic ExpectedModuleDeclarationAfterDecorator() => new(
                TextSpan,
                "BCP150",
                "Expected a module declaration after the decorator.");

            public ErrorDiagnostic ExpectedOutputDeclarationAfterDecorator() => new(
                TextSpan,
                "BCP151",
                "Expected an output declaration after the decorator.");

            public ErrorDiagnostic CannotUseFunctionAsDecorator(string functionName) => new(
                TextSpan,
                "BCP152",
                $"Function \"{functionName}\" cannot be used as a decorator.");

            public ErrorDiagnostic ExpectedResourceOrModuleDeclarationAfterDecorator() => new(
                TextSpan,
                "BCP153",
                "Expected a resource or module declaration after the decorator.");

            public ErrorDiagnostic BatchSizeTooSmall(long value, long limit) => new(
                TextSpan,
                "BCP154",
                $"Expected a batch size of at least {limit} but the specified value was \"{value}\".");

            public ErrorDiagnostic BatchSizeNotAllowed(string decoratorName) => new(
                TextSpan,
                "BCP155",
                $"The decorator \"{decoratorName}\" can only be attached to resource or module collections.");

            public ErrorDiagnostic InvalidResourceTypeSegment(string typeSegment) => new(
                TextSpan,
                "BCP156",
                $"The resource type segment \"{typeSegment}\" is invalid. Nested resources must specify a single type segment, and optionally can specify an api version using the format \"<type>@<apiVersion>\".");

            public ErrorDiagnostic InvalidAncestorResourceType() => new(
                TextSpan,
                "BCP157",
                $"The resource type cannot be determined due to an error in the containing resource.");

            public ErrorDiagnostic ResourceRequiredForResourceAccess(string wrongType) => new(
                TextSpan,
                "BCP158",
                $"Cannot access nested resources of type \"{wrongType}\". A resource type is required.");

            public ErrorDiagnostic NestedResourceNotFound(string resourceName, string identifierName, IEnumerable<string> nestedResourceNames) => new(
                TextSpan,
                "BCP159",
                $"The resource \"{resourceName}\" does not contain a nested resource named \"{identifierName}\". Known nested resources are: {ToQuotedString(nestedResourceNames)}.");

            public ErrorDiagnostic NestedResourceNotAllowedInLoop() => new(
                TextSpan,
                "BCP160",
                $"A nested resource cannot appear inside of a resource with a for-expression.");

            public ErrorDiagnostic ExpectedLoopItemIdentifierOrVariableBlockStart() => new(
                TextSpan,
                "BCP162",
                "Expected a loop item variable identifier or \"(\" at this location.");

            public ErrorDiagnostic ScopeUnsupportedOnChildResource(string parentIdentifier) => new(
                TextSpan,
                "BCP164",
                $"A child resource's scope is computed based on the scope of its ancestor resource. This means that using the \"{LanguageConstants.ResourceScopePropertyName}\" property on a child resource is unsupported.");

            public ErrorDiagnostic ScopeDisallowedForAncestorResource(string ancestorIdentifier) => new(
                TextSpan,
                "BCP165",
                $"A resource's computed scope must match that of the Bicep file for it to be deployable. This resource's scope is computed from the \"{LanguageConstants.ResourceScopePropertyName}\" property value assigned to ancestor resource \"{ancestorIdentifier}\". You must use modules to deploy resources to a different scope.");

            public ErrorDiagnostic DuplicateDecorator(string decoratorName) => new(
                TextSpan,
                "BCP166",
                $"Duplicate \"{decoratorName}\" decorator.");

            public ErrorDiagnostic ExpectBodyStartOrIf() => new(
                TextSpan,
                "BCP167",
                "Expected the \"{\" character or the \"if\" keyword at this location.");

            public ErrorDiagnostic LengthMustNotBeNegative() => new(
                TextSpan,
                "BCP168",
                $"Length must not be a negative value.");

            public ErrorDiagnostic TopLevelChildResourceNameIncorrectQualifierCount(int expectedSlashCount) => new(
                TextSpan,
                "BCP169",
                $"Expected resource name to contain {expectedSlashCount} \"/\" character(s). The number of name segments must match the number of segments in the resource type.");

            public ErrorDiagnostic ChildResourceNameContainsQualifiers() => new(
                TextSpan,
                "BCP170",
                $"Expected resource name to not contain any \"/\" characters. Child resources with a parent resource reference (via the parent property or via nesting) must not contain a fully-qualified name.");

            public ErrorDiagnostic ResourceTypeIsNotValidParent(string resourceType, string parentResourceType) => new(
                TextSpan,
                "BCP171",
                $"Resource type \"{resourceType}\" is not a valid child resource of parent \"{parentResourceType}\".");

            public ErrorDiagnostic ParentResourceTypeHasErrors(string resourceName) => new(
                TextSpan,
                "BCP172",
                $"The resource type cannot be validated due to an error in parent resource \"{resourceName}\".");

            public ErrorDiagnostic CannotUsePropertyInExistingResource(string property) => new(
                TextSpan,
                "BCP173",
                $"The property \"{property}\" cannot be used in an existing resource declaration.");

            public Diagnostic ResourceTypeContainsProvidersSegment() => new(
                TextSpan,
                DiagnosticLevel.Warning,
                "BCP174",
                $"Type validation is not available for resource types declared containing a \"/providers/\" segment. Please instead use the \"scope\" property.",
                new Uri("https://aka.ms/BicepScopes"));

            public ErrorDiagnostic AnyTypeIsNotAllowed() => new(
                TextSpan,
                "BCP176",
                $"Values of the \"any\" type are not allowed here.");

            public ErrorDiagnostic RuntimeValueNotAllowedInIfConditionExpression(string? accessedSymbolName, IEnumerable<string>? accessiblePropertyNames, IEnumerable<string>? variableDependencyChain)
            {
                var variableDependencyChainClause = BuildVariableDependencyChainClause(variableDependencyChain);
                var accessiblePropertiesClause = BuildAccessiblePropertiesClause(accessedSymbolName, accessiblePropertyNames);

                return new ErrorDiagnostic(
                    TextSpan,
                    "BCP177",
                    $"This expression is being used in the if-condition expression, which requires a value that can be calculated at the start of the deployment.{variableDependencyChainClause}{accessiblePropertiesClause}");
            }

            public ErrorDiagnostic RuntimeValueNotAllowedInForExpression(string? accessedSymbolName, IEnumerable<string>? accessiblePropertyNames, IEnumerable<string>? variableDependencyChain)
            {
                var variableDependencyChainClause = BuildVariableDependencyChainClause(variableDependencyChain);
                var accessiblePropertiesClause = BuildAccessiblePropertiesClause(accessedSymbolName, accessiblePropertyNames);

                return new ErrorDiagnostic(
                    TextSpan,
                    "BCP178",
                    $"This expression is being used in the for-expression, which requires a value that can be calculated at the start of the deployment.{variableDependencyChainClause}{accessiblePropertiesClause}");
            }

            public Diagnostic ForExpressionContainsLoopInvariants(string itemVariableName, string? indexVariableName, IEnumerable<string> expectedVariantProperties) => new(
                TextSpan,
                DiagnosticLevel.Warning,
                "BCP179",
                indexVariableName is null
                    ? $"Unique resource or deployment name is required when looping. The loop item variable \"{itemVariableName}\" must be referenced in at least one of the value expressions of the following properties: {ToQuotedString(expectedVariantProperties)}"
                    : $"Unique resource or deployment name is required when looping. The loop item variable \"{itemVariableName}\" or the index variable \"{indexVariableName}\" must be referenced in at least one of the value expressions of the following properties in the loop body: {ToQuotedString(expectedVariantProperties)}");

            public ErrorDiagnostic FunctionOnlyValidInModuleSecureParameterAssignment(string functionName) => new(
                TextSpan,
                "BCP180",
                $"Function \"{functionName}\" is not valid at this location. It can only be used when directly assigning to a module parameter with a secure decorator.");

            public ErrorDiagnostic RuntimeValueNotAllowedInRunTimeFunctionArguments(string functionName, string? accessedSymbolName, IEnumerable<string>? accessiblePropertyNames, IEnumerable<string>? variableDependencyChain)
            {
                var variableDependencyChainClause = BuildVariableDependencyChainClause(variableDependencyChain);
                var accessiblePropertiesClause = BuildAccessiblePropertiesClause(accessedSymbolName, accessiblePropertyNames);

                return new ErrorDiagnostic(
                    TextSpan,
                    "BCP181",
                    $"This expression is being used in an argument of the function \"{functionName}\", which requires a value that can be calculated at the start of the deployment.{variableDependencyChainClause}{accessiblePropertiesClause}");
            }

            public ErrorDiagnostic RuntimeValueNotAllowedInVariableForBody(string variableName, string? accessedSymbolName, IEnumerable<string>? accessiblePropertyNames, IEnumerable<string>? variableDependencyChain)
            {
                var variableDependencyChainClause = BuildVariableDependencyChainClause(variableDependencyChain);
                var accessiblePropertiesClause = BuildAccessiblePropertiesClause(accessedSymbolName, accessiblePropertyNames);

                return new ErrorDiagnostic(
                    TextSpan,
                    "BCP182",
                    $"This expression is being used in the for-body of the variable \"{variableName}\", which requires values that can be calculated at the start of the deployment.{variableDependencyChainClause}{accessiblePropertiesClause}");
            }

            public ErrorDiagnostic ModuleParametersPropertyRequiresObjectLiteral() => new(
                TextSpan,
                "BCP183",
                $"The value of the module \"{LanguageConstants.ModuleParamsPropertyName}\" property must be an object literal.");

            public ErrorDiagnostic FileExceedsMaximumSize(string filePath, long maxSize, string unit) => new(
               TextSpan,
               "BCP184",
               $"File '{filePath}' exceeded maximum size of {maxSize} {unit}.");

            public Diagnostic FileEncodingMismatch(string detectedEncoding) => new(
               TextSpan,
               DiagnosticLevel.Info,
               "BCP185",
               $"Encoding mismatch. File was loaded with '{detectedEncoding}' encoding.");

            public ErrorDiagnostic UnparseableJsonType() => new(
               TextSpan,
               "BCP186",
               $"Unable to parse literal JSON value. Please ensure that it is well-formed.");

            public Diagnostic FallbackPropertyUsed(string property) => new(
                TextSpan,
                DiagnosticLevel.Warning,
                "BCP187",
                $"The property \"{property}\" does not exist in the resource or type definition, although it might still be valid.{TypeInaccuracyClause}", TypeInaccuracyLink);

            public ErrorDiagnostic ReferencedArmTemplateHasErrors() => new(
                TextSpan,
                "BCP188",
                $"The referenced ARM template has errors. Please see https://aka.ms/arm-template for information on how to diagnose and fix the template.");

            public ErrorDiagnostic UnknownModuleReferenceScheme(string badScheme, ImmutableArray<string> allowedSchemes)
            {
                string FormatSchemes() => ToQuotedString(allowedSchemes.Where(scheme => !string.Equals(scheme, ModuleReferenceSchemes.Local)));

                return new(
                    TextSpan,
                    "BCP189",
                    (allowedSchemes.Contains(ModuleReferenceSchemes.Local, StringComparer.Ordinal), allowedSchemes.Any(scheme => !string.Equals(scheme, ModuleReferenceSchemes.Local, StringComparison.Ordinal))) switch
                    {
                        (false, false) => "Module references are not supported in this context.",
                        (false, true) => $"The specified module reference scheme \"{badScheme}\" is not recognized. Specify a module reference using one of the following schemes: {FormatSchemes()}",
                        (true, false) => $"The specified module reference scheme \"{badScheme}\" is not recognized. Specify a path to a local module file.",
                        (true, true) => $"The specified module reference scheme \"{badScheme}\" is not recognized. Specify a path to a local module file or a module reference using one of the following schemes: {FormatSchemes()}",
                    });
            }

            // TODO: This error is context sensitive:
            // - In CLI, it's permanent and only likely to occur with bicep build --no-restore.
            // - In VS code, it's transient until the background restore finishes.
            //
            // Should it be split into two separate errors instead?
            public ErrorDiagnostic ModuleRequiresRestore(string moduleRef) => new(
                TextSpan,
                "BCP190",
                $"The module with reference \"{moduleRef}\" has not been restored.");

            public ErrorDiagnostic ModuleRestoreFailed(string moduleRef) => new(
                TextSpan,
                "BCP191",
                $"Unable to restore the module with reference \"{moduleRef}\".");

            public ErrorDiagnostic ModuleRestoreFailedWithMessage(string moduleRef, string message) => new(
                TextSpan,
                "BCP192",
                $"Unable to restore the module with reference \"{moduleRef}\": {message}");

            public ErrorDiagnostic InvalidOciArtifactReference(string? aliasName, string badRef) => new(
                TextSpan,
                "BCP193",
                $"{BuildInvalidOciArtifactReferenceClause(aliasName, badRef)} Specify a reference in the format of \"{ModuleReferenceSchemes.Oci}:<artifact-uri>:<tag>\", or \"{ModuleReferenceSchemes.Oci}/<module-alias>:<module-name-or-path>:<tag>\".");

            public ErrorDiagnostic InvalidTemplateSpecReference(string? aliasName, string badRef) => new(
                TextSpan,
                "BCP194",
                $"{BuildInvalidTemplateSpecReferenceClause(aliasName, badRef)} Specify a reference in the format of \"{ModuleReferenceSchemes.TemplateSpecs}:<subscription-ID>/<resource-group-name>/<template-spec-name>:<version>\", or \"{ModuleReferenceSchemes.TemplateSpecs}/<module-alias>:<template-spec-name>:<version>\".");

            public ErrorDiagnostic InvalidOciArtifactReferenceInvalidPathSegment(string? aliasName, string badRef, string badSegment) => new(
                TextSpan,
                "BCP195",
                $"{BuildInvalidOciArtifactReferenceClause(aliasName, badRef)} The module path segment \"{badSegment}\" is not valid. Each module name path segment must be a lowercase alphanumeric string optionally separated by a \".\", \"_\" , or \"-\".");

            public ErrorDiagnostic InvalidOciArtifactReferenceMissingTagOrDigest(string? aliasName, string badRef) => new(
                TextSpan,
                "BCP196",
                $"{BuildInvalidOciArtifactReferenceClause(aliasName, badRef)} The module tag or digest is missing.");

            public ErrorDiagnostic InvalidOciArtifactReferenceTagTooLong(string? aliasName, string badRef, string badTag, int maxLength) => new(
                TextSpan,
                "BCP197",
                $"{BuildInvalidOciArtifactReferenceClause(aliasName, badRef)} The tag \"{badTag}\" exceeds the maximum length of {maxLength} characters.");

            public ErrorDiagnostic InvalidOciArtifactReferenceInvalidTag(string? aliasName, string badRef, string badTag) => new(
                TextSpan,
                "BCP198",
                $"{BuildInvalidOciArtifactReferenceClause(aliasName, badRef)} The tag \"{badTag}\" is not valid. Valid characters are alphanumeric, \".\", \"_\", or \"-\" but the tag cannot begin with \".\", \"_\", or \"-\".");

            public ErrorDiagnostic InvalidOciArtifactReferenceRepositoryTooLong(string? aliasName, string badRef, string badRepository, int maxLength) => new(
                TextSpan,
                "BCP199",
                $"{BuildInvalidOciArtifactReferenceClause(aliasName, badRef)} Module path \"{badRepository}\" exceeds the maximum length of {maxLength} characters.");

            public ErrorDiagnostic InvalidOciArtifactReferenceRegistryTooLong(string? aliasName, string badRef, string badRegistry, int maxLength) => new(
                TextSpan,
                "BCP200",
                $"{BuildInvalidOciArtifactReferenceClause(aliasName, badRef)} The registry \"{badRegistry}\" exceeds the maximum length of {maxLength} characters.");

            public ErrorDiagnostic ExpectedProviderSpecification() => new(
                TextSpan,
                "BCP201",
                "Expected a provider specification string. Specify a valid provider of format \"<providerName>@<providerVersion>\".");

            public ErrorDiagnostic ExpectedImportAliasName() => new(
                TextSpan,
                "BCP202",
                "Expected an import alias name at this location.");

            public ErrorDiagnostic ImportsAreDisabled() => new(
                TextSpan,
                "BCP203",
                $@"Using import statements requires enabling EXPERIMENTAL feature ""{nameof(ExperimentalFeaturesEnabled.Extensibility)}"".");

            public ErrorDiagnostic UnrecognizedImportProvider(string identifier) => new(
                TextSpan,
                "BCP204",
                $"Imported namespace \"{identifier}\" is not recognized.");

            public ErrorDiagnostic ImportProviderDoesNotSupportConfiguration(string identifier) => new(
                TextSpan,
                "BCP205",
                $"Imported namespace \"{identifier}\" does not support configuration.");

            public ErrorDiagnostic ImportProviderRequiresConfiguration(string identifier) => new(
                TextSpan,
                "BCP206",
                $"Imported namespace \"{identifier}\" requires configuration, but none was provided.");

            public ErrorDiagnostic NamespaceMultipleDeclarations(string identifier) => new(
                TextSpan,
                "BCP207",
                $"Namespace \"{identifier}\" is imported multiple times. Remove the duplicates.");

            public ErrorDiagnostic UnknownResourceReferenceScheme(string badNamespace, IEnumerable<string> allowedNamespaces) => new(
                TextSpan,
                "BCP208",
                $"The specified namespace \"{badNamespace}\" is not recognized. Specify a resource reference using one of the following namespaces: {ToQuotedString(allowedNamespaces)}.");

            public ErrorDiagnostic FailedToFindResourceTypeInNamespace(string @namespace, string resourceType) => new(
                TextSpan,
                "BCP209",
                $"Failed to find resource type \"{resourceType}\" in namespace \"{@namespace}\".");

            public ErrorDiagnostic ParentResourceInDifferentNamespace(string childNamespace, string parentNamespace) => new(
                TextSpan,
                "BCP210",
                $"Resource type belonging to namespace \"{childNamespace}\" cannot have a parent resource type belonging to different namespace \"{parentNamespace}\".");

            public ErrorDiagnostic InvalidModuleAliasName(string aliasName) => new(
                TextSpan,
                "BCP211",
                $"The module alias name \"{aliasName}\" is invalid. Valid characters are alphanumeric, \"_\", or \"-\".");

            public ErrorDiagnostic TemplateSpecModuleAliasNameDoesNotExistInConfiguration(string aliasName, string? configurationPath) => new(
                TextSpan,
                "BCP212",
                $"The Template Spec module alias name \"{aliasName}\" does not exist in the {BuildBicepConfigurationClause(configurationPath)}.");

            public ErrorDiagnostic OciArtifactModuleAliasNameDoesNotExistInConfiguration(string aliasName, string? configurationPath) => new(
                TextSpan,
                "BCP213",
                $"The OCI artifact module alias name \"{aliasName}\" does not exist in the {BuildBicepConfigurationClause(configurationPath)}.");

            public ErrorDiagnostic InvalidTemplateSpecAliasSubscriptionNullOrUndefined(string aliasName, string? configurationPath) => new(
                TextSpan,
                "BCP214",
                $"The Template Spec module alias \"{aliasName}\" in the {BuildBicepConfigurationClause(configurationPath)} is in valid. The \"subscription\" property cannot be null or undefined.");

            public ErrorDiagnostic InvalidTemplateSpecAliasResourceGroupNullOrUndefined(string aliasName, string? configurationPath) => new(
                TextSpan,
                "BCP215",
                $"The Template Spec module alias \"{aliasName}\" in the {BuildBicepConfigurationClause(configurationPath)} is in valid. The \"resourceGroup\" property cannot be null or undefined.");

            public ErrorDiagnostic InvalidOciArtifactModuleAliasRegistryNullOrUndefined(string aliasName, string? configurationPath) => new(
                TextSpan,
                "BCP216",
                $"The OCI artifact module alias \"{aliasName}\" in the {BuildBicepConfigurationClause(configurationPath)} is invalid. The \"registry\" property cannot be null or undefined.");

            public ErrorDiagnostic InvalidTemplateSpecReferenceInvalidSubscirptionId(string? aliasName, string subscriptionId, string referenceValue) => new(
                TextSpan,
                "BCP217",
                $"{BuildInvalidTemplateSpecReferenceClause(aliasName, referenceValue)} The subscription ID \"{subscriptionId}\" in is not a GUID.");

            public ErrorDiagnostic InvalidTemplateSpecReferenceResourceGroupNameTooLong(string? aliasName, string resourceGroupName, string referenceValue, int maximumLength) => new(
                TextSpan,
                "BCP218",
                $"{BuildInvalidTemplateSpecReferenceClause(aliasName, referenceValue)} The resource group name \"{resourceGroupName}\" exceeds the maximum length of {maximumLength} characters.");

            public ErrorDiagnostic InvalidTemplateSpecReferenceInvalidResourceGroupName(string? aliasName, string resourceGroupName, string referenceValue) => new(
                TextSpan,
                "BCP219",
                $"{BuildInvalidTemplateSpecReferenceClause(aliasName, referenceValue)} The resource group name \"{resourceGroupName}\" is invalid. Valid characters are alphanumeric, unicode charaters, \".\", \"_\", \"-\", \"(\", or \")\", but the resource group name cannot end with \".\".");

            public ErrorDiagnostic InvalidTemplateSpecReferenceTemplateSpecNameTooLong(string? aliasName, string templateSpecName, string referenceValue, int maximumLength) => new(
                TextSpan,
                "BCP220",
                $"{BuildInvalidTemplateSpecReferenceClause(aliasName, referenceValue)} The Template Spec name \"{templateSpecName}\" exceeds the maximum length of {maximumLength} characters.");

            public ErrorDiagnostic InvalidTemplateSpecReferenceInvalidTemplateSpecName(string? aliasName, string templateSpecName, string referenceValue) => new(
                TextSpan,
                "BCP221",
                $"{BuildInvalidTemplateSpecReferenceClause(aliasName, referenceValue)} The Template Spec name \"{templateSpecName}\" is invalid. Valid characters are alphanumeric, \".\", \"_\", \"-\", \"(\", or \")\", but the Template Spec name cannot end with \".\".");

            public ErrorDiagnostic InvalidTemplateSpecReferenceTemplateSpecVersionTooLong(string? aliasName, string templateSpecVersion, string referenceValue, int maximumLength) => new(
                TextSpan,
                "BCP222",
                $"{BuildInvalidTemplateSpecReferenceClause(aliasName, referenceValue)} The Template Spec version \"{templateSpecVersion}\" exceeds the maximum length of {maximumLength} characters.");

            public ErrorDiagnostic InvalidTemplateSpecReferenceInvalidTemplateSpecVersion(string? aliasName, string templateSpecVersion, string referenceValue) => new(
                TextSpan,
                "BCP223",
                $"{BuildInvalidTemplateSpecReferenceClause(aliasName, referenceValue)} The Template Spec version \"{templateSpecVersion}\" is invalid. Valid characters are alphanumeric, \".\", \"_\", \"-\", \"(\", or \")\", but the Template Spec name cannot end with \".\".");

            public ErrorDiagnostic InvalidOciArtifactReferenceInvalidDigest(string? aliasName, string badRef, string badDigest) => new(
                TextSpan,
                "BCP224",
                $"{BuildInvalidOciArtifactReferenceClause(aliasName, badRef)} The digest \"{badDigest}\" is not valid. The valid format is a string \"sha256:\" followed by exactly 64 lowercase hexadecimal digits.");

            public Diagnostic AmbiguousDiscriminatorPropertyValue(string propertyName) => new(
                TextSpan,
                DiagnosticLevel.Warning,
                "BCP225",
                $"The discriminator property \"{propertyName}\" value cannot be determined at compilation time. Type checking for this object is disabled.");

            public ErrorDiagnostic MissingDiagnosticCodes() => new(
                TextSpan,
                "BCP226",
                "Expected at least one diagnostic code at this location. Valid format is \"#disable-next-line diagnosticCode1 diagnosticCode2 ...\""
            );

            public ErrorDiagnostic UnsupportedResourceTypeParameterOrOutputType(string resourceType) => new(
                TextSpan,
                "BCP227",
                $"The type \"{resourceType}\" cannot be used as a parameter or output type. Extensibility types are currently not supported as parameters or outputs.");

            public ErrorDiagnostic InvalidResourceScopeCannotBeResourceTypeParameter(string parameterName) => new(
                TextSpan,
                "BCP229",
                $"The parameter \"{parameterName}\" cannot be used as a resource scope or parent. Resources passed as parameters cannot be used as a scope or parent of a resource.");

            public Diagnostic ModuleParamOrOutputResourceTypeUnavailable(ResourceTypeReference resourceTypeReference) => new(
                TextSpan,
                DiagnosticLevel.Warning,
                "BCP230",
                $"The referenced module uses resource type \"{resourceTypeReference.FormatName()}\" which does not have types available.");

            public ErrorDiagnostic ParamOrOutputResourceTypeUnsupported() => new(
                TextSpan,
                "BCP231",
                $@"Using resource-typed parameters and outputs requires enabling EXPERIMENTAL feature ""{nameof(ExperimentalFeaturesEnabled.ResourceTypedParamsAndOutputs)}"".");

            public ErrorDiagnostic ModuleDeleteFailed(string moduleRef) => new(
                TextSpan,
                "BCP232",
                $"Unable to delete the module with reference \"{moduleRef}\" from cache.");

            public ErrorDiagnostic ModuleDeleteFailedWithMessage(string moduleRef, string message) => new(
                TextSpan,
                "BCP233",
                $"Unable to delete the module with reference \"{moduleRef}\" from cache: {message}");

            public Diagnostic ArmFunctionLiteralTypeConversionFailedWithMessage(string literalValue, string armFunctionName, string message) => new(
                TextSpan,
                DiagnosticLevel.Warning,
                "BCP234",
                $"The ARM function \"{armFunctionName}\" failed when invoked on the value [{literalValue}]: {message}");

            public ErrorDiagnostic NoJsonTokenOnPathOrPathInvalid() => new(
                TextSpan,
                "BCP235",
                $"Specified JSONPath does not exist in the given file or is invalid.");

            public ErrorDiagnostic ExpectedNewLineOrCommaSeparator() => new(
                TextSpan,
                "BCP236",
                "Expected a new line or comma character at this location.");

            public ErrorDiagnostic ExpectedCommaSeparator() => new(
                TextSpan,
                "BCP237",
                "Expected a comma character at this location.");

            public ErrorDiagnostic UnexpectedNewLineAfterCommaSeparator() => new(
                TextSpan,
                "BCP238",
                "Unexpected new line character after a comma.");

            public ErrorDiagnostic ReservedIdentifier(string name) => new(
                TextSpan,
                "BCP239",
                $"Identifier \"{name}\" is a reserved Bicep symbol name and cannot be used in this context.");

            public ErrorDiagnostic InvalidValueForParentProperty() => new(
                TextSpan,
                "BCP240",
                "The \"parent\" property only permits direct references to resources. Expressions are not supported.");

            public Diagnostic DeprecatedProvidersFunction(string functionName) => new(
                TextSpan,
                DiagnosticLevel.Warning,
                "BCP241",
                $"The \"{functionName}\" function is deprecated and will be removed in a future release of Bicep. Please add a comment to https://github.com/Azure/bicep/issues/2017 if you believe this will impact your workflow.",
                styling: DiagnosticStyling.ShowCodeDeprecated);

            public ErrorDiagnostic LambdaFunctionsOnlyValidInFunctionArguments() => new(
                TextSpan,
                "BCP242",
                $"Lambda functions may only be specified directly as function arguments.");

            public ErrorDiagnostic ParenthesesMustHaveExactlyOneItem() => new(
                TextSpan,
                "BCP243",
                "Parentheses must contain exactly one expression.");

            public ErrorDiagnostic LambdaExpectedArgCountMismatch(TypeSymbol lambdaType, int expectedArgCount, int actualArgCount) => new (
                TextSpan,
                "BCP244",
                $"Expected lambda expression of type \"{lambdaType}\" with {expectedArgCount} arguments but received {actualArgCount} arguments.");

            public Diagnostic ResourceTypeIsReadonly(ResourceTypeReference resourceTypeReference) => new(
                TextSpan,
                DiagnosticLevel.Warning,
                "BCP245",
                $"Resource type \"{resourceTypeReference.FormatName()}\" can only be used with the 'existing' keyword.");

            public Diagnostic ResourceTypeIsReadonlyAtScope(ResourceTypeReference resourceTypeReference, ResourceScope writableScopes) => new(
                TextSpan,
                DiagnosticLevel.Warning,
                "BCP246",
                $"Resource type \"{resourceTypeReference.FormatName()}\" can only be used with the 'existing' keyword at the requested scope."
                    + $" Permitted scopes for deployment: {ToQuotedString(LanguageConstants.GetResourceScopeDescriptions(writableScopes))}.");

            public ErrorDiagnostic LambdaVariablesInResourceOrModuleArrayAccessUnsupported(IEnumerable<string> variableNames) => new(
                TextSpan,
                "BCP247",
                $"Using lambda variables inside resource or module array access is not currently supported."
                    + $" Found the following lambda variable(s) being accessed: {ToQuotedString(variableNames)}.");

            public ErrorDiagnostic LambdaVariablesInInlineFunctionUnsupported(string functionName, IEnumerable<string> variableNames) => new(
                TextSpan,
                "BCP248",
                $"Using lambda variables inside the \"{functionName}\" function is not currently supported."
                    + $" Found the following lambda variable(s) being accessed: {ToQuotedString(variableNames)}.");

            public ErrorDiagnostic ExpectedLoopVariableBlockWith2Elements(int actualCount) => new(
                TextSpan,
                "BCP249",
                $"Expected loop variable block to consist of exactly 2 elements (item variable and index variable), but found {actualCount}.");

            public ErrorDiagnostic ParameterMultipleAssignments(string identifier) => new(
                TextSpan,
                "BCP250",
                $"Parameter \"{identifier}\" is assigned multiple times. Remove or rename the duplicates.");

            public ErrorDiagnostic ParameterTernaryOperationNotSupported() => new(
                TextSpan,
                "BCP251",
                $"Ternary operator is not allowed in Bicep parameter file.");

            public ErrorDiagnostic ParameterBinaryOperationNotSupported() => new(
                TextSpan,
                "BCP252",
                $"Binary operator is not allowed in Bicep parameter file.");

            public ErrorDiagnostic ParameterUnaryOperationNotSupported() => new(
                TextSpan,
                "BCP253",
                $"Unary operator is not allowed in Bicep parameter file.");

            public ErrorDiagnostic ParameterLambdaFunctionNotSupported() => new(
                TextSpan,
                "BCP254",
                $"Lambda function is not allowed in Bicep parameter file.");

            public ErrorDiagnostic ParameterFunctionCallNotSupported() => new(
                TextSpan,
                "BCP255",
                $"Function call is not allowed in Bicep parameter file.");

            public ErrorDiagnostic TemplatePathHasNotBeenSpecified() => new(
                TextSpan,
                "BCP256",
                "The using declaration is missing a bicep template file path reference.");

            public ErrorDiagnostic ExpectedFilePathString() => new(
                TextSpan,
                "BCP257",
                "Expected a Bicep file path string. This should be a relative path to another bicep file, e.g. 'myModule.bicep' or '../parent/myModule.bicep'");

            public ErrorDiagnostic MissingParameterAssignment(IEnumerable<string> identifiers) => new(
                TextSpan,
                "BCP258",
                $"The following parameters are declared in the Bicep file but are missing an assignment in the params file: {ToQuotedString(identifiers)}.");

            public ErrorDiagnostic MissingParameterDeclaration(string? identifier) => new(
                TextSpan,
                "BCP259",
                $"The parameter \"{identifier}\" is assigned in the params file without being declared in the Bicep file.");

            public ErrorDiagnostic ParameterTypeMismatch(string? identifier, TypeSymbol expectedType, TypeSymbol actualType) => new(
                TextSpan,
                "BCP260",
                $"The parameter \"{identifier}\" expects a value of type \"{expectedType}\" but the provided value is of type \"{actualType}\".");

            public Diagnostic UsingDeclarationNotSpecified() => new(
                TextSpan,
                DiagnosticLevel.Warning,
                "BCP261",
                "No using declaration is present in this parameters file. Parameter validation/completions will not be available");

            public ErrorDiagnostic MoreThanOneUsingDeclarationSpecified() => new(
                TextSpan,
                "BCP262",
                "More than one using declaration are present");

            public ErrorDiagnostic UsingDeclarationReferencesInvalidFile() => new(
                TextSpan,
                "BCP263",
                "The file specified in the using declaration path does not exist");

            public ErrorDiagnostic AmbiguousResourceTypeBetweenImports(string resourceTypeName, IEnumerable<string> namespaces) => new(
                TextSpan,
                "BCP264",
                $"Resource type \"{resourceTypeName}\" is declared in multiple imported namespaces ({ToQuotedStringWithCaseInsensitiveOrdering(namespaces)}), and must be fully-qualified.");

            public FixableErrorDiagnostic SymbolicNameShadowsAKnownFunction(string name, string knownFunctionNamespace, string knownFunctionName) => new(
                TextSpan,
                "BCP265",
                $"The name \"{name}\" is not a function. Did you mean \"{knownFunctionNamespace}.{knownFunctionName}\"?",
                null,
                DiagnosticStyling.Default,
                new CodeFix($"Change \"{name}\" to \"{knownFunctionNamespace}.{knownFunctionName}\"", true, CodeFixKind.QuickFix, CodeManipulator.Replace(TextSpan, $"{knownFunctionNamespace}.{knownFunctionName}")));

            public ErrorDiagnostic ExpectedMetadataIdentifier() => new(
                TextSpan,
                "BCP266",
                "Expected a metadata identifier at this location.");

            public ErrorDiagnostic ExpectedMetadataDeclarationAfterDecorator() => new(
                TextSpan,
                "BCP267",
                "Expected an metadata declaration after the decorator.");

            public ErrorDiagnostic ReservedMetadataIdentifier(string name) => new(
                TextSpan,
                "BCP268",
                $"Invalid identifier: \"{name}\". Metadata identifiers starting with '_' are reserved. Please use a different identifier.");

            public ErrorDiagnostic CannotUseFunctionAsMetadataDecorator(string functionName) => new(
                TextSpan,
                "BCP269",
                $"Function \"{functionName}\" cannot be used as a metadata decorator.");

            public ErrorDiagnostic UnparsableBicepConfigFile(string configurationPath, string parsingErrorMessage) => new(
                TextSpan,
                "BCP271",
                $"Failed to parse the contents of the Bicep configuration file \"{configurationPath}\" as valid JSON: \"{parsingErrorMessage}\".");

            public ErrorDiagnostic UnloadableBicepConfigFile(string configurationPath, string loadErrorMessage) => new(
                TextSpan,
                "BCP272",
                $"Could not load the Bicep configuration file \"{configurationPath}\": \"{loadErrorMessage}\".");

            public ErrorDiagnostic InvalidBicepConfigFile(string configurationPath, string parsingErrorMessage) => new(
                TextSpan,
                "BCP273",
                $"Failed to parse the contents of the Bicep configuration file \"{configurationPath}\": \"{parsingErrorMessage}\".");

            public Diagnostic PotentialConfigDirectoryCouldNotBeScanned(string? directoryPath, string scanErrorMessage) => new(
                TextSpan,
                DiagnosticLevel.Info, // should this be a warning instead?
                "BCP274",
                $"Error scanning \"{directoryPath}\" for bicep configuration: \"{scanErrorMessage}\".");

            public ErrorDiagnostic FoundDirectoryInsteadOfFile(string directoryPath) => new(
                TextSpan,
                "BCP275",
                $"Unable to open file at path \"{directoryPath}\". Found a directory instead.");

            public ErrorDiagnostic UsingDeclarationMustReferenceBicepFile() => new(
                TextSpan,
                "BCP276",
                "A using declaration can only reference a Bicep file.");

            public ErrorDiagnostic ModuleDeclarationMustReferenceBicepModule() => new(
                TextSpan,
                "BCP277",
                "A module declaration can only reference a Bicep File, an ARM template, a registry reference or a template spec reference.");

            public ErrorDiagnostic CyclicParametersSelfReference() => new(
                TextSpan,
                "BCP278",
                "This parameters file references itself, which is not allowed.");

            public ErrorDiagnostic UnrecognizedTypeExpression() => new(
                TextSpan,
                "BCP279",
                $"Expected a type at this location. Please specify a valid type expression or one of the following types: {ToQuotedString(LanguageConstants.DeclarationTypes.Keys)}.");

            public ErrorDiagnostic TypeDeclarationStatementsUnsupported() => new(
                TextSpan,
                "BCP280",
                $@"Using a type declaration statement requires enabling EXPERIMENTAL feature ""{nameof(ExperimentalFeaturesEnabled.UserDefinedTypes)}"".");

            public ErrorDiagnostic TypedArrayDeclarationsUnsupported() => new(
                TextSpan,
                "BCP281",
                $@"Using a typed array type declaration requires enabling EXPERIMENTAL feature ""{nameof(ExperimentalFeaturesEnabled.UserDefinedTypes)}"".");

            public ErrorDiagnostic TypedObjectDeclarationsUnsupported() => new(
                TextSpan,
                "BCP282",
                $@"Using a strongly-typed object type declaration requires enabling EXPERIMENTAL feature ""{nameof(ExperimentalFeaturesEnabled.UserDefinedTypes)}"".");

            public ErrorDiagnostic TypeLiteralDeclarationsUnsupported() => new(
                TextSpan,
                "BCP283",
                $@"Using a literal value as a type requires enabling EXPERIMENTAL feature ""{nameof(ExperimentalFeaturesEnabled.UserDefinedTypes)}"".");

            public ErrorDiagnostic TypeUnionDeclarationsUnsupported() => new(
                TextSpan,
                "BCP284",
                $@"Using a type union declaration requires enabling EXPERIMENTAL feature ""{nameof(ExperimentalFeaturesEnabled.UserDefinedTypes)}"".");

            public ErrorDiagnostic TypeExpressionLiteralConversionFailed() => new(
                TextSpan,
                "BCP285",
                "The type expression could not be reduced to a literal value.");

            public ErrorDiagnostic InvalidUnionTypeMember(string keystoneType) => new(
                TextSpan,
                "BCP286",
                $"This union member is invalid because it cannot be assigned to the '{keystoneType}' type.");

            public ErrorDiagnostic ValueSymbolUsedAsType(string symbolName) => new(
                TextSpan,
                "BCP287",
                // TODO: Add "Did you mean 'typeof({symbolName})'?" When support for typeof has been added.
                $"'{symbolName}' refers to a value but is being used as a type here.");

            public ErrorDiagnostic TypeSymbolUsedAsValue(string symbolName) => new(
                TextSpan,
                "BCP288",
                $"'{symbolName}' refers to a type but is being used as a value here.");

            public ErrorDiagnostic InvalidTypeDefinition() => new(
                TextSpan,
                "BCP289",
                $"The type definition is not valid.");

            public ErrorDiagnostic ExpectedParameterOrTypeDeclarationAfterDecorator() => new(
                TextSpan,
                "BCP290",
                "Expected a parameter or type declaration after the decorator.");

            public ErrorDiagnostic ExpectedParameterOrOutputDeclarationAfterDecorator() => new(
                TextSpan,
                "BCP291",
                "Expected a parameter or output declaration after the decorator.");

            public ErrorDiagnostic ExpectedParameterOutputOrTypeDeclarationAfterDecorator() => new(
                TextSpan,
                "BCP292",
                "Expected a parameter, output, or type declaration after the decorator.");

            public ErrorDiagnostic NonLiteralUnionMember() => new(
                TextSpan,
                "BCP293",
                "All members of a union type declaration must be literal values.");

            public ErrorDiagnostic InvalidTypeUnion() => new(
                TextSpan,
                "BCP294",
                "Type unions must be reduceable to a single ARM type (such as 'string', 'int', or 'bool').");

            public ErrorDiagnostic DecoratorNotPermittedOnLiteralType(string decoratorName) => new(
                TextSpan,
                "BCP295",
                $"The '{decoratorName}' decorator may not be used on targets of a union or literal type. The allowed values for this parameter or type definition will be derived from the union or literal type automatically.");

            public ErrorDiagnostic NonConstantTypeProperty() => new(
                TextSpan,
                "BCP296",
                "Property names on types must be compile-time constant values.");

            public ErrorDiagnostic CannotUseFunctionAsTypeDecorator(string functionName) => new(
                TextSpan,
                "BCP297",
                $"Function \"{functionName}\" cannot be used as a type decorator.");

            public ErrorDiagnostic CyclicTypeSelfReference() => new(
                TextSpan,
                "BCP298",
                "This type definition includes itself as required component, which creates a constraint that cannot be fulfilled.");

            public ErrorDiagnostic CyclicType(IEnumerable<string> cycle) => new(
                TextSpan,
                "BCP299",
                $"This type definition includes itself as a required component via a cycle (\"{string.Join("\" -> \"", cycle)}\").");

            public ErrorDiagnostic ExpectedTypeLiteral() => new(
                TextSpan,
                "BCP300",
                $"Expected a type literal at this location. Please specify a concrete value or a reference to a literal type.");

            public ErrorDiagnostic ReservedTypeName(string reservedName) => new(
                TextSpan,
                "BCP301",
                $@"The type name ""{reservedName}"" is reserved and may not be attached to a user-defined type.");

            public ErrorDiagnostic SymbolicNameIsNotAType(string name, IEnumerable<string> validTypes) => new(
                TextSpan,
                "BCP302",
                $@"The name ""{name}"" is not a valid type. Please specify one of the following types: {ToQuotedString(validTypes)}.");

            public ErrorDiagnostic ProviderSpecificationInterpolationUnsupported() => new(
                TextSpan,
                "BCP303",
                "String interpolation is unsupported for specifying the provider.");

            public ErrorDiagnostic InvalidProviderSpecification() => new(
                TextSpan,
                "BCP304",
                "Invalid provider specifier string. Specify a valid provider of format \"<providerName>@<providerVersion>\".");

            public ErrorDiagnostic ExpectedWithOrAsKeywordOrNewLine() => new(
                TextSpan,
                "BCP305",
                $"Expected the \"with\" keyword, \"as\" keyword, or a new line character at this location.");

            public ErrorDiagnostic NamespaceSymbolUsedAsType(string name) => new(
                TextSpan,
                "BCP306",
                $@"The name ""{name}"" refers to a namespace, not to a type.");

            public ErrorDiagnostic NestedRuntimePropertyAccessNotSupported(string? resourceSymbol, IEnumerable<string> runtimePropertyNames, IEnumerable<string> accessiblePropertyNames, IEnumerable<string> accessibleFunctionNames)
            {
                var accessiblePropertyNamesClause = accessiblePropertyNames.Any() ? @$" the accessible properties of ""{resourceSymbol}"" include {ToQuotedString(accessiblePropertyNames.OrderBy(x => x))}." : "";
                var accessibleFunctionNamesClause = accessibleFunctionNames.Any() ? @$" The accessible functions of ""{resourceSymbol}"" include {ToQuotedString(accessibleFunctionNames.OrderBy(x => x))}." : "";

                return new(
                    TextSpan,
                    "BCP307",
                    $"The expression cannot be evaluated, because the identifier properties of the referenced existing resource including {ToQuotedString(runtimePropertyNames.OrderBy(x => x))} cannot be calculated at the start of the deployment. In this situation,{accessiblePropertyNamesClause}{accessibleFunctionNamesClause}");
            }

            public ErrorDiagnostic DecoratorMayNotTargetTypeAlias(string decoratorName) => new(
                TextSpan,
                "BCP308",
                $@"The decorator ""{decoratorName}"" may not be used on statements whose declared type is a reference to a user-defined type.");

            public ErrorDiagnostic ValueCannotBeFlattened(TypeSymbol flattenInputType, TypeSymbol incompatibleType) => new(
                TextSpan,
                "BCP309",
                $@"Values of type ""{flattenInputType.Name}"" cannot be flattened because ""{incompatibleType.Name}"" is not an array type.");

            public ErrorDiagnostic TypedTupleDeclarationsUnsupported() => new(
                TextSpan,
                "BCP310",
                $@"Using a strongly-typed tuple type declaration requires enabling EXPERIMENTAL feature ""{nameof(ExperimentalFeaturesEnabled.UserDefinedTypes)}"".");

            public ErrorDiagnostic IndexOutOfBounds(string typeName, long tupleLength, long indexSought) => new(
                TextSpan,
                "BCP311",
                $@"The provided index value of ""{indexSought}"" is not valid for type ""{typeName}"". Indexes for this type must be between 0 and {tupleLength - 1}");

<<<<<<< HEAD
            public ErrorDiagnostic UnresolvableArmJsonType(string errorSource, string message) => new(
                TextSpan,
                "BCP312",
                $@"The type at '{errorSource}' could not be resolved by the ARM JSON template engine. Original error message: [{message}]");

            public ErrorDiagnostic ExpectedTypeIdentifier() => new(
                TextSpan,
                "BCP313",
                "Expected a type identifier at this location.");

            public ErrorDiagnostic NullableTypesUnsupported() => new(
                TextSpan,
                "BCP314",
                $@"Using nullable types requires enabling EXPERIMENTAL feature ""{nameof(ExperimentalFeaturesEnabled.UserDefinedTypes)}"".");

=======
>>>>>>> 38f27a52
            public ErrorDiagnostic MultipleAdditionalPropertiesDeclarations() => new(
                TextSpan,
                "BCP315",
                "An object type may have at most one additional properties declaration.");

            public ErrorDiagnostic SealedIncompatibleWithAdditionalPropertiesDeclaration() => new(
                TextSpan,
                "BCP316",
                $@"The ""{LanguageConstants.ParameterSealedPropertyName}"" decorator may not be used on object types with an explicit additional properties type declaration.");

            public ErrorDiagnostic ExpectedPropertyNameOrMatcher() => new(
                TextSpan,
                "BCP317",
                "Expected an identifier, a string, or an asterisk at this location.");

<<<<<<< HEAD
            public ErrorDiagnostic NullableTypedParamsMayNotHaveDefaultValues() => new(
                TextSpan,
                "BCP318",
                "Nullable-typed parameters may not be assigned default values. They have an implicit default of 'null' that cannot be overridden.");
=======
            public FixableDiagnostic DereferenceOfPossiblyNullReference(string possiblyNullType, SyntaxBase baseExpression) => new(
                TextSpan,
                DiagnosticLevel.Warning,
                "BCP318",
                $@"The value of type ""{possiblyNullType}"" may be null at the start of the deployment, which would cause this access expression (and the overall deployment with it) to fail.",
                documentationUri: null,
                styling: DiagnosticStyling.Default,
                fix: new(
                    "If you know the value will not be null at the start of the deployment, use a non-null assertion operator to inform the compiler that the value will not be null",
                    false,
                    CodeFixKind.QuickFix,
                    new(baseExpression.Span, SyntaxFactory.AsNonNullable(baseExpression).ToTextPreserveFormatting())));

            public ErrorDiagnostic UnresolvableArmJsonType(string errorSource, string message) => new(
                TextSpan,
                "BCP319",
                $@"The type at ""{errorSource}"" could not be resolved by the ARM JSON template engine. Original error message: ""{message}""");
>>>>>>> 38f27a52
        }

        public static DiagnosticBuilderInternal ForPosition(TextSpan span)
            => new(span);

        public static DiagnosticBuilderInternal ForPosition(IPositionable positionable)
            => new(positionable.Span);

        public static DiagnosticBuilderInternal ForDocumentStart()
            => new(TextSpan.TextDocumentStart);
    }
}<|MERGE_RESOLUTION|>--- conflicted
+++ resolved
@@ -1782,24 +1782,6 @@
                 "BCP311",
                 $@"The provided index value of ""{indexSought}"" is not valid for type ""{typeName}"". Indexes for this type must be between 0 and {tupleLength - 1}");
 
-<<<<<<< HEAD
-            public ErrorDiagnostic UnresolvableArmJsonType(string errorSource, string message) => new(
-                TextSpan,
-                "BCP312",
-                $@"The type at '{errorSource}' could not be resolved by the ARM JSON template engine. Original error message: [{message}]");
-
-            public ErrorDiagnostic ExpectedTypeIdentifier() => new(
-                TextSpan,
-                "BCP313",
-                "Expected a type identifier at this location.");
-
-            public ErrorDiagnostic NullableTypesUnsupported() => new(
-                TextSpan,
-                "BCP314",
-                $@"Using nullable types requires enabling EXPERIMENTAL feature ""{nameof(ExperimentalFeaturesEnabled.UserDefinedTypes)}"".");
-
-=======
->>>>>>> 38f27a52
             public ErrorDiagnostic MultipleAdditionalPropertiesDeclarations() => new(
                 TextSpan,
                 "BCP315",
@@ -1815,12 +1797,6 @@
                 "BCP317",
                 "Expected an identifier, a string, or an asterisk at this location.");
 
-<<<<<<< HEAD
-            public ErrorDiagnostic NullableTypedParamsMayNotHaveDefaultValues() => new(
-                TextSpan,
-                "BCP318",
-                "Nullable-typed parameters may not be assigned default values. They have an implicit default of 'null' that cannot be overridden.");
-=======
             public FixableDiagnostic DereferenceOfPossiblyNullReference(string possiblyNullType, SyntaxBase baseExpression) => new(
                 TextSpan,
                 DiagnosticLevel.Warning,
@@ -1838,7 +1814,21 @@
                 TextSpan,
                 "BCP319",
                 $@"The type at ""{errorSource}"" could not be resolved by the ARM JSON template engine. Original error message: ""{message}""");
->>>>>>> 38f27a52
+
+            public ErrorDiagnostic NullableTypesUnsupported() => new(
+                TextSpan,
+                "BCP320",
+                $@"Using nullable types requires enabling EXPERIMENTAL feature ""{nameof(ExperimentalFeaturesEnabled.UserDefinedTypes)}"".");
+
+            public ErrorDiagnostic ExpectedTypeIdentifier() => new(
+                TextSpan,
+                "BCP321",
+                "Expected a type identifier at this location.");
+
+            public ErrorDiagnostic NullableTypedParamsMayNotHaveDefaultValues() => new(
+                TextSpan,
+                "BCP322",
+                "Nullable-typed parameters may not be assigned default values. They have an implicit default of 'null' that cannot be overridden.");
         }
 
         public static DiagnosticBuilderInternal ForPosition(TextSpan span)
