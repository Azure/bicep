--- conflicted
+++ resolved
@@ -328,13 +328,6 @@
                 "BCP066",
                 $"Function '{functionName}' is not valid at this location. It can only be used in resource declarations.");
 
-<<<<<<< HEAD
-            public ErrorDiagnostic NamespaceNotDefined(string name, IEnumerable<string> namespaces) => new ErrorDiagnostic(
-                TextSpan,
-                "BCP056",
-                $"The specified namespace '{name}' does not exist. Available namespaces are: '{namespaces.ConcatString(", ")}'.");
-
-=======
             public ErrorDiagnostic StringInterpolationNotPermittedInObjectPropertyKey() => new ErrorDiagnostic(
                 TextSpan,
                 "BCP067",
@@ -407,7 +400,11 @@
                 TextSpan,
                 "BCP077",
                 $"The property '{badProperty}' on type '{type}' is write-only. Write-only properties cannot be accessed.");
->>>>>>> a766243e
+
+            public ErrorDiagnostic NamespaceNotDefined(string name, IEnumerable<string> namespaces) => new ErrorDiagnostic(
+                TextSpan,
+                "BCP078",
+                $"The specified namespace '{name}' does not exist. Available namespaces are: '{namespaces.ConcatString(", ")}'.");
         }
 
         public static DiagnosticBuilderInternal ForPosition(TextSpan span)
