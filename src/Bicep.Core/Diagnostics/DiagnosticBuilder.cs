--- conflicted
+++ resolved
@@ -1417,29 +1417,27 @@
                 "BCP240",
                 "The \"parent\" property only permits direct references to resources. Expressions are not supported.");
 
-<<<<<<< HEAD
-            public ErrorDiagnostic LambdaFunctionsOnlyValidInFunctionArguments() => new(
-                TextSpan,
-                "BCP241",
-                $"Lambda functions may only be specified directly as function arguments.");
-
-            public ErrorDiagnostic ParenthesesMustHaveExactlyOneItem() => new(
-                TextSpan,
-                "BCP242",
-                "Parentheses must contain exactly one expression.");
-
-            public ErrorDiagnostic LambdaExpectedArgCountMismatch(TypeSymbol lambdaType, int expectedArgCount, int actualArgCount) => new (
-                TextSpan,
-                "BCP243",
-                $"Expected lambda expression of type \"{lambdaType}\" with {expectedArgCount} arguments but received {actualArgCount} arguments.");
-=======
             public Diagnostic DeprecatedProvidersFunction(string functionName) => new(
                 TextSpan,
                 DiagnosticLevel.Warning,
                 "BCP241",
                 $"The \"{functionName}\" function is deprecated and will be removed in a future release of Bicep. Please add a comment to https://github.com/Azure/bicep/issues/2017 if you believe this will impact your workflow.",
                 styling: DiagnosticStyling.ShowCodeDeprecated);
->>>>>>> 84138ba1
+
+            public ErrorDiagnostic LambdaFunctionsOnlyValidInFunctionArguments() => new(
+                TextSpan,
+                "BCP242",
+                $"Lambda functions may only be specified directly as function arguments.");
+
+            public ErrorDiagnostic ParenthesesMustHaveExactlyOneItem() => new(
+                TextSpan,
+                "BCP243",
+                "Parentheses must contain exactly one expression.");
+
+            public ErrorDiagnostic LambdaExpectedArgCountMismatch(TypeSymbol lambdaType, int expectedArgCount, int actualArgCount) => new (
+                TextSpan,
+                "BCP244",
+                $"Expected lambda expression of type \"{lambdaType}\" with {expectedArgCount} arguments but received {actualArgCount} arguments.");
         }
 
         public static DiagnosticBuilderInternal ForPosition(TextSpan span)
