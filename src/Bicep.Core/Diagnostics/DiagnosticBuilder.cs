// Copyright (c) Microsoft Corporation.
// Licensed under the MIT License.

using System;
using System.Collections.Generic;
using System.Linq;
using System.Text;
using Bicep.Core.CodeAction;
using Bicep.Core.Extensions;
using Bicep.Core.Parsing;
using Bicep.Core.Resources;
using Bicep.Core.Semantics;
using Bicep.Core.Syntax;
using Bicep.Core.TypeSystem;

namespace Bicep.Core.Diagnostics
{
    public static class DiagnosticBuilder
    {
        public delegate ErrorDiagnostic ErrorBuilderDelegate(DiagnosticBuilderInternal builder);

        public delegate Diagnostic DiagnosticBuilderDelegate(DiagnosticBuilderInternal builder);

        public class DiagnosticBuilderInternal
        {
            public DiagnosticBuilderInternal(TextSpan textSpan)
            {
                TextSpan = textSpan;
            }

            public TextSpan TextSpan { get; }

            private static string ToQuotedString(IEnumerable<string> elements)
                => elements.Any() ? $"\"{elements.ConcatString("\", \"")}\"" : "";

            public ErrorDiagnostic UnrecognizedToken(string token) => new(
                TextSpan,
                "BCP001",
                $"The following token is not recognized: \"{token}\".");

            public ErrorDiagnostic UnterminatedMultilineComment() => new(
                TextSpan,
                "BCP002",
                "The multi-line comment at this location is not terminated. Terminate it with the */ character sequence.");

            public ErrorDiagnostic UnterminatedString() => new(
                TextSpan,
                "BCP003",
                "The string at this location is not terminated. Terminate the string with a single quote character.");

            public ErrorDiagnostic UnterminatedStringWithNewLine() => new(
                TextSpan,
                "BCP004",
                "The string at this location is not terminated due to an unexpected new line character.");

            public ErrorDiagnostic UnterminatedStringEscapeSequenceAtEof() => new(
                TextSpan,
                "BCP005",
                "The string at this location is not terminated. Complete the escape sequence and terminate the string with a single unescaped quote character.");

            public ErrorDiagnostic UnterminatedStringEscapeSequenceUnrecognized(IEnumerable<string> escapeSequences) => new(
                TextSpan,
                "BCP006",
                $"The specified escape sequence is not recognized. Only the following escape sequences are allowed: {ToQuotedString(escapeSequences)}.");

            public ErrorDiagnostic UnrecognizedDeclaration() => new(
                TextSpan,
                "BCP007",
                "This declaration type is not recognized. Specify a parameter, variable, resource, or output declaration.");

            public ErrorDiagnostic ExpectedParameterContinuation() => new(
                TextSpan,
                "BCP008",
                "Expected the \"=\" token, a parameter modifier, or a newline at this location.");

            public ErrorDiagnostic UnrecognizedExpression() => new(
                TextSpan,
                "BCP009",
                "Expected a literal value, an array, an object, a parenthesized expression, or a function call at this location.");

            public ErrorDiagnostic InvalidInteger() => new(
                TextSpan,
                "BCP010",
                "Expected a valid 32-bit signed integer.");

            public ErrorDiagnostic InvalidType() => new(
                TextSpan,
                "BCP011",
                "The type of the specified value is incorrect. Specify a string, boolean, or integer literal.");

            public ErrorDiagnostic ExpectedKeyword(string keyword) => new(
                TextSpan,
                "BCP012",
                $"Expected the \"{keyword}\" keyword at this location.");

            public ErrorDiagnostic ExpectedParameterIdentifier() => new(
                TextSpan,
                "BCP013",
                "Expected a parameter identifier at this location.");

            public ErrorDiagnostic ExpectedParameterType() => new(
                TextSpan,
                "BCP014",
                $"Expected a parameter type at this location. Please specify one of the following types: {ToQuotedString(LanguageConstants.DeclarationTypes.Keys)}.");

            public ErrorDiagnostic ExpectedVariableIdentifier() => new(
                TextSpan,
                "BCP015",
                "Expected a variable identifier at this location.");

            public ErrorDiagnostic ExpectedOutputIdentifier() => new(
                TextSpan,
                "BCP016",
                "Expected an output identifier at this location.");

            public ErrorDiagnostic ExpectedResourceIdentifier() => new(
                TextSpan,
                "BCP017",
                "Expected a resource identifier at this location.");

            public ErrorDiagnostic ExpectedCharacter(string character) => new(
                TextSpan,
                "BCP018",
                $"Expected the \"{character}\" character at this location.");

            public ErrorDiagnostic ExpectedNewLine() => new(
                TextSpan,
                "BCP019",
                "Expected a new line character at this location.");

            public ErrorDiagnostic ExpectedFunctionOrPropertyName() => new(
                TextSpan,
                "BCP020",
                "Expected a function or property name at this location.");

            public ErrorDiagnostic ExpectedNumericLiteral() => new(
                TextSpan,
                "BCP021",
                "Expected a numeric literal at this location.");

            public ErrorDiagnostic ExpectedPropertyName() => new(
                TextSpan,
                "BCP022",
                "Expected a property name at this location.");

            public ErrorDiagnostic ExpectedVariableOrFunctionName() => new(
                TextSpan,
                "BCP023",
                "Expected a variable or function name at this location.");

            public ErrorDiagnostic IdentifierNameExceedsLimit() => new(
                TextSpan,
                "BCP024",
                $"The identifier exceeds the limit of {LanguageConstants.MaxIdentifierLength}. Reduce the length of the identifier.");

            public ErrorDiagnostic PropertyMultipleDeclarations(string property) => new(
                TextSpan,
                "BCP025",
                $"The property \"{property}\" is declared multiple times in this object. Remove or rename the duplicate properties.");

            public ErrorDiagnostic OutputTypeMismatch(TypeSymbol expectedType, TypeSymbol actualType) => new(
                TextSpan,
                "BCP026",
                $"The output expects a value of type \"{expectedType}\" but the provided value is of type \"{actualType}\".");

            public ErrorDiagnostic ParameterTypeMismatch(TypeSymbol expectedType, TypeSymbol actualType) => new(
                TextSpan,
                "BCP027",
                $"The parameter expects a default value of type \"{expectedType}\" but provided value is of type \"{actualType}\".");

            public ErrorDiagnostic IdentifierMultipleDeclarations(string identifier) => new(
                TextSpan,
                "BCP028",
                $"Identifier \"{identifier}\" is declared multiple times. Remove or rename the duplicates.");

            public ErrorDiagnostic InvalidResourceType() => new(
                TextSpan,
                "BCP029",
                "The resource type is not valid. Specify a valid resource type of format \"<provider>/<types>@<apiVersion>\".");

            public ErrorDiagnostic InvalidOutputType() => new(
                TextSpan,
                "BCP030",
                $"The output type is not valid. Please specify one of the following types: {ToQuotedString(LanguageConstants.DeclarationTypes.Keys)}.");

            public ErrorDiagnostic InvalidParameterType() => new(
                TextSpan,
                "BCP031",
                $"The parameter type is not valid. Please specify one of the following types: {ToQuotedString(LanguageConstants.DeclarationTypes.Keys)}.");

            public ErrorDiagnostic CompileTimeConstantRequired() => new(
                TextSpan,
                "BCP032",
                "The value must be a compile-time constant.");

            public Diagnostic ExpectedValueTypeMismatch(bool warnInsteadOfError, TypeSymbol expectedType, TypeSymbol actualType) => new(
                TextSpan,
                warnInsteadOfError ? DiagnosticLevel.Warning : DiagnosticLevel.Error,
                "BCP033",
                $"Expected a value of type \"{expectedType}\" but the provided value is of type \"{actualType}\".");

            public Diagnostic ArrayTypeMismatch(bool warnInsteadOfError, TypeSymbol expectedType, TypeSymbol actualType) => new(
                TextSpan,
                warnInsteadOfError ? DiagnosticLevel.Warning : DiagnosticLevel.Error,
                "BCP034",
                $"The enclosing array expected an item of type \"{expectedType}\", but the provided item was of type \"{actualType}\".");

            public Diagnostic MissingRequiredProperties(bool warnInsteadOfError, IEnumerable<string> properties, string blockName) => new(
                TextSpan,
                warnInsteadOfError ? DiagnosticLevel.Warning : DiagnosticLevel.Error,
                "BCP035",
                $"The specified \"{blockName}\" declaration is missing the following required properties: {ToQuotedString(properties)}.");

            public Diagnostic PropertyTypeMismatch(bool warnInsteadOfError, string property, TypeSymbol expectedType, TypeSymbol actualType) => new(
                TextSpan,
                warnInsteadOfError ? DiagnosticLevel.Warning : DiagnosticLevel.Error,
                "BCP036",
                $"The property \"{property}\" expected a value of type \"{expectedType}\" but the provided value is of type \"{actualType}\".");

            public Diagnostic DisallowedProperty(bool warnInsteadOfError, TypeSymbol type) => new(
                TextSpan,
                warnInsteadOfError ? DiagnosticLevel.Warning : DiagnosticLevel.Error,
                "BCP037",
                $"No other properties are allowed on objects of type \"{type}\".");

            public Diagnostic DisallowedPropertyWithPermissibleProperties(bool warnInsteadOfError, string property, TypeSymbol type, IEnumerable<string> validUnspecifiedProperties) => new(
                TextSpan,
                warnInsteadOfError ? DiagnosticLevel.Warning : DiagnosticLevel.Error,
                "BCP038",
                $"The property \"{property}\" is not allowed on objects of type \"{type}\". Permissible properties include {ToQuotedString(validUnspecifiedProperties)}.");

            public Diagnostic DisallowedInterpolatedKeyProperty(bool warnInsteadOfError, TypeSymbol type) => new(
                TextSpan,
                warnInsteadOfError ? DiagnosticLevel.Warning : DiagnosticLevel.Error,
                "BCP039",
                $"String interpolation is not supported for keys on objects of type \"{type}\".");

            public Diagnostic DisallowedInterpolatedKeyPropertyWithPermissibleProperties(bool warnInsteadOfError, TypeSymbol type, IEnumerable<string> validUnspecifiedProperties) => new(
                TextSpan,
                warnInsteadOfError ? DiagnosticLevel.Warning : DiagnosticLevel.Error,
                "BCP040",
                $"String interpolation is not supported for keys on objects of type \"{type}\". Permissible properties include {ToQuotedString(validUnspecifiedProperties)}.");

            public ErrorDiagnostic VariableTypeAssignmentDisallowed(TypeSymbol valueType) => new(
                TextSpan,
                "BCP041",
                $"Values of type \"{valueType}\" cannot be assigned to a variable.");

            public ErrorDiagnostic InvalidExpression() => new(
                TextSpan,
                "BCP043",
                "This is not a valid expression.");

            public ErrorDiagnostic UnaryOperatorInvalidType(string operatorName, TypeSymbol type) => new(
                TextSpan,
                "BCP044",
                $"Cannot apply operator \"{operatorName}\" to operand of type \"{type}\".");

            public ErrorDiagnostic BinaryOperatorInvalidType(string operatorName, TypeSymbol type1, TypeSymbol type2) => new(
                TextSpan,
                "BCP045",
                $"Cannot apply operator \"{operatorName}\" to operands of type \"{type1}\" and \"{type2}\".");

            public ErrorDiagnostic ValueTypeMismatch(TypeSymbol type) => new(
                TextSpan,
                "BCP046",
                $"Expected a value of type \"{type}\".");

            public ErrorDiagnostic ResourceTypeInterpolationUnsupported() => new(
                TextSpan,
                "BCP047",
                "String interpolation is unsupported for specifying the resource type.");

            public ErrorDiagnostic CannotResolveFunctionOverload(IList<string> overloadSignatures, TypeSymbol argumentType, IList<TypeSymbol> parameterTypes)
            {
                var messageBuilder = new StringBuilder();
                var overloadCount = overloadSignatures.Count;

                messageBuilder.Append("Cannot resolve function overload.");

                for (int i = 0; i < overloadCount; i++)
                {
                    messageBuilder
                        .Append('\n')
                        .Append($"  Overload {i + 1} of {overloadCount}, \"{overloadSignatures[i]}\", gave the following error:\n")
                        .Append($"    Argument of type \"{argumentType}\" is not assignable to parameter of type \"{parameterTypes[i]}\".");
                }

                var message = messageBuilder.ToString();

                return new ErrorDiagnostic(
                    TextSpan,
                    "BCP048",
                    message);
            }

            public ErrorDiagnostic StringOrIntegerIndexerRequired(TypeSymbol wrongType) => new(
                TextSpan,
                "BCP049",
                $"The array index must be of type \"{LanguageConstants.String}\" or \"{LanguageConstants.Int}\" but the provided index was of type \"{wrongType}\".");

            public ErrorDiagnostic ModulePathIsEmpty() => new(
                TextSpan,
                "BCP050",
                "The specified module path is empty.");

            public ErrorDiagnostic ModulePathBeginsWithForwardSlash() => new(
                TextSpan,
                "BCP051",
                "The specified module path begins with \"/\". Module files must be referenced using relative paths.");

            public Diagnostic UnknownProperty(bool warnInsteadOfError, TypeSymbol type, string badProperty) => new(
                TextSpan,
                warnInsteadOfError ? DiagnosticLevel.Warning : DiagnosticLevel.Error,
                "BCP052",
                $"The type \"{type}\" does not contain property \"{badProperty}\".");

            public Diagnostic UnknownPropertyWithAvailableProperties(bool warnInsteadOfError, TypeSymbol type, string badProperty, IEnumerable<string> availableProperties) => new(
                TextSpan,
                warnInsteadOfError ? DiagnosticLevel.Warning : DiagnosticLevel.Error,
                "BCP053",
                $"The type \"{type}\" does not contain property \"{badProperty}\". Available properties include {ToQuotedString(availableProperties)}.");

            public ErrorDiagnostic NoPropertiesAllowed(TypeSymbol type) => new(
                TextSpan,
                "BCP054",
                $"The type \"{type}\" does not contain any properties.");

            public ErrorDiagnostic ObjectRequiredForPropertyAccess(TypeSymbol wrongType) => new(
                TextSpan,
                "BCP055",
                $"Cannot access properties of type \"{wrongType}\". An \"{LanguageConstants.Object}\" type is required.");

            public ErrorDiagnostic AmbiguousSymbolReference(string name, IEnumerable<string> namespaces) => new(
                TextSpan,
                "BCP056",
                $"The reference to name \"{name}\" is ambiguous because it exists in namespaces {ToQuotedString(namespaces)}. The reference must be fully-qualified.");

            public ErrorDiagnostic SymbolicNameDoesNotExist(string name) => new(
                TextSpan,
                "BCP057",
                $"The name \"{name}\" does not exist in the current context.");

            public ErrorDiagnostic OutputReferenceNotSupported(string name) => new(
                TextSpan,
                "BCP058",
                $"The name \"{name}\" is an output. Outputs cannot be referenced in expressions.");

            public ErrorDiagnostic SymbolicNameIsNotAFunction(string name) => new(
                TextSpan,
                "BCP059",
                $"The name \"{name}\" is not a function.");

            public ErrorDiagnostic VariablesFunctionNotSupported() => new(
                TextSpan,
                "BCP060",
                $"The \"variables\" function is not supported. Directly reference variables by their symbolic names.");

            public ErrorDiagnostic ParametersFunctionNotSupported() => new(
                TextSpan,
                "BCP061",
                $"The \"parameters\" function is not supported. Directly reference parameters by their symbolic names.");

            public ErrorDiagnostic ReferencedSymbolHasErrors(string name) => new(
                TextSpan,
                "BCP062",
                $"The referenced declaration with name \"{name}\" is not valid.");

            public ErrorDiagnostic SymbolicNameIsNotAVariableOrParameter(string name) => new(
                TextSpan,
                "BCP063",
                $"The name \"{name}\" is not a parameter, variable, resource or module.");

            public ErrorDiagnostic UnexpectedTokensInInterpolation() => new(
                TextSpan,
                "BCP064",
                "Found unexpected tokens in interpolated expression.");

            public ErrorDiagnostic FunctionOnlyValidInParameterDefaults(string functionName) => new(
                TextSpan,
                "BCP065",
                $"Function \"{functionName}\" is not valid at this location. It can only be used in parameter default declarations.");

            public ErrorDiagnostic FunctionOnlyValidInResourceBody(string functionName) => new(
                TextSpan,
                "BCP066",
                $"Function \"{functionName}\" is not valid at this location. It can only be used in resource declarations.");

            public ErrorDiagnostic ObjectRequiredForMethodAccess(TypeSymbol wrongType) => new(
                TextSpan,
                "BCP067",
                $"Cannot call functions on type \"{wrongType}\". An \"{LanguageConstants.Object}\" type is required.");

            public ErrorDiagnostic ExpectedResourceTypeString() => new(
                TextSpan,
                "BCP068",
                "Expected a resource type string. Specify a valid resource type of format \"<provider>/<types>@<apiVersion>\".");

            public ErrorDiagnostic FunctionNotSupportedOperatorAvailable(string function, string @operator) => new(
                TextSpan,
                "BCP069",
                $"The function \"{function}\" is not supported. Use the \"{@operator}\" operator instead.");

            public ErrorDiagnostic ArgumentTypeMismatch(TypeSymbol argumentType, TypeSymbol parameterType) => new(
                TextSpan,
                "BCP070",
                $"Argument of type \"{argumentType}\" is not assignable to parameter of type \"{parameterType}\".");

            public ErrorDiagnostic ArgumentCountMismatch(int argumentCount, int mininumArgumentCount, int? maximumArgumentCount)
            {
                string expected;

                if (!maximumArgumentCount.HasValue)
                {
                    expected = $"as least {mininumArgumentCount} {(mininumArgumentCount == 1 ? "argument" : "arguments")}";
                }
                else if (mininumArgumentCount == maximumArgumentCount.Value)
                {
                    expected = $"{mininumArgumentCount} {(mininumArgumentCount == 1 ? "argument" : "arguments")}";
                }
                else
                {
                    expected = $"{mininumArgumentCount} to {maximumArgumentCount} arguments";
                }

                return new ErrorDiagnostic(
                    TextSpan,
                    "BCP071",
                    $"Expected {expected}, but got {argumentCount}.");
            }

            public ErrorDiagnostic CannotReferenceSymbolInParamDefaultValue() => new(
                TextSpan,
                "BCP072",
                "This symbol cannot be referenced here. Only other parameters can be referenced in parameter default values.");

            public Diagnostic CannotAssignToReadOnlyProperty(bool warnInsteadOfError, string property) => new(
                TextSpan,
                warnInsteadOfError ? DiagnosticLevel.Warning : DiagnosticLevel.Error,
                "BCP073",
                $"The property \"{property}\" is read-only. Expressions cannot be assigned to read-only properties.");

            public ErrorDiagnostic ArraysRequireIntegerIndex(TypeSymbol wrongType) => new(
                TextSpan,
                "BCP074",
                $"Indexing over arrays requires an index of type \"{LanguageConstants.Int}\" but the provided index was of type \"{wrongType}\".");

            public ErrorDiagnostic ObjectsRequireStringIndex(TypeSymbol wrongType) => new(
                TextSpan,
                "BCP075",
                $"Indexing over objects requires an index of type \"{LanguageConstants.String}\" but the provided index was of type \"{wrongType}\".");

            public ErrorDiagnostic IndexerRequiresObjectOrArray(TypeSymbol wrongType) => new(
                TextSpan,
                "BCP076",
                $"Cannot index over expression of type \"{wrongType}\". Arrays or objects are required.");

            public Diagnostic WriteOnlyProperty(bool warnInsteadOfError, TypeSymbol type, string badProperty) => new(
                TextSpan,
                warnInsteadOfError ? DiagnosticLevel.Warning : DiagnosticLevel.Error,
                "BCP077",
                $"The property \"{badProperty}\" on type \"{type}\" is write-only. Write-only properties cannot be accessed.");

            public Diagnostic MissingRequiredProperty(bool warnInsteadOfError, string propertyName, TypeSymbol expectedType) => new(
                TextSpan,
                warnInsteadOfError ? DiagnosticLevel.Warning : DiagnosticLevel.Error,
                "BCP078",
                $"The property \"{propertyName}\" requires a value of type \"{expectedType}\", but none was supplied.");

            public ErrorDiagnostic CyclicExpressionSelfReference() => new(
                TextSpan,
                "BCP079",
                "This expression is referencing its own declaration, which is not allowed.");

            public ErrorDiagnostic CyclicExpression(IEnumerable<string> cycle) => new(
                TextSpan,
                "BCP080",
                $"The expression is involved in a cycle (\"{string.Join("\" -> \"", cycle)}\").");

            public Diagnostic ResourceTypesUnavailable(ResourceTypeReference resourceTypeReference) => new(
                TextSpan,
                DiagnosticLevel.Warning,
                "BCP081",
                $"Resource type \"{resourceTypeReference.FormatName()}\" does not have types available.");

            public FixableErrorDiagnostic SymbolicNameDoesNotExistWithSuggestion(string name, string suggestedName) => new(
                TextSpan,
                "BCP082",
                $"The name \"{name}\" does not exist in the current context. Did you mean \"{suggestedName}\"?",
                null,
                new CodeFix($"Change \"{name}\" to \"{suggestedName}\"", true, CodeManipulator.Replace(TextSpan, suggestedName)));

            public FixableDiagnostic UnknownPropertyWithSuggestion(bool warnInsteadOfError, TypeSymbol type, string badProperty, string suggestedProperty) => new(
                TextSpan,
                warnInsteadOfError ? DiagnosticLevel.Warning : DiagnosticLevel.Error,
                "BCP083",
                $"The type \"{type}\" does not contain property \"{badProperty}\". Did you mean \"{suggestedProperty}\"?",
                null,
                new CodeFix($"Change \"{badProperty}\" to \"{suggestedProperty}\"", true, CodeManipulator.Replace(TextSpan, suggestedProperty)));

            public ErrorDiagnostic SymbolicNameCannotUseReservedNamespaceName(string name, IEnumerable<string> namespaces) => new(
                TextSpan,
                "BCP084",
                $"The symbolic name \"{name}\" is reserved. Please use a different symbolic name. Reserved namespaces are {ToQuotedString(namespaces.OrderBy(ns => ns))}.");

            public ErrorDiagnostic ModulePathContainsForbiddenCharacters(IEnumerable<char> forbiddenChars) => new(
                TextSpan,
                "BCP085",
                $"The specified module path contains one ore more invalid path characters. The following are not permitted: {ToQuotedString(forbiddenChars.OrderBy(x => x).Select(x => x.ToString()))}.");

            public ErrorDiagnostic ModulePathHasForbiddenTerminator(IEnumerable<char> forbiddenPathTerminatorChars) => new(
                TextSpan,
                "BCP086",
                $"The specified module path ends with an invalid character. The following are not permitted: {ToQuotedString(forbiddenPathTerminatorChars.OrderBy(x => x).Select(x => x.ToString()))}.");

            public ErrorDiagnostic ComplexLiteralsNotAllowed() => new(
                TextSpan,
                "BCP087",
                "Array and object literals are not allowed here.");

            public FixableDiagnostic PropertyStringLiteralMismatchWithSuggestion(bool warnInsteadOfError, string property, TypeSymbol expectedType, string actualStringLiteral, string suggestedStringLiteral) => new(
                TextSpan,
                warnInsteadOfError ? DiagnosticLevel.Warning : DiagnosticLevel.Error,
                "BCP088",
                $"The property \"{property}\" expected a value of type \"{expectedType}\" but the provided value is of type \"{actualStringLiteral}\". Did you mean \"{suggestedStringLiteral}\"?",
                null,
                new CodeFix($"Change \"{actualStringLiteral}\" to \"{suggestedStringLiteral}\"", true, CodeManipulator.Replace(TextSpan, suggestedStringLiteral)));

            public FixableDiagnostic DisallowedPropertyWithSuggestion(bool warnInsteadOfError, string property, TypeSymbol type, string suggestedProperty) => new(
                TextSpan,
                warnInsteadOfError ? DiagnosticLevel.Warning : DiagnosticLevel.Error,
                "BCP089",
                $"The property \"{property}\" is not allowed on objects of type \"{type}\". Did you mean \"{suggestedProperty}\"?",
                null,
                new CodeFix($"Change \"{property}\" to \"{suggestedProperty}\"", true, CodeManipulator.Replace(TextSpan, suggestedProperty)));

            public ErrorDiagnostic ModulePathHasNotBeenSpecified() => new(
                TextSpan,
                "BCP090",
                "This module declaration is missing a file path reference.");

            public ErrorDiagnostic ErrorOccurredReadingFile(string failureMessage) => new(
                TextSpan,
                "BCP091",
                $"An error occurred reading file. {failureMessage}");

            public ErrorDiagnostic ModulePathInterpolationUnsupported() => new(
                TextSpan,
                "BCP092",
                "String interpolation is not supported in module paths.");

            public ErrorDiagnostic ModulePathCouldNotBeResolved(string modulePath, string parentPath) => new(
                TextSpan,
                "BCP093",
                $"Module path \"{modulePath}\" could not be resolved relative to \"{parentPath}\".");

            public ErrorDiagnostic CyclicModuleSelfReference() => new(
                TextSpan,
                "BCP094",
                "This module references itself, which is not allowed.");

            public ErrorDiagnostic CyclicModule(IEnumerable<string> cycle) => new(
                TextSpan,
                "BCP095",
                $"The module is involved in a cycle (\"{string.Join("\" -> \"", cycle)}\").");

            public ErrorDiagnostic ExpectedModuleIdentifier() => new(
                TextSpan,
                "BCP096",
                "Expected a module identifier at this location.");

            public ErrorDiagnostic ExpectedModulePathString() => new(
                TextSpan,
                "BCP097",
                "Expected a module path string. This should be a relative path to another bicep file, e.g. 'myModule.bicep' or '../parent/myModule.bicep'");

            public ErrorDiagnostic ModulePathContainsBackSlash() => new(
                TextSpan,
                "BCP098",
                "The specified module path contains a \"\\\" character. Use \"/\" instead as the directory separator character.");

            public ErrorDiagnostic AllowedMustContainItems() => new(
                TextSpan,
                "BCP099",
                $"The \"{LanguageConstants.ParameterAllowedPropertyName}\" array must contain one or more items.");

            public ErrorDiagnostic IfFunctionNotSupported() => new(
                TextSpan,
                "BCP100",
                "The \"if\" function is not supported. Use the ternary conditional operator instead.");

            public ErrorDiagnostic CreateArrayFunctionNotSupported() => new(
                TextSpan,
                "BCP101",
                "The \"createArray\" function is not supported. Construct an array literal using [].");

            public ErrorDiagnostic CreateObjectFunctionNotSupported() => new(
                TextSpan,
                "BCP102",
                "The \"createObject\" function is not supported. Construct an object literal using {}.");

            public ErrorDiagnostic DoubleQuoteToken(string token) => new(
                TextSpan,
                "BCP103",
                $"The following token is not recognized: \"{token}\". Strings are defined using single quotes in bicep.");

            public ErrorDiagnostic ReferencedModuleHasErrors() => new(
                TextSpan,
                "BCP104",
                $"The referenced module has errors.");

            public ErrorDiagnostic UnableToLoadNonFileUri(Uri fileUri) => new(
                TextSpan,
                "BCP105",
                $"Unable to load file from URI \"{fileUri}\".");

            public ErrorDiagnostic UnexpectedCommaSeparator() => new(
                TextSpan,
                "BCP106",
                "Expected a new line character at this location. Commas are not used as separator delimiters.");

            public ErrorDiagnostic FunctionDoesNotExistInNamespace(Symbol namespaceSymbol, string name) => new(
                TextSpan,
                "BCP107",
                $"The function \"{name}\" does not exist in namespace \"{namespaceSymbol.Name}\".");

            public FixableErrorDiagnostic FunctionDoesNotExistInNamespaceWithSuggestion(Symbol namespaceSymbol, string name, string suggestedName) => new(
                TextSpan,
                "BCP108",
                $"The function \"{name}\" does not exist in namespace \"{namespaceSymbol.Name}\". Did you mean \"{suggestedName}\"?",
                null,
                new CodeFix($"Change \"{name}\" to \"{suggestedName}\"", true, CodeManipulator.Replace(TextSpan, suggestedName)));

            public ErrorDiagnostic FunctionDoesNotExistOnObject(TypeSymbol type, string name) => new(
                TextSpan,
                "BCP109",
                $"The type \"{type}\" does not contain function \"{name}\".");

            public FixableErrorDiagnostic FunctionDoesNotExistOnObjectWithSuggestion(TypeSymbol type, string name, string suggestedName) => new(
                TextSpan,
                "BCP110",
                $"The type \"{type}\" does not contain function \"{name}\". Did you mean \"{suggestedName}\"?",
                null,
                new CodeFix($"Change \"{name}\" to \"{suggestedName}\"", true, CodeManipulator.Replace(TextSpan, suggestedName)));

            public ErrorDiagnostic ModulePathContainsControlChars() => new(
                TextSpan,
                "BCP111",
                $"The specified module path contains invalid control code characters.");

            public ErrorDiagnostic TargetScopeMultipleDeclarations() => new(
                TextSpan,
                "BCP112",
                $"The \"{LanguageConstants.TargetScopeKeyword}\" cannot be declared multiple times in one file.");

            public Diagnostic InvalidModuleScopeForTenantScope() => new(
                TextSpan,
                DiagnosticLevel.Error,
                "BCP113",
                $"Unsupported scope for module deployment in a \"{LanguageConstants.TargetScopeTypeTenant}\" target scope. Omit this property to inherit the current scope, or specify a valid scope. " +
                $"Permissible scopes include tenant: tenant(), named management group: managementGroup(<name>), named subscription: subscription(<subId>), or named resource group in a named subscription: resourceGroup(<subId>, <name>).");

            public Diagnostic InvalidModuleScopeForManagementScope() => new(
                TextSpan,
                DiagnosticLevel.Error,
                "BCP114",
                $"Unsupported scope for module deployment in a \"{LanguageConstants.TargetScopeTypeManagementGroup}\" target scope. Omit this property to inherit the current scope, or specify a valid scope. " +
                $"Permissible scopes include current management group: managementGroup(), named management group: managementGroup(<name>), named subscription: subscription(<subId>), tenant: tenant(), or named resource group in a named subscription: resourceGroup(<subId>, <name>).");

            public Diagnostic InvalidModuleScopeForSubscriptionScope() => new(
                TextSpan,
                DiagnosticLevel.Error,
                "BCP115",
                $"Unsupported scope for module deployment in a \"{LanguageConstants.TargetScopeTypeSubscription}\" target scope. Omit this property to inherit the current scope, or specify a valid scope. " +
                $"Permissible scopes include current subscription: subscription(), named subscription: subscription(<subId>), named resource group in same subscription: resourceGroup(<name>), named resource group in different subscription: resourceGroup(<subId>, <name>), or tenant: tenant().");

            public Diagnostic InvalidModuleScopeForResourceGroup() => new(
                TextSpan,
                DiagnosticLevel.Error,
                "BCP116",
                $"Unsupported scope for module deployment in a \"{LanguageConstants.TargetScopeTypeResourceGroup}\" target scope. Omit this property to inherit the current scope, or specify a valid scope. " +
                $"Permissible scopes include current resource group: resourceGroup(), named resource group in same subscription: resourceGroup(<name>), named resource group in a different subscription: resourceGroup(<subId>, <name>), current subscription: subscription(), named subscription: subscription(<subId>) or tenant: tenant().");

            public ErrorDiagnostic EmptyIndexerNotAllowed() => new(
                TextSpan,
                "BCP117",
                "An empty indexer is not allowed. Specify a valid expression."
            );

            public ErrorDiagnostic ExpectBodyStartOrIfOrLoopStart() => new(
                TextSpan,
                "BCP118",
                "Expected the \"{\" character, the \"[\" character, or the \"if\" keyword at this location.");

            public Diagnostic InvalidExtensionResourceScope() => new(
                TextSpan,
                DiagnosticLevel.Error,
                "BCP119",
                $"Unsupported scope for extension resource deployment. Expected a resource reference.");

            public Diagnostic RuntimePropertyNotAllowed(string property, IEnumerable<string> usableProperties, string accessedSymbol, IEnumerable<string>? variableDependencyChain) {
                var variableDependencyChainClause = variableDependencyChain != null ? 
                 $"You are referencing a variable which cannot be calculated in time (\"{string.Join("\" -> \"", variableDependencyChain)}\"). " : "";

                return new ErrorDiagnostic(
                TextSpan,
                "BCP120",
                $"The property \"{property}\" must be evaluable at the start of the deployment, and cannot depend on any values that have not yet been calculated. {variableDependencyChainClause}Accessible properties of {accessedSymbol} are {ToQuotedString(usableProperties.OrderBy(s => s))}."
                );
            }

            public ErrorDiagnostic ResourceMultipleDeclarations(IEnumerable<string> resourceNames) => new(
                TextSpan,
                "BCP121",
                $"Resources: {ToQuotedString(resourceNames)} are defined with this same name in a file. Rename them or split into different modules.");

            public ErrorDiagnostic ModuleMultipleDeclarations(IEnumerable<string> moduleNames) => new(
                TextSpan,
                "BCP122",
                $"Modules: {ToQuotedString(moduleNames)} are defined with this same name and this same scope in a file. Rename them or split into different modules.");

            public ErrorDiagnostic ExpectedNamespaceOrDecoratorName() => new(
                TextSpan,
                "BCP123",
                "Expected a namespace or decorator name at this location.");

            public ErrorDiagnostic CannotAttachDecoratorToTarget(string decoratorName, TypeSymbol attachableType, TypeSymbol targetType) => new(
                TextSpan,
                "BCP124",
                $"The decorator \"{decoratorName}\" can only be attached to targets of type \"{attachableType}\", but the target has type \"{targetType}\".");

            public ErrorDiagnostic CannotUseFunctionAsParameterDecorator(string functionName) => new(
                TextSpan,
                "BCP125",
                $"Function \"{functionName}\" cannot be used as a parameter decorator.");

            public ErrorDiagnostic CannotUseFunctionAsVariableDecorator(string functionName) => new(
                TextSpan,
                "BCP126",
                $"Function \"{functionName}\" cannot be used as a variable decorator.");

            public ErrorDiagnostic CannotUseFunctionAsResourceDecorator(string functionName) => new(
                TextSpan,
                "BCP127",
                $"Function \"{functionName}\" cannot be used as a resource decorator.");

            public ErrorDiagnostic CannotUseFunctionAsModuleDecorator(string functionName) => new(
                TextSpan,
                "BCP128",
                $"Function \"{functionName}\" cannot be used as a module decorator.");

            public ErrorDiagnostic CannotUseFunctionAsOutputDecorator(string functionName) => new(
                TextSpan,
                "BCP129",
                $"Function \"{functionName}\" cannot be used as an output decorator.");

            public ErrorDiagnostic DecoratorsNotAllowed() => new(
                TextSpan,
                "BCP130",
                "Decorators are not allowed here.");

            public ErrorDiagnostic CannotUseParameterDecoratorsAndModifiersTogether() => new(
                TextSpan,
                "BCP131",
                "Parameter modifiers and decorators cannot be used together. Please use decorators only.");

            public ErrorDiagnostic ExpectedDeclarationAfterDecorator() => new(
                TextSpan,
                "BCP132",
                "Expected a declaration after the decorator.");

            public ErrorDiagnostic InvalidUnicodeEscape() => new(
                TextSpan,
                "BCP133",
                "The unicode escape sequence is not valid. Valid unicode escape sequences range from \\u{0} to \\u{10FFFF}.");

            public Diagnostic UnsupportedModuleScope(ResourceScope suppliedScope, ResourceScope supportedScopes) => new(
                TextSpan,
                DiagnosticLevel.Error,
                "BCP134",
                $"Scope {ToQuotedString(LanguageConstants.GetResourceScopeDescriptions(suppliedScope))} is not valid for this module. Permitted scopes: {ToQuotedString(LanguageConstants.GetResourceScopeDescriptions(supportedScopes))}.");

            public Diagnostic UnsupportedResourceScope(ResourceScope suppliedScope, ResourceScope supportedScopes) => new(
                TextSpan,
                DiagnosticLevel.Error,
                "BCP135",
                $"Scope {ToQuotedString(LanguageConstants.GetResourceScopeDescriptions(suppliedScope))} is not valid for this resource type. Permitted scopes: {ToQuotedString(LanguageConstants.GetResourceScopeDescriptions(supportedScopes))}.");

            public ErrorDiagnostic ExpectedLoopVariableIdentifier() => new(
                TextSpan,
                "BCP136",
                "Expected a loop item variable identifier at this location.");

            public ErrorDiagnostic LoopArrayExpressionTypeMismatch(TypeSymbol actualType) => new(
                TextSpan,
                "BCP137",
                $"Loop expected an expression of type \"{LanguageConstants.Array}\" but the provided value is of type \"{actualType}\".");

            public ErrorDiagnostic ForExpressionsNotSupportedHere() => new(
                TextSpan,
                "BCP138",
                "For-expressions are not supported in this context. For-expressions may be used as values of resource and module declarations, values of resource and module properties, or values of outputs.");

            public Diagnostic InvalidCrossResourceScope() => new(
                TextSpan,
                DiagnosticLevel.Error,
                "BCP139",
                $"The root resource scope must match that of the Bicep file. To deploy a resource to a different root scope, use a module.");

            public ErrorDiagnostic UnterminatedMultilineString() => new(
                TextSpan,
                "BCP140",
                $"The multi-line string at this location is not terminated. Terminate it with \"'''\".");

            public ErrorDiagnostic ExpressionNotCallable() => new(
                TextSpan,
                "BCP141",
                "The expression cannot be used as a decorator as it is not callable.");

            public ErrorDiagnostic TooManyPropertyForExpressions() => new(
                TextSpan,
                "BCP142",
                "Property value for-expressions cannot be nested.");

            public ErrorDiagnostic ExpressionedPropertiesNotAllowedWithLoops() => new(
                TextSpan,
                "BCP143",
                "For-expressions cannot be used with properties whose names are also expressions.");

            public ErrorDiagnostic DirectAccessToCollectionNotSupported() => new(
                TextSpan,
                "BCP144",
                "Directly referencing a resource or module collection is not currently supported. Apply an array indexer to the expression.");

            public ErrorDiagnostic OutputMultipleDeclarations(string identifier) => new(
                TextSpan,
                "BCP145",
                $"Output \"{identifier}\" is declared multiple times. Remove or rename the duplicates.");

            public ErrorDiagnostic ExpectedOutputType() => new(
                TextSpan,
                "BCP146",
                $"Expected an output type at this location. Please specify one of the following types: {ToQuotedString(LanguageConstants.DeclarationTypes.Keys)}.");

            public ErrorDiagnostic ExpectedParameterDeclarationAfterDecorator() => new(
                TextSpan,
                "BCP147",
                "Expected a parameter declaration after the decorator.");

            public ErrorDiagnostic ExpectedVariableDeclarationAfterDecorator() => new(
                TextSpan,
                "BCP148",
                "Expected a variable declaration after the decorator.");

            public ErrorDiagnostic ExpectedResourceDeclarationAfterDecorator() => new(
                TextSpan,
                "BCP149",
                "Expected a resource declaration after the decorator.");

            public ErrorDiagnostic ExpectedModuleDeclarationAfterDecorator() => new(
                TextSpan,
                "BCP150",
                "Expected a module declaration after the decorator.");

            public ErrorDiagnostic ExpectedOutputDeclarationAfterDecorator() => new(
                TextSpan,
                "BCP151",
                "Expected an output declaration after the decorator.");

            public ErrorDiagnostic CannotUseFunctionAsDecorator(string functionName) => new(
                TextSpan,
                "BCP152",
                $"Function \"{functionName}\" cannot be used as a decorator.");

            public ErrorDiagnostic ExpectedResourceOrModuleDeclarationAfterDecorator() => new(
                TextSpan,
                "BCP153",
                "Expected a resource or module declaration after the decorator.");

            public ErrorDiagnostic BatchSizeTooSmall(long value, long limit) => new(
                TextSpan,
                "BCP154",
                $"Expected a batch size of at least {limit} but the specified value was \"{value}\".");

            public ErrorDiagnostic BatchSizeNotAllowed(string decoratorName) => new(
                TextSpan,
                "BCP155",
                $"The decorator \"{decoratorName}\" can only be attached to resource or module collections.");
       
            public ErrorDiagnostic InvalidResourceTypeSegment(string typeSegment) => new(
                TextSpan,
                "BCP156",
                $"The resource type segment \"{typeSegment}\" is invalid. Nested resources must specify a single type segment, and optionally can specify an api version using the format \"<type>@<apiVersion>\".");

            public ErrorDiagnostic InvalidAncestorResourceType(string resourceName) => new(
                TextSpan,
                "BCP157",
                $"The resource type cannot be determined due to an error in containing resource \"{resourceName}\".");

            public ErrorDiagnostic ResourceRequiredForResourceAccess(string wrongType) => new(
                TextSpan,
                "BCP158",
                $"Cannot access nested resources of type \"{wrongType}\". A resource type is required.");

            public ErrorDiagnostic NestedResourceNotFound(string resourceName, string identifierName, IEnumerable<string> nestedResourceNames) => new(
                TextSpan,
                "BCP159",
                $"The resource \"{resourceName}\" does not contain a nested resource named \"{identifierName}\". Known nested resources are: {ToQuotedString(nestedResourceNames)}.");

            public ErrorDiagnostic NestedResourceNotAllowedInLoop() => new(
                TextSpan,
                "BCP160",
                $"A nested resource cannot appear inside of a resource with a for-expression.");

            public Diagnostic ParameterModifiersDeprecated() => new(
                TextSpan,
                DiagnosticLevel.Info,
                "BCP161",
                "Parameter modifiers are deprecated and will be removed in a future release. Use decorators instead (see https://aka.ms/BicepSpecParams for examples).",
                DiagnosticLabel.Deprecated);

<<<<<<< HEAD
            public ErrorDiagnostic ParentResourceTypeHasErrors(string resourceName) => new(
                TextSpan,
                "BCP162",
                $"The resource type cannot be validated due to an error in parent resource \"{resourceName}\".");

            public ErrorDiagnostic ResourceTypeIsNotValidParent(string resourceType, string parentResourceType) => new(
                TextSpan,
                "BCP163",
                $"Resource type \"{resourceType}\" is not a valid child resource of parent \"{parentResourceType}\".");
=======
            public ErrorDiagnostic ExpectedLoopItemIdentifierOrVariableBlockStart() => new(
                TextSpan,
                "BCP162",
                "Expected a loop item variable identifier or \"(\" at this location.");

            public ErrorDiagnostic ExpectedLoopIndexIdentifier() => new(
                TextSpan,
                "BCP163",
                "Expected a loop index variable identifier at this location.");
>>>>>>> 8272d550
        }

        public static DiagnosticBuilderInternal ForPosition(TextSpan span)
            => new(span);

        public static DiagnosticBuilderInternal ForPosition(IPositionable positionable)
            => new(positionable.Span);
    }
}<|MERGE_RESOLUTION|>--- conflicted
+++ resolved
@@ -919,17 +919,6 @@
                 "Parameter modifiers are deprecated and will be removed in a future release. Use decorators instead (see https://aka.ms/BicepSpecParams for examples).",
                 DiagnosticLabel.Deprecated);
 
-<<<<<<< HEAD
-            public ErrorDiagnostic ParentResourceTypeHasErrors(string resourceName) => new(
-                TextSpan,
-                "BCP162",
-                $"The resource type cannot be validated due to an error in parent resource \"{resourceName}\".");
-
-            public ErrorDiagnostic ResourceTypeIsNotValidParent(string resourceType, string parentResourceType) => new(
-                TextSpan,
-                "BCP163",
-                $"Resource type \"{resourceType}\" is not a valid child resource of parent \"{parentResourceType}\".");
-=======
             public ErrorDiagnostic ExpectedLoopItemIdentifierOrVariableBlockStart() => new(
                 TextSpan,
                 "BCP162",
@@ -939,7 +928,16 @@
                 TextSpan,
                 "BCP163",
                 "Expected a loop index variable identifier at this location.");
->>>>>>> 8272d550
+
+            public ErrorDiagnostic ParentResourceTypeHasErrors(string resourceName) => new(
+                TextSpan,
+                "BCP164",
+                $"The resource type cannot be validated due to an error in parent resource \"{resourceName}\".");
+
+            public ErrorDiagnostic ResourceTypeIsNotValidParent(string resourceType, string parentResourceType) => new(
+                TextSpan,
+                "BCP165",
+                $"Resource type \"{resourceType}\" is not a valid child resource of parent \"{parentResourceType}\".");
         }
 
         public static DiagnosticBuilderInternal ForPosition(TextSpan span)
