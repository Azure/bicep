--- conflicted
+++ resolved
@@ -1344,41 +1344,39 @@
                 "Expected at least one diagnostic code at this location. Valid format is \"#disable-next-line diagnosticCode1 diagnosticCode2 ...\""
             );
 
-<<<<<<< HEAD
+            public ErrorDiagnostic UnsupportedResourceTypeParameterType(string resourceType) => new(
+                TextSpan,
+                "BCP227",
+                $"The type \"{resourceType}\" cannot be used as a parameter type. Extensibility types are currently not supported as parameters or outputs.");
+
+            public ErrorDiagnostic UnsupportedResourceTypeOutputType(string resourceType) => new(
+                TextSpan,
+                "BCP228",
+                $"The type \"{resourceType}\" cannot be used as an output type. Extensibility types are currently not supported as parameters or outputs.");
+
+            public ErrorDiagnostic InvalidResourceScopeCannotBeResourceTypeParameter(string parameterName) => new(
+                TextSpan,
+                "BCP229",
+                $"The parameter \"{parameterName}\" cannot be used as a resource scope or parent. Resources passed as parameters cannot be used as a scope or parent of a resource.");
+
+            public Diagnostic ModuleParamOrOutputResourceTypeUnavailable(ResourceTypeReference resourceTypeReference) => new(
+                TextSpan,
+                DiagnosticLevel.Warning,
+                "BCP230",
+                $"The referenced module uses resource type \"{resourceTypeReference.FormatName()}\" which does not have types available.");
+
+            public ErrorDiagnostic ParamOrOutputResourceTypeUnsupported() => new(
+                TextSpan,
+                "BCP231",
+                "Using resource-typed parameters and outputs requires enabling EXPERIMENTAL feature BICEP_RESOURCE_TYPED_PARAMS_AND_OUTPUTS_EXPERIMENTAL.");
+
             public FixableErrorDiagnostic SymbolicNameShadowsAKnownFunction(string name, string knownFunctionNamespace, string knownFunctionName) => new(
                 TextSpan,
-                "BCP227",
+                "BCP232",
                 $"The name \"{name}\" is not a function. Did you mean {knownFunctionNamespace}.{knownFunctionName}()",
                 null,
                 null,
                 new CodeFix($"Change \"{name}\" to \"{knownFunctionNamespace}.{knownFunctionName}\"", true, CodeFixKind.QuickFix, CodeManipulator.Replace(TextSpan, $"{knownFunctionNamespace}.{knownFunctionName}")));
-=======
-            public ErrorDiagnostic UnsupportedResourceTypeParameterType(string resourceType) => new(
-                TextSpan,
-                "BCP227",
-                $"The type \"{resourceType}\" cannot be used as a parameter type. Extensibility types are currently not supported as parameters or outputs.");
-
-            public ErrorDiagnostic UnsupportedResourceTypeOutputType(string resourceType) => new(
-                TextSpan,
-                "BCP228",
-                $"The type \"{resourceType}\" cannot be used as an output type. Extensibility types are currently not supported as parameters or outputs.");
-
-            public ErrorDiagnostic InvalidResourceScopeCannotBeResourceTypeParameter(string parameterName) => new(
-                TextSpan,
-                "BCP229",
-                $"The parameter \"{parameterName}\" cannot be used as a resource scope or parent. Resources passed as parameters cannot be used as a scope or parent of a resource.");
-
-            public Diagnostic ModuleParamOrOutputResourceTypeUnavailable(ResourceTypeReference resourceTypeReference) => new(
-                TextSpan,
-                DiagnosticLevel.Warning,
-                "BCP230",
-                $"The referenced module uses resource type \"{resourceTypeReference.FormatName()}\" which does not have types available.");
-
-            public ErrorDiagnostic ParamOrOutputResourceTypeUnsupported() => new(
-                TextSpan,
-                "BCP231",
-                "Using resource-typed parameters and outputs requires enabling EXPERIMENTAL feature BICEP_RESOURCE_TYPED_PARAMS_AND_OUTPUTS_EXPERIMENTAL.");
->>>>>>> 4e8f9982
         }
 
         public static DiagnosticBuilderInternal ForPosition(TextSpan span)
