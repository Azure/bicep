// Copyright (c) Microsoft Corporation.
// Licensed under the MIT License.

using System;
using System.Collections.Generic;
using System.Linq;
using System.Text;
using Bicep.Core.CodeAction;
using Bicep.Core.Extensions;
using Bicep.Core.Parsing;
using Bicep.Core.Resources;
using Bicep.Core.Semantics;
using Bicep.Core.Syntax;
using Bicep.Core.TypeSystem;

namespace Bicep.Core.Diagnostics
{
    public static class DiagnosticBuilder
    {
        public delegate ErrorDiagnostic ErrorBuilderDelegate(DiagnosticBuilderInternal builder);

        public delegate Diagnostic DiagnosticBuilderDelegate(DiagnosticBuilderInternal builder);

        public class DiagnosticBuilderInternal
        {
            private const string TYPE_INACCURACY_CLAUSE = " If this is an inaccuracy in the documentation, please report it to the Bicep Team.";
            private static readonly Uri TYPE_UNACCURACY_URI = new("https://aka.ms/bicep-type-issues");

            public DiagnosticBuilderInternal(TextSpan textSpan)
            {
                TextSpan = textSpan;
            }

            public TextSpan TextSpan { get; }

            private static string ToQuotedString(IEnumerable<string> elements)
                => elements.Any() ? $"\"{elements.ConcatString("\", \"")}\"" : "";

            private static string BuildVariableDependencyChainClause(IEnumerable<string>? variableDependencyChain) => variableDependencyChain is not null
                ? $" You are referencing a variable which cannot be calculated at the start (\"{string.Join("\" -> \"", variableDependencyChain)}\")."
                : string.Empty;

            private static string BuildAccessiblePropertiesClause(string? accessedSymbolName, IEnumerable<string>? accessiblePropertyNames) => accessedSymbolName is not null && accessiblePropertyNames is not null
                ? $" Properties of {accessedSymbolName} which can be calculated at the start include {ToQuotedString(accessiblePropertyNames.OrderBy(s => s))}."
                : string.Empty;

            public ErrorDiagnostic UnrecognizedToken(string token) => new(
                TextSpan,
                "BCP001",
                $"The following token is not recognized: \"{token}\".");

            public ErrorDiagnostic UnterminatedMultilineComment() => new(
                TextSpan,
                "BCP002",
                "The multi-line comment at this location is not terminated. Terminate it with the */ character sequence.");

            public ErrorDiagnostic UnterminatedString() => new(
                TextSpan,
                "BCP003",
                "The string at this location is not terminated. Terminate the string with a single quote character.");

            public ErrorDiagnostic UnterminatedStringWithNewLine() => new(
                TextSpan,
                "BCP004",
                "The string at this location is not terminated due to an unexpected new line character.");

            public ErrorDiagnostic UnterminatedStringEscapeSequenceAtEof() => new(
                TextSpan,
                "BCP005",
                "The string at this location is not terminated. Complete the escape sequence and terminate the string with a single unescaped quote character.");

            public ErrorDiagnostic UnterminatedStringEscapeSequenceUnrecognized(IEnumerable<string> escapeSequences) => new(
                TextSpan,
                "BCP006",
                $"The specified escape sequence is not recognized. Only the following escape sequences are allowed: {ToQuotedString(escapeSequences)}.");

            public ErrorDiagnostic UnrecognizedDeclaration() => new(
                TextSpan,
                "BCP007",
                "This declaration type is not recognized. Specify a parameter, variable, resource, or output declaration.");

            public ErrorDiagnostic ExpectedParameterContinuation() => new(
                TextSpan,
                "BCP008",
                "Expected the \"=\" token, or a newline at this location.");

            public ErrorDiagnostic UnrecognizedExpression() => new(
                TextSpan,
                "BCP009",
                "Expected a literal value, an array, an object, a parenthesized expression, or a function call at this location.");

            public ErrorDiagnostic InvalidInteger() => new(
                TextSpan,
                "BCP010",
                "Expected a valid 32-bit signed integer.");

            public ErrorDiagnostic InvalidType() => new(
                TextSpan,
                "BCP011",
                "The type of the specified value is incorrect. Specify a string, boolean, or integer literal.");

            public ErrorDiagnostic ExpectedKeyword(string keyword) => new(
                TextSpan,
                "BCP012",
                $"Expected the \"{keyword}\" keyword at this location.");

            public ErrorDiagnostic ExpectedParameterIdentifier() => new(
                TextSpan,
                "BCP013",
                "Expected a parameter identifier at this location.");

            public ErrorDiagnostic ExpectedParameterType() => new(
                TextSpan,
                "BCP014",
                $"Expected a parameter type at this location. Please specify one of the following types: {ToQuotedString(LanguageConstants.DeclarationTypes.Keys)}.");

            public ErrorDiagnostic ExpectedVariableIdentifier() => new(
                TextSpan,
                "BCP015",
                "Expected a variable identifier at this location.");

            public ErrorDiagnostic ExpectedOutputIdentifier() => new(
                TextSpan,
                "BCP016",
                "Expected an output identifier at this location.");

            public ErrorDiagnostic ExpectedResourceIdentifier() => new(
                TextSpan,
                "BCP017",
                "Expected a resource identifier at this location.");

            public ErrorDiagnostic ExpectedCharacter(string character) => new(
                TextSpan,
                "BCP018",
                $"Expected the \"{character}\" character at this location.");

            public ErrorDiagnostic ExpectedNewLine() => new(
                TextSpan,
                "BCP019",
                "Expected a new line character at this location.");

            public ErrorDiagnostic ExpectedFunctionOrPropertyName() => new(
                TextSpan,
                "BCP020",
                "Expected a function or property name at this location.");

            public ErrorDiagnostic ExpectedNumericLiteral() => new(
                TextSpan,
                "BCP021",
                "Expected a numeric literal at this location.");

            public ErrorDiagnostic ExpectedPropertyName() => new(
                TextSpan,
                "BCP022",
                "Expected a property name at this location.");

            public ErrorDiagnostic ExpectedVariableOrFunctionName() => new(
                TextSpan,
                "BCP023",
                "Expected a variable or function name at this location.");

            public ErrorDiagnostic IdentifierNameExceedsLimit() => new(
                TextSpan,
                "BCP024",
                $"The identifier exceeds the limit of {LanguageConstants.MaxIdentifierLength}. Reduce the length of the identifier.");

            public ErrorDiagnostic PropertyMultipleDeclarations(string property) => new(
                TextSpan,
                "BCP025",
                $"The property \"{property}\" is declared multiple times in this object. Remove or rename the duplicate properties.");

            public ErrorDiagnostic OutputTypeMismatch(TypeSymbol expectedType, TypeSymbol actualType) => new(
                TextSpan,
                "BCP026",
                $"The output expects a value of type \"{expectedType}\" but the provided value is of type \"{actualType}\".");

            public ErrorDiagnostic ParameterTypeMismatch(TypeSymbol expectedType, TypeSymbol actualType) => new(
                TextSpan,
                "BCP027",
                $"The parameter expects a default value of type \"{expectedType}\" but provided value is of type \"{actualType}\".");

            public ErrorDiagnostic IdentifierMultipleDeclarations(string identifier) => new(
                TextSpan,
                "BCP028",
                $"Identifier \"{identifier}\" is declared multiple times. Remove or rename the duplicates.");

            public ErrorDiagnostic InvalidResourceType() => new(
                TextSpan,
                "BCP029",
                "The resource type is not valid. Specify a valid resource type of format \"<provider>/<types>@<apiVersion>\".");

            public ErrorDiagnostic InvalidOutputType() => new(
                TextSpan,
                "BCP030",
                $"The output type is not valid. Please specify one of the following types: {ToQuotedString(LanguageConstants.DeclarationTypes.Keys)}.");

            public ErrorDiagnostic InvalidParameterType() => new(
                TextSpan,
                "BCP031",
                $"The parameter type is not valid. Please specify one of the following types: {ToQuotedString(LanguageConstants.DeclarationTypes.Keys)}.");

            public ErrorDiagnostic CompileTimeConstantRequired() => new(
                TextSpan,
                "BCP032",
                "The value must be a compile-time constant.");

            public Diagnostic ExpectedValueTypeMismatch(bool warnInsteadOfError, TypeSymbol expectedType, TypeSymbol actualType) => new(
                TextSpan,
                warnInsteadOfError ? DiagnosticLevel.Warning : DiagnosticLevel.Error,
                "BCP033",
                $"Expected a value of type \"{expectedType}\" but the provided value is of type \"{actualType}\".");

            public Diagnostic ArrayTypeMismatch(bool warnInsteadOfError, TypeSymbol expectedType, TypeSymbol actualType) => new(
                TextSpan,
                warnInsteadOfError ? DiagnosticLevel.Warning : DiagnosticLevel.Error,
                "BCP034",
                $"The enclosing array expected an item of type \"{expectedType}\", but the provided item was of type \"{actualType}\".");

            public Diagnostic MissingRequiredProperties(bool warnInsteadOfError, Symbol? sourceDeclaration, IEnumerable<string> properties, string blockName)
            {
                var sourceDeclarationClause = sourceDeclaration is not null
                    ? $" from source declaration \"{sourceDeclaration.Name}\""
                    : string.Empty;

                return new(
                    TextSpan,
                    warnInsteadOfError ? DiagnosticLevel.Warning : DiagnosticLevel.Error,
                    "BCP035",
                    $"The specified \"{blockName}\" declaration is missing the following required properties{sourceDeclarationClause}: {ToQuotedString(properties)}.");
            }

            public Diagnostic PropertyTypeMismatch(bool warnInsteadOfError, Symbol? sourceDeclaration, string property, TypeSymbol expectedType, TypeSymbol actualType)
            {
                var sourceDeclarationClause = sourceDeclaration is not null
                    ? $" in source declaration \"{sourceDeclaration.Name}\""
                    : string.Empty;

                return new(
                    TextSpan,
                    warnInsteadOfError ? DiagnosticLevel.Warning : DiagnosticLevel.Error,
                    "BCP036",
                    $"The property \"{property}\" expected a value of type \"{expectedType}\" but the provided value{sourceDeclarationClause} is of type \"{actualType}\".");
            }

            public Diagnostic DisallowedProperty(bool warnInsteadOfError, Symbol? sourceDeclaration, string property, TypeSymbol type, IEnumerable<string> validUnspecifiedProperties, bool isResourceSyntax)
            {
                var permissiblePropertiesClause = validUnspecifiedProperties.Any()
                    ? $" Permissible properties include {ToQuotedString(validUnspecifiedProperties)}."
                    : $" No other properties are allowed.";

                var sourceDeclarationClause = sourceDeclaration is not null
                    ? $" from source declaration \"{sourceDeclaration.Name}\""
                    : string.Empty;

                return new(
                    TextSpan,
                    warnInsteadOfError ? DiagnosticLevel.Warning : DiagnosticLevel.Error,
                    "BCP037",
                    $"The property \"{property}\"{sourceDeclarationClause} is not allowed on objects of type \"{type}\".{permissiblePropertiesClause}{(isResourceSyntax ? TYPE_INACCURACY_CLAUSE : string.Empty)}", isResourceSyntax ? TYPE_UNACCURACY_URI : null);
            }

            public Diagnostic DisallowedInterpolatedKeyProperty(bool warnInsteadOfError, Symbol? sourceDeclaration, TypeSymbol type, IEnumerable<string> validUnspecifiedProperties)
            {
                var permissiblePropertiesClause = validUnspecifiedProperties.Any()
                    ? $" Permissible properties include {ToQuotedString(validUnspecifiedProperties)}."
                    : $" No other properties are allowed.";

                var sourceDeclarationClause = sourceDeclaration is not null
                    ? $" in source declaration \"{sourceDeclaration.Name}\""
                    : string.Empty;

                return new(
                    TextSpan,
                    warnInsteadOfError ? DiagnosticLevel.Warning : DiagnosticLevel.Error,
                    "BCP040",
                    $"String interpolation is not supported for keys on objects of type \"{type}\"{sourceDeclarationClause}.{permissiblePropertiesClause}");
            }

            public ErrorDiagnostic VariableTypeAssignmentDisallowed(TypeSymbol valueType) => new(
                TextSpan,
                "BCP041",
                $"Values of type \"{valueType}\" cannot be assigned to a variable.");

            public ErrorDiagnostic InvalidExpression() => new(
                TextSpan,
                "BCP043",
                "This is not a valid expression.");

            public ErrorDiagnostic UnaryOperatorInvalidType(string operatorName, TypeSymbol type) => new(
                TextSpan,
                "BCP044",
                $"Cannot apply operator \"{operatorName}\" to operand of type \"{type}\".");

            public ErrorDiagnostic BinaryOperatorInvalidType(string operatorName, TypeSymbol type1, TypeSymbol type2) => new(
                TextSpan,
                "BCP045",
                $"Cannot apply operator \"{operatorName}\" to operands of type \"{type1}\" and \"{type2}\".");

            public ErrorDiagnostic ValueTypeMismatch(TypeSymbol type) => new(
                TextSpan,
                "BCP046",
                $"Expected a value of type \"{type}\".");

            public ErrorDiagnostic ResourceTypeInterpolationUnsupported() => new(
                TextSpan,
                "BCP047",
                "String interpolation is unsupported for specifying the resource type.");

            public ErrorDiagnostic CannotResolveFunctionOverload(IList<string> overloadSignatures, TypeSymbol argumentType, IList<TypeSymbol> parameterTypes)
            {
                var messageBuilder = new StringBuilder();
                var overloadCount = overloadSignatures.Count;

                messageBuilder.Append("Cannot resolve function overload.");

                for (int i = 0; i < overloadCount; i++)
                {
                    messageBuilder
                        .Append('\n')
                        .Append($"  Overload {i + 1} of {overloadCount}, \"{overloadSignatures[i]}\", gave the following error:\n")
                        .Append($"    Argument of type \"{argumentType}\" is not assignable to parameter of type \"{parameterTypes[i]}\".");
                }

                var message = messageBuilder.ToString();

                return new ErrorDiagnostic(
                    TextSpan,
                    "BCP048",
                    message);
            }

            public ErrorDiagnostic StringOrIntegerIndexerRequired(TypeSymbol wrongType) => new(
                TextSpan,
                "BCP049",
                $"The array index must be of type \"{LanguageConstants.String}\" or \"{LanguageConstants.Int}\" but the provided index was of type \"{wrongType}\".");

            public ErrorDiagnostic FilePathIsEmpty() => new(
                TextSpan,
                "BCP050",
                "The specified path is empty.");

            public ErrorDiagnostic FilePathBeginsWithForwardSlash() => new(
                TextSpan,
                "BCP051",
                "The specified path begins with \"/\". Files must be referenced using relative paths.");

            public Diagnostic UnknownProperty(bool warnInsteadOfError, TypeSymbol type, string badProperty) => new(
                TextSpan,
                warnInsteadOfError ? DiagnosticLevel.Warning : DiagnosticLevel.Error,
                "BCP052",
                $"The type \"{type}\" does not contain property \"{badProperty}\".");

            public Diagnostic UnknownPropertyWithAvailableProperties(bool warnInsteadOfError, TypeSymbol type, string badProperty, IEnumerable<string> availableProperties) => new(
                TextSpan,
                warnInsteadOfError ? DiagnosticLevel.Warning : DiagnosticLevel.Error,
                "BCP053",
                $"The type \"{type}\" does not contain property \"{badProperty}\". Available properties include {ToQuotedString(availableProperties)}.");

            public ErrorDiagnostic NoPropertiesAllowed(TypeSymbol type) => new(
                TextSpan,
                "BCP054",
                $"The type \"{type}\" does not contain any properties.");

            public ErrorDiagnostic ObjectRequiredForPropertyAccess(TypeSymbol wrongType) => new(
                TextSpan,
                "BCP055",
                $"Cannot access properties of type \"{wrongType}\". An \"{LanguageConstants.Object}\" type is required.");

            public ErrorDiagnostic AmbiguousSymbolReference(string name, IEnumerable<string> namespaces) => new(
                TextSpan,
                "BCP056",
                $"The reference to name \"{name}\" is ambiguous because it exists in namespaces {ToQuotedString(namespaces)}. The reference must be fully-qualified.");

            public ErrorDiagnostic SymbolicNameDoesNotExist(string name) => new(
                TextSpan,
                "BCP057",
                $"The name \"{name}\" does not exist in the current context.");

            public ErrorDiagnostic OutputReferenceNotSupported(string name) => new(
                TextSpan,
                "BCP058",
                $"The name \"{name}\" is an output. Outputs cannot be referenced in expressions.");

            public ErrorDiagnostic SymbolicNameIsNotAFunction(string name) => new(
                TextSpan,
                "BCP059",
                $"The name \"{name}\" is not a function.");

            public ErrorDiagnostic VariablesFunctionNotSupported() => new(
                TextSpan,
                "BCP060",
                $"The \"variables\" function is not supported. Directly reference variables by their symbolic names.");

            public ErrorDiagnostic ParametersFunctionNotSupported() => new(
                TextSpan,
                "BCP061",
                $"The \"parameters\" function is not supported. Directly reference parameters by their symbolic names.");

            public ErrorDiagnostic ReferencedSymbolHasErrors(string name) => new(
                TextSpan,
                "BCP062",
                $"The referenced declaration with name \"{name}\" is not valid.");

            public ErrorDiagnostic SymbolicNameIsNotAVariableOrParameter(string name) => new(
                TextSpan,
                "BCP063",
                $"The name \"{name}\" is not a parameter, variable, resource or module.");

            public ErrorDiagnostic UnexpectedTokensInInterpolation() => new(
                TextSpan,
                "BCP064",
                "Found unexpected tokens in interpolated expression.");

            public ErrorDiagnostic FunctionOnlyValidInParameterDefaults(string functionName) => new(
                TextSpan,
                "BCP065",
                $"Function \"{functionName}\" is not valid at this location. It can only be used as a parameter default value.");

            public ErrorDiagnostic FunctionOnlyValidInResourceBody(string functionName) => new(
                TextSpan,
                "BCP066",
                $"Function \"{functionName}\" is not valid at this location. It can only be used in resource declarations.");

            public ErrorDiagnostic ObjectRequiredForMethodAccess(TypeSymbol wrongType) => new(
                TextSpan,
                "BCP067",
                $"Cannot call functions on type \"{wrongType}\". An \"{LanguageConstants.Object}\" type is required.");

            public ErrorDiagnostic ExpectedResourceTypeString() => new(
                TextSpan,
                "BCP068",
                "Expected a resource type string. Specify a valid resource type of format \"<provider>/<types>@<apiVersion>\".");

            public ErrorDiagnostic FunctionNotSupportedOperatorAvailable(string function, string @operator) => new(
                TextSpan,
                "BCP069",
                $"The function \"{function}\" is not supported. Use the \"{@operator}\" operator instead.");

            public ErrorDiagnostic ArgumentTypeMismatch(TypeSymbol argumentType, TypeSymbol parameterType) => new(
                TextSpan,
                "BCP070",
                $"Argument of type \"{argumentType}\" is not assignable to parameter of type \"{parameterType}\".");

            public ErrorDiagnostic ArgumentCountMismatch(int argumentCount, int mininumArgumentCount, int? maximumArgumentCount)
            {
                string expected;

                if (!maximumArgumentCount.HasValue)
                {
                    expected = $"as least {mininumArgumentCount} {(mininumArgumentCount == 1 ? "argument" : "arguments")}";
                }
                else if (mininumArgumentCount == maximumArgumentCount.Value)
                {
                    expected = $"{mininumArgumentCount} {(mininumArgumentCount == 1 ? "argument" : "arguments")}";
                }
                else
                {
                    expected = $"{mininumArgumentCount} to {maximumArgumentCount} arguments";
                }

                return new ErrorDiagnostic(
                    TextSpan,
                    "BCP071",
                    $"Expected {expected}, but got {argumentCount}.");
            }

            public ErrorDiagnostic CannotReferenceSymbolInParamDefaultValue() => new(
                TextSpan,
                "BCP072",
                "This symbol cannot be referenced here. Only other parameters can be referenced in parameter default values.");

            public Diagnostic CannotAssignToReadOnlyProperty(bool warnInsteadOfError, string property) => new(
                TextSpan,
                warnInsteadOfError ? DiagnosticLevel.Warning : DiagnosticLevel.Error,
                "BCP073",
                $"The property \"{property}\" is read-only. Expressions cannot be assigned to read-only properties.");

            public ErrorDiagnostic ArraysRequireIntegerIndex(TypeSymbol wrongType) => new(
                TextSpan,
                "BCP074",
                $"Indexing over arrays requires an index of type \"{LanguageConstants.Int}\" but the provided index was of type \"{wrongType}\".");

            public ErrorDiagnostic ObjectsRequireStringIndex(TypeSymbol wrongType) => new(
                TextSpan,
                "BCP075",
                $"Indexing over objects requires an index of type \"{LanguageConstants.String}\" but the provided index was of type \"{wrongType}\".");

            public ErrorDiagnostic IndexerRequiresObjectOrArray(TypeSymbol wrongType) => new(
                TextSpan,
                "BCP076",
                $"Cannot index over expression of type \"{wrongType}\". Arrays or objects are required.");

            public Diagnostic WriteOnlyProperty(bool warnInsteadOfError, TypeSymbol type, string badProperty) => new(
                TextSpan,
                warnInsteadOfError ? DiagnosticLevel.Warning : DiagnosticLevel.Error,
                "BCP077",
                $"The property \"{badProperty}\" on type \"{type}\" is write-only. Write-only properties cannot be accessed.");

            public Diagnostic MissingRequiredProperty(bool warnInsteadOfError, string propertyName, TypeSymbol expectedType) => new(
                TextSpan,
                warnInsteadOfError ? DiagnosticLevel.Warning : DiagnosticLevel.Error,
                "BCP078",
                $"The property \"{propertyName}\" requires a value of type \"{expectedType}\", but none was supplied.");

            public ErrorDiagnostic CyclicExpressionSelfReference() => new(
                TextSpan,
                "BCP079",
                "This expression is referencing its own declaration, which is not allowed.");

            public ErrorDiagnostic CyclicExpression(IEnumerable<string> cycle) => new(
                TextSpan,
                "BCP080",
                $"The expression is involved in a cycle (\"{string.Join("\" -> \"", cycle)}\").");

            public Diagnostic ResourceTypesUnavailable(ResourceTypeReference resourceTypeReference) => new(
                TextSpan,
                DiagnosticLevel.Warning,
                "BCP081",
                $"Resource type \"{resourceTypeReference.FormatName()}\" does not have types available.");

            public FixableErrorDiagnostic SymbolicNameDoesNotExistWithSuggestion(string name, string suggestedName) => new(
                TextSpan,
                "BCP082",
                $"The name \"{name}\" does not exist in the current context. Did you mean \"{suggestedName}\"?",
                null,
                null,
                new CodeFix($"Change \"{name}\" to \"{suggestedName}\"", true, CodeManipulator.Replace(TextSpan, suggestedName)));

            public FixableDiagnostic UnknownPropertyWithSuggestion(bool warnInsteadOfError, TypeSymbol type, string badProperty, string suggestedProperty) => new(
                TextSpan,
                warnInsteadOfError ? DiagnosticLevel.Warning : DiagnosticLevel.Error,
                "BCP083",
                $"The type \"{type}\" does not contain property \"{badProperty}\". Did you mean \"{suggestedProperty}\"?",
                null,
                null,
                new CodeFix($"Change \"{badProperty}\" to \"{suggestedProperty}\"", true, CodeManipulator.Replace(TextSpan, suggestedProperty)));

            public ErrorDiagnostic SymbolicNameCannotUseReservedNamespaceName(string name, IEnumerable<string> namespaces) => new(
                TextSpan,
                "BCP084",
                $"The symbolic name \"{name}\" is reserved. Please use a different symbolic name. Reserved namespaces are {ToQuotedString(namespaces.OrderBy(ns => ns))}.");

            public ErrorDiagnostic FilePathContainsForbiddenCharacters(IEnumerable<char> forbiddenChars) => new(
                TextSpan,
                "BCP085",
                $"The specified file path contains one ore more invalid path characters. The following are not permitted: {ToQuotedString(forbiddenChars.OrderBy(x => x).Select(x => x.ToString()))}.");

            public ErrorDiagnostic FilePathHasForbiddenTerminator(IEnumerable<char> forbiddenPathTerminatorChars) => new(
                TextSpan,
                "BCP086",
                $"The specified file path ends with an invalid character. The following are not permitted: {ToQuotedString(forbiddenPathTerminatorChars.OrderBy(x => x).Select(x => x.ToString()))}.");

            public ErrorDiagnostic ComplexLiteralsNotAllowed() => new(
                TextSpan,
                "BCP087",
                "Array and object literals are not allowed here.");

            public FixableDiagnostic PropertyStringLiteralMismatchWithSuggestion(bool warnInsteadOfError, string property, TypeSymbol expectedType, string actualStringLiteral, string suggestedStringLiteral) => new(
                TextSpan,
                warnInsteadOfError ? DiagnosticLevel.Warning : DiagnosticLevel.Error,
                "BCP088",
                $"The property \"{property}\" expected a value of type \"{expectedType}\" but the provided value is of type \"{actualStringLiteral}\". Did you mean \"{suggestedStringLiteral}\"?",
                null,
                null,
                new CodeFix($"Change \"{actualStringLiteral}\" to \"{suggestedStringLiteral}\"", true, CodeManipulator.Replace(TextSpan, suggestedStringLiteral)));

            public FixableDiagnostic DisallowedPropertyWithSuggestion(bool warnInsteadOfError, string property, TypeSymbol type, string suggestedProperty) => new(
                TextSpan,
                warnInsteadOfError ? DiagnosticLevel.Warning : DiagnosticLevel.Error,
                "BCP089",
                $"The property \"{property}\" is not allowed on objects of type \"{type}\". Did you mean \"{suggestedProperty}\"?",
                null,
                null,
                new CodeFix($"Change \"{property}\" to \"{suggestedProperty}\"", true, CodeManipulator.Replace(TextSpan, suggestedProperty)));

            public ErrorDiagnostic ModulePathHasNotBeenSpecified() => new(
                TextSpan,
                "BCP090",
                "This module declaration is missing a file path reference.");

            public ErrorDiagnostic ErrorOccurredReadingFile(string failureMessage) => new(
                TextSpan,
                "BCP091",
                $"An error occurred reading file. {failureMessage}");

            public ErrorDiagnostic FilePathInterpolationUnsupported() => new(
                TextSpan,
                "BCP092",
                "String interpolation is not supported in file paths.");

            public ErrorDiagnostic FilePathCouldNotBeResolved(string filePath, string parentPath) => new(
                TextSpan,
                "BCP093",
                $"File path \"{filePath}\" could not be resolved relative to \"{parentPath}\".");

            public ErrorDiagnostic CyclicModuleSelfReference() => new(
                TextSpan,
                "BCP094",
                "This module references itself, which is not allowed.");

            public ErrorDiagnostic CyclicModule(IEnumerable<string> cycle) => new(
                TextSpan,
                "BCP095",
                $"The module is involved in a cycle (\"{string.Join("\" -> \"", cycle)}\").");

            public ErrorDiagnostic ExpectedModuleIdentifier() => new(
                TextSpan,
                "BCP096",
                "Expected a module identifier at this location.");

            public ErrorDiagnostic ExpectedModulePathString() => new(
                TextSpan,
                "BCP097",
                "Expected a module path string. This should be a relative path to another bicep file, e.g. 'myModule.bicep' or '../parent/myModule.bicep'");

            public ErrorDiagnostic FilePathContainsBackSlash() => new(
                TextSpan,
                "BCP098",
                "The specified file path contains a \"\\\" character. Use \"/\" instead as the directory separator character.");

            public ErrorDiagnostic AllowedMustContainItems() => new(
                TextSpan,
                "BCP099",
                $"The \"{LanguageConstants.ParameterAllowedPropertyName}\" array must contain one or more items.");

            public ErrorDiagnostic IfFunctionNotSupported() => new(
                TextSpan,
                "BCP100",
                "The \"if\" function is not supported. Use the ternary conditional operator instead.");

            public ErrorDiagnostic CreateArrayFunctionNotSupported() => new(
                TextSpan,
                "BCP101",
                "The \"createArray\" function is not supported. Construct an array literal using [].");

            public ErrorDiagnostic CreateObjectFunctionNotSupported() => new(
                TextSpan,
                "BCP102",
                "The \"createObject\" function is not supported. Construct an object literal using {}.");

            public ErrorDiagnostic DoubleQuoteToken(string token) => new(
                TextSpan,
                "BCP103",
                $"The following token is not recognized: \"{token}\". Strings are defined using single quotes in bicep.");

            public ErrorDiagnostic ReferencedModuleHasErrors() => new(
                TextSpan,
                "BCP104",
                $"The referenced module has errors.");

            public ErrorDiagnostic UnableToLoadNonFileUri(Uri fileUri) => new(
                TextSpan,
                "BCP105",
                $"Unable to load file from URI \"{fileUri}\".");

            public ErrorDiagnostic UnexpectedCommaSeparator() => new(
                TextSpan,
                "BCP106",
                "Expected a new line character at this location. Commas are not used as separator delimiters.");

            public ErrorDiagnostic FunctionDoesNotExistInNamespace(Symbol namespaceType, string name) => new(
                TextSpan,
                "BCP107",
                $"The function \"{name}\" does not exist in namespace \"{namespaceType.Name}\".");

            public FixableErrorDiagnostic FunctionDoesNotExistInNamespaceWithSuggestion(Symbol namespaceType, string name, string suggestedName) => new(
                TextSpan,
                "BCP108",
                $"The function \"{name}\" does not exist in namespace \"{namespaceType.Name}\". Did you mean \"{suggestedName}\"?",
                null,
                null,
                new CodeFix($"Change \"{name}\" to \"{suggestedName}\"", true, CodeManipulator.Replace(TextSpan, suggestedName)));

            public ErrorDiagnostic FunctionDoesNotExistOnObject(TypeSymbol type, string name) => new(
                TextSpan,
                "BCP109",
                $"The type \"{type}\" does not contain function \"{name}\".");

            public FixableErrorDiagnostic FunctionDoesNotExistOnObjectWithSuggestion(TypeSymbol type, string name, string suggestedName) => new(
                TextSpan,
                "BCP110",
                $"The type \"{type}\" does not contain function \"{name}\". Did you mean \"{suggestedName}\"?",
                null,
                null,
                new CodeFix($"Change \"{name}\" to \"{suggestedName}\"", true, CodeManipulator.Replace(TextSpan, suggestedName)));

            public ErrorDiagnostic FilePathContainsControlChars() => new(
                TextSpan,
                "BCP111",
                $"The specified file path contains invalid control code characters.");

            public ErrorDiagnostic TargetScopeMultipleDeclarations() => new(
                TextSpan,
                "BCP112",
                $"The \"{LanguageConstants.TargetScopeKeyword}\" cannot be declared multiple times in one file.");

            public Diagnostic InvalidModuleScopeForTenantScope() => new(
                TextSpan,
                DiagnosticLevel.Error,
                "BCP113",
                $"Unsupported scope for module deployment in a \"{LanguageConstants.TargetScopeTypeTenant}\" target scope. Omit this property to inherit the current scope, or specify a valid scope. " +
                $"Permissible scopes include tenant: tenant(), named management group: managementGroup(<name>), named subscription: subscription(<subId>), or named resource group in a named subscription: resourceGroup(<subId>, <name>).");

            public Diagnostic InvalidModuleScopeForManagementScope() => new(
                TextSpan,
                DiagnosticLevel.Error,
                "BCP114",
                $"Unsupported scope for module deployment in a \"{LanguageConstants.TargetScopeTypeManagementGroup}\" target scope. Omit this property to inherit the current scope, or specify a valid scope. " +
                $"Permissible scopes include current management group: managementGroup(), named management group: managementGroup(<name>), named subscription: subscription(<subId>), tenant: tenant(), or named resource group in a named subscription: resourceGroup(<subId>, <name>).");

            public Diagnostic InvalidModuleScopeForSubscriptionScope() => new(
                TextSpan,
                DiagnosticLevel.Error,
                "BCP115",
                $"Unsupported scope for module deployment in a \"{LanguageConstants.TargetScopeTypeSubscription}\" target scope. Omit this property to inherit the current scope, or specify a valid scope. " +
                $"Permissible scopes include current subscription: subscription(), named subscription: subscription(<subId>), named resource group in same subscription: resourceGroup(<name>), named resource group in different subscription: resourceGroup(<subId>, <name>), or tenant: tenant().");

            public Diagnostic InvalidModuleScopeForResourceGroup() => new(
                TextSpan,
                DiagnosticLevel.Error,
                "BCP116",
                $"Unsupported scope for module deployment in a \"{LanguageConstants.TargetScopeTypeResourceGroup}\" target scope. Omit this property to inherit the current scope, or specify a valid scope. " +
                $"Permissible scopes include current resource group: resourceGroup(), named resource group in same subscription: resourceGroup(<name>), named resource group in a different subscription: resourceGroup(<subId>, <name>), current subscription: subscription(), named subscription: subscription(<subId>) or tenant: tenant().");

            public ErrorDiagnostic EmptyIndexerNotAllowed() => new(
                TextSpan,
                "BCP117",
                "An empty indexer is not allowed. Specify a valid expression."
            );

            public ErrorDiagnostic ExpectBodyStartOrIfOrLoopStart() => new(
                TextSpan,
                "BCP118",
                "Expected the \"{\" character, the \"[\" character, or the \"if\" keyword at this location.");

            public Diagnostic InvalidExtensionResourceScope() => new(
                TextSpan,
                DiagnosticLevel.Error,
                "BCP119",
                $"Unsupported scope for extension resource deployment. Expected a resource reference.");

            public Diagnostic RuntimeValueNotAllowedInProperty(string propertyName, string? objectTypeName, string? accessedSymbolName, IEnumerable<string>? accessiblePropertyNames, IEnumerable<string>? variableDependencyChain)
            {
                var variableDependencyChainClause = BuildVariableDependencyChainClause(variableDependencyChain);
                var accessiblePropertiesClause = BuildAccessiblePropertiesClause(accessedSymbolName, accessiblePropertyNames);

                return new ErrorDiagnostic(
                    TextSpan,
                    "BCP120",
                    $"This expression is being used in an assignment to the \"{propertyName}\" property of the \"{objectTypeName}\" type, which requires a value that can be calculated at the start of the deployment.{variableDependencyChainClause}{accessiblePropertiesClause}");
            }

            public ErrorDiagnostic ResourceMultipleDeclarations(IEnumerable<string> resourceNames) => new(
                TextSpan,
                "BCP121",
                $"Resources: {ToQuotedString(resourceNames)} are defined with this same name in a file. Rename them or split into different modules.");

            public ErrorDiagnostic ModuleMultipleDeclarations(IEnumerable<string> moduleNames) => new(
                TextSpan,
                "BCP122",
                $"Modules: {ToQuotedString(moduleNames)} are defined with this same name and this same scope in a file. Rename them or split into different modules.");

            public ErrorDiagnostic ExpectedNamespaceOrDecoratorName() => new(
                TextSpan,
                "BCP123",
                "Expected a namespace or decorator name at this location.");

            public ErrorDiagnostic CannotAttachDecoratorToTarget(string decoratorName, TypeSymbol attachableType, TypeSymbol targetType) => new(
                TextSpan,
                "BCP124",
                $"The decorator \"{decoratorName}\" can only be attached to targets of type \"{attachableType}\", but the target has type \"{targetType}\".");

            public ErrorDiagnostic CannotUseFunctionAsParameterDecorator(string functionName) => new(
                TextSpan,
                "BCP125",
                $"Function \"{functionName}\" cannot be used as a parameter decorator.");

            public ErrorDiagnostic CannotUseFunctionAsVariableDecorator(string functionName) => new(
                TextSpan,
                "BCP126",
                $"Function \"{functionName}\" cannot be used as a variable decorator.");

            public ErrorDiagnostic CannotUseFunctionAsResourceDecorator(string functionName) => new(
                TextSpan,
                "BCP127",
                $"Function \"{functionName}\" cannot be used as a resource decorator.");

            public ErrorDiagnostic CannotUseFunctionAsModuleDecorator(string functionName) => new(
                TextSpan,
                "BCP128",
                $"Function \"{functionName}\" cannot be used as a module decorator.");

            public ErrorDiagnostic CannotUseFunctionAsOutputDecorator(string functionName) => new(
                TextSpan,
                "BCP129",
                $"Function \"{functionName}\" cannot be used as an output decorator.");

            public ErrorDiagnostic DecoratorsNotAllowed() => new(
                TextSpan,
                "BCP130",
                "Decorators are not allowed here.");

            public ErrorDiagnostic ExpectedDeclarationAfterDecorator() => new(
                TextSpan,
                "BCP132",
                "Expected a declaration after the decorator.");

            public ErrorDiagnostic InvalidUnicodeEscape() => new(
                TextSpan,
                "BCP133",
                "The unicode escape sequence is not valid. Valid unicode escape sequences range from \\u{0} to \\u{10FFFF}.");

            public Diagnostic UnsupportedModuleScope(ResourceScope suppliedScope, ResourceScope supportedScopes) => new(
                TextSpan,
                DiagnosticLevel.Error,
                "BCP134",
                $"Scope {ToQuotedString(LanguageConstants.GetResourceScopeDescriptions(suppliedScope))} is not valid for this module. Permitted scopes: {ToQuotedString(LanguageConstants.GetResourceScopeDescriptions(supportedScopes))}.");

            public Diagnostic UnsupportedResourceScope(ResourceScope suppliedScope, ResourceScope supportedScopes) => new(
                TextSpan,
                DiagnosticLevel.Error,
                "BCP135",
                $"Scope {ToQuotedString(LanguageConstants.GetResourceScopeDescriptions(suppliedScope))} is not valid for this resource type. Permitted scopes: {ToQuotedString(LanguageConstants.GetResourceScopeDescriptions(supportedScopes))}.");

            public ErrorDiagnostic ExpectedLoopVariableIdentifier() => new(
                TextSpan,
                "BCP136",
                "Expected a loop item variable identifier at this location.");

            public ErrorDiagnostic LoopArrayExpressionTypeMismatch(TypeSymbol actualType) => new(
                TextSpan,
                "BCP137",
                $"Loop expected an expression of type \"{LanguageConstants.Array}\" but the provided value is of type \"{actualType}\".");

            public ErrorDiagnostic ForExpressionsNotSupportedHere() => new(
                TextSpan,
                "BCP138",
                "For-expressions are not supported in this context. For-expressions may be used as values of resource, module, variable, and output declarations, or values of resource and module properties.");

            public Diagnostic InvalidCrossResourceScope() => new(
                TextSpan,
                DiagnosticLevel.Error,
                "BCP139",
                $"The root resource scope must match that of the Bicep file. To deploy a resource to a different root scope, use a module.");

            public ErrorDiagnostic UnterminatedMultilineString() => new(
                TextSpan,
                "BCP140",
                $"The multi-line string at this location is not terminated. Terminate it with \"'''\".");

            public ErrorDiagnostic ExpressionNotCallable() => new(
                TextSpan,
                "BCP141",
                "The expression cannot be used as a decorator as it is not callable.");

            public ErrorDiagnostic TooManyPropertyForExpressions() => new(
                TextSpan,
                "BCP142",
                "Property value for-expressions cannot be nested.");

            public ErrorDiagnostic ExpressionedPropertiesNotAllowedWithLoops() => new(
                TextSpan,
                "BCP143",
                "For-expressions cannot be used with properties whose names are also expressions.");

            public ErrorDiagnostic DirectAccessToCollectionNotSupported() => new(
                TextSpan,
                "BCP144",
                "Directly referencing a resource or module collection is not currently supported. Apply an array indexer to the expression.");

            public ErrorDiagnostic OutputMultipleDeclarations(string identifier) => new(
                TextSpan,
                "BCP145",
                $"Output \"{identifier}\" is declared multiple times. Remove or rename the duplicates.");

            public ErrorDiagnostic ExpectedOutputType() => new(
                TextSpan,
                "BCP146",
                $"Expected an output type at this location. Please specify one of the following types: {ToQuotedString(LanguageConstants.DeclarationTypes.Keys)}.");

            public ErrorDiagnostic ExpectedParameterDeclarationAfterDecorator() => new(
                TextSpan,
                "BCP147",
                "Expected a parameter declaration after the decorator.");

            public ErrorDiagnostic ExpectedVariableDeclarationAfterDecorator() => new(
                TextSpan,
                "BCP148",
                "Expected a variable declaration after the decorator.");

            public ErrorDiagnostic ExpectedResourceDeclarationAfterDecorator() => new(
                TextSpan,
                "BCP149",
                "Expected a resource declaration after the decorator.");

            public ErrorDiagnostic ExpectedModuleDeclarationAfterDecorator() => new(
                TextSpan,
                "BCP150",
                "Expected a module declaration after the decorator.");

            public ErrorDiagnostic ExpectedOutputDeclarationAfterDecorator() => new(
                TextSpan,
                "BCP151",
                "Expected an output declaration after the decorator.");

            public ErrorDiagnostic CannotUseFunctionAsDecorator(string functionName) => new(
                TextSpan,
                "BCP152",
                $"Function \"{functionName}\" cannot be used as a decorator.");

            public ErrorDiagnostic ExpectedResourceOrModuleDeclarationAfterDecorator() => new(
                TextSpan,
                "BCP153",
                "Expected a resource or module declaration after the decorator.");

            public ErrorDiagnostic BatchSizeTooSmall(long value, long limit) => new(
                TextSpan,
                "BCP154",
                $"Expected a batch size of at least {limit} but the specified value was \"{value}\".");

            public ErrorDiagnostic BatchSizeNotAllowed(string decoratorName) => new(
                TextSpan,
                "BCP155",
                $"The decorator \"{decoratorName}\" can only be attached to resource or module collections.");

            public ErrorDiagnostic InvalidResourceTypeSegment(string typeSegment) => new(
                TextSpan,
                "BCP156",
                $"The resource type segment \"{typeSegment}\" is invalid. Nested resources must specify a single type segment, and optionally can specify an api version using the format \"<type>@<apiVersion>\".");

            public ErrorDiagnostic InvalidAncestorResourceType(string resourceName) => new(
                TextSpan,
                "BCP157",
                $"The resource type cannot be determined due to an error in containing resource \"{resourceName}\".");

            public ErrorDiagnostic ResourceRequiredForResourceAccess(string wrongType) => new(
                TextSpan,
                "BCP158",
                $"Cannot access nested resources of type \"{wrongType}\". A resource type is required.");

            public ErrorDiagnostic NestedResourceNotFound(string resourceName, string identifierName, IEnumerable<string> nestedResourceNames) => new(
                TextSpan,
                "BCP159",
                $"The resource \"{resourceName}\" does not contain a nested resource named \"{identifierName}\". Known nested resources are: {ToQuotedString(nestedResourceNames)}.");

            public ErrorDiagnostic NestedResourceNotAllowedInLoop() => new(
                TextSpan,
                "BCP160",
                $"A nested resource cannot appear inside of a resource with a for-expression.");

            public ErrorDiagnostic ExpectedLoopItemIdentifierOrVariableBlockStart() => new(
                TextSpan,
                "BCP162",
                "Expected a loop item variable identifier or \"(\" at this location.");

            public ErrorDiagnostic ExpectedLoopIndexIdentifier() => new(
                TextSpan,
                "BCP163",
                "Expected a loop index variable identifier at this location.");

            public ErrorDiagnostic ScopeUnsupportedOnChildResource(string parentIdentifier) => new(
                TextSpan,
                "BCP164",
                $"The \"{LanguageConstants.ResourceScopePropertyName}\" property is unsupported for a resource with a parent resource. This resource has \"{parentIdentifier}\" declared as its parent.");

            public ErrorDiagnostic ScopeDisallowedForAncestorResource(string ancestorIdentifier) => new(
                TextSpan,
                "BCP165",
                $"Cannot deploy a resource with ancestor under a different scope. Resource \"{ancestorIdentifier}\" has the \"{LanguageConstants.ResourceScopePropertyName}\" property set.");

            public ErrorDiagnostic DuplicateDecorator(string decoratorName) => new(
                TextSpan,
                "BCP166",
                $"Duplicate \"{decoratorName}\" decorator.");

            public ErrorDiagnostic ExpectBodyStartOrIf() => new(
                TextSpan,
                "BCP167",
                "Expected the \"{\" character or the \"if\" keyword at this location.");

            public ErrorDiagnostic LengthMustNotBeNegative() => new(
                TextSpan,
                "BCP168",
                $"Length must not be a negative value.");

            public ErrorDiagnostic TopLevelChildResourceNameIncorrectQualifierCount(int expectedSlashCount) => new(
                TextSpan,
                "BCP169",
                $"Expected resource name to contain {expectedSlashCount} \"/\" character(s). The number of name segments must match the number of segments in the resource type.");

            public ErrorDiagnostic ChildResourceNameContainsQualifiers() => new(
                TextSpan,
                "BCP170",
                $"Expected resource name to not contain any \"/\" characters. Child resources with a parent resource reference (via the parent property or via nesting) must not contain a fully-qualified name.");

            public ErrorDiagnostic ResourceTypeIsNotValidParent(string resourceType, string parentResourceType) => new(
                TextSpan,
                "BCP171",
                $"Resource type \"{resourceType}\" is not a valid child resource of parent \"{parentResourceType}\".");

            public ErrorDiagnostic ParentResourceTypeHasErrors(string resourceName) => new(
                TextSpan,
                "BCP172",
                $"The resource type cannot be validated due to an error in parent resource \"{resourceName}\".");

            public ErrorDiagnostic CannotUsePropertyInExistingResource(string property) => new(
                TextSpan,
                "BCP173",
                $"The property \"{property}\" cannot be used in an existing resource declaration.");

            public Diagnostic ResourceTypeContainsProvidersSegment() => new(
                TextSpan,
                DiagnosticLevel.Warning,
                "BCP174",
                $"Type validation is not available for resource types declared containing a \"/providers/\" segment. Please instead use the \"scope\" property.",
                new Uri("https://aka.ms/BicepScopes"));

            public ErrorDiagnostic AnyTypeIsNotAllowed() => new(
                TextSpan,
                "BCP176",
                $"Values of the \"any\" type are not allowed here.");

            public ErrorDiagnostic RuntimeValueNotAllowedInIfConditionExpression(string? accessedSymbolName, IEnumerable<string>? accessiblePropertyNames, IEnumerable<string>? variableDependencyChain)
            {
                var variableDependencyChainClause = BuildVariableDependencyChainClause(variableDependencyChain);
                var accessiblePropertiesClause = BuildAccessiblePropertiesClause(accessedSymbolName, accessiblePropertyNames);

                return new ErrorDiagnostic(
                    TextSpan,
                    "BCP177",
                    $"This expression is being used in the if-condition expression, which requires a value that can be calculated at the start of the deployment.{variableDependencyChainClause}{accessiblePropertiesClause}");
            }

            public ErrorDiagnostic RuntimeValueNotAllowedInForExpression(string? accessedSymbolName, IEnumerable<string>? accessiblePropertyNames, IEnumerable<string>? variableDependencyChain)
            {
                var variableDependencyChainClause = BuildVariableDependencyChainClause(variableDependencyChain);
                var accessiblePropertiesClause = BuildAccessiblePropertiesClause(accessedSymbolName, accessiblePropertyNames);

                return new ErrorDiagnostic(
                    TextSpan,
                    "BCP178",
                    $"This expression is being used in the for-expression, which requires a value that can be calculated at the start of the deployment.{variableDependencyChainClause}{accessiblePropertiesClause}");
            }

            public Diagnostic ForExpressionContainsLoopInvariants(string itemVariableName, string? indexVariableName, IEnumerable<string> expectedVariantProperties) => new(
                TextSpan,
                DiagnosticLevel.Warning,
                "BCP179",
                indexVariableName is null
                    ? $"The loop item variable \"{itemVariableName}\" must be referenced in at least one of the value expressions of the following properties: {ToQuotedString(expectedVariantProperties)}"
                    : $"The loop item variable \"{itemVariableName}\" or the index variable \"{indexVariableName}\" must be referenced in at least one of the value expressions of the following properties in the loop body: {ToQuotedString(expectedVariantProperties)}");

            public ErrorDiagnostic FunctionOnlyValidInModuleSecureParameterAssignment(string functionName) => new(
                TextSpan,
                "BCP180",
                $"Function \"{functionName}\" is not valid at this location. It can only be used when directly assigning to a module parameter with a secure decorator.");

            public ErrorDiagnostic RuntimeValueNotAllowedInRunTimeFunctionArguments(string functionName, string? accessedSymbolName, IEnumerable<string>? accessiblePropertyNames, IEnumerable<string>? variableDependencyChain)
            {
                var variableDependencyChainClause = BuildVariableDependencyChainClause(variableDependencyChain);
                var accessiblePropertiesClause = BuildAccessiblePropertiesClause(accessedSymbolName, accessiblePropertyNames);

                return new ErrorDiagnostic(
                    TextSpan,
                    "BCP181",
                    $"This expression is being used in an argument of the function \"{functionName}\", which requires a value that can be calculated at the start of the deployment.{variableDependencyChainClause}{accessiblePropertiesClause}");
            }

            public ErrorDiagnostic RuntimeValueNotAllowedInVariableForBody(string variableName, string? accessedSymbolName, IEnumerable<string>? accessiblePropertyNames, IEnumerable<string>? variableDependencyChain)
            {
                var variableDependencyChainClause = BuildVariableDependencyChainClause(variableDependencyChain);
                var accessiblePropertiesClause = BuildAccessiblePropertiesClause(accessedSymbolName, accessiblePropertyNames);

                return new ErrorDiagnostic(
                    TextSpan,
                    "BCP182",
                    $"This expression is being used in the for-body of the variable \"{variableName}\", which requires values that can be calculated at the start of the deployment.{variableDependencyChainClause}{accessiblePropertiesClause}");
            }

            public ErrorDiagnostic ModuleParametersPropertyRequiresObjectLiteral() => new(
                TextSpan,
                "BCP183",
                $"The value of the module \"{LanguageConstants.ModuleParamsPropertyName}\" property must be an object literal.");

            public ErrorDiagnostic FileExceedsMaximumSize(string filePath, long maxSize, string unit) => new(
               TextSpan,
               "BCP184",
               $"File '{filePath}' exceeded maximum size of {maxSize} {unit}.");

            public Diagnostic FileEncodingMismatch(string detectedEncoding) => new(
               TextSpan,
               DiagnosticLevel.Info,
               "BCP185",
               $"Encoding mismatch. File was loaded with '{detectedEncoding}' encoding.");

<<<<<<< HEAD
            public Diagnostic FallbackPropertyUsed(string property) => new(
                TextSpan,
                DiagnosticLevel.Warning,
                "BCP186",
                $"The property \"{property}\" does not exist in the resource definition, although it might still be valid.{TYPE_INACCURACY_CLAUSE}", TYPE_UNACCURACY_URI);
=======
            public ErrorDiagnostic UnparseableJsonType() => new(
               TextSpan,
               "BCP186",
               $"Unable to parse literal JSON value. Please ensure that it is well-formed.");
>>>>>>> 913cd147
        }

        public static DiagnosticBuilderInternal ForPosition(TextSpan span)
            => new(span);

        public static DiagnosticBuilderInternal ForPosition(IPositionable positionable)
            => new(positionable.Span);
    }
}<|MERGE_RESOLUTION|>--- conflicted
+++ resolved
@@ -1093,18 +1093,16 @@
                "BCP185",
                $"Encoding mismatch. File was loaded with '{detectedEncoding}' encoding.");
 
-<<<<<<< HEAD
-            public Diagnostic FallbackPropertyUsed(string property) => new(
-                TextSpan,
-                DiagnosticLevel.Warning,
-                "BCP186",
-                $"The property \"{property}\" does not exist in the resource definition, although it might still be valid.{TYPE_INACCURACY_CLAUSE}", TYPE_UNACCURACY_URI);
-=======
             public ErrorDiagnostic UnparseableJsonType() => new(
                TextSpan,
                "BCP186",
                $"Unable to parse literal JSON value. Please ensure that it is well-formed.");
->>>>>>> 913cd147
+
+            public Diagnostic FallbackPropertyUsed(string property) => new(
+                TextSpan,
+                DiagnosticLevel.Warning,
+                "BCP187",
+                $"The property \"{property}\" does not exist in the resource definition, although it might still be valid.{TYPE_INACCURACY_CLAUSE}", TYPE_UNACCURACY_URI);
         }
 
         public static DiagnosticBuilderInternal ForPosition(TextSpan span)
