using System.Collections.Generic;
using System.Linq;
using System.Text;
using Bicep.Core.Extensions;
using Bicep.Core.Parser;
using Bicep.Core.TypeSystem;

namespace Bicep.Core.Diagnostics
{
    public static class DiagnosticBuilder
    {
        // ReSharper disable once InconsistentNaming
        public const string BCP061CyclicExpressionCode = "BCP061";

        public delegate ErrorDiagnostic ErrorBuilderDelegate(DiagnosticBuilderInternal builder);

        public class DiagnosticBuilderInternal
        {
            public DiagnosticBuilderInternal(TextSpan textSpan)
            {
                TextSpan = textSpan;
            }

            public TextSpan TextSpan { get; }

            public ErrorDiagnostic UnrecognizedToken(object token) => new ErrorDiagnostic(
                TextSpan,
                "BCP001",
                $"The following token is not recognized: '{token}'.");

            public ErrorDiagnostic UnterminatedMultilineComment() => new ErrorDiagnostic(
                TextSpan,
                "BCP002",
                "The multi-line comment at this location is not terminated. Terminate it with the */ character sequence.");

            public ErrorDiagnostic UnterminatedString() => new ErrorDiagnostic(
                TextSpan,
                "BCP003",
                "The string at this location is not terminated. Terminate the string with a single quote character.");

            public ErrorDiagnostic UnterminatedStringWithNewLine() => new ErrorDiagnostic(
                TextSpan,
                "BCP004",
                "The string at this location is not terminated due to an unexpected new line character.");

            public ErrorDiagnostic UnterminatedStringEscapeSequenceAtEof() => new ErrorDiagnostic(
                TextSpan,
                "BCP005",
                "The string at this location is not terminated. Complete the escape sequence and terminate the string with a single unescaped quote character.");

            public ErrorDiagnostic UnterminatedStringEscapeSequenceUnrecognized(object escapeChars) => new ErrorDiagnostic(
                TextSpan,
                "BCP006",
                $"The specified escape sequence is not recognized. Only the following characters can be escaped with a backslash: {escapeChars}.");

            public ErrorDiagnostic UnrecognizedDeclaration() => new ErrorDiagnostic(
                TextSpan,
                "BCP007",
                "This declaration type is not recognized. Specify a parameter, variable, resource, or output declaration.");

            public ErrorDiagnostic ExpectedParameterContinuation() => new ErrorDiagnostic(
                TextSpan,
                "BCP008",
                "Expected the '=' token, a parameter modifier, or a newline at this location.");

            public ErrorDiagnostic UnrecognizedExpression() => new ErrorDiagnostic(
                TextSpan,
                "BCP009",
                "Expected a literal value, an array, an object, a parenthesized expression, or a function call at this location.");

            public ErrorDiagnostic InvalidInteger() => new ErrorDiagnostic(
                TextSpan,
                "BCP010",
                "Expected a valid 32-bit signed integer.");

            public ErrorDiagnostic InvalidType() => new ErrorDiagnostic(
                TextSpan,
                "BCP011",
                "The type of the specified value is incorrect. Specify a string, boolean, or integer literal.");

            public ErrorDiagnostic ExpectedKeyword(object keyword) => new ErrorDiagnostic(
                TextSpan,
                "BCP012",
                $"Expected the '{keyword}' keyword at this location.");

            public ErrorDiagnostic ExpectedParameterIdentifier() => new ErrorDiagnostic(
                TextSpan,
                "BCP013",
                "Expected a parameter identifier at this location.");

            public ErrorDiagnostic ExpectedParameterType() => new ErrorDiagnostic(
                TextSpan,
                "BCP014",
                $"Expected a parameter type at this location. Please specify one of the following types: {LanguageConstants.PrimitiveTypesString}.");

            public ErrorDiagnostic ExpectedVariableIdentifier() => new ErrorDiagnostic(
                TextSpan,
                "BCP015",
                "Expected a variable identifier at this location.");

            public ErrorDiagnostic ExpectedOutputIdentifier() => new ErrorDiagnostic(
                TextSpan,
                "BCP016",
                "Expected an output identifier at this location.");

            public ErrorDiagnostic ExpectedResourceIdentifier() => new ErrorDiagnostic(
                TextSpan,
                "BCP017",
                "Expected a resource identifier at this location.");

            public ErrorDiagnostic ExpectedCharacter(object character) => new ErrorDiagnostic(
                TextSpan,
                "BCP018",
                $"Expected the '{character}' character at this location.");

            public ErrorDiagnostic ExpectedNewLine() => new ErrorDiagnostic(
                TextSpan,
                "BCP019",
                "Expected a new line character at this location.");

            public ErrorDiagnostic ExpectedPropertyIdentifier() => new ErrorDiagnostic(
                TextSpan,
                "BCP020",
                "Expected a property identifier at this location.");

            public ErrorDiagnostic ExpectedNumericLiteral() => new ErrorDiagnostic(
                TextSpan,
                "BCP021",
                "Expected a numeric literal at this location.");

            public ErrorDiagnostic ExpectedPropertyName() => new ErrorDiagnostic(
                TextSpan,
                "BCP022",
                "Expected a property name at this location.");

            public ErrorDiagnostic ExpectedFunctionName() => new ErrorDiagnostic(
                TextSpan,
                "BCP023",
                "Expected a function name at this location.");

            public ErrorDiagnostic IdentifierNameExceedsLimit() => new ErrorDiagnostic(
                TextSpan,
                "BCP024",
                $"The identifier exceeds the limit of {LanguageConstants.MaxIdentifierLength}. Reduce the length of the identifier.");

            public ErrorDiagnostic PropertyMultipleDeclarations(object property) => new ErrorDiagnostic(
                TextSpan,
                "BCP025",
                $"The property '{property}' is declared multiple times in this object. Remove or rename the duplicate properties.");

            public ErrorDiagnostic OutputTypeMismatch(object expectedType, object actualType) => new ErrorDiagnostic(
                TextSpan,
                "BCP026",
                $"The output expects a value of type '{expectedType}' but the provided value is of type '{actualType}'.");

            public ErrorDiagnostic ParameterTypeMismatch(object expectedType, object actualType) => new ErrorDiagnostic(
                TextSpan,
                "BCP027",
                $"The parameter expects a default value of type '{expectedType}' but provided value is of type '{actualType}'.");

            public ErrorDiagnostic IdentifierMultipleDeclarations(object identifier) => new ErrorDiagnostic(
                TextSpan,
                "BCP028",
                $"Identifier '{identifier}' is declared multiple times. Remove or rename the duplicates.");

            public ErrorDiagnostic InvalidResourceType() => new ErrorDiagnostic(
                TextSpan,
                "BCP029",
                "The resource type is not valid. Specify a valid resource type of format '<provider>/<types>@<apiVersion>'.");

            public ErrorDiagnostic InvalidOutputType() => new ErrorDiagnostic(
                TextSpan,
                "BCP030",
                $"The output type is not valid. Please specify one of the following types: {LanguageConstants.PrimitiveTypesString}.");

            public ErrorDiagnostic InvalidParameterType() => new ErrorDiagnostic(
                TextSpan,
                "BCP031",
                $"The parameter type is not valid. Please specify one of the following types: {LanguageConstants.PrimitiveTypesString}.");

            public ErrorDiagnostic CompileTimeConstantRequired() => new ErrorDiagnostic(
                TextSpan,
                "BCP032",
                "The value must be a compile-time constant.");

            public ErrorDiagnostic ExpectedValueTypeMismatch(object expectedType, object actualType) => new ErrorDiagnostic(
                TextSpan,
                "BCP033",
                $"Expected a value of type '{expectedType}' but the provided value is of type '{actualType}'.");

            public ErrorDiagnostic ArrayTypeMismatch(object expectedType, object actualType) => new ErrorDiagnostic(
                TextSpan,
                "BCP034",
                $"The enclosing array expected an item of type '{expectedType}', but the provided item was of type '{actualType}'.");

            public ErrorDiagnostic MissingRequiredProperties(object properties) => new ErrorDiagnostic(
                TextSpan,
                "BCP035",
                $"The specified object is missing the following required properties: {properties}.");

            public ErrorDiagnostic PropertyTypeMismatch(object property, object expectedType, object actualType) => new ErrorDiagnostic(
                TextSpan,
                "BCP036",
                $"The property '{property}' expected a value of type '{expectedType}' but the provided value is of type '{actualType}'.");

            public ErrorDiagnostic DisallowedProperty(object property, object type) => new ErrorDiagnostic(
                TextSpan,
                "BCP037",
                $"The property '{property}' is not allowed on objects of type '{type}'.");

            public ErrorDiagnostic InvalidExpression() => new ErrorDiagnostic(
                TextSpan,
                "BCP043",
                "This is not a valid expression.");

            public ErrorDiagnostic UnaryOperatorInvalidType(object operatorName, object type) => new ErrorDiagnostic(
                TextSpan,
                "BCP044",
                $"Cannot apply operator '{operatorName}' to operand of type '{type}'.");

            public ErrorDiagnostic BinaryOperatorInvalidType(object operatorName, object type1, object type2) => new ErrorDiagnostic(
                TextSpan,
                "BCP045",
                $"Cannot apply operator '{operatorName}' to operands of type '{type1}' and '{type2}'.");

            public ErrorDiagnostic ValueTypeMismatch(object type) => new ErrorDiagnostic(
                TextSpan,
                "BCP046",
                $"Expected a value of type '{type}'.");

            public ErrorDiagnostic ResourceTypeInterpolationUnsupported() => new ErrorDiagnostic(
                TextSpan,
                "BCP047",
                "String interpolation is unsupported for specifying the resource type.");

            public ErrorDiagnostic CannotResolveFunctionOverload(IList<string> overloadSignatures, TypeSymbol argumentType, IList<TypeSymbol> parameterTypes)
            {
                var messageBuilder = new StringBuilder();
                var overloadCount = overloadSignatures.Count;

                messageBuilder.Append("Cannot resolve function overload.");

                for (int i = 0; i < overloadCount; i++)
                {
                    messageBuilder
                        .Append("\n")
                        .Append($"  Overload {i + 1} of {overloadCount}, '{overloadSignatures[i]}', gave the following error:\n")
                        .Append($"    Argument of type '{argumentType}' is not assignable to parameter of type '{parameterTypes[i]}'.");
                }

                var message = messageBuilder.ToString();

                return new ErrorDiagnostic(
                    TextSpan,
                    "BCP048",
                    message);
            }

            public ErrorDiagnostic StringOrIntegerIndexerRequired(TypeSymbol wrongType) => new ErrorDiagnostic(
                TextSpan,
                "BCP049",
                $"The array index must be of type '{LanguageConstants.String}' or '{LanguageConstants.Int}' but the provided index was of type '{wrongType}'.");

            public ErrorDiagnostic ArrayRequiredForIntegerIndexer(TypeSymbol wrongType) => new ErrorDiagnostic(
                TextSpan,
                "BCP050",
                $"Cannot use an integer indexer on an expression of type '{wrongType}'. An '{LanguageConstants.Array}' type is required.");

            public ErrorDiagnostic ObjectRequiredForStringIndexer(TypeSymbol wrongType) => new ErrorDiagnostic(
                TextSpan,
                "BCP051",
                $"Cannot use a string indexer on an expression of type '{wrongType}'. An '{LanguageConstants.Object}' type is required.");

            public ErrorDiagnostic MalformedPropertyNameString() => new ErrorDiagnostic(
                TextSpan,
                "BCP052",
                "The property name in a string indexer is malformed.");

            public ErrorDiagnostic UnknownProperty(TypeSymbol type, string badProperty) => new ErrorDiagnostic(
                TextSpan,
                "BCP053",
                $"The type '{type}' does not contain property '{badProperty}'.");

            public ErrorDiagnostic NoPropertiesAllowed(TypeSymbol type) => new ErrorDiagnostic(
                TextSpan,
                "BCP054",
                $"The type '{type}' does not contain any properties.");

            public ErrorDiagnostic ObjectRequiredForPropertyAccess(TypeSymbol wrongType) => new ErrorDiagnostic(
                TextSpan,
                "BCP055",
                $"Cannot access properties of type '{wrongType}'. An '{LanguageConstants.Object}' type is required.");

            public ErrorDiagnostic AmbiguousSymbolReference(string name, IEnumerable<string> namespaces) => new ErrorDiagnostic(
                TextSpan,
                "BCP056",
                $"The reference to name '{name}' is ambiguous because it exists in namespaces '{namespaces.ConcatString(", ")}'. The reference must be fully-qualified.");

            public ErrorDiagnostic SymbolicNameDoesNotExist(string name) => new ErrorDiagnostic(
                TextSpan,
                "BCP057",
                $"The name '{name}' does not exist in the current context.");

            public ErrorDiagnostic OutputReferenceNotSupported(string name) => new ErrorDiagnostic(
                TextSpan,
                "BCP058",
                $"The name '{name}' is an output. Outputs cannot be referenced in expressions.");

            public ErrorDiagnostic SymbolicNameIsNotAFunction(string name) => new ErrorDiagnostic(
                TextSpan,
                "BCP059",
                $"The name '{name}' is not a function.");

            public ErrorDiagnostic CyclicExpression() => new ErrorDiagnostic(
                TextSpan,
                BCP061CyclicExpressionCode,
                "The expression is involved in a cycle.");

            public ErrorDiagnostic ReferencedSymbolHasErrors(string name) => new ErrorDiagnostic(
                TextSpan,
                "BCP062",
                $"The referenced declaration with name '{name}' is not valid.");

            public ErrorDiagnostic SymbolicNameIsNotAVariableOrParameter(string name) => new ErrorDiagnostic(
                TextSpan,
                "BCP063",
                $"The name '{name}' is not a parameter or variable.");

            public ErrorDiagnostic MalformedString() => new ErrorDiagnostic(
                TextSpan,
                "BCP064",
                "The string at this location is malformed.");

            public ErrorDiagnostic FunctionOnlyValidInParameterDefaults(string functionName) => new ErrorDiagnostic(
                TextSpan,
                "BCP065",
                $"Function '{functionName}' is not valid at this location. It can only be used in parameter default declarations.");

            public ErrorDiagnostic FunctionOnlyValidInResourceBody(string functionName) => new ErrorDiagnostic(
                TextSpan,
                "BCP066",
                $"Function '{functionName}' is not valid at this location. It can only be used in resource declarations.");

<<<<<<< HEAD
            public ErrorDiagnostic ArgumentTypeMismatch(TypeSymbol argumentType, TypeSymbol parameterType) => new ErrorDiagnostic(
                TextSpan,
                "BCP067",
                $"Argument of type '{argumentType}' is not assignable to parameter of type '{parameterType}'.");

            public ErrorDiagnostic ArgumentCountMismatch(int argumentCount, int mininumArgumentCount, int? maximumArgumentCount)
            {
                string expected;

                if (!maximumArgumentCount.HasValue)
                {
                    expected = $"as least {mininumArgumentCount} {(mininumArgumentCount == 1 ? "argument" : "arguments")}";
                }
                else if (mininumArgumentCount == maximumArgumentCount.Value)
                {
                    expected = $"{mininumArgumentCount} {(mininumArgumentCount == 1 ? "argument" : "arguments")}";
                }
                else
                {
                    expected = $"{mininumArgumentCount} to {maximumArgumentCount} arguments";
                }

                return new ErrorDiagnostic(
                    TextSpan,
                    "BCP068",
                    $"Expected {expected}, but got {argumentCount}.");
            }
=======
            public ErrorDiagnostic StringInterpolationNotPermittedInObjectPropertyKey() => new ErrorDiagnostic(
                TextSpan,
                "BCP067",
                $"String interpolation in not supported in object keys.");

            public ErrorDiagnostic ExpectedResourceTypeString() => new ErrorDiagnostic(
                TextSpan,
                "BCP068",
                "Expected a resource type string. Specify a valid resource type of format '<provider>/<types>@<apiVersion>'.");
>>>>>>> 0c2dd7b3
        }

        public static DiagnosticBuilderInternal ForPosition(TextSpan span)
            => new DiagnosticBuilderInternal(span);

        public static DiagnosticBuilderInternal ForPosition(IPositionable positionable)
            => new DiagnosticBuilderInternal(positionable.Span);
    }
}<|MERGE_RESOLUTION|>--- conflicted
+++ resolved
@@ -341,10 +341,19 @@
                 "BCP066",
                 $"Function '{functionName}' is not valid at this location. It can only be used in resource declarations.");
 
-<<<<<<< HEAD
+            public ErrorDiagnostic StringInterpolationNotPermittedInObjectPropertyKey() => new ErrorDiagnostic(
+                TextSpan,
+                "BCP067",
+                $"String interpolation in not supported in object keys.");
+
+            public ErrorDiagnostic ExpectedResourceTypeString() => new ErrorDiagnostic(
+                TextSpan,
+                "BCP068",
+                "Expected a resource type string. Specify a valid resource type of format '<provider>/<types>@<apiVersion>'.");
+
             public ErrorDiagnostic ArgumentTypeMismatch(TypeSymbol argumentType, TypeSymbol parameterType) => new ErrorDiagnostic(
                 TextSpan,
-                "BCP067",
+                "BCP069",
                 $"Argument of type '{argumentType}' is not assignable to parameter of type '{parameterType}'.");
 
             public ErrorDiagnostic ArgumentCountMismatch(int argumentCount, int mininumArgumentCount, int? maximumArgumentCount)
@@ -366,20 +375,9 @@
 
                 return new ErrorDiagnostic(
                     TextSpan,
-                    "BCP068",
+                    "BCP070",
                     $"Expected {expected}, but got {argumentCount}.");
             }
-=======
-            public ErrorDiagnostic StringInterpolationNotPermittedInObjectPropertyKey() => new ErrorDiagnostic(
-                TextSpan,
-                "BCP067",
-                $"String interpolation in not supported in object keys.");
-
-            public ErrorDiagnostic ExpectedResourceTypeString() => new ErrorDiagnostic(
-                TextSpan,
-                "BCP068",
-                "Expected a resource type string. Specify a valid resource type of format '<provider>/<types>@<apiVersion>'.");
->>>>>>> 0c2dd7b3
         }
 
         public static DiagnosticBuilderInternal ForPosition(TextSpan span)
