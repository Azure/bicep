// Copyright (c) Microsoft Corporation.
// Licensed under the MIT License.

using System.Collections.Immutable;
using System.Text;
using Bicep.Core.CodeAction;
using Bicep.Core.Configuration;
using Bicep.Core.Extensions;
using Bicep.Core.Modules;
using Bicep.Core.Registry;
using Bicep.Core.Resources;
using Bicep.Core.Semantics;
using Bicep.Core.Semantics.Metadata;
using Bicep.Core.SourceGraph;
using Bicep.Core.Syntax;
using Bicep.Core.Text;
using Bicep.Core.TypeSystem;
using Bicep.IO.Abstraction;

namespace Bicep.Core.Diagnostics
{
    public static class DiagnosticBuilder
    {
        public const string UseStringInterpolationInsteadClause = "Use string interpolation instead.";

        public delegate Diagnostic DiagnosticBuilderDelegate(DiagnosticBuilderInternal builder);

        public class DiagnosticBuilderInternal
        {

            private const string TypeInaccuracyClause = " If this is a resource type definition inaccuracy, report it using https://aka.ms/bicep-type-issues.";

            public DiagnosticBuilderInternal(TextSpan textSpan)
            {
                TextSpan = textSpan;
            }

            public TextSpan TextSpan { get; }

            private Diagnostic CoreDiagnostic(DiagnosticLevel level, string code, string message) => new(
                TextSpan,
                level,
                DiagnosticSource.Compiler,
                code,
                message)
            { Uri = new($"https://aka.ms/bicep/core-diagnostics#{code}") };

            private Diagnostic CoreError(string code, string message) => CoreDiagnostic(
                DiagnosticLevel.Error,
                code,
                message);

            private Diagnostic CoreWarning(string code, string message) => CoreDiagnostic(
                DiagnosticLevel.Warning,
                code,
                message);

            private static string ToQuotedString(IEnumerable<string> elements)
                => elements.Any() ? $"\"{elements.ConcatString("\", \"")}\"" : "";

            private static string ToQuotedStringWithCaseInsensitiveOrdering(IEnumerable<string> elements)
                => ToQuotedString(elements.OrderBy(s => s, StringComparer.OrdinalIgnoreCase));

            private static string BuildVariableDependencyChainClause(IEnumerable<string>? variableDependencyChain) => variableDependencyChain is not null
                ? $" You are referencing a variable which cannot be calculated at the start (\"{string.Join("\" -> \"", variableDependencyChain)}\")."
                : string.Empty;

            private static string BuildNonDeployTimeConstantPropertyClause(string? accessedSymbolName, string? propertyName) =>
                accessedSymbolName is not null && propertyName is not null
                    ? $" The property \"{propertyName}\" of {accessedSymbolName} cannot be calculated at the start."
                    : string.Empty;

            private static string BuildAccessiblePropertiesClause(string? accessedSymbolName, IEnumerable<string>? accessiblePropertyNames) => accessedSymbolName is not null && accessiblePropertyNames is not null
                ? $" Properties of {accessedSymbolName} which can be calculated at the start include {ToQuotedString(accessiblePropertyNames.OrderBy(s => s))}."
                : string.Empty;

            private static string BuildInvalidOciArtifactReferenceClause(string? aliasName, string referenceValue) => aliasName is not null
                ? $"The OCI artifact reference \"{referenceValue}\" after resolving alias \"{aliasName}\" is not valid."
                : $"The specified OCI artifact reference \"{referenceValue}\" is not valid.";

            private static string BuildInvalidTemplateSpecReferenceClause(string? aliasName, string referenceValue) => aliasName is not null
                ? $"The Template Spec reference \"{referenceValue}\" after resolving alias \"{aliasName}\" is not valid."
                : $"The specified Template Spec reference \"{referenceValue}\" is not valid.";

            private static string BuildBicepConfigurationClause(IOUri? configFileUri) => configFileUri is not null
                ? $"Bicep configuration \"{configFileUri}\""
                : $"built-in Bicep configuration";

            public Diagnostic UnrecognizedToken(string token) => CoreError(
                "BCP001",
                $"The following token is not recognized: \"{token}\".");

            public Diagnostic UnterminatedMultilineComment() => CoreError(
                "BCP002",
                "The multi-line comment at this location is not terminated. Terminate it with the */ character sequence.");

            public Diagnostic UnterminatedString() => CoreError(
                "BCP003",
                "The string at this location is not terminated. Terminate the string with a single quote character.");

            public Diagnostic UnterminatedStringWithNewLine() => CoreError(
                "BCP004",
                "The string at this location is not terminated due to an unexpected new line character.");

            public Diagnostic UnterminatedStringEscapeSequenceAtEof() => CoreError(
                "BCP005",
                "The string at this location is not terminated. Complete the escape sequence and terminate the string with a single unescaped quote character.");

            public Diagnostic UnterminatedStringEscapeSequenceUnrecognized(IEnumerable<string> escapeSequences) => CoreError(
                "BCP006",
                $"The specified escape sequence is not recognized. Only the following escape sequences are allowed: {ToQuotedString(escapeSequences)}.");

            public Diagnostic UnrecognizedDeclaration() => CoreError(
                "BCP007",
                "This declaration type is not recognized. Specify a metadata, parameter, variable, resource, or output declaration.");

            public Diagnostic ExpectedParameterContinuation() => CoreError(
                "BCP008",
                "Expected the \"=\" token, or a newline at this location.");

            public Diagnostic UnrecognizedExpression() => CoreError(
                "BCP009",
                "Expected a literal value, an array, an object, a parenthesized expression, or a function call at this location.");

            public Diagnostic InvalidInteger() => CoreError(
                "BCP010",
                "Expected a valid 64-bit signed integer.");

            public Diagnostic InvalidType() => CoreError(
                "BCP011",
                "The type of the specified value is incorrect. Specify a string, boolean, or integer literal.");

            public Diagnostic ExpectedKeyword(string keyword) => CoreError(
                "BCP012",
                $"Expected the \"{keyword}\" keyword at this location.");

            public Diagnostic ExpectedParameterIdentifier() => CoreError(
                "BCP013",
                "Expected a parameter identifier at this location.");

            public Diagnostic ExpectedVariableIdentifier() => CoreError(
                "BCP015",
                "Expected a variable identifier at this location.");

            public Diagnostic ExpectedOutputIdentifier() => CoreError(
                "BCP016",
                "Expected an output identifier at this location.");

            public Diagnostic ExpectedResourceIdentifier() => CoreError(
                "BCP017",
                "Expected a resource identifier at this location.");

            public Diagnostic ExpectedCharacter(string character) => CoreError(
                "BCP018",
                $"Expected the \"{character}\" character at this location.");

            public Diagnostic ExpectedNewLine() => CoreError(
                "BCP019",
                "Expected a new line character at this location.");

            public Diagnostic ExpectedFunctionOrPropertyName() => CoreError(
                "BCP020",
                "Expected a function or property name at this location.");

            public Diagnostic ExpectedNumericLiteral() => CoreError(
                "BCP021",
                "Expected a numeric literal at this location.");

            public Diagnostic ExpectedPropertyName() => CoreError(
                "BCP022",
                "Expected a property name at this location.");

            public Diagnostic ExpectedVariableOrFunctionName() => CoreError(
                "BCP023",
                "Expected a variable or function name at this location.");

            public Diagnostic IdentifierNameExceedsLimit() => CoreError(
                "BCP024",
                $"The identifier exceeds the limit of {LanguageConstants.MaxIdentifierLength}. Reduce the length of the identifier.");

            public Diagnostic PropertyMultipleDeclarations(string property) => CoreError(
                "BCP025",
                $"The property \"{property}\" is declared multiple times in this object. Remove or rename the duplicate properties.");

            public Diagnostic OutputTypeMismatch(TypeSymbol expectedType, TypeSymbol actualType) => CoreError(
                "BCP026",
                $"The output expects a value of type \"{expectedType}\" but the provided value is of type \"{actualType}\".");

            public Diagnostic IdentifierMultipleDeclarations(string identifier) => CoreError(
                "BCP028",
                $"Identifier \"{identifier}\" is declared multiple times. Remove or rename the duplicates.");

            public Diagnostic InvalidResourceType() => CoreError(
                "BCP029",
                "The resource type is not valid. Specify a valid resource type of format \"<type-name>@<apiVersion>\".");

            public Diagnostic InvalidOutputType(IEnumerable<string> validTypes) => CoreError(
                "BCP030",
                $"The output type is not valid. Please specify one of the following types: {ToQuotedString(validTypes)}.");

            public Diagnostic InvalidParameterType(IEnumerable<string> validTypes) => CoreError(
                "BCP031",
                $"The parameter type is not valid. Please specify one of the following types: {ToQuotedString(validTypes)}.");

            public Diagnostic CompileTimeConstantRequired() => CoreError(
                "BCP032",
                "The value must be a compile-time constant.");

            public Diagnostic ExpectedValueTypeMismatch(bool warnInsteadOfError, TypeSymbol expectedType, TypeSymbol actualType) => CoreDiagnostic(
                warnInsteadOfError ? DiagnosticLevel.Warning : DiagnosticLevel.Error,
                "BCP033",
                $"Expected a value of type \"{expectedType}\" but the provided value is of type \"{actualType}\".");

            public Diagnostic ArrayTypeMismatch(bool warnInsteadOfError, TypeSymbol expectedType, TypeSymbol actualType) => CoreDiagnostic(
                warnInsteadOfError ? DiagnosticLevel.Warning : DiagnosticLevel.Error,
                "BCP034",
                $"The enclosing array expected an item of type \"{expectedType}\", but the provided item was of type \"{actualType}\".");

            public Diagnostic MissingRequiredProperties(bool warnInsteadOfError, Symbol? sourceDeclaration, ObjectSyntax? objectSyntax, ICollection<string> properties, string blockName, bool showTypeInaccuracy, IDiagnosticLookup parsingErrorLookup)
            {
                var sourceDeclarationClause = sourceDeclaration is not null
                    ? $" from source declaration \"{sourceDeclaration.Name}\""
                    : string.Empty;

                if (objectSyntax is null ||
                    SyntaxModifier.TryAddProperties(
                        objectSyntax,
                        properties.Select(p => SyntaxFactory.CreateObjectProperty(p, SyntaxFactory.EmptySkippedTrivia)),
                        parsingErrorLookup) is not { } newSyntax)
                {
                    // We're unable to come up with an automatic code fix - most likely because there are unhandled parse errors
                    return CoreDiagnostic(
                        warnInsteadOfError ? DiagnosticLevel.Warning : DiagnosticLevel.Error,
                        "BCP035",
                        $"The specified \"{blockName}\" declaration is missing the following required properties{sourceDeclarationClause}: {ToQuotedString(properties)}.{(showTypeInaccuracy ? TypeInaccuracyClause : string.Empty)}");
                }

                var codeFix = new CodeFix("Add required properties", true, CodeFixKind.QuickFix, new CodeReplacement(objectSyntax.Span, newSyntax.ToString()));

                return CoreDiagnostic(
                    warnInsteadOfError ? DiagnosticLevel.Warning : DiagnosticLevel.Error,
                    "BCP035",
                    $"The specified \"{blockName}\" declaration is missing the following required properties{sourceDeclarationClause}: {ToQuotedString(properties)}.{(showTypeInaccuracy ? TypeInaccuracyClause : string.Empty)}")
                    with
                { Fixes = [codeFix] };
            }

            public Diagnostic PropertyTypeMismatch(bool warnInsteadOfError, Symbol? sourceDeclaration, string property, TypeSymbol expectedType, TypeSymbol actualType, bool showTypeInaccuracy = false)
            {
                var sourceDeclarationClause = sourceDeclaration is not null
                    ? $" in source declaration \"{sourceDeclaration.Name}\""
                    : string.Empty;

                return CoreDiagnostic(
                    warnInsteadOfError ? DiagnosticLevel.Warning : DiagnosticLevel.Error,
                    "BCP036",
                    $"The property \"{property}\" expected a value of type \"{expectedType}\" but the provided value{sourceDeclarationClause} is of type \"{actualType}\".{(showTypeInaccuracy ? TypeInaccuracyClause : string.Empty)}");
            }

            public Diagnostic DisallowedProperty(bool warnInsteadOfError, Symbol? sourceDeclaration, string property, TypeSymbol type, ICollection<string> validUnspecifiedProperties, bool showTypeInaccuracy)
            {
                var permissiblePropertiesClause = validUnspecifiedProperties.Any()
                    ? $" Permissible properties include {ToQuotedString(validUnspecifiedProperties)}."
                    : $" No other properties are allowed.";

                var sourceDeclarationClause = sourceDeclaration is not null
                    ? $" from source declaration \"{sourceDeclaration.Name}\""
                    : string.Empty;

                return CoreDiagnostic(
                    warnInsteadOfError ? DiagnosticLevel.Warning : DiagnosticLevel.Error,
                    "BCP037",
                    $"The property \"{property}\"{sourceDeclarationClause} is not allowed on objects of type \"{type}\".{permissiblePropertiesClause}{(showTypeInaccuracy ? TypeInaccuracyClause : string.Empty)}");
            }

            public Diagnostic DisallowedInterpolatedKeyProperty(bool warnInsteadOfError, Symbol? sourceDeclaration, TypeSymbol type, ICollection<string> validUnspecifiedProperties)
            {
                var permissiblePropertiesClause = validUnspecifiedProperties.Any()
                    ? $" Permissible properties include {ToQuotedString(validUnspecifiedProperties)}."
                    : $" No other properties are allowed.";

                var sourceDeclarationClause = sourceDeclaration is not null
                    ? $" in source declaration \"{sourceDeclaration.Name}\""
                    : string.Empty;

                return CoreDiagnostic(
                    warnInsteadOfError ? DiagnosticLevel.Warning : DiagnosticLevel.Error,
                    "BCP040",
                    $"String interpolation is not supported for keys on objects of type \"{type}\"{sourceDeclarationClause}.{permissiblePropertiesClause}");
            }

            public Diagnostic VariableTypeAssignmentDisallowed(TypeSymbol valueType) => CoreError(
                "BCP041",
                $"Values of type \"{valueType}\" cannot be assigned to a variable.");

            public Diagnostic InvalidExpression() => CoreError(
                "BCP043",
                "This is not a valid expression.");

            public Diagnostic UnaryOperatorInvalidType(string operatorName, TypeSymbol type) => CoreError(
                "BCP044",
                $"Cannot apply operator \"{operatorName}\" to operand of type \"{type}\".");

            public Diagnostic BinaryOperatorInvalidType(string operatorName, TypeSymbol type1, TypeSymbol type2, string? additionalInfo) => CoreError(
                "BCP045",
                $"Cannot apply operator \"{operatorName}\" to operands of type \"{type1}\" and \"{type2}\".{(additionalInfo is null ? string.Empty : " " + additionalInfo)}");

            public Diagnostic ValueTypeMismatch(TypeSymbol type) => CoreError(
                "BCP046",
                $"Expected a value of type \"{type}\".");

            public Diagnostic ResourceTypeInterpolationUnsupported() => CoreError(
                "BCP047",
                "String interpolation is unsupported for specifying the resource type.");

            public Diagnostic CannotResolveFunctionOverload(IList<string> overloadSignatures, TypeSymbol argumentType, IList<TypeSymbol> parameterTypes)
            {
                var messageBuilder = new StringBuilder();
                var overloadCount = overloadSignatures.Count;

                messageBuilder.Append("Cannot resolve function overload.");

                for (int i = 0; i < overloadCount; i++)
                {
                    messageBuilder
                        .Append('\n')
                        .Append($"  Overload {i + 1} of {overloadCount}, \"{overloadSignatures[i]}\", gave the following error:\n")
                        .Append($"    Argument of type \"{argumentType}\" is not assignable to parameter of type \"{parameterTypes[i]}\".");
                }

                var message = messageBuilder.ToString();

                return CoreError(
                    "BCP048",
                    message);
            }

            public Diagnostic StringOrIntegerIndexerRequired(TypeSymbol wrongType) => CoreError(
                "BCP049",
                $"The array index must be of type \"{LanguageConstants.String}\" or \"{LanguageConstants.Int}\" but the provided index was of type \"{wrongType}\".");

            public Diagnostic FilePathIsEmpty() => CoreError(
                "BCP050",
                "The specified path is empty.");

            public Diagnostic FilePathBeginsWithForwardSlash() => CoreError(
                "BCP051",
                "The specified path begins with \"/\". Files must be referenced using relative paths.");

            public Diagnostic UnknownProperty(bool warnInsteadOfError, TypeSymbol type, string badProperty) => CoreDiagnostic(
                warnInsteadOfError ? DiagnosticLevel.Warning : DiagnosticLevel.Error,
                "BCP052",
                $"The type \"{type}\" does not contain property \"{badProperty}\".");

            public Diagnostic UnknownPropertyWithAvailableProperties(bool warnInsteadOfError, TypeSymbol type, string badProperty, IEnumerable<string> availableProperties) => CoreDiagnostic(
                warnInsteadOfError ? DiagnosticLevel.Warning : DiagnosticLevel.Error,
                "BCP053",
                $"The type \"{type}\" does not contain property \"{badProperty}\". Available properties include {ToQuotedString(availableProperties)}.");

            public Diagnostic NoPropertiesAllowed(TypeSymbol type) => CoreError(
                "BCP054",
                $"The type \"{type}\" does not contain any properties.");

            public Diagnostic ObjectRequiredForPropertyAccess(TypeSymbol wrongType) => CoreError(
                "BCP055",
                $"Cannot access properties of type \"{wrongType}\". An \"{LanguageConstants.Object}\" type is required.");

            public Diagnostic AmbiguousSymbolReference(string name, IEnumerable<string> namespaces) => CoreError(
                "BCP056",
                $"The reference to name \"{name}\" is ambiguous because it exists in namespaces {ToQuotedString(namespaces)}. The reference must be fully-qualified.");

            public Diagnostic SymbolicNameDoesNotExist(string name) => CoreError(
                "BCP057",
                $"The name \"{name}\" does not exist in the current context.");

            public Diagnostic SymbolicNameIsNotAFunction(string name) => CoreError(
                "BCP059",
                $"The name \"{name}\" is not a function.");

            public Diagnostic VariablesFunctionNotSupported() => CoreError(
                "BCP060",
                $"The \"variables\" function is not supported. Directly reference variables by their symbolic names.");

            public Diagnostic ParametersFunctionNotSupported() => CoreError(
                "BCP061",
                $"The \"parameters\" function is not supported. Directly reference parameters by their symbolic names.");

            public Diagnostic ReferencedSymbolHasErrors(string name) => CoreError(
                "BCP062",
                $"The referenced declaration with name \"{name}\" is not valid.");

            public Diagnostic SymbolicNameIsNotAVariableOrParameter(string name) => CoreError(
                "BCP063",
                $"The name \"{name}\" is not a parameter, variable, resource or module.");

            public Diagnostic UnexpectedTokensInInterpolation() => CoreError(
                "BCP064",
                "Found unexpected tokens in interpolated expression.");

            public Diagnostic FunctionOnlyValidInParameterDefaults(string functionName) => CoreError(
                "BCP065",
                $"Function \"{functionName}\" is not valid at this location. It can only be used as a parameter default value.");

            public Diagnostic FunctionOnlyValidInResourceBody(string functionName) => CoreError(
                "BCP066",
                $"Function \"{functionName}\" is not valid at this location. It can only be used in resource declarations.");

            public Diagnostic ObjectRequiredForMethodAccess(TypeSymbol wrongType) => CoreError(
                "BCP067",
                $"Cannot call functions on type \"{wrongType}\". An \"{LanguageConstants.Object}\" type is required.");

            public Diagnostic ExpectedResourceTypeString() => CoreError(
                "BCP068",
                "Expected a resource type string. Specify a valid resource type of format \"<type-name>@<apiVersion>\".");

            public Diagnostic FunctionNotSupportedOperatorAvailable(string function, string @operator) => CoreError(
                "BCP069",
                $"The function \"{function}\" is not supported. Use the \"{@operator}\" operator instead.");

            public Diagnostic ArgumentTypeMismatch(TypeSymbol argumentType, TypeSymbol parameterType) => CoreError(
                "BCP070",
                $"Argument of type \"{argumentType}\" is not assignable to parameter of type \"{parameterType}\".");

            public Diagnostic ArgumentCountMismatch(int argumentCount, int minimumArgumentCount, int? maximumArgumentCount)
            {
                string expected;

                if (!maximumArgumentCount.HasValue)
                {
                    expected = $"at least {minimumArgumentCount} {(minimumArgumentCount == 1 ? "argument" : "arguments")}";
                }
                else if (minimumArgumentCount == maximumArgumentCount.Value)
                {
                    expected = $"{minimumArgumentCount} {(minimumArgumentCount == 1 ? "argument" : "arguments")}";
                }
                else
                {
                    expected = $"{minimumArgumentCount} to {maximumArgumentCount} arguments";
                }

                return CoreError(
                    "BCP071",
                    $"Expected {expected}, but got {argumentCount}.");
            }

            public Diagnostic CannotReferenceSymbolInParamDefaultValue() => CoreError(
                "BCP072",
                "This symbol cannot be referenced here. Only other parameters can be referenced in parameter default values.");

            public Diagnostic CannotAssignToReadOnlyProperty(bool warnInsteadOfError, string property, bool showTypeInaccuracy) => CoreDiagnostic(
                warnInsteadOfError ? DiagnosticLevel.Warning : DiagnosticLevel.Error,
                "BCP073",
                $"The property \"{property}\" is read-only. Expressions cannot be assigned to read-only properties.{(showTypeInaccuracy ? TypeInaccuracyClause : string.Empty)}");

            public Diagnostic ArraysRequireIntegerIndex(TypeSymbol wrongType) => CoreError(
                "BCP074",
                $"Indexing over arrays requires an index of type \"{LanguageConstants.Int}\" but the provided index was of type \"{wrongType}\".");

            public Diagnostic ObjectsRequireStringIndex(TypeSymbol wrongType) => CoreError(
                "BCP075",
                $"Indexing over objects requires an index of type \"{LanguageConstants.String}\" but the provided index was of type \"{wrongType}\".");

            public Diagnostic IndexerRequiresObjectOrArray(TypeSymbol wrongType) => CoreError(
                "BCP076",
                $"Cannot index over expression of type \"{wrongType}\". Arrays or objects are required.");

            public Diagnostic WriteOnlyProperty(bool warnInsteadOfError, TypeSymbol type, string badProperty) => CoreDiagnostic(
                warnInsteadOfError ? DiagnosticLevel.Warning : DiagnosticLevel.Error,
                "BCP077",
                $"The property \"{badProperty}\" on type \"{type}\" is write-only. Write-only properties cannot be accessed.");

            public Diagnostic MissingRequiredProperty(bool warnInsteadOfError, string propertyName, TypeSymbol expectedType) => CoreDiagnostic(
                warnInsteadOfError ? DiagnosticLevel.Warning : DiagnosticLevel.Error,
                "BCP078",
                $"The property \"{propertyName}\" requires a value of type \"{expectedType}\", but none was supplied.");

            public Diagnostic CyclicExpressionSelfReference() => CoreError(
                "BCP079",
                "This expression is referencing its own declaration, which is not allowed.");

            public Diagnostic CyclicExpression(IEnumerable<string> cycle) => CoreError(
                "BCP080",
                $"The expression is involved in a cycle (\"{string.Join("\" -> \"", cycle)}\").");

            public Diagnostic ResourceTypesUnavailable(ResourceTypeReference resourceTypeReference) => CoreWarning(
                "BCP081",
                $"Resource type \"{resourceTypeReference.FormatName()}\" does not have types available. Bicep is unable to validate resource properties prior to deployment, but this will not block the resource from being deployed.");

            public Diagnostic SymbolicNameDoesNotExistWithSuggestion(string name, string suggestedName) => CoreError(
                "BCP082",
                $"The name \"{name}\" does not exist in the current context. Did you mean \"{suggestedName}\"?")
                with
            {
                Fixes = [
                    new CodeFix($"Change \"{name}\" to \"{suggestedName}\"", true, CodeFixKind.QuickFix, CodeManipulator.Replace(TextSpan, suggestedName))
                ]
            };

            public Diagnostic UnknownPropertyWithSuggestion(bool warnInsteadOfError, TypeSymbol type, string badProperty, string suggestedProperty) => CoreDiagnostic(
                warnInsteadOfError ? DiagnosticLevel.Warning : DiagnosticLevel.Error,
                "BCP083",
                $"The type \"{type}\" does not contain property \"{badProperty}\". Did you mean \"{suggestedProperty}\"?")
                with
            {
                Fixes = [
                    new CodeFix($"Change \"{badProperty}\" to \"{suggestedProperty}\"", true, CodeFixKind.QuickFix, CodeManipulator.Replace(TextSpan, suggestedProperty))
                ]
            };

            public Diagnostic SymbolicNameCannotUseReservedNamespaceName(string name, IEnumerable<string> namespaces) => CoreError(
                "BCP084",
                $"The symbolic name \"{name}\" is reserved. Please use a different symbolic name. Reserved namespaces are {ToQuotedString(namespaces.OrderBy(ns => ns))}.");

            public Diagnostic FilePathContainsForbiddenCharacters(IEnumerable<char> forbiddenChars) => CoreError(
                "BCP085",
                $"The specified file path contains one ore more invalid path characters. The following are not permitted: {ToQuotedString(forbiddenChars.OrderBy(x => x).Select(x => x.ToString()))}.");

            public Diagnostic FilePathHasForbiddenTerminator(IEnumerable<char> forbiddenPathTerminatorChars) => CoreError(
                "BCP086",
                $"The specified file path ends with an invalid character. The following are not permitted: {ToQuotedString(forbiddenPathTerminatorChars.OrderBy(x => x).Select(x => x.ToString()))}.");

            public Diagnostic ComplexLiteralsNotAllowed() => CoreError(
                "BCP087",
                "Array and object literals are not allowed here.");

            public Diagnostic PropertyStringLiteralMismatchWithSuggestion(bool warnInsteadOfError, string property, TypeSymbol expectedType, string actualStringLiteral, string suggestedStringLiteral) => CoreDiagnostic(
                warnInsteadOfError ? DiagnosticLevel.Warning : DiagnosticLevel.Error,
                "BCP088",
                $"The property \"{property}\" expected a value of type \"{expectedType}\" but the provided value is of type \"{actualStringLiteral}\". Did you mean \"{suggestedStringLiteral}\"?")
                with
            {
                Fixes = [
                    new CodeFix($"Change \"{actualStringLiteral}\" to \"{suggestedStringLiteral}\"", true, CodeFixKind.QuickFix, CodeManipulator.Replace(TextSpan, suggestedStringLiteral))
                ]
            };

            public Diagnostic DisallowedPropertyWithSuggestion(bool warnInsteadOfError, string property, TypeSymbol type, string suggestedProperty) => CoreDiagnostic(
                warnInsteadOfError ? DiagnosticLevel.Warning : DiagnosticLevel.Error,
                "BCP089",
                $"The property \"{property}\" is not allowed on objects of type \"{type}\". Did you mean \"{suggestedProperty}\"?")
                with
            {
                Fixes = [
                    new CodeFix($"Change \"{property}\" to \"{suggestedProperty}\"", true, CodeFixKind.QuickFix, CodeManipulator.Replace(TextSpan, suggestedProperty))
                ]
            };

            public Diagnostic ModulePathHasNotBeenSpecified() => CoreError(
                "BCP090",
                "This module declaration is missing a file path reference.");

            public Diagnostic ErrorOccurredReadingFile(string failureMessage) => CoreError(
                "BCP091",
                $"An error occurred reading file. {failureMessage}");

            public Diagnostic FilePathInterpolationUnsupported() => CoreError(
                "BCP092",
                "String interpolation is not supported in file paths.");

            public Diagnostic FilePathCouldNotBeResolved(string filePath, string baseUri) => CoreError(
                "BCP093",
                $"File path \"{filePath}\" could not be resolved relative to \"{baseUri}\".");

            public Diagnostic CyclicModuleSelfReference() => CoreError(
                "BCP094",
                "This module references itself, which is not allowed.");

            public Diagnostic CyclicFile(IEnumerable<string> cycle) => CoreError(
                "BCP095",
                $"The file is involved in a cycle (\"{string.Join("\" -> \"", cycle)}\").");

            public Diagnostic ExpectedModuleIdentifier() => CoreError(
                "BCP096",
                "Expected a module identifier at this location.");

            public Diagnostic ExpectedModulePathString() => CoreError(
                "BCP097",
                "Expected a module path string. This should be a relative path to another bicep file, e.g. 'myModule.bicep' or '../parent/myModule.bicep'");

            public Diagnostic FilePathContainsBackSlash() => CoreError(
                "BCP098",
                "The specified file path contains a \"\\\" character. Use \"/\" instead as the directory separator character.");

            public Diagnostic AllowedMustContainItems() => CoreError(
                "BCP099",
                $"The \"{LanguageConstants.ParameterAllowedPropertyName}\" array must contain one or more items.");

            public Diagnostic IfFunctionNotSupported() => CoreError(
                "BCP100",
                "The function \"if\" is not supported. Use the \"?:\" (ternary conditional) operator instead, e.g. condition ? ValueIfTrue : ValueIfFalse");

            public Diagnostic CreateArrayFunctionNotSupported() => CoreError(
                "BCP101",
                "The \"createArray\" function is not supported. Construct an array literal using [].");

            public Diagnostic CreateObjectFunctionNotSupported() => CoreError(
                "BCP102",
                "The \"createObject\" function is not supported. Construct an object literal using {}.");

            public Diagnostic DoubleQuoteToken(string token) => CoreError(
                "BCP103",
                $"The following token is not recognized: \"{token}\". Strings are defined using single quotes in bicep.");

            public Diagnostic ReferencedModuleHasErrors() => CoreError(
                "BCP104",
                $"The referenced module has errors.");

            public Diagnostic UnableToLoadNonFileUri(Uri fileUri) => CoreError(
                "BCP105",
                $"Unable to load file from URI \"{fileUri}\".");

            public Diagnostic UnexpectedCommaSeparator() => CoreError(
                "BCP106",
                "Expected a new line character at this location. Commas are not used as separator delimiters.");

            public Diagnostic FunctionDoesNotExistInNamespace(Symbol namespaceType, string name) => CoreError(
                "BCP107",
                $"The function \"{name}\" does not exist in namespace \"{namespaceType.Name}\".");

            public Diagnostic FunctionDoesNotExistInNamespaceWithSuggestion(Symbol namespaceType, string name, string suggestedName) => CoreError(
                "BCP108",
                $"The function \"{name}\" does not exist in namespace \"{namespaceType.Name}\". Did you mean \"{suggestedName}\"?")
                with
            {
                Fixes = [
                    new CodeFix($"Change \"{name}\" to \"{suggestedName}\"", true, CodeFixKind.QuickFix, CodeManipulator.Replace(TextSpan, suggestedName))
                ]
            };

            public Diagnostic FunctionDoesNotExistOnObject(TypeSymbol type, string name) => CoreError(
                "BCP109",
                $"The type \"{type}\" does not contain function \"{name}\".");

            public Diagnostic FunctionDoesNotExistOnObjectWithSuggestion(TypeSymbol type, string name, string suggestedName) => CoreError(
                "BCP110",
                $"The type \"{type}\" does not contain function \"{name}\". Did you mean \"{suggestedName}\"?")
                with
            {
                Fixes = [
                    new CodeFix($"Change \"{name}\" to \"{suggestedName}\"", true, CodeFixKind.QuickFix, CodeManipulator.Replace(TextSpan, suggestedName))
                ]
            };

            public Diagnostic FilePathContainsControlChars() => CoreError(
                "BCP111",
                $"The specified file path contains invalid control code characters.");

            public Diagnostic TargetScopeMultipleDeclarations() => CoreError(
                "BCP112",
                $"The \"{LanguageConstants.TargetScopeKeyword}\" cannot be declared multiple times in one file.");

            public Diagnostic InvalidModuleScopeForTenantScope() => CoreError(
                "BCP113",
                $"Unsupported scope for module deployment in a \"{LanguageConstants.TargetScopeTypeTenant}\" target scope. Omit this property to inherit the current scope, or specify a valid scope. " +
                $"Permissible scopes include tenant: tenant(), named management group: managementGroup(<name>), named subscription: subscription(<subId>), or named resource group in a named subscription: resourceGroup(<subId>, <name>).");

            public Diagnostic InvalidModuleScopeForManagementScope() => CoreError(
                "BCP114",
                $"Unsupported scope for module deployment in a \"{LanguageConstants.TargetScopeTypeManagementGroup}\" target scope. Omit this property to inherit the current scope, or specify a valid scope. " +
                $"Permissible scopes include current management group: managementGroup(), named management group: managementGroup(<name>), named subscription: subscription(<subId>), tenant: tenant(), or named resource group in a named subscription: resourceGroup(<subId>, <name>).");

            public Diagnostic InvalidModuleScopeForSubscriptionScope() => CoreError(
                "BCP115",
                $"Unsupported scope for module deployment in a \"{LanguageConstants.TargetScopeTypeSubscription}\" target scope. Omit this property to inherit the current scope, or specify a valid scope. " +
                $"Permissible scopes include current subscription: subscription(), named subscription: subscription(<subId>), named resource group in same subscription: resourceGroup(<name>), named resource group in different subscription: resourceGroup(<subId>, <name>), or tenant: tenant().");

            public Diagnostic InvalidModuleScopeForResourceGroup() => CoreError(
                "BCP116",
                $"Unsupported scope for module deployment in a \"{LanguageConstants.TargetScopeTypeResourceGroup}\" target scope. Omit this property to inherit the current scope, or specify a valid scope. " +
                $"Permissible scopes include current resource group: resourceGroup(), named resource group in same subscription: resourceGroup(<name>), named resource group in a different subscription: resourceGroup(<subId>, <name>), current subscription: subscription(), named subscription: subscription(<subId>) or tenant: tenant().");

            public Diagnostic EmptyIndexerNotAllowed() => CoreError(
                "BCP117",
                "An empty indexer is not allowed. Specify a valid expression."
            );

            public Diagnostic ExpectBodyStartOrIfOrLoopStart() => CoreError(
                "BCP118",
                "Expected the \"{\" character, the \"[\" character, or the \"if\" keyword at this location.");

            public Diagnostic InvalidExtensionResourceScope() => CoreError(
                "BCP119",
                $"Unsupported scope for extension resource deployment. Expected a resource reference.");

            public Diagnostic RuntimeValueNotAllowedInProperty(string propertyName, string? objectTypeName, string? accessedSymbolName, IEnumerable<string>? accessiblePropertyNames, IEnumerable<string>? variableDependencyChain)
            {
                var variableDependencyChainClause = BuildVariableDependencyChainClause(variableDependencyChain);
                var accessiblePropertiesClause = BuildAccessiblePropertiesClause(accessedSymbolName, accessiblePropertyNames);

                return CoreError(
                    "BCP120",
                    $"This expression is being used in an assignment to the \"{propertyName}\" property of the \"{objectTypeName}\" type, which requires a value that can be calculated at the start of the deployment.{variableDependencyChainClause}{accessiblePropertiesClause}");
            }

            public Diagnostic ResourceMultipleDeclarations(IEnumerable<string> resourceNames) => CoreError(
                "BCP121",
                $"Resources: {ToQuotedString(resourceNames)} are defined with this same name in a file. Rename them or split into different modules.");

            public Diagnostic ModuleMultipleDeclarations(IEnumerable<string> moduleNames) => CoreError(
                "BCP122",
                $"Modules: {ToQuotedString(moduleNames)} are defined with this same name and this same scope in a file. Rename them or split into different modules.");

            public Diagnostic ExpectedNamespaceOrDecoratorName() => CoreError(
                "BCP123",
                "Expected a namespace or decorator name at this location.");

            public Diagnostic CannotAttachDecoratorToTarget(string decoratorName, TypeSymbol attachableType, TypeSymbol targetType) => CoreError(
                "BCP124",
                $"The decorator \"{decoratorName}\" can only be attached to targets of type \"{attachableType}\", but the target has type \"{targetType}\".");

            public Diagnostic CannotUseFunctionAsParameterDecorator(string functionName) => CoreError(
                "BCP125",
                $"Function \"{functionName}\" cannot be used as a parameter decorator.");

            public Diagnostic CannotUseFunctionAsVariableDecorator(string functionName) => CoreError(
                "BCP126",
                $"Function \"{functionName}\" cannot be used as a variable decorator.");

            public Diagnostic CannotUseFunctionAsResourceDecorator(string functionName) => CoreError(
                "BCP127",
                $"Function \"{functionName}\" cannot be used as a resource decorator.");

            public Diagnostic CannotUseFunctionAsModuleDecorator(string functionName) => CoreError(
                "BCP128",
                $"Function \"{functionName}\" cannot be used as a module decorator.");

            public Diagnostic CannotUseFunctionAsOutputDecorator(string functionName) => CoreError(
                "BCP129",
                $"Function \"{functionName}\" cannot be used as an output decorator.");

            public Diagnostic DecoratorsNotAllowed() => CoreError(
                "BCP130",
                "Decorators are not allowed here.");

            public Diagnostic ExpectedDeclarationAfterDecorator() => CoreError(
                "BCP132",
                "Expected a declaration after the decorator.");

            public Diagnostic InvalidUnicodeEscape() => CoreError(
                "BCP133",
                "The unicode escape sequence is not valid. Valid unicode escape sequences range from \\u{0} to \\u{10FFFF}.");

            public Diagnostic UnsupportedModuleScope(ResourceScope suppliedScope, ResourceScope supportedScopes) => CoreError(
                "BCP134",
                $"Scope {ToQuotedString(LanguageConstants.GetResourceScopeDescriptions(suppliedScope))} is not valid for this module. Permitted scopes: {ToQuotedString(LanguageConstants.GetResourceScopeDescriptions(supportedScopes))}.");

            public Diagnostic UnsupportedResourceScope(ResourceScope suppliedScope, ResourceScope supportedScopes) => CoreError(
                "BCP135",
                $"Scope {ToQuotedString(LanguageConstants.GetResourceScopeDescriptions(suppliedScope))} is not valid for this resource type. Permitted scopes: {ToQuotedString(LanguageConstants.GetResourceScopeDescriptions(supportedScopes))}.");

            public Diagnostic ExpectedLoopVariableIdentifier() => CoreError(
                "BCP136",
                "Expected a loop item variable identifier at this location.");

            public Diagnostic LoopArrayExpressionTypeMismatch(TypeSymbol actualType) => CoreError(
                "BCP137",
                $"Loop expected an expression of type \"{LanguageConstants.Array}\" but the provided value is of type \"{actualType}\".");

            public Diagnostic ForExpressionsNotSupportedHere() => CoreError(
                "BCP138",
                "For-expressions are not supported in this context. For-expressions may be used as values of resource, module, variable, and output declarations, or values of resource and module properties.");

            public Diagnostic InvalidCrossResourceScope() => CoreError(
                "BCP139",
                $"A resource's scope must match the scope of the Bicep file for it to be deployable. You must use modules to deploy resources to a different scope.");

            public Diagnostic UnterminatedMultilineString() => CoreError(
                "BCP140",
                $"The multi-line string at this location is not terminated. Terminate it with \"'''\".");

            public Diagnostic ExpressionNotCallable() => CoreError(
                "BCP141",
                "The expression cannot be used as a decorator as it is not callable.");

            public Diagnostic TooManyPropertyForExpressions() => CoreError(
                "BCP142",
                "Property value for-expressions cannot be nested.");

            public Diagnostic ExpressionedPropertiesNotAllowedWithLoops() => CoreError(
                "BCP143",
                "For-expressions cannot be used with properties whose names are also expressions.");

            public Diagnostic DirectAccessToCollectionNotSupported(IEnumerable<string>? accessChain = null)
            {
                var accessChainClause = accessChain?.Any() ?? false
                    ? $"The collection was accessed by the chain of \"{string.Join("\" -> \"", accessChain)}\". "
                    : "";

                return CoreError(
                    "BCP144",
                    $"Directly referencing a resource or module collection is not currently supported here. {accessChainClause}Apply an array indexer to the expression.");
            }

            public Diagnostic OutputMultipleDeclarations(string identifier) => CoreError(
                "BCP145",
                $"Output \"{identifier}\" is declared multiple times. Remove or rename the duplicates.");

            public Diagnostic ExpectedParameterDeclarationAfterDecorator() => CoreError(
                "BCP147",
                "Expected a parameter declaration after the decorator.");

            public Diagnostic ExpectedVariableDeclarationAfterDecorator() => CoreError(
                "BCP148",
                "Expected a variable declaration after the decorator.");

            public Diagnostic ExpectedResourceDeclarationAfterDecorator() => CoreError(
                "BCP149",
                "Expected a resource declaration after the decorator.");

            public Diagnostic ExpectedModuleDeclarationAfterDecorator() => CoreError(
                "BCP150",
                "Expected a module declaration after the decorator.");

            public Diagnostic ExpectedOutputDeclarationAfterDecorator() => CoreError(
                "BCP151",
                "Expected an output declaration after the decorator.");

            public Diagnostic CannotUseFunctionAsDecorator(string functionName) => CoreError(
                "BCP152",
                $"Function \"{functionName}\" cannot be used as a decorator.");

            public Diagnostic ExpectedResourceOrModuleDeclarationAfterDecorator() => CoreError(
                "BCP153",
                "Expected a resource or module declaration after the decorator.");

            public Diagnostic BatchSizeTooSmall(long value, long limit) => CoreError(
                "BCP154",
                $"Expected a batch size of at least {limit} but the specified value was \"{value}\".");

            public Diagnostic BatchSizeNotAllowed(string decoratorName) => CoreError(
                "BCP155",
                $"The decorator \"{decoratorName}\" can only be attached to resource or module collections.");

            public Diagnostic InvalidResourceTypeSegment(string typeSegment) => CoreError(
                "BCP156",
                $"The resource type segment \"{typeSegment}\" is invalid. Nested resources must specify a single type segment, and optionally can specify an api version using the format \"<type>@<apiVersion>\".");

            public Diagnostic InvalidAncestorResourceType() => CoreError(
                "BCP157",
                $"The resource type cannot be determined due to an error in the containing resource.");

            public Diagnostic ResourceRequiredForResourceAccess(string wrongType) => CoreError(
                "BCP158",
                $"Cannot access nested resources of type \"{wrongType}\". A resource type is required.");

            public Diagnostic NestedResourceNotFound(string resourceName, string identifierName, IEnumerable<string> nestedResourceNames)
            {
                var nestedResourceNamesClause = nestedResourceNames.Any()
                    ? $" Known nested resources are: {ToQuotedString(nestedResourceNames)}."
                    : string.Empty;

                return CoreError(
                    "BCP159",
                    $"""The resource "{resourceName}" does not contain a nested resource named "{identifierName}".{nestedResourceNamesClause}""");
            }

            public Diagnostic NestedResourceNotAllowedInLoop() => CoreError(
                "BCP160",
                $"A nested resource cannot appear inside of a resource with a for-expression.");

            public Diagnostic ExpectedLoopItemIdentifierOrVariableBlockStart() => CoreError(
                "BCP162",
                "Expected a loop item variable identifier or \"(\" at this location.");

            public Diagnostic ScopeUnsupportedOnChildResource() => CoreError(
                "BCP164",
                $"A child resource's scope is computed based on the scope of its ancestor resource. This means that using the \"{LanguageConstants.ResourceScopePropertyName}\" property on a child resource is unsupported.");

            public Diagnostic ScopeDisallowedForAncestorResource(string ancestorIdentifier) => CoreError(
                "BCP165",
                $"A resource's computed scope must match that of the Bicep file for it to be deployable. This resource's scope is computed from the \"{LanguageConstants.ResourceScopePropertyName}\" property value assigned to ancestor resource \"{ancestorIdentifier}\". You must use modules to deploy resources to a different scope.");

            public Diagnostic DuplicateDecorator(string decoratorName) => CoreError(
                "BCP166",
                $"Duplicate \"{decoratorName}\" decorator.");

            public Diagnostic ExpectBodyStartOrIf() => CoreError(
                "BCP167",
                "Expected the \"{\" character or the \"if\" keyword at this location.");

            public Diagnostic LengthMustNotBeNegative() => CoreError(
                "BCP168",
                $"Length must not be a negative value.");

            public Diagnostic TopLevelChildResourceNameIncorrectQualifierCount(int expectedSlashCount) => CoreError(
                "BCP169",
                $"Expected resource name to contain {expectedSlashCount} \"/\" character(s). The number of name segments must match the number of segments in the resource type.");

            public Diagnostic ChildResourceNameContainsQualifiers() => CoreError(
                "BCP170",
                $"Expected resource name to not contain any \"/\" characters. Child resources with a parent resource reference (via the parent property or via nesting) must not contain a fully-qualified name.");

            public Diagnostic ResourceTypeIsNotValidParent(string resourceType, string parentResourceType) => CoreError(
                "BCP171",
                $"Resource type \"{resourceType}\" is not a valid child resource of parent \"{parentResourceType}\".");

            public Diagnostic ParentResourceTypeHasErrors(string resourceName) => CoreError(
                "BCP172",
                $"The resource type cannot be validated due to an error in parent resource \"{resourceName}\".");

            public Diagnostic CannotUsePropertyInExistingResource(string property) => CoreError(
                "BCP173",
                $"The property \"{property}\" cannot be used in an existing resource declaration.");

            public Diagnostic ResourceTypeContainsProvidersSegment() => CoreWarning(
                "BCP174",
                $"Type validation is not available for resource types declared containing a \"/providers/\" segment. Please instead use the \"scope\" property.");

            public Diagnostic AnyTypeIsNotAllowed() => CoreError(
                "BCP176",
                $"Values of the \"any\" type are not allowed here.");

            public Diagnostic RuntimeValueNotAllowedInIfConditionExpression(string? accessedSymbolName, IEnumerable<string>? accessiblePropertyNames, IEnumerable<string>? variableDependencyChain)
            {
                var variableDependencyChainClause = BuildVariableDependencyChainClause(variableDependencyChain);
                var accessiblePropertiesClause = BuildAccessiblePropertiesClause(accessedSymbolName, accessiblePropertyNames);

                return CoreError(
                    "BCP177",
                    $"This expression is being used in the if-condition expression, which requires a value that can be calculated at the start of the deployment.{variableDependencyChainClause}{accessiblePropertiesClause}");
            }

            public Diagnostic RuntimeValueNotAllowedInForExpression(string? accessedSymbolName, IEnumerable<string>? accessiblePropertyNames, IEnumerable<string>? variableDependencyChain)
            {
                var variableDependencyChainClause = BuildVariableDependencyChainClause(variableDependencyChain);
                var accessiblePropertiesClause = BuildAccessiblePropertiesClause(accessedSymbolName, accessiblePropertyNames);

                return CoreError(
                    "BCP178",
                    $"This expression is being used in the for-expression, which requires a value that can be calculated at the start of the deployment.{variableDependencyChainClause}{accessiblePropertiesClause}");
            }

            public Diagnostic ForExpressionContainsLoopInvariants(string itemVariableName, string? indexVariableName, IEnumerable<string> expectedVariantProperties) => CoreWarning(
                "BCP179",
                indexVariableName is null
                    ? $"Unique resource or deployment name is required when looping. The loop item variable \"{itemVariableName}\" must be referenced in at least one of the value expressions of the following properties: {ToQuotedString(expectedVariantProperties)}"
                    : $"Unique resource or deployment name is required when looping. The loop item variable \"{itemVariableName}\" or the index variable \"{indexVariableName}\" must be referenced in at least one of the value expressions of the following properties in the loop body: {ToQuotedString(expectedVariantProperties)}");

            public Diagnostic FunctionOnlyValidInModuleSecureParameterAndExtensionConfigAssignment(string functionName, bool moduleExtensionConfigsEnabled) => CoreError(
                "BCP180",
                moduleExtensionConfigsEnabled
                    ? $"Function \"{functionName}\" is not valid at this location. It can only be used when directly assigning to a module parameter with a secure decorator or a secure extension configuration property."
                    : $"Function \"{functionName}\" is not valid at this location. It can only be used when directly assigning to a module parameter with a secure decorator.");

            public Diagnostic RuntimeValueNotAllowedInRunTimeFunctionArguments(string functionName, string? accessedSymbolName, IEnumerable<string>? accessiblePropertyNames, IEnumerable<string>? variableDependencyChain)
            {
                var variableDependencyChainClause = BuildVariableDependencyChainClause(variableDependencyChain);
                var accessiblePropertiesClause = BuildAccessiblePropertiesClause(accessedSymbolName, accessiblePropertyNames);

                return CoreError(
                    "BCP181",
                    $"This expression is being used in an argument of the function \"{functionName}\", which requires a value that can be calculated at the start of the deployment.{variableDependencyChainClause}{accessiblePropertiesClause}");
            }

            public Diagnostic RuntimeValueNotAllowedInVariableForBody(string variableName, string? accessedSymbolName, IEnumerable<string>? accessiblePropertyNames, IEnumerable<string>? variableDependencyChain, string? violatingPropertyName)
            {
                var variableDependencyChainClause = BuildVariableDependencyChainClause(variableDependencyChain);
                var violatingPropertyNameClause = BuildNonDeployTimeConstantPropertyClause(accessedSymbolName, violatingPropertyName);
                var accessiblePropertiesClause = BuildAccessiblePropertiesClause(accessedSymbolName, accessiblePropertyNames);

                return CoreError(
                    "BCP182",
                    $"This expression is being used in the for-body of the variable \"{variableName}\", which requires values that can be calculated at the start of the deployment.{variableDependencyChainClause}{violatingPropertyNameClause}{accessiblePropertiesClause}");
            }

            public Diagnostic ModuleParametersPropertyRequiresObjectLiteral() => CoreError(
                "BCP183",
                $"The value of the module \"{LanguageConstants.ModuleParamsPropertyName}\" property must be an object literal.");

            public Diagnostic FileExceedsMaximumSize(string filePath, long maxSize, string unit) => CoreError(
                "BCP184",
                $"File '{filePath}' exceeded maximum size of {maxSize} {unit}.");

            public Diagnostic FileEncodingMismatch(string detectedEncoding) => CoreDiagnostic(
                DiagnosticLevel.Info,
                "BCP185",
                $"Encoding mismatch. File was loaded with '{detectedEncoding}' encoding.");

            public Diagnostic UnparsableJsonType() => CoreError(
                "BCP186",
                $"Unable to parse literal JSON value. Please ensure that it is well-formed.");

            public Diagnostic FallbackPropertyUsed(bool shouldDowngrade, string property) => CoreDiagnostic(
                shouldDowngrade ? DiagnosticLevel.Info : DiagnosticLevel.Warning,
                "BCP187",
                $"The property \"{property}\" does not exist in the resource or type definition, although it might still be valid.{TypeInaccuracyClause}");

            public Diagnostic ReferencedArmTemplateHasErrors() => CoreError(
                "BCP188",
                $"The referenced ARM template has errors. Please see https://aka.ms/arm-template for information on how to diagnose and fix the template.");

            public Diagnostic UnknownModuleReferenceScheme(string badScheme, ImmutableArray<string> allowedSchemes)
            {
                string FormatSchemes() => ToQuotedString(allowedSchemes.Where(scheme => !string.Equals(scheme, ArtifactReferenceSchemes.Local)));

                return CoreError(
                    "BCP189",
                    (allowedSchemes.Contains(ArtifactReferenceSchemes.Local, StringComparer.Ordinal), allowedSchemes.Any(scheme => !string.Equals(scheme, ArtifactReferenceSchemes.Local, StringComparison.Ordinal))) switch
                    {
                        (false, false) => "Module references are not supported in this context.",
                        (false, true) => $"The specified module reference scheme \"{badScheme}\" is not recognized. Specify a module reference using one of the following schemes: {FormatSchemes()}",
                        (true, false) => $"The specified module reference scheme \"{badScheme}\" is not recognized. Specify a path to a local module file.",
                        (true, true) => $"The specified module reference scheme \"{badScheme}\" is not recognized. Specify a path to a local module file or a module reference using one of the following schemes: {FormatSchemes()}",
                    });
            }

            // TODO: This error is context sensitive:
            // - In CLI, it's permanent and only likely to occur with bicep build --no-restore.
            // - In VS code, it's transient until the background restore finishes.
            //
            // Should it be split into two separate errors instead?
            public Diagnostic ArtifactRequiresRestore(string artifactRef) => CoreError(
                "BCP190",
                $"The artifact with reference \"{artifactRef}\" has not been restored.");

            public Diagnostic ArtifactRestoreFailed(string artifactRef) => CoreError(
                "BCP191",
                $"Unable to restore the artifact with reference \"{artifactRef}\".");

            public Diagnostic ArtifactRestoreFailedWithMessage(string artifactRef, string message) => CoreError(
                "BCP192",
                $"Unable to restore the artifact with reference \"{artifactRef}\": {message}");

            public Diagnostic InvalidOciArtifactReference(string? aliasName, string badRef) => CoreError(
                "BCP193",
                $"{BuildInvalidOciArtifactReferenceClause(aliasName, badRef)} Specify a reference in the format of \"{ArtifactReferenceSchemes.Oci}:<artifact-uri>:<tag>\", or \"{ArtifactReferenceSchemes.Oci}/<module-alias>:<module-name-or-path>:<tag>\".");

            public Diagnostic InvalidTemplateSpecReference(string? aliasName, string badRef) => CoreError(
                "BCP194",
                $"{BuildInvalidTemplateSpecReferenceClause(aliasName, badRef)} Specify a reference in the format of \"{ArtifactReferenceSchemes.TemplateSpecs}:<subscription-ID>/<resource-group-name>/<template-spec-name>:<version>\", or \"{ArtifactReferenceSchemes.TemplateSpecs}/<module-alias>:<template-spec-name>:<version>\".");

            public Diagnostic InvalidOciArtifactReferenceInvalidPathSegment(string? aliasName, string badRef, string badSegment) => CoreError(
                "BCP195",
                $"{BuildInvalidOciArtifactReferenceClause(aliasName, badRef)} The artifact path segment \"{badSegment}\" is not valid. Each artifact name path segment must be a lowercase alphanumeric string optionally separated by a \".\", \"_\" , or \"-\".");

            public Diagnostic InvalidOciArtifactReferenceMissingTagOrDigest(string? aliasName, string badRef) => CoreError(
                "BCP196",
                $"{BuildInvalidOciArtifactReferenceClause(aliasName, badRef)} The module tag or digest is missing.");

            public Diagnostic InvalidOciArtifactReferenceTagTooLong(string? aliasName, string badRef, string badTag, int maxLength) => CoreError(
                "BCP197",
                $"{BuildInvalidOciArtifactReferenceClause(aliasName, badRef)} The tag \"{badTag}\" exceeds the maximum length of {maxLength} characters.");

            public Diagnostic InvalidOciArtifactReferenceInvalidTag(string? aliasName, string badRef, string badTag) => CoreError(
                "BCP198",
                $"{BuildInvalidOciArtifactReferenceClause(aliasName, badRef)} The tag \"{badTag}\" is not valid. Valid characters are alphanumeric, \".\", \"_\", or \"-\" but the tag cannot begin with \".\", \"_\", or \"-\".");

            public Diagnostic InvalidOciArtifactReferenceRepositoryTooLong(string? aliasName, string badRef, string badRepository, int maxLength) => CoreError(
                "BCP199",
                $"{BuildInvalidOciArtifactReferenceClause(aliasName, badRef)} Module path \"{badRepository}\" exceeds the maximum length of {maxLength} characters.");

            public Diagnostic InvalidOciArtifactReferenceRegistryTooLong(string? aliasName, string badRef, string badRegistry, int maxLength) => CoreError(
                "BCP200",
                $"{BuildInvalidOciArtifactReferenceClause(aliasName, badRef)} The registry \"{badRegistry}\" exceeds the maximum length of {maxLength} characters.");

            public Diagnostic ExpectedExtensionSpecification() => CoreError(
                "BCP201",
                "Expected an extension specification string. This should either be a relative path, or a valid OCI artifact specification.");

            public Diagnostic ExpectedExtensionAliasName() => CoreError(
                "BCP202",
                "Expected an extension alias name at this location.");

            public Diagnostic UnrecognizedExtension(string identifier) => CoreError(
                "BCP204",
                $"Extension \"{identifier}\" is not recognized.");

            public Diagnostic ExtensionDoesNotSupportConfiguration(string identifier) => CoreError(
                "BCP205",
                $"Extension \"{identifier}\" does not support configuration.");

            public Diagnostic ExtensionRequiresConfiguration(string identifier) => CoreError(
                "BCP206",
                $"Extension \"{identifier}\" requires configuration, but none was provided.");

            public Diagnostic NamespaceMultipleDeclarations(string identifier) => CoreError(
                "BCP207",
                $"Namespace \"{identifier}\" is declared multiple times. Remove the duplicates.");

            public Diagnostic UnknownResourceReferenceScheme(string badNamespace, IEnumerable<string> allowedNamespaces) => CoreError(
                "BCP208",
                $"The specified namespace \"{badNamespace}\" is not recognized. Specify a resource reference using one of the following namespaces: {ToQuotedString(allowedNamespaces)}.");

            public Diagnostic FailedToFindResourceTypeInNamespace(string @namespace, string resourceType) => CoreError(
                "BCP209",
                $"Failed to find resource type \"{resourceType}\" in namespace \"{@namespace}\".");

            public Diagnostic ParentResourceInDifferentNamespace(string childNamespace, string parentNamespace) => CoreError(
                "BCP210",
                $"Resource type belonging to namespace \"{childNamespace}\" cannot have a parent resource type belonging to different namespace \"{parentNamespace}\".");

            public Diagnostic InvalidModuleAliasName(string aliasName) => CoreError(
                "BCP211",
                $"The module alias name \"{aliasName}\" is invalid. Valid characters are alphanumeric, \"_\", or \"-\".");

            public Diagnostic TemplateSpecModuleAliasNameDoesNotExistInConfiguration(string aliasName, IOUri? configFileUri) => CoreError(
                "BCP212",
                $"The Template Spec module alias name \"{aliasName}\" does not exist in the {BuildBicepConfigurationClause(configFileUri)}.");

            public Diagnostic OciArtifactModuleAliasNameDoesNotExistInConfiguration(string aliasName, IOUri? configFileUri) => CoreError(
                "BCP213",
                $"The OCI artifact module alias name \"{aliasName}\" does not exist in the {BuildBicepConfigurationClause(configFileUri)}.");

            public Diagnostic InvalidTemplateSpecAliasSubscriptionNullOrUndefined(string aliasName, IOUri? configFileUri) => CoreError(
                "BCP214",
                $"The Template Spec module alias \"{aliasName}\" in the {BuildBicepConfigurationClause(configFileUri)} is in valid. The \"subscription\" property cannot be null or undefined.");

            public Diagnostic InvalidTemplateSpecAliasResourceGroupNullOrUndefined(string aliasName, IOUri? configFileUri) => CoreError(
                "BCP215",
                $"The Template Spec module alias \"{aliasName}\" in the {BuildBicepConfigurationClause(configFileUri)} is in valid. The \"resourceGroup\" property cannot be null or undefined.");

            public Diagnostic InvalidOciArtifactModuleAliasRegistryNullOrUndefined(string aliasName, IOUri? configFileUri) => CoreError(
                "BCP216",
                $"The OCI artifact module alias \"{aliasName}\" in the {BuildBicepConfigurationClause(configFileUri)} is invalid. The \"registry\" property cannot be null or undefined.");

            public Diagnostic InvalidTemplateSpecReferenceInvalidSubscriptionId(string? aliasName, string subscriptionId, string referenceValue) => CoreError(
                "BCP217",
                $"{BuildInvalidTemplateSpecReferenceClause(aliasName, referenceValue)} The subscription ID \"{subscriptionId}\" in is not a GUID.");

            public Diagnostic InvalidTemplateSpecReferenceResourceGroupNameTooLong(string? aliasName, string resourceGroupName, string referenceValue, int maximumLength) => CoreError(
                "BCP218",
                $"{BuildInvalidTemplateSpecReferenceClause(aliasName, referenceValue)} The resource group name \"{resourceGroupName}\" exceeds the maximum length of {maximumLength} characters.");

            public Diagnostic InvalidTemplateSpecReferenceInvalidResourceGroupName(string? aliasName, string resourceGroupName, string referenceValue) => CoreError(
                "BCP219",
                $"{BuildInvalidTemplateSpecReferenceClause(aliasName, referenceValue)} The resource group name \"{resourceGroupName}\" is invalid. Valid characters are alphanumeric, unicode characters, \".\", \"_\", \"-\", \"(\", or \")\", but the resource group name cannot end with \".\".");

            public Diagnostic InvalidTemplateSpecReferenceTemplateSpecNameTooLong(string? aliasName, string templateSpecName, string referenceValue, int maximumLength) => CoreError(
                "BCP220",
                $"{BuildInvalidTemplateSpecReferenceClause(aliasName, referenceValue)} The Template Spec name \"{templateSpecName}\" exceeds the maximum length of {maximumLength} characters.");

            public Diagnostic InvalidTemplateSpecReferenceInvalidTemplateSpecName(string? aliasName, string templateSpecName, string referenceValue) => CoreError(
                "BCP221",
                $"{BuildInvalidTemplateSpecReferenceClause(aliasName, referenceValue)} The Template Spec name \"{templateSpecName}\" is invalid. Valid characters are alphanumeric, \".\", \"_\", \"-\", \"(\", or \")\", but the Template Spec name cannot end with \".\".");

            public Diagnostic InvalidTemplateSpecReferenceTemplateSpecVersionTooLong(string? aliasName, string templateSpecVersion, string referenceValue, int maximumLength) => CoreError(
                "BCP222",
                $"{BuildInvalidTemplateSpecReferenceClause(aliasName, referenceValue)} The Template Spec version \"{templateSpecVersion}\" exceeds the maximum length of {maximumLength} characters.");

            public Diagnostic InvalidTemplateSpecReferenceInvalidTemplateSpecVersion(string? aliasName, string templateSpecVersion, string referenceValue) => CoreError(
                "BCP223",
                $"{BuildInvalidTemplateSpecReferenceClause(aliasName, referenceValue)} The Template Spec version \"{templateSpecVersion}\" is invalid. Valid characters are alphanumeric, \".\", \"_\", \"-\", \"(\", or \")\", but the Template Spec name cannot end with \".\".");

            public Diagnostic InvalidOciArtifactReferenceInvalidDigest(string? aliasName, string badRef, string badDigest) => CoreError(
                "BCP224",
                $"{BuildInvalidOciArtifactReferenceClause(aliasName, badRef)} The digest \"{badDigest}\" is not valid. The valid format is a string \"sha256:\" followed by exactly 64 lowercase hexadecimal digits.");

            public Diagnostic AmbiguousDiscriminatorPropertyValue(string propertyName) => CoreWarning(
                "BCP225",
                $"The discriminator property \"{propertyName}\" value cannot be determined at compilation time. Type checking for this object is disabled.");

            public Diagnostic MissingDiagnosticCodes() => CoreError(
                "BCP226",
                "Expected at least one diagnostic code at this location. Valid format is \"#disable-next-line diagnosticCode1 diagnosticCode2 ...\""
            );

            public Diagnostic UnsupportedResourceTypeParameterOrOutputType(string resourceType) => CoreError(
                "BCP227",
                $"The type \"{resourceType}\" cannot be used as a parameter or output type. Resource types from extensions are currently not supported as parameters or outputs.");

            public Diagnostic InvalidResourceScopeCannotBeResourceTypeParameter(string parameterName) => CoreError(
                "BCP229",
                $"The parameter \"{parameterName}\" cannot be used as a resource scope or parent. Resources passed as parameters cannot be used as a scope or parent of a resource.");

            public Diagnostic ModuleParamOrOutputResourceTypeUnavailable(ResourceTypeReference resourceTypeReference) => CoreWarning(
                "BCP230",
                $"The referenced module uses resource type \"{resourceTypeReference.FormatName()}\" which does not have types available. Bicep is unable to validate resource properties prior to deployment, but this will not block the resource from being deployed.");

            public Diagnostic ParamOrOutputResourceTypeUnsupported() => CoreError(
                "BCP231",
                $@"Using resource-typed parameters and outputs requires enabling EXPERIMENTAL feature ""{nameof(ExperimentalFeaturesEnabled.ResourceTypedParamsAndOutputs)}"".");

            public Diagnostic ArtifactDeleteFailed(string moduleRef) => CoreError(
                "BCP232",
                $"Unable to delete the module with reference \"{moduleRef}\" from cache.");

            public Diagnostic ArtifactDeleteFailedWithMessage(string moduleRef, string message) => CoreError(
                "BCP233",
                $"Unable to delete the module with reference \"{moduleRef}\" from cache: {message}");

            public Diagnostic ArmFunctionLiteralTypeConversionFailedWithMessage(string literalValue, string armFunctionName, string message) => CoreWarning(
                "BCP234",
                $"The ARM function \"{armFunctionName}\" failed when invoked on the value [{literalValue}]: {message}");

            public Diagnostic NoJsonTokenOnPathOrPathInvalid() => CoreError(
                "BCP235",
                $"Specified JSONPath does not exist in the given file or is invalid.");

            public Diagnostic ExpectedNewLineOrCommaSeparator() => CoreError(
                "BCP236",
                "Expected a new line or comma character at this location.");

            public Diagnostic ExpectedCommaSeparator() => CoreError(
                "BCP237",
                "Expected a comma character at this location.");

            public Diagnostic UnexpectedNewLineAfterCommaSeparator() => CoreError(
                "BCP238",
                "Unexpected new line character after a comma.");

            public Diagnostic ReservedIdentifier(string name) => CoreError(
                "BCP239",
                $"Identifier \"{name}\" is a reserved Bicep symbol name and cannot be used in this context.");

            public Diagnostic InvalidValueForParentProperty() => CoreError(
                "BCP240",
                "The \"parent\" property only permits direct references to resources. Expressions are not supported.");

            public Diagnostic DeprecatedProvidersFunction(string functionName) => CoreWarning(
                "BCP241",
                $"The \"{functionName}\" function is deprecated and will be removed in a future release of Bicep. Please add a comment to https://github.com/Azure/bicep/issues/2017 if you believe this will impact your workflow.")
                with
            { Styling = DiagnosticStyling.ShowCodeDeprecated };

            public Diagnostic LambdaFunctionsOnlyValidInFunctionArguments() => CoreError(
                "BCP242",
                $"Lambda functions may only be specified directly as function arguments.");

            public Diagnostic ParenthesesMustHaveExactlyOneItem() => CoreError(
                "BCP243",
                "Parentheses must contain exactly one expression.");

            public Diagnostic LambdaExpectedArgCountMismatch(TypeSymbol lambdaType, int minArgCount, int maxArgCount, int actualArgCount) => CoreError(
                "BCP244",
                minArgCount == maxArgCount ?
                    $"Expected lambda expression of type \"{lambdaType}\" with {minArgCount} arguments but received {actualArgCount} arguments." :
                    $"Expected lambda expression of type \"{lambdaType}\" with between {minArgCount} and {maxArgCount} arguments but received {actualArgCount} arguments.");

            public Diagnostic ResourceTypeIsReadonly(ResourceTypeReference resourceTypeReference) => CoreWarning(
                "BCP245",
                $"Resource type \"{resourceTypeReference.FormatName()}\" can only be used with the 'existing' keyword.");

            public Diagnostic ResourceTypeIsReadonlyAtScope(ResourceTypeReference resourceTypeReference, ResourceScope writableScopes) => CoreWarning(
                "BCP246",
                $"Resource type \"{resourceTypeReference.FormatName()}\" can only be used with the 'existing' keyword at the requested scope."
                    + $" Permitted scopes for deployment: {ToQuotedString(LanguageConstants.GetResourceScopeDescriptions(writableScopes))}.");

            public Diagnostic LambdaVariablesInResourceOrModuleArrayAccessUnsupported(IEnumerable<string> variableNames) => CoreError(
                "BCP247",
                $"Using lambda variables inside resource or module array access is not currently supported."
                    + $" Found the following lambda variable(s) being accessed: {ToQuotedString(variableNames)}.");

            public Diagnostic LambdaVariablesInInlineFunctionUnsupported(string functionName, IEnumerable<string> variableNames) => CoreError(
                "BCP248",
                $"Using lambda variables inside the \"{functionName}\" function is not currently supported."
                    + $" Found the following lambda variable(s) being accessed: {ToQuotedString(variableNames)}.");

            public Diagnostic ExpectedLoopVariableBlockWith2Elements(int actualCount) => CoreError(
                "BCP249",
                $"Expected loop variable block to consist of exactly 2 elements (item variable and index variable), but found {actualCount}.");

            public Diagnostic ParameterMultipleAssignments(string identifier) => CoreError(
                "BCP250",
                $"Parameter \"{identifier}\" is assigned multiple times. Remove or rename the duplicates.");

            public Diagnostic UsingPathHasNotBeenSpecified() => CoreError(
                "BCP256",
                "The using declaration is missing a bicep template file path reference.");

            public Diagnostic ExpectedFilePathString() => CoreError(
                "BCP257",
                "Expected a Bicep file path string. This should be a relative path to another bicep file, e.g. 'myModule.bicep' or '../parent/myModule.bicep'");

            public IDiagnostic MissingParameterAssignment(IEnumerable<string> identifiers, CodeFix insertMissingCodefix) => CoreError(
                "BCP258",
                $"The following parameters are declared in the Bicep file but are missing an assignment in the params file: {ToQuotedString(identifiers)}.")
                with
            { Fixes = [insertMissingCodefix] };

            public Diagnostic MissingParameterDeclaration(string? identifier) => CoreError(
                "BCP259",
                $"The parameter \"{identifier}\" is assigned in the params file without being declared in the Bicep file.");

            public Diagnostic ParameterTypeMismatch(string? identifier, TypeSymbol expectedType, TypeSymbol actualType) => CoreError(
                "BCP260",
                $"The parameter \"{identifier}\" expects a value of type \"{expectedType}\" but the provided value is of type \"{actualType}\".");

            public Diagnostic UsingDeclarationNotSpecified() => CoreError(
                "BCP261",
                "A using declaration must be present in this parameters file.");

            public Diagnostic MoreThanOneUsingDeclarationSpecified() => CoreError(
                "BCP262",
                "More than one using declaration are present");

            public Diagnostic UsingDeclarationReferencesInvalidFile() => CoreError(
                "BCP263",
                "The file specified in the using declaration path does not exist");

            public Diagnostic AmbiguousResourceTypeBetweenImports(string resourceTypeName, IEnumerable<string> namespaces) => CoreError(
                "BCP264",
                $"Resource type \"{resourceTypeName}\" is declared in multiple imported namespaces ({ToQuotedStringWithCaseInsensitiveOrdering(namespaces)}), and must be fully-qualified.");

            public Diagnostic SymbolicNameShadowsAKnownFunction(string name, string knownFunctionNamespace, string knownFunctionName) => CoreError(
                "BCP265",
                $"The name \"{name}\" is not a function. Did you mean \"{knownFunctionNamespace}.{knownFunctionName}\"?")
                with
            {
                Fixes = [
                    new CodeFix($"Change \"{name}\" to \"{knownFunctionNamespace}.{knownFunctionName}\"", true, CodeFixKind.QuickFix, CodeManipulator.Replace(TextSpan, $"{knownFunctionNamespace}.{knownFunctionName}"))
                ]
            };

            public Diagnostic ExpectedMetadataIdentifier() => CoreError(
                "BCP266",
                "Expected a metadata identifier at this location.");

            public Diagnostic ExpectedMetadataDeclarationAfterDecorator() => CoreError(
                "BCP267",
                "Expected an metadata declaration after the decorator.");

            public Diagnostic ReservedMetadataIdentifier(string name) => CoreError(
                "BCP268",
                $"Invalid identifier: \"{name}\". Metadata identifiers starting with '_' are reserved. Please use a different identifier.");

            public Diagnostic CannotUseFunctionAsMetadataDecorator(string functionName) => CoreError(
                "BCP269",
                $"Function \"{functionName}\" cannot be used as a metadata decorator.");

            public Diagnostic UnparsableBicepConfigFile(IOUri configFileUri, string parsingErrorMessage) => CoreError(
                "BCP271",
                $"Failed to parse the contents of the Bicep configuration file \"{configFileUri}\" as valid JSON: {parsingErrorMessage.TrimEnd('.')}.");

            public Diagnostic UnloadableBicepConfigFile(IOUri configFileUri, string loadErrorMessage) => CoreError(
                "BCP272",
                $"Could not load the Bicep configuration file \"{configFileUri}\": {loadErrorMessage.TrimEnd('.')}.");

            public Diagnostic InvalidBicepConfigFile(IOUri configFileUri, string parsingErrorMessage) => CoreError(
                "BCP273",
                $"Failed to parse the contents of the Bicep configuration file \"{configFileUri}\": {parsingErrorMessage.TrimEnd('.')}.");

            public Diagnostic PotentialConfigDirectoryCouldNotBeScanned(IOUri? directoryIdentifier, string scanErrorMessage) => CoreDiagnostic(
                DiagnosticLevel.Info, // should this be a warning instead?
                "BCP274",
                $"Error scanning \"{directoryIdentifier}\" for bicep configuration: {scanErrorMessage.TrimEnd('.')}.");

            public Diagnostic FoundDirectoryInsteadOfFile(string directoryPath) => CoreError(
                "BCP275",
                $"Unable to open file at path \"{directoryPath}\". Found a directory instead.");

            public Diagnostic UsingDeclarationMustReferenceBicepFile() => CoreError(
                "BCP276",
                "A using declaration can only reference a Bicep file.");

            public Diagnostic ModuleDeclarationMustReferenceBicepModule() => CoreError(
                "BCP277",
                "A module declaration can only reference a Bicep File, an ARM template, a registry reference or a template spec reference.");

            public Diagnostic CyclicParametersSelfReference() => CoreError(
                "BCP278",
                "This parameters file references itself, which is not allowed.");

            public Diagnostic UnrecognizedTypeExpression() => CoreError(
                "BCP279",
                $"Expected a type at this location. Please specify a valid type expression or one of the following types: {ToQuotedString(LanguageConstants.DeclarationTypes.Keys)}.");

            public Diagnostic TypeExpressionLiteralConversionFailed() => CoreError(
                "BCP285",
                "The type expression could not be reduced to a literal value.");

            public Diagnostic InvalidUnionTypeMember(string keystoneType) => CoreError(
                "BCP286",
                $"This union member is invalid because it cannot be assigned to the '{keystoneType}' type.");

            public Diagnostic ValueSymbolUsedAsType(string symbolName) => CoreError(
                "BCP287",
                // TODO: Add "Did you mean 'typeof({symbolName})'?" When support for typeof has been added.
                $"'{symbolName}' refers to a value but is being used as a type here.");

            public Diagnostic TypeSymbolUsedAsValue(string symbolName) => CoreError(
                "BCP288",
                $"'{symbolName}' refers to a type but is being used as a value here.");

            public Diagnostic InvalidTypeDefinition() => CoreError(
                "BCP289",
                $"The type definition is not valid.");

            public Diagnostic ExpectedParameterOrTypeDeclarationAfterDecorator() => CoreError(
                "BCP290",
                "Expected a parameter or type declaration after the decorator.");

            public Diagnostic ExpectedParameterOrOutputDeclarationAfterDecorator() => CoreError(
                "BCP291",
                "Expected a parameter or output declaration after the decorator.");

            public Diagnostic ExpectedParameterOutputOrTypeDeclarationAfterDecorator() => CoreError(
                "BCP292",
                "Expected a parameter, output, or type declaration after the decorator.");

            public Diagnostic NonLiteralUnionMember() => CoreError(
                "BCP293",
                "All members of a union type declaration must be literal values.");

            public Diagnostic InvalidTypeUnion() => CoreError(
                "BCP294",
                "Type unions must be reducible to a single ARM type (such as 'string', 'int', or 'bool').");

            public Diagnostic DecoratorNotPermittedOnLiteralType(string decoratorName) => CoreError(
                "BCP295",
                $"The '{decoratorName}' decorator may not be used on targets of a union or literal type. The allowed values for this parameter or type definition will be derived from the union or literal type automatically.");

            public Diagnostic NonConstantTypeProperty() => CoreError(
                "BCP296",
                "Property names on types must be compile-time constant values.");

            public Diagnostic CannotUseFunctionAsTypeDecorator(string functionName) => CoreError(
                "BCP297",
                $"Function \"{functionName}\" cannot be used as a type decorator.");

            public Diagnostic CyclicTypeSelfReference() => CoreError(
                "BCP298",
                "This type definition includes itself as required component, which creates a constraint that cannot be fulfilled.");

            public Diagnostic CyclicType(IEnumerable<string> cycle) => CoreError(
                "BCP299",
                $"This type definition includes itself as a required component via a cycle (\"{string.Join("\" -> \"", cycle)}\").");

            public Diagnostic ExpectedTypeLiteral() => CoreError(
                "BCP300",
                $"Expected a type literal at this location. Please specify a concrete value or a reference to a literal type.");

            public Diagnostic ReservedTypeName(string reservedName) => CoreError(
                "BCP301",
                $@"The type name ""{reservedName}"" is reserved and may not be attached to a user-defined type.");

            public Diagnostic SymbolicNameIsNotAType(string name, IEnumerable<string> validTypes) => CoreError(
                "BCP302",
                $@"The name ""{name}"" is not a valid type. Please specify one of the following types: {ToQuotedString(validTypes)}.");

            public Diagnostic ExtensionSpecificationInterpolationUnsupported() => CoreError(
                "BCP303",
                "String interpolation is unsupported for specifying the extension.");

            public Diagnostic ExpectedWithOrAsKeywordOrNewLine() => CoreError(
                "BCP305",
                $"Expected the \"with\" keyword, \"as\" keyword, or a new line character at this location.");

            public Diagnostic NamespaceSymbolUsedAsType(string name) => CoreError(
                "BCP306",
                $@"The name ""{name}"" refers to a namespace, not to a type.");

            public Diagnostic NestedRuntimePropertyAccessNotSupported(string? resourceSymbol, IEnumerable<string> runtimePropertyNames, IEnumerable<string> accessiblePropertyNames, IEnumerable<string> accessibleFunctionNames)
            {
                var accessiblePropertyNamesClause = accessiblePropertyNames.Any() ? @$" the accessible properties of ""{resourceSymbol}"" include {ToQuotedString(accessiblePropertyNames.OrderBy(x => x))}." : "";
                var accessibleFunctionNamesClause = accessibleFunctionNames.Any() ? @$" The accessible functions of ""{resourceSymbol}"" include {ToQuotedString(accessibleFunctionNames.OrderBy(x => x))}." : "";

                return CoreError(
                    "BCP307",
                    $"The expression cannot be evaluated, because the identifier properties of the referenced existing resource including {ToQuotedString(runtimePropertyNames.OrderBy(x => x))} cannot be calculated at the start of the deployment. In this situation,{accessiblePropertyNamesClause}{accessibleFunctionNamesClause}");
            }

            public Diagnostic DecoratorMayNotTargetTypeAlias(string decoratorName) => CoreError(
                "BCP308",
                $@"The decorator ""{decoratorName}"" may not be used on statements whose declared type is a reference to a user-defined type.");

            public Diagnostic ValueCannotBeFlattened(TypeSymbol flattenInputType, TypeSymbol incompatibleType) => CoreError(
                "BCP309",
                $@"Values of type ""{flattenInputType.Name}"" cannot be flattened because ""{incompatibleType.Name}"" is not an array type.");

            public Diagnostic IndexOutOfBounds(string typeName, long tupleLength, long indexSought)
            {
                var message = new StringBuilder("The provided index value of \"").Append(indexSought).Append("\" is not valid for type \"").Append(typeName).Append("\".");
                if (tupleLength > 0)
                {
                    message.Append(" Indexes for this type must be between 0 and ").Append(tupleLength - 1).Append('.');
                }

                return CoreError(
                    "BCP311",
                    message.ToString());
            }

            public Diagnostic MultipleAdditionalPropertiesDeclarations() => CoreError(
                "BCP315",
                "An object type may have at most one additional properties declaration.");

            public Diagnostic SealedIncompatibleWithAdditionalPropertiesDeclaration() => CoreError(
                "BCP316",
                $@"The ""{LanguageConstants.ParameterSealedPropertyName}"" decorator may not be used on object types with an explicit additional properties type declaration.");

            public Diagnostic ExpectedPropertyNameOrMatcher() => CoreError(
                "BCP317",
                "Expected an identifier, a string, or an asterisk at this location.");

            public Diagnostic DereferenceOfPossiblyNullReference(string possiblyNullType, AccessExpressionSyntax accessExpression) => CoreWarning(
                "BCP318",
                $@"The value of type ""{possiblyNullType}"" may be null at the start of the deployment, which would cause this access expression (and the overall deployment with it) to fail.")
                with
            {
                Fixes = [
                    new(
                        "If you do not know whether the value will be null and the template would handle a null value for the overall expression, use a `.?` (safe dereference) operator to short-circuit the access expression if the base expression's value is null",
                        true,
                        CodeFixKind.QuickFix,
                        new(accessExpression.Span, accessExpression.AsSafeAccess().ToString())),
                    AsNonNullable(accessExpression.BaseExpression),
                ]
            };

            private static CodeFix AsNonNullable(SyntaxBase expression) => new(
                "If you know the value will not be null, use a non-null assertion operator to inform the compiler that the value will not be null",
                false,
                CodeFixKind.QuickFix,
                new(expression.Span, SyntaxFactory.AsNonNullable(expression).ToString()));

            public Diagnostic UnresolvableArmJsonType(string errorSource, string message) => CoreError(
                "BCP319",
                $@"The type at ""{errorSource}"" could not be resolved by the ARM JSON template engine. Original error message: ""{message}""");

            public Diagnostic ModuleOutputResourcePropertyAccessDetected() => CoreError(
                "BCP320",
                "The properties of module output resources cannot be accessed directly. To use the properties of this resource, pass it as a resource-typed parameter to another module and access the parameter's properties therein.");

            public Diagnostic PossibleNullReferenceAssignment(TypeSymbol expectedType, TypeSymbol actualType, SyntaxBase expression) => CoreWarning(
                "BCP321",
                $"Expected a value of type \"{expectedType}\" but the provided value is of type \"{actualType}\".")
                with
            { Fixes = [AsNonNullable(expression)] };

            public Diagnostic SafeDereferenceNotPermittedOnInstanceFunctions() => CoreError(
                "BCP322",
                "The `.?` (safe dereference) operator may not be used on instance function invocations.");

            public Diagnostic SafeDereferenceNotPermittedOnResourceCollections() => CoreError(
                "BCP323",
                "The `[?]` (safe dereference) operator may not be used on resource or module collections.");

            public Diagnostic ExpectedTypeIdentifier() => CoreError(
                "BCP325",
                "Expected a type identifier at this location.");

            public Diagnostic NullableTypedParamsMayNotHaveDefaultValues() => CoreError(
                "BCP326",
                "Nullable-typed parameters may not be assigned default values. They have an implicit default of 'null' that cannot be overridden.");

            public Diagnostic SourceIntDomainDisjointFromTargetIntDomain_SourceHigh(bool warnInsteadOfError, long sourceMin, long targetMax) => CoreDiagnostic(
                warnInsteadOfError ? DiagnosticLevel.Warning : DiagnosticLevel.Error,
                "BCP327",
                $"The provided value (which will always be greater than or equal to {sourceMin}) is too large to assign to a target for which the maximum allowable value is {targetMax}.");

            public Diagnostic SourceIntDomainDisjointFromTargetIntDomain_SourceLow(bool warnInsteadOfError, long sourceMax, long targetMin) => CoreDiagnostic(
                warnInsteadOfError ? DiagnosticLevel.Warning : DiagnosticLevel.Error,
                "BCP328",
                $"The provided value (which will always be less than or equal to {sourceMax}) is too small to assign to a target for which the minimum allowable value is {targetMin}.");

            public Diagnostic SourceIntDomainExtendsBelowTargetIntDomain(long sourceMin, long targetMin) => CoreWarning(
                "BCP329",
                $"The provided value can be as small as {sourceMin} and may be too small to assign to a target with a configured minimum of {targetMin}.");

            public Diagnostic SourceIntDomainExtendsAboveTargetIntDomain(long sourceMax, long targetMax) => CoreWarning(
                "BCP330",
                $"The provided value can be as large as {sourceMax} and may be too large to assign to a target with a configured maximum of {targetMax}.");

            public Diagnostic MinMayNotExceedMax(string minDecoratorName, long minValue, string maxDecoratorName, long maxValue) => CoreError(
                "BCP331",
                $@"A type's ""{minDecoratorName}"" must be less than or equal to its ""{maxDecoratorName}"", but a minimum of {minValue} and a maximum of {maxValue} were specified.");

            public Diagnostic SourceValueLengthDomainDisjointFromTargetValueLengthDomain_SourceHigh(bool warnInsteadOfError, long sourceMinLength, long targetMaxLength) => CoreDiagnostic(
                warnInsteadOfError ? DiagnosticLevel.Warning : DiagnosticLevel.Error,
                "BCP332",
                $"The provided value (whose length will always be greater than or equal to {sourceMinLength}) is too long to assign to a target for which the maximum allowable length is {targetMaxLength}.");

            public Diagnostic SourceValueLengthDomainDisjointFromTargetValueLengthDomain_SourceLow(bool warnInsteadOfError, long sourceMaxLength, long targetMinLength) => CoreDiagnostic(
                warnInsteadOfError ? DiagnosticLevel.Warning : DiagnosticLevel.Error,
                "BCP333",
                $"The provided value (whose length will always be less than or equal to {sourceMaxLength}) is too short to assign to a target for which the minimum allowable length is {targetMinLength}.");

            public Diagnostic SourceValueLengthDomainExtendsBelowTargetValueLengthDomain(long sourceMinLength, long targetMinLength) => CoreWarning(
                "BCP334",
                $"The provided value can have a length as small as {sourceMinLength} and may be too short to assign to a target with a configured minimum length of {targetMinLength}.");

            public Diagnostic SourceValueLengthDomainExtendsAboveTargetValueLengthDomain(long sourceMaxLength, long targetMaxLength) => CoreWarning(
                "BCP335",
                $"The provided value can have a length as large as {sourceMaxLength} and may be too long to assign to a target with a configured maximum length of {targetMaxLength}.");

            public Diagnostic UnrecognizedParamsFileDeclaration(bool moduleExtensionConfigsEnabled)
            {
                List<string> supportedDeclarations = [
                    LanguageConstants.UsingKeyword,
                    LanguageConstants.ExtendsKeyword,
                    LanguageConstants.ParameterKeyword,
                    LanguageConstants.VariableKeyword,
                    LanguageConstants.TypeKeyword,
                ];

                if (moduleExtensionConfigsEnabled)
                {
                    supportedDeclarations.Add(LanguageConstants.ExtensionConfigKeyword);
                }

                return CoreError(
                    "BCP337",
                    $@"This declaration type is not valid for a Bicep Parameters file. Supported declarations: {ToQuotedString(supportedDeclarations)}.");
            }

            public Diagnostic FailedToEvaluateParameter(string parameterName, string message) => CoreError(
                "BCP338",
                $"Failed to evaluate parameter \"{parameterName}\": {message}");

            public Diagnostic ArrayIndexOutOfBounds(long indexSought) => CoreError(
                "BCP339",
                $"""The provided array index value of "{indexSought}" is not valid. Array index should be greater than or equal to 0.""");

            public Diagnostic UnparsableYamlType() => CoreError(
                "BCP340",
                $"Unable to parse literal YAML value. Please ensure that it is well-formed.");

            public Diagnostic RuntimeValueNotAllowedInFunctionDeclaration(string? accessedSymbolName, IEnumerable<string>? accessiblePropertyNames, IEnumerable<string>? variableDependencyChain)
            {
                var variableDependencyChainClause = BuildVariableDependencyChainClause(variableDependencyChain);
                var accessiblePropertiesClause = BuildAccessiblePropertiesClause(accessedSymbolName, accessiblePropertyNames);

                return CoreError(
                    "BCP341",
                    $"This expression is being used inside a function declaration, which requires a value that can be calculated at the start of the deployment.{variableDependencyChainClause}{accessiblePropertiesClause}");
            }

            public Diagnostic UserDefinedTypesNotAllowedInFunctionDeclaration() => CoreError(
                "BCP342",
                $"""User-defined types are not supported in user-defined function parameters or outputs.""");

            public Diagnostic ExpectedAssertIdentifier() => CoreError(
                "BCP344",
                "Expected an assert identifier at this location.");

            public Diagnostic TestDeclarationMustReferenceBicepTest() => CoreError(
                "BCP345",
                "A test declaration can only reference a Bicep File");

            public Diagnostic ExpectedTestIdentifier() => CoreError(
                "BCP346",
                "Expected a test identifier at this location.");

            public Diagnostic ExpectedTestPathString() => CoreError(
                "BCP347",
                "Expected a test path string at this location.");
            public Diagnostic TestDeclarationStatementsUnsupported() => CoreError(
                "BCP348",
                $@"Using a test declaration statement requires enabling EXPERIMENTAL feature ""{nameof(ExperimentalFeaturesEnabled.TestFramework)}"".");

            public Diagnostic AssertsUnsupported() => CoreError(
                "BCP349",
                $@"Using an assert declaration requires enabling EXPERIMENTAL feature ""{nameof(ExperimentalFeaturesEnabled.Assertions)}"".");

            public Diagnostic InvalidAssertAssignment(TypeSymbol valueType) => CoreError(
                "BCP350",
                $"Value of type \"{valueType}\" cannot be assigned to an assert. Asserts can take values of type 'bool' only.");

            public Diagnostic FunctionOnlyValidWithDirectAssignment(string functionName) => CoreError(
                "BCP351",
                $"Function \"{functionName}\" is not valid at this location. It can only be used when directly assigning to a parameter.");

            public Diagnostic FailedToEvaluateVariable(string name, string message) => CoreError(
                "BCP352",
                $"Failed to evaluate variable \"{name}\": {message}");

            public Diagnostic ItemsMustBeCaseInsensitivelyUnique(string itemTypePluralName, IEnumerable<string> itemNames) => CoreError(
                "BCP353",
                $"The {itemTypePluralName} {ToQuotedString(itemNames)} differ only in casing. The ARM deployments engine is not case sensitive and will not be able to distinguish between them.");

            public Diagnostic ExpectedSymbolListOrWildcard() => CoreError(
                "BCP354",
                "Expected left brace ('{') or asterisk ('*') character at this location.");

            public Diagnostic ExpectedExportedSymbolName() => CoreError(
                "BCP355",
                "Expected the name of an exported symbol at this location.");

            public Diagnostic ExpectedNamespaceIdentifier() => CoreError(
                "BCP356",
                "Expected a valid namespace identifier at this location.");

            public Diagnostic PathHasNotBeenSpecified() => CoreError(
                "BCP358",
                "This declaration is missing a template file path reference.");

            public Diagnostic ImportedSymbolNotFound(string symbolName) => CoreError(
                "BCP360",
                $"The '{symbolName}' symbol was not found in (or was not exported by) the imported template.");

            public Diagnostic ExportDecoratorMustTargetStatement() => CoreError(
                "BCP361",
                @"The ""@export()"" decorator must target a top-level statement.");

            public Diagnostic SymbolImportedMultipleTimes(params string[] importedAs) => CoreError(
                "BCP362",
                $"This symbol is imported multiple times under the names {string.Join(", ", importedAs.Select(identifier => $"'{identifier}'"))}.");

            public Diagnostic DiscriminatorDecoratorOnlySupportedForObjectUnions() => CoreError(
                "BCP363",
                $"The \"{LanguageConstants.TypeDiscriminatorDecoratorName}\" decorator can only be applied to object-only union types with unique member types.");

            public Diagnostic DiscriminatorPropertyMustBeRequiredStringLiteral(string discriminatorPropertyName) => CoreError(
                "BCP364",
                $"The property \"{discriminatorPropertyName}\" must be a required string literal on all union member types.");

            public Diagnostic DiscriminatorPropertyMemberDuplicatedValue(string discriminatorPropertyName, string discriminatorPropertyValue) => CoreError(
                "BCP365",
                $"The value \"{discriminatorPropertyValue}\" for discriminator property \"{discriminatorPropertyName}\" is duplicated across multiple union member types. The value must be unique across all union member types.");

            public Diagnostic DiscriminatorPropertyNameMustMatch(string acceptablePropertyName) => CoreError(
                "BCP366",
                $"The discriminator property name must be \"{acceptablePropertyName}\" on all union member types.");

            public Diagnostic FeatureIsTemporarilyDisabled(string featureName) => CoreError(
                "BCP367",
                $"The \"{featureName}\" feature is temporarily disabled.");

            public Diagnostic ParameterReferencesKeyVaultSuppliedParameter(string targetName) => CoreError(
                "BCP368",
                $"The value of the \"{targetName}\" parameter cannot be known until the template deployment has started because it uses a reference to a secret value in Azure Key Vault. Expressions that refer to the \"{targetName}\" parameter may be used in {LanguageConstants.LanguageFileExtension} files but not in {LanguageConstants.ParamsFileExtension} files.");

            public Diagnostic ParameterReferencesDefaultedParameter(string targetName) => CoreError(
                "BCP369",
                $"The value of the \"{targetName}\" parameter cannot be known until the template deployment has started because it uses the default value defined in the template. Expressions that refer to the \"{targetName}\" parameter may be used in {LanguageConstants.LanguageFileExtension} files but not in {LanguageConstants.ParamsFileExtension} files.");

            public Diagnostic ClosureContainsNonExportableSymbols(IEnumerable<string> nonExportableSymbols) => CoreError(
                "BCP372",
                @$"The ""@export()"" decorator may not be applied to variables that refer to parameters, modules, or resource, either directly or indirectly. The target of this decorator contains direct or transitive references to the following unexportable symbols: {ToQuotedString(nonExportableSymbols)}.");

            public Diagnostic ImportedSymbolHasErrors(string name, string message) => CoreError(
                "BCP373",
                $"Unable to import the symbol named \"{name}\": {message}");

            public Diagnostic ImportedModelContainsAmbiguousExports(IEnumerable<string> ambiguousExportNames) => CoreError(
                "BCP374",
                $"The imported model cannot be loaded with a wildcard because it contains the following duplicated exports: {ToQuotedString(ambiguousExportNames)}.");

            public Diagnostic ImportListItemDoesNotIncludeDeclaredSymbolName() => CoreError(
                "BCP375",
                "An import list item that identifies its target with a quoted string must include an 'as <alias>' clause.");

            public Diagnostic ImportedSymbolKindNotSupportedInSourceFileKind(string name, ExportMetadataKind exportMetadataKind, BicepSourceFileKind sourceFileKind) => CoreError(
                "BCP376",
                $"The \"{name}\" symbol cannot be imported because imports of kind {exportMetadataKind} are not supported in files of kind {sourceFileKind}.");

            public Diagnostic InvalidExtensionAliasName(string aliasName) => CoreError(
                "BCP377",
                $"The extension alias name \"{aliasName}\" is invalid. Valid characters are alphanumeric, \"_\", or \"-\".");

            public Diagnostic InvalidOciArtifactExtensionAliasRegistryNullOrUndefined(string aliasName, IOUri? configFileUri) => CoreError(
                "BCP378",
                $"The OCI artifact extension alias \"{aliasName}\" in the {BuildBicepConfigurationClause(configFileUri)} is invalid. The \"registry\" property cannot be null or undefined.");

            public Diagnostic OciArtifactExtensionAliasNameDoesNotExistInConfiguration(string aliasName, IOUri? configFileUri) => CoreError(
                "BCP379",
                $"The OCI artifact extension alias name \"{aliasName}\" does not exist in the {BuildBicepConfigurationClause(configFileUri)}.");

            public Diagnostic UnsupportedArtifactType(ArtifactType artifactType) => CoreError(
                "BCP380",
                $"Artifacts of type: \"{artifactType}\" are not supported."
            );

            public Diagnostic TypeIsNotParameterizable(string typeName) => CoreError(
                "BCP383",
                $"The \"{typeName}\" type is not parameterizable.");

            public Diagnostic TypeRequiresParameterization(string typeName, int requiredArgumentCount) => CoreError(
                "BCP384",
                $"The \"{typeName}\" type requires {requiredArgumentCount} argument(s).");

            public Diagnostic DecoratorMayNotTargetResourceDerivedType(string decoratorName) => CoreError(
                "BCP386",
                $@"The decorator ""{decoratorName}"" may not be used on statements whose declared type is a reference to a resource-derived type.");

            public Diagnostic NegatedTypeIndexSought() => CoreError(
                "BCP387",
                "Indexing into a type requires an integer greater than or equal to 0.");

            public Diagnostic TupleRequiredForIndexAccess(TypeSymbol wrongType) => CoreError(
                "BCP388",
                $"Cannot access elements of type \"{wrongType}\" by index. An tuple type is required.");

            public Diagnostic ExplicitAdditionalPropertiesTypeRequiredForAccessThereto(TypeSymbol wrongType) => CoreError(
                "BCP389",
                $"The type \"{wrongType}\" does not declare an additional properties type.");

            public Diagnostic ExplicitItemsTypeRequiredForAccessThereto() => CoreError(
                "BCP390",
                $"The array item type access operator ('[*]') can only be used with typed arrays.");

            public Diagnostic AccessExpressionForbiddenBase() => CoreError(
                "BCP391",
                "Type member access is only supported on a reference to a named type.");

            public Diagnostic InvalidResourceTypeIdentifier(string resourceTypeIdentifier) => CoreWarning(
                "BCP392",
                $"""The supplied resource type identifier "{resourceTypeIdentifier}" was not recognized as a valid resource type name.""");

            public Diagnostic UnrecognizedResourceDerivedTypePointerSegment(string unrecognizedSegment) => CoreWarning(
                "BCP393",
                $"""The type pointer segment "{unrecognizedSegment}" was not recognized. Supported pointer segments are: "properties", "items", "prefixItems", and "additionalProperties".""");

            public Diagnostic CannotUseEntireResourceBodyAsType() => CoreError(
                "BCP394",
                "Resource-derived type expressions must dereference a property within the resource body. Using the entire resource body type is not permitted.");

            public Diagnostic InvalidTypesTgzPackage_DeserializationFailed() => CoreError(
                "BCP396",
                "The referenced extension types artifact has been published with malformed content.");

            public Diagnostic InvalidExtension_ImplicitExtensionMissingConfig(IOUri? configFileUri, string name) => CoreError(
                "BCP397",
                $"""Extension {name} is incorrectly configured in the {BuildBicepConfigurationClause(configFileUri)}. It is referenced in the "{RootConfiguration.ImplicitExtensionsKey}" section, but is missing corresponding configuration in the "{RootConfiguration.ExtensionsKey}" section.""");

            public Diagnostic InvalidExtension_NotABuiltInExtension(IOUri? configFileUri, string name) => CoreError(
                "BCP398",
                $"""Extension {name} is incorrectly configured in the {BuildBicepConfigurationClause(configFileUri)}. It is configured as built-in in the "{RootConfiguration.ExtensionsKey}" section, but no built-in extension exists.""");

            public Diagnostic SpreadOperatorUnsupportedInLocation(SpreadExpressionSyntax spread) => CoreError(
                "BCP401",
                $"The spread operator \"{spread.Ellipsis.Text}\" is not permitted in this location.");

            public Diagnostic SpreadOperatorRequiresAssignableValue(SpreadExpressionSyntax spread, TypeSymbol requiredType) => CoreError(
                "BCP402",
                $"The spread operator \"{spread.Ellipsis.Text}\" can only be used in this context for an expression assignable to type \"{requiredType}\".");

            public Diagnostic ArrayTypeMismatchSpread(bool warnInsteadOfError, TypeSymbol expectedType, TypeSymbol actualType) => CoreDiagnostic(
                warnInsteadOfError ? DiagnosticLevel.Warning : DiagnosticLevel.Error,
                "BCP403",
                $"The enclosing array expects elements of type \"{expectedType}\", but the array being spread contains elements of incompatible type \"{actualType}\".");

            public Diagnostic ExtendsPathHasNotBeenSpecified() => CoreError(
                "BCP404",
                $"The \"{LanguageConstants.ExtendsKeyword}\" declaration is missing a bicepparam file path reference");

            public Diagnostic MoreThanOneExtendsDeclarationSpecified() => CoreError(
                "BCP405",
                $"More than one \"{LanguageConstants.ExtendsKeyword}\" declaration are present");

            public Diagnostic ExtendsNotSupported() => CoreError(
                "BCP406",
                $"Using \"{LanguageConstants.ExtendsKeyword}\" keyword requires enabling EXPERIMENTAL feature \"{nameof(ExperimentalFeaturesEnabled.ExtendableParamFiles)}\".");

            public Diagnostic MicrosoftGraphBuiltinRetired(ExtensionDeclarationSyntax? syntax)
            {
                var msGraphRegistryPath = "br:mcr.microsoft.com/bicep/extensions/microsoftgraph/v1.0:0.1.9-preview";
                var codeFix = new CodeFix(
                    $"Replace built-in extension \'microsoftGraph\' with dynamic types registry path",
                    true,
                    CodeFixKind.QuickFix,
                    new CodeReplacement(syntax?.SpecificationString.Span ?? TextSpan, $"\'{msGraphRegistryPath}\'"));

                return CoreError(
                "BCP407",
                $"Built-in extension \"microsoftGraph\" is retired. Use dynamic types instead. See https://aka.ms/graphBicepDynamicTypes")
                with
                {
                    Fixes = [codeFix]
                };
            }

            public Diagnostic NameofInvalidOnUnnamedExpression() => CoreError(
                "BCP408",
                $"The \"{LanguageConstants.NameofFunctionName}\" function can only be used with an expression which has a name.");

            public Diagnostic ResourceParameterizedTypeIsDeprecated(ParameterizedTypeInstantiationSyntaxBase syntax)
            {
                var fixToResourceInput = new CodeFix(
                    $"Replace the 'resource<>' parameterized type with the 'resourceInput<>' parameterized type (for values that will be used in the right-hand side of a `resource` statement)",
                    true,
                    CodeFixKind.QuickFix,
                    new CodeReplacement(syntax.Name.Span, LanguageConstants.TypeNameResourceInput));

                var fixToResourceOutput = new CodeFix(
                    $"Replace the 'resource<>' parameterized type with the 'resourceOutput<>' parameterized type (for values that should match the value of a `resource` symbol after it has been declared)",
                    // we've encouraged users to adopt resource-derived types for when values will be passed to resource statements. Few if any existing usages should align with `resourceOutput<>`
                    isPreferred: false,
                    CodeFixKind.QuickFix,
                    new CodeReplacement(syntax.Name.Span, LanguageConstants.TypeNameResourceOutput));

                return CoreWarning(
                    "BCP409",
                    "The 'resource<>' parameterized type has been deprecated. Please specify whether you want this type to correspond to the resource input or the resource output.")
                    with
                { Fixes = [fixToResourceInput, fixToResourceOutput] };
            }

            public Diagnostic AttemptToDivideByZero() => CoreError("BCP410", "Division by zero is not supported.");

            public Diagnostic TypeExpressionResolvesToUnassignableType(TypeSymbol type) => CoreError(
                "BCP411",
                $"The type \"{type}\" cannot be used in a type assignment because it does not fit within one of ARM's primitive type categories (string, int, bool, array, object).{TypeInaccuracyClause}");

            public Diagnostic InvalidVariableType(IEnumerable<string> validTypes) => CoreError(
                "BCP412",
                $"The variable type is not valid. Please specify one of the following types: {ToQuotedString(validTypes)}.");

            public Diagnostic FromEndArrayAccessNotSupportedOnBaseType(TypeSymbol baseType) => CoreError(
                "BCP414",
                $"The \"^\" indexing operator cannot be used on base expressions of type \"{baseType}\".");

            public Diagnostic FromEndArrayAccessNotSupportedWithIndexType(TypeSymbol indexType) => CoreError(
                "BCP415",
                $"The \"^\" indexing operator cannot be used with index expressions of type \"{indexType}\".");

            public Diagnostic SuppliedStringDoesNotMatchExpectedPattern(bool shouldWarn, string expectedPattern)
                => CoreDiagnostic(
                    shouldWarn ? DiagnosticLevel.Warning : DiagnosticLevel.Error,
                    "BCP416",
                    $"The supplied string does not match the expected pattern of /${expectedPattern}/.");

            public Diagnostic SpreadOperatorCannotBeUsedWithForLoop(SpreadExpressionSyntax spread) => CoreError(
                "BCP417",
                $"The spread operator \"{spread.Ellipsis.Text}\" cannot be used inside objects with property for-expressions.");

            public Diagnostic ExtensionCannotBeReferenced() => CoreError(
                "BCP418",
                "Extensions cannot be referenced here. Extensions can only be referenced by module extension configurations.");

            public Diagnostic InvalidReservedImplicitExtensionNamespace(string name) => CoreError(
                "BCP419",
                $"Namespace name \"{name}\", and cannot be used an extension name.");

            public Diagnostic ScopeKindUnresolvableAtCompileTime() => CoreError(
                "BCP420",
                "The scope could not be resolved at compile time because the supplied expression is ambiguous or too complex. Scoping expressions must be reducible to a specific kind of scope without knowledge of parameter values.");

            public Diagnostic SecureOutputsNotSupportedWithLocalDeploy(string moduleName) => CoreError(
                "BCP421",
                $"""Module "{moduleName}" contains one or more secure outputs, which are not supported with "{LanguageConstants.TargetScopeKeyword}" set to "{LanguageConstants.TargetScopeTypeLocal}".""");

            public Diagnostic InstanceFunctionCallOnPossiblyNullBase(TypeSymbol baseType, SyntaxBase expression) => CoreWarning(
                "BCP422",
                $"A resource of type \"{baseType}\" may or may not exist when this function is called, which could cause the deployment to fail.")
                with
            { Fixes = [AsNonNullable(expression)] };

<<<<<<< HEAD
            public Diagnostic InlineMustNotHaveValueAssigned() => CoreError(
                "BCP423",
                $"A parameter marked with the \"@{LanguageConstants.ParameterInlinePropertyName}\" decorator shouldn't have a value assigned.");

            public Diagnostic MissingParameterValue(string identifier) => CoreError(
                "BCP424",
                $"Parameter {identifier} is declared but missing a value assignment.");
=======
            public Diagnostic ExtensionAliasMustBeDefinedForInlinedRegistryExtensionDeclaration() => CoreError(
                "BCP423",
                "An extension alias must be defined for an extension declaration with an inlined registry reference.");

            public Diagnostic MissingExtensionConfigAssignments(IEnumerable<string> identifiers) => CoreError(
                "BCP424",
                $"The following extensions are declared in the Bicep file but are missing a configuration assignment in the params files: {ToQuotedString(identifiers)}.");

            public Diagnostic ExtensionConfigAssignmentDoesNotMatchToExtension(string identifier) => CoreError(
                "BCP425",
                $"The extension configuration assignment for \"{identifier}\" does not match an extension in the Bicep file.");
>>>>>>> 15fb03ff
        }

        public static DiagnosticBuilderInternal ForPosition(TextSpan span)
            => new(span);

        public static DiagnosticBuilderInternal ForPosition(IPositionable positionable)
            => new(positionable.Span);

        public static DiagnosticBuilderInternal ForDocumentStart()
            => new(TextSpan.TextDocumentStart);
    }
}<|MERGE_RESOLUTION|>--- conflicted
+++ resolved
@@ -1926,15 +1926,6 @@
                 with
             { Fixes = [AsNonNullable(expression)] };
 
-<<<<<<< HEAD
-            public Diagnostic InlineMustNotHaveValueAssigned() => CoreError(
-                "BCP423",
-                $"A parameter marked with the \"@{LanguageConstants.ParameterInlinePropertyName}\" decorator shouldn't have a value assigned.");
-
-            public Diagnostic MissingParameterValue(string identifier) => CoreError(
-                "BCP424",
-                $"Parameter {identifier} is declared but missing a value assignment.");
-=======
             public Diagnostic ExtensionAliasMustBeDefinedForInlinedRegistryExtensionDeclaration() => CoreError(
                 "BCP423",
                 "An extension alias must be defined for an extension declaration with an inlined registry reference.");
@@ -1946,7 +1937,14 @@
             public Diagnostic ExtensionConfigAssignmentDoesNotMatchToExtension(string identifier) => CoreError(
                 "BCP425",
                 $"The extension configuration assignment for \"{identifier}\" does not match an extension in the Bicep file.");
->>>>>>> 15fb03ff
+
+            public Diagnostic InlineMustNotHaveValueAssigned() => CoreError(
+                "BCP426",
+                $"A parameter marked with the \"@{LanguageConstants.ParameterInlinePropertyName}\" decorator shouldn't have a value assigned.");
+
+            public Diagnostic MissingParameterValue(string identifier) => CoreError(
+                "BCP427",
+                $"Parameter {identifier} is declared but missing a value assignment.");
         }
 
         public static DiagnosticBuilderInternal ForPosition(TextSpan span)
