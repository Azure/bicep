--- conflicted
+++ resolved
@@ -1927,7 +1927,6 @@
                 with
             { Fixes = [AsNonNullable(expression)] };
 
-<<<<<<< HEAD
             public Diagnostic ExtensionAliasMustBeDefinedForInlinedRegistryExtensionDeclaration() => CoreError(
                 "BCP423",
                 "An extension alias must be defined for an extension declaration with an inlined registry reference.");
@@ -1947,12 +1946,11 @@
             public Diagnostic EnvironmentVariableDoesNotExist(string name, string? suggestion) => CoreError(
                 "BCP427",
                 $"Environment variable \"{name}\" does not exist and there's no default value set.{suggestion}");
-=======
+
             public Diagnostic ErrorOccuredBrowsingDirectory(string failureMessage) => CoreError(
-                "BCP423",
+                "BCP428",
                 $"An error occured browsing directory. {failureMessage}"
             );
->>>>>>> 4660a675
         }
 
         public static DiagnosticBuilderInternal ForPosition(TextSpan span)
