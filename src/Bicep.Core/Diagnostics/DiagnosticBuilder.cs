// Copyright (c) Microsoft Corporation.
// Licensed under the MIT License.

using System;
using System.Collections.Generic;
using System.Linq;
using System.Text;
using Bicep.Core.CodeAction;
using Bicep.Core.Extensions;
using Bicep.Core.Parsing;
using Bicep.Core.Resources;
using Bicep.Core.Semantics;
using Bicep.Core.Syntax;
using Bicep.Core.TypeSystem;

namespace Bicep.Core.Diagnostics
{
    public static class DiagnosticBuilder
    {
        public delegate ErrorDiagnostic ErrorBuilderDelegate(DiagnosticBuilderInternal builder);

        public delegate Diagnostic DiagnosticBuilderDelegate(DiagnosticBuilderInternal builder);

        public class DiagnosticBuilderInternal
        {
            public DiagnosticBuilderInternal(TextSpan textSpan)
            {
                TextSpan = textSpan;
            }

            public TextSpan TextSpan { get; }

            private static string ToQuotedString(IEnumerable<string> elements)
                => elements.Any() ? $"\"{elements.ConcatString("\", \"")}\"" : "";

            private static string BuildVariableDependencyChainClause(IEnumerable<string>? variableDependencyChain) => variableDependencyChain is not null
                ? $" You are referencing a variable which cannot be calculated at the start (\"{string.Join("\" -> \"", variableDependencyChain)}\")."
                : string.Empty;

            private static string BuildAccessiblePropertiesClause(string? accessedSymbolName, IEnumerable<string>? accessiblePropertyNames) => accessedSymbolName is not null && accessiblePropertyNames is not null
                ? $" Properties of {accessedSymbolName} which can be calculated at the start include {ToQuotedString(accessiblePropertyNames.OrderBy(s => s))}."
                : string.Empty;

            public ErrorDiagnostic UnrecognizedToken(string token) => new(
                TextSpan,
                "BCP001",
                $"The following token is not recognized: \"{token}\".");

            public ErrorDiagnostic UnterminatedMultilineComment() => new(
                TextSpan,
                "BCP002",
                "The multi-line comment at this location is not terminated. Terminate it with the */ character sequence.");

            public ErrorDiagnostic UnterminatedString() => new(
                TextSpan,
                "BCP003",
                "The string at this location is not terminated. Terminate the string with a single quote character.");

            public ErrorDiagnostic UnterminatedStringWithNewLine() => new(
                TextSpan,
                "BCP004",
                "The string at this location is not terminated due to an unexpected new line character.");

            public ErrorDiagnostic UnterminatedStringEscapeSequenceAtEof() => new(
                TextSpan,
                "BCP005",
                "The string at this location is not terminated. Complete the escape sequence and terminate the string with a single unescaped quote character.");

            public ErrorDiagnostic UnterminatedStringEscapeSequenceUnrecognized(IEnumerable<string> escapeSequences) => new(
                TextSpan,
                "BCP006",
                $"The specified escape sequence is not recognized. Only the following escape sequences are allowed: {ToQuotedString(escapeSequences)}.");

            public ErrorDiagnostic UnrecognizedDeclaration() => new(
                TextSpan,
                "BCP007",
                "This declaration type is not recognized. Specify a parameter, variable, resource, or output declaration.");

            public ErrorDiagnostic ExpectedParameterContinuation() => new(
                TextSpan,
                "BCP008",
                "Expected the \"=\" token, or a newline at this location.");

            public ErrorDiagnostic UnrecognizedExpression() => new(
                TextSpan,
                "BCP009",
                "Expected a literal value, an array, an object, a parenthesized expression, or a function call at this location.");

            public ErrorDiagnostic InvalidInteger() => new(
                TextSpan,
                "BCP010",
                "Expected a valid 32-bit signed integer.");

            public ErrorDiagnostic InvalidType() => new(
                TextSpan,
                "BCP011",
                "The type of the specified value is incorrect. Specify a string, boolean, or integer literal.");

            public ErrorDiagnostic ExpectedKeyword(string keyword) => new(
                TextSpan,
                "BCP012",
                $"Expected the \"{keyword}\" keyword at this location.");

            public ErrorDiagnostic ExpectedParameterIdentifier() => new(
                TextSpan,
                "BCP013",
                "Expected a parameter identifier at this location.");

            public ErrorDiagnostic ExpectedParameterType() => new(
                TextSpan,
                "BCP014",
                $"Expected a parameter type at this location. Please specify one of the following types: {ToQuotedString(LanguageConstants.DeclarationTypes.Keys)}.");

            public ErrorDiagnostic ExpectedVariableIdentifier() => new(
                TextSpan,
                "BCP015",
                "Expected a variable identifier at this location.");

            public ErrorDiagnostic ExpectedOutputIdentifier() => new(
                TextSpan,
                "BCP016",
                "Expected an output identifier at this location.");

            public ErrorDiagnostic ExpectedResourceIdentifier() => new(
                TextSpan,
                "BCP017",
                "Expected a resource identifier at this location.");

            public ErrorDiagnostic ExpectedCharacter(string character) => new(
                TextSpan,
                "BCP018",
                $"Expected the \"{character}\" character at this location.");

            public ErrorDiagnostic ExpectedNewLine() => new(
                TextSpan,
                "BCP019",
                "Expected a new line character at this location.");

            public ErrorDiagnostic ExpectedFunctionOrPropertyName() => new(
                TextSpan,
                "BCP020",
                "Expected a function or property name at this location.");

            public ErrorDiagnostic ExpectedNumericLiteral() => new(
                TextSpan,
                "BCP021",
                "Expected a numeric literal at this location.");

            public ErrorDiagnostic ExpectedPropertyName() => new(
                TextSpan,
                "BCP022",
                "Expected a property name at this location.");

            public ErrorDiagnostic ExpectedVariableOrFunctionName() => new(
                TextSpan,
                "BCP023",
                "Expected a variable or function name at this location.");

            public ErrorDiagnostic IdentifierNameExceedsLimit() => new(
                TextSpan,
                "BCP024",
                $"The identifier exceeds the limit of {LanguageConstants.MaxIdentifierLength}. Reduce the length of the identifier.");

            public ErrorDiagnostic PropertyMultipleDeclarations(string property) => new(
                TextSpan,
                "BCP025",
                $"The property \"{property}\" is declared multiple times in this object. Remove or rename the duplicate properties.");

            public ErrorDiagnostic OutputTypeMismatch(TypeSymbol expectedType, TypeSymbol actualType) => new(
                TextSpan,
                "BCP026",
                $"The output expects a value of type \"{expectedType}\" but the provided value is of type \"{actualType}\".");

            public ErrorDiagnostic ParameterTypeMismatch(TypeSymbol expectedType, TypeSymbol actualType) => new(
                TextSpan,
                "BCP027",
                $"The parameter expects a default value of type \"{expectedType}\" but provided value is of type \"{actualType}\".");

            public ErrorDiagnostic IdentifierMultipleDeclarations(string identifier) => new(
                TextSpan,
                "BCP028",
                $"Identifier \"{identifier}\" is declared multiple times. Remove or rename the duplicates.");

            public ErrorDiagnostic InvalidResourceType() => new(
                TextSpan,
                "BCP029",
                "The resource type is not valid. Specify a valid resource type of format \"<provider>/<types>@<apiVersion>\".");

            public ErrorDiagnostic InvalidOutputType() => new(
                TextSpan,
                "BCP030",
                $"The output type is not valid. Please specify one of the following types: {ToQuotedString(LanguageConstants.DeclarationTypes.Keys)}.");

            public ErrorDiagnostic InvalidParameterType() => new(
                TextSpan,
                "BCP031",
                $"The parameter type is not valid. Please specify one of the following types: {ToQuotedString(LanguageConstants.DeclarationTypes.Keys)}.");

            public ErrorDiagnostic CompileTimeConstantRequired() => new(
                TextSpan,
                "BCP032",
                "The value must be a compile-time constant.");

            public Diagnostic ExpectedValueTypeMismatch(bool warnInsteadOfError, TypeSymbol expectedType, TypeSymbol actualType) => new(
                TextSpan,
                warnInsteadOfError ? DiagnosticLevel.Warning : DiagnosticLevel.Error,
                "BCP033",
                $"Expected a value of type \"{expectedType}\" but the provided value is of type \"{actualType}\".");

            public Diagnostic ArrayTypeMismatch(bool warnInsteadOfError, TypeSymbol expectedType, TypeSymbol actualType) => new(
                TextSpan,
                warnInsteadOfError ? DiagnosticLevel.Warning : DiagnosticLevel.Error,
                "BCP034",
                $"The enclosing array expected an item of type \"{expectedType}\", but the provided item was of type \"{actualType}\".");

            public Diagnostic MissingRequiredProperties(bool warnInsteadOfError, Symbol? sourceDeclaration, IEnumerable<string> properties, string blockName)
            {
                var sourceDeclarationClause = sourceDeclaration is not null
                    ? $" from source declaration \"{sourceDeclaration.Name}\""
                    : string.Empty;

                return new(
                    TextSpan,
                    warnInsteadOfError ? DiagnosticLevel.Warning : DiagnosticLevel.Error,
                    "BCP035",
                    $"The specified \"{blockName}\" declaration is missing the following required properties{sourceDeclarationClause}: {ToQuotedString(properties)}.");
            }

            public Diagnostic PropertyTypeMismatch(bool warnInsteadOfError, Symbol? sourceDeclaration, string property, TypeSymbol expectedType, TypeSymbol actualType)
            {
                var sourceDeclarationClause = sourceDeclaration is not null
                    ? $" in source declaration \"{sourceDeclaration.Name}\""
                    : string.Empty;

                return new(
                    TextSpan,
                    warnInsteadOfError ? DiagnosticLevel.Warning : DiagnosticLevel.Error,
                    "BCP036",
                    $"The property \"{property}\" expected a value of type \"{expectedType}\" but the provided value{sourceDeclarationClause} is of type \"{actualType}\".");
            }

            public Diagnostic DisallowedProperty(bool warnInsteadOfError, Symbol? sourceDeclaration, string property, TypeSymbol type, IEnumerable<string> validUnspecifiedProperties)
            {
                var permissiblePropertiesClause = validUnspecifiedProperties.Any()
                    ? $" Permissible properties include {ToQuotedString(validUnspecifiedProperties)}."
                    : $" No other properties are allowed.";

                var sourceDeclarationClause = sourceDeclaration is not null
                    ? $" from source declaration \"{sourceDeclaration.Name}\""
                    : string.Empty;

                return new(
                    TextSpan,
                    warnInsteadOfError ? DiagnosticLevel.Warning : DiagnosticLevel.Error,
                    "BCP037",
                    $"The property \"{property}\"{sourceDeclarationClause} is not allowed on objects of type \"{type}\".{permissiblePropertiesClause}");
            }

            public Diagnostic DisallowedInterpolatedKeyProperty(bool warnInsteadOfError, Symbol? sourceDeclaration, TypeSymbol type, IEnumerable<string> validUnspecifiedProperties)
            {
                var permissiblePropertiesClause = validUnspecifiedProperties.Any()
                    ? $" Permissible properties include {ToQuotedString(validUnspecifiedProperties)}."
                    : $" No other properties are allowed.";

                var sourceDeclarationClause = sourceDeclaration is not null
                    ? $" in source declaration \"{sourceDeclaration.Name}\""
                    : string.Empty;

                return new(
                    TextSpan,
                    warnInsteadOfError ? DiagnosticLevel.Warning : DiagnosticLevel.Error,
                    "BCP040",
                    $"String interpolation is not supported for keys on objects of type \"{type}\"{sourceDeclarationClause}.{permissiblePropertiesClause}");
            }

            public ErrorDiagnostic VariableTypeAssignmentDisallowed(TypeSymbol valueType) => new(
                TextSpan,
                "BCP041",
                $"Values of type \"{valueType}\" cannot be assigned to a variable.");

            public ErrorDiagnostic InvalidExpression() => new(
                TextSpan,
                "BCP043",
                "This is not a valid expression.");

            public ErrorDiagnostic UnaryOperatorInvalidType(string operatorName, TypeSymbol type) => new(
                TextSpan,
                "BCP044",
                $"Cannot apply operator \"{operatorName}\" to operand of type \"{type}\".");

            public ErrorDiagnostic BinaryOperatorInvalidType(string operatorName, TypeSymbol type1, TypeSymbol type2) => new(
                TextSpan,
                "BCP045",
                $"Cannot apply operator \"{operatorName}\" to operands of type \"{type1}\" and \"{type2}\".");

            public ErrorDiagnostic ValueTypeMismatch(TypeSymbol type) => new(
                TextSpan,
                "BCP046",
                $"Expected a value of type \"{type}\".");

            public ErrorDiagnostic ResourceTypeInterpolationUnsupported() => new(
                TextSpan,
                "BCP047",
                "String interpolation is unsupported for specifying the resource type.");

            public ErrorDiagnostic CannotResolveFunctionOverload(IList<string> overloadSignatures, TypeSymbol argumentType, IList<TypeSymbol> parameterTypes)
            {
                var messageBuilder = new StringBuilder();
                var overloadCount = overloadSignatures.Count;

                messageBuilder.Append("Cannot resolve function overload.");

                for (int i = 0; i < overloadCount; i++)
                {
                    messageBuilder
                        .Append('\n')
                        .Append($"  Overload {i + 1} of {overloadCount}, \"{overloadSignatures[i]}\", gave the following error:\n")
                        .Append($"    Argument of type \"{argumentType}\" is not assignable to parameter of type \"{parameterTypes[i]}\".");
                }

                var message = messageBuilder.ToString();

                return new ErrorDiagnostic(
                    TextSpan,
                    "BCP048",
                    message);
            }

            public ErrorDiagnostic StringOrIntegerIndexerRequired(TypeSymbol wrongType) => new(
                TextSpan,
                "BCP049",
                $"The array index must be of type \"{LanguageConstants.String}\" or \"{LanguageConstants.Int}\" but the provided index was of type \"{wrongType}\".");

            public ErrorDiagnostic FilePathIsEmpty() => new(
                TextSpan,
                "BCP050",
                "The specified path is empty.");

            public ErrorDiagnostic FilePathBeginsWithForwardSlash() => new(
                TextSpan,
                "BCP051",
                "The specified path begins with \"/\". Files must be referenced using relative paths.");

            public Diagnostic UnknownProperty(bool warnInsteadOfError, TypeSymbol type, string badProperty) => new(
                TextSpan,
                warnInsteadOfError ? DiagnosticLevel.Warning : DiagnosticLevel.Error,
                "BCP052",
                $"The type \"{type}\" does not contain property \"{badProperty}\".");

            public Diagnostic UnknownPropertyWithAvailableProperties(bool warnInsteadOfError, TypeSymbol type, string badProperty, IEnumerable<string> availableProperties) => new(
                TextSpan,
                warnInsteadOfError ? DiagnosticLevel.Warning : DiagnosticLevel.Error,
                "BCP053",
                $"The type \"{type}\" does not contain property \"{badProperty}\". Available properties include {ToQuotedString(availableProperties)}.");

            public ErrorDiagnostic NoPropertiesAllowed(TypeSymbol type) => new(
                TextSpan,
                "BCP054",
                $"The type \"{type}\" does not contain any properties.");

            public ErrorDiagnostic ObjectRequiredForPropertyAccess(TypeSymbol wrongType) => new(
                TextSpan,
                "BCP055",
                $"Cannot access properties of type \"{wrongType}\". An \"{LanguageConstants.Object}\" type is required.");

            public ErrorDiagnostic AmbiguousSymbolReference(string name, IEnumerable<string> namespaces) => new(
                TextSpan,
                "BCP056",
                $"The reference to name \"{name}\" is ambiguous because it exists in namespaces {ToQuotedString(namespaces)}. The reference must be fully-qualified.");

            public ErrorDiagnostic SymbolicNameDoesNotExist(string name) => new(
                TextSpan,
                "BCP057",
                $"The name \"{name}\" does not exist in the current context.");

            public ErrorDiagnostic OutputReferenceNotSupported(string name) => new(
                TextSpan,
                "BCP058",
                $"The name \"{name}\" is an output. Outputs cannot be referenced in expressions.");

            public ErrorDiagnostic SymbolicNameIsNotAFunction(string name) => new(
                TextSpan,
                "BCP059",
                $"The name \"{name}\" is not a function.");

            public ErrorDiagnostic VariablesFunctionNotSupported() => new(
                TextSpan,
                "BCP060",
                $"The \"variables\" function is not supported. Directly reference variables by their symbolic names.");

            public ErrorDiagnostic ParametersFunctionNotSupported() => new(
                TextSpan,
                "BCP061",
                $"The \"parameters\" function is not supported. Directly reference parameters by their symbolic names.");

            public ErrorDiagnostic ReferencedSymbolHasErrors(string name) => new(
                TextSpan,
                "BCP062",
                $"The referenced declaration with name \"{name}\" is not valid.");

            public ErrorDiagnostic SymbolicNameIsNotAVariableOrParameter(string name) => new(
                TextSpan,
                "BCP063",
                $"The name \"{name}\" is not a parameter, variable, resource or module.");

            public ErrorDiagnostic UnexpectedTokensInInterpolation() => new(
                TextSpan,
                "BCP064",
                "Found unexpected tokens in interpolated expression.");

            public ErrorDiagnostic FunctionOnlyValidInParameterDefaults(string functionName) => new(
                TextSpan,
                "BCP065",
                $"Function \"{functionName}\" is not valid at this location. It can only be used as a parameter default value.");

            public ErrorDiagnostic FunctionOnlyValidInResourceBody(string functionName) => new(
                TextSpan,
                "BCP066",
                $"Function \"{functionName}\" is not valid at this location. It can only be used in resource declarations.");

            public ErrorDiagnostic ObjectRequiredForMethodAccess(TypeSymbol wrongType) => new(
                TextSpan,
                "BCP067",
                $"Cannot call functions on type \"{wrongType}\". An \"{LanguageConstants.Object}\" type is required.");

            public ErrorDiagnostic ExpectedResourceTypeString() => new(
                TextSpan,
                "BCP068",
                "Expected a resource type string. Specify a valid resource type of format \"<provider>/<types>@<apiVersion>\".");

            public ErrorDiagnostic FunctionNotSupportedOperatorAvailable(string function, string @operator) => new(
                TextSpan,
                "BCP069",
                $"The function \"{function}\" is not supported. Use the \"{@operator}\" operator instead.");

            public ErrorDiagnostic ArgumentTypeMismatch(TypeSymbol argumentType, TypeSymbol parameterType) => new(
                TextSpan,
                "BCP070",
                $"Argument of type \"{argumentType}\" is not assignable to parameter of type \"{parameterType}\".");

            public ErrorDiagnostic ArgumentCountMismatch(int argumentCount, int mininumArgumentCount, int? maximumArgumentCount)
            {
                string expected;

                if (!maximumArgumentCount.HasValue)
                {
                    expected = $"as least {mininumArgumentCount} {(mininumArgumentCount == 1 ? "argument" : "arguments")}";
                }
                else if (mininumArgumentCount == maximumArgumentCount.Value)
                {
                    expected = $"{mininumArgumentCount} {(mininumArgumentCount == 1 ? "argument" : "arguments")}";
                }
                else
                {
                    expected = $"{mininumArgumentCount} to {maximumArgumentCount} arguments";
                }

                return new ErrorDiagnostic(
                    TextSpan,
                    "BCP071",
                    $"Expected {expected}, but got {argumentCount}.");
            }

            public ErrorDiagnostic CannotReferenceSymbolInParamDefaultValue() => new(
                TextSpan,
                "BCP072",
                "This symbol cannot be referenced here. Only other parameters can be referenced in parameter default values.");

            public Diagnostic CannotAssignToReadOnlyProperty(bool warnInsteadOfError, string property) => new(
                TextSpan,
                warnInsteadOfError ? DiagnosticLevel.Warning : DiagnosticLevel.Error,
                "BCP073",
                $"The property \"{property}\" is read-only. Expressions cannot be assigned to read-only properties.");

            public ErrorDiagnostic ArraysRequireIntegerIndex(TypeSymbol wrongType) => new(
                TextSpan,
                "BCP074",
                $"Indexing over arrays requires an index of type \"{LanguageConstants.Int}\" but the provided index was of type \"{wrongType}\".");

            public ErrorDiagnostic ObjectsRequireStringIndex(TypeSymbol wrongType) => new(
                TextSpan,
                "BCP075",
                $"Indexing over objects requires an index of type \"{LanguageConstants.String}\" but the provided index was of type \"{wrongType}\".");

            public ErrorDiagnostic IndexerRequiresObjectOrArray(TypeSymbol wrongType) => new(
                TextSpan,
                "BCP076",
                $"Cannot index over expression of type \"{wrongType}\". Arrays or objects are required.");

            public Diagnostic WriteOnlyProperty(bool warnInsteadOfError, TypeSymbol type, string badProperty) => new(
                TextSpan,
                warnInsteadOfError ? DiagnosticLevel.Warning : DiagnosticLevel.Error,
                "BCP077",
                $"The property \"{badProperty}\" on type \"{type}\" is write-only. Write-only properties cannot be accessed.");

            public Diagnostic MissingRequiredProperty(bool warnInsteadOfError, string propertyName, TypeSymbol expectedType) => new(
                TextSpan,
                warnInsteadOfError ? DiagnosticLevel.Warning : DiagnosticLevel.Error,
                "BCP078",
                $"The property \"{propertyName}\" requires a value of type \"{expectedType}\", but none was supplied.");

            public ErrorDiagnostic CyclicExpressionSelfReference() => new(
                TextSpan,
                "BCP079",
                "This expression is referencing its own declaration, which is not allowed.");

            public ErrorDiagnostic CyclicExpression(IEnumerable<string> cycle) => new(
                TextSpan,
                "BCP080",
                $"The expression is involved in a cycle (\"{string.Join("\" -> \"", cycle)}\").");

            public Diagnostic ResourceTypesUnavailable(ResourceTypeReference resourceTypeReference) => new(
                TextSpan,
                DiagnosticLevel.Warning,
                "BCP081",
                $"Resource type \"{resourceTypeReference.FormatName()}\" does not have types available.");

            public FixableErrorDiagnostic SymbolicNameDoesNotExistWithSuggestion(string name, string suggestedName) => new(
                TextSpan,
                "BCP082",
                $"The name \"{name}\" does not exist in the current context. Did you mean \"{suggestedName}\"?",
                null,
                null,
                new CodeFix($"Change \"{name}\" to \"{suggestedName}\"", true, CodeManipulator.Replace(TextSpan, suggestedName)));

            public FixableDiagnostic UnknownPropertyWithSuggestion(bool warnInsteadOfError, TypeSymbol type, string badProperty, string suggestedProperty) => new(
                TextSpan,
                warnInsteadOfError ? DiagnosticLevel.Warning : DiagnosticLevel.Error,
                "BCP083",
                $"The type \"{type}\" does not contain property \"{badProperty}\". Did you mean \"{suggestedProperty}\"?",
                null,
                null,
                new CodeFix($"Change \"{badProperty}\" to \"{suggestedProperty}\"", true, CodeManipulator.Replace(TextSpan, suggestedProperty)));

            public ErrorDiagnostic SymbolicNameCannotUseReservedNamespaceName(string name, IEnumerable<string> namespaces) => new(
                TextSpan,
                "BCP084",
                $"The symbolic name \"{name}\" is reserved. Please use a different symbolic name. Reserved namespaces are {ToQuotedString(namespaces.OrderBy(ns => ns))}.");

            public ErrorDiagnostic FilePathContainsForbiddenCharacters(IEnumerable<char> forbiddenChars) => new(
                TextSpan,
                "BCP085",
                $"The specified file path contains one ore more invalid path characters. The following are not permitted: {ToQuotedString(forbiddenChars.OrderBy(x => x).Select(x => x.ToString()))}.");

            public ErrorDiagnostic FilePathHasForbiddenTerminator(IEnumerable<char> forbiddenPathTerminatorChars) => new(
                TextSpan,
                "BCP086",
                $"The specified file path ends with an invalid character. The following are not permitted: {ToQuotedString(forbiddenPathTerminatorChars.OrderBy(x => x).Select(x => x.ToString()))}.");

            public ErrorDiagnostic ComplexLiteralsNotAllowed() => new(
                TextSpan,
                "BCP087",
                "Array and object literals are not allowed here.");

            public FixableDiagnostic PropertyStringLiteralMismatchWithSuggestion(bool warnInsteadOfError, string property, TypeSymbol expectedType, string actualStringLiteral, string suggestedStringLiteral) => new(
                TextSpan,
                warnInsteadOfError ? DiagnosticLevel.Warning : DiagnosticLevel.Error,
                "BCP088",
                $"The property \"{property}\" expected a value of type \"{expectedType}\" but the provided value is of type \"{actualStringLiteral}\". Did you mean \"{suggestedStringLiteral}\"?",
                null,
                null,
                new CodeFix($"Change \"{actualStringLiteral}\" to \"{suggestedStringLiteral}\"", true, CodeManipulator.Replace(TextSpan, suggestedStringLiteral)));

            public FixableDiagnostic DisallowedPropertyWithSuggestion(bool warnInsteadOfError, string property, TypeSymbol type, string suggestedProperty) => new(
                TextSpan,
                warnInsteadOfError ? DiagnosticLevel.Warning : DiagnosticLevel.Error,
                "BCP089",
                $"The property \"{property}\" is not allowed on objects of type \"{type}\". Did you mean \"{suggestedProperty}\"?",
                null,
                null,
                new CodeFix($"Change \"{property}\" to \"{suggestedProperty}\"", true, CodeManipulator.Replace(TextSpan, suggestedProperty)));

            public ErrorDiagnostic ModulePathHasNotBeenSpecified() => new(
                TextSpan,
                "BCP090",
                "This module declaration is missing a file path reference.");

            public ErrorDiagnostic ErrorOccurredReadingFile(string failureMessage) => new(
                TextSpan,
                "BCP091",
                $"An error occurred reading file. {failureMessage}");

            public ErrorDiagnostic FilePathInterpolationUnsupported() => new(
                TextSpan,
                "BCP092",
                "String interpolation is not supported in file paths.");

            public ErrorDiagnostic FilePathCouldNotBeResolved(string filePath, string parentPath) => new(
                TextSpan,
                "BCP093",
                $"File path \"{filePath}\" could not be resolved relative to \"{parentPath}\".");

            public ErrorDiagnostic CyclicModuleSelfReference() => new(
                TextSpan,
                "BCP094",
                "This module references itself, which is not allowed.");

            public ErrorDiagnostic CyclicModule(IEnumerable<string> cycle) => new(
                TextSpan,
                "BCP095",
                $"The module is involved in a cycle (\"{string.Join("\" -> \"", cycle)}\").");

            public ErrorDiagnostic ExpectedModuleIdentifier() => new(
                TextSpan,
                "BCP096",
                "Expected a module identifier at this location.");

            public ErrorDiagnostic ExpectedModulePathString() => new(
                TextSpan,
                "BCP097",
                "Expected a module path string. This should be a relative path to another bicep file, e.g. 'myModule.bicep' or '../parent/myModule.bicep'");

            public ErrorDiagnostic FilePathContainsBackSlash() => new(
                TextSpan,
                "BCP098",
                "The specified file path contains a \"\\\" character. Use \"/\" instead as the directory separator character.");

            public ErrorDiagnostic AllowedMustContainItems() => new(
                TextSpan,
                "BCP099",
                $"The \"{LanguageConstants.ParameterAllowedPropertyName}\" array must contain one or more items.");

            public ErrorDiagnostic IfFunctionNotSupported() => new(
                TextSpan,
                "BCP100",
                "The \"if\" function is not supported. Use the ternary conditional operator instead.");

            public ErrorDiagnostic CreateArrayFunctionNotSupported() => new(
                TextSpan,
                "BCP101",
                "The \"createArray\" function is not supported. Construct an array literal using [].");

            public ErrorDiagnostic CreateObjectFunctionNotSupported() => new(
                TextSpan,
                "BCP102",
                "The \"createObject\" function is not supported. Construct an object literal using {}.");

            public ErrorDiagnostic DoubleQuoteToken(string token) => new(
                TextSpan,
                "BCP103",
                $"The following token is not recognized: \"{token}\". Strings are defined using single quotes in bicep.");

            public ErrorDiagnostic ReferencedModuleHasErrors() => new(
                TextSpan,
                "BCP104",
                $"The referenced module has errors.");

            public ErrorDiagnostic UnableToLoadNonFileUri(Uri fileUri) => new(
                TextSpan,
                "BCP105",
                $"Unable to load file from URI \"{fileUri}\".");

            public ErrorDiagnostic UnexpectedCommaSeparator() => new(
                TextSpan,
                "BCP106",
                "Expected a new line character at this location. Commas are not used as separator delimiters.");

            public ErrorDiagnostic FunctionDoesNotExistInNamespace(Symbol namespaceType, string name) => new(
                TextSpan,
                "BCP107",
                $"The function \"{name}\" does not exist in namespace \"{namespaceType.Name}\".");

            public FixableErrorDiagnostic FunctionDoesNotExistInNamespaceWithSuggestion(Symbol namespaceType, string name, string suggestedName) => new(
                TextSpan,
                "BCP108",
                $"The function \"{name}\" does not exist in namespace \"{namespaceType.Name}\". Did you mean \"{suggestedName}\"?",
                null,
                null,
                new CodeFix($"Change \"{name}\" to \"{suggestedName}\"", true, CodeManipulator.Replace(TextSpan, suggestedName)));

            public ErrorDiagnostic FunctionDoesNotExistOnObject(TypeSymbol type, string name) => new(
                TextSpan,
                "BCP109",
                $"The type \"{type}\" does not contain function \"{name}\".");

            public FixableErrorDiagnostic FunctionDoesNotExistOnObjectWithSuggestion(TypeSymbol type, string name, string suggestedName) => new(
                TextSpan,
                "BCP110",
                $"The type \"{type}\" does not contain function \"{name}\". Did you mean \"{suggestedName}\"?",
                null,
                null,
                new CodeFix($"Change \"{name}\" to \"{suggestedName}\"", true, CodeManipulator.Replace(TextSpan, suggestedName)));

            public ErrorDiagnostic FilePathContainsControlChars() => new(
                TextSpan,
                "BCP111",
                $"The specified file path contains invalid control code characters.");

            public ErrorDiagnostic TargetScopeMultipleDeclarations() => new(
                TextSpan,
                "BCP112",
                $"The \"{LanguageConstants.TargetScopeKeyword}\" cannot be declared multiple times in one file.");

            public Diagnostic InvalidModuleScopeForTenantScope() => new(
                TextSpan,
                DiagnosticLevel.Error,
                "BCP113",
                $"Unsupported scope for module deployment in a \"{LanguageConstants.TargetScopeTypeTenant}\" target scope. Omit this property to inherit the current scope, or specify a valid scope. " +
                $"Permissible scopes include tenant: tenant(), named management group: managementGroup(<name>), named subscription: subscription(<subId>), or named resource group in a named subscription: resourceGroup(<subId>, <name>).");

            public Diagnostic InvalidModuleScopeForManagementScope() => new(
                TextSpan,
                DiagnosticLevel.Error,
                "BCP114",
                $"Unsupported scope for module deployment in a \"{LanguageConstants.TargetScopeTypeManagementGroup}\" target scope. Omit this property to inherit the current scope, or specify a valid scope. " +
                $"Permissible scopes include current management group: managementGroup(), named management group: managementGroup(<name>), named subscription: subscription(<subId>), tenant: tenant(), or named resource group in a named subscription: resourceGroup(<subId>, <name>).");

            public Diagnostic InvalidModuleScopeForSubscriptionScope() => new(
                TextSpan,
                DiagnosticLevel.Error,
                "BCP115",
                $"Unsupported scope for module deployment in a \"{LanguageConstants.TargetScopeTypeSubscription}\" target scope. Omit this property to inherit the current scope, or specify a valid scope. " +
                $"Permissible scopes include current subscription: subscription(), named subscription: subscription(<subId>), named resource group in same subscription: resourceGroup(<name>), named resource group in different subscription: resourceGroup(<subId>, <name>), or tenant: tenant().");

            public Diagnostic InvalidModuleScopeForResourceGroup() => new(
                TextSpan,
                DiagnosticLevel.Error,
                "BCP116",
                $"Unsupported scope for module deployment in a \"{LanguageConstants.TargetScopeTypeResourceGroup}\" target scope. Omit this property to inherit the current scope, or specify a valid scope. " +
                $"Permissible scopes include current resource group: resourceGroup(), named resource group in same subscription: resourceGroup(<name>), named resource group in a different subscription: resourceGroup(<subId>, <name>), current subscription: subscription(), named subscription: subscription(<subId>) or tenant: tenant().");

            public ErrorDiagnostic EmptyIndexerNotAllowed() => new(
                TextSpan,
                "BCP117",
                "An empty indexer is not allowed. Specify a valid expression."
            );

            public ErrorDiagnostic ExpectBodyStartOrIfOrLoopStart() => new(
                TextSpan,
                "BCP118",
                "Expected the \"{\" character, the \"[\" character, or the \"if\" keyword at this location.");

            public Diagnostic InvalidExtensionResourceScope() => new(
                TextSpan,
                DiagnosticLevel.Error,
                "BCP119",
                $"Unsupported scope for extension resource deployment. Expected a resource reference.");

            public Diagnostic RuntimeValueNotAllowedInProperty(string propertyName, string? objectTypeName, string? accessedSymbolName, IEnumerable<string>? accessiblePropertyNames, IEnumerable<string>? variableDependencyChain)
            {
                var variableDependencyChainClause = BuildVariableDependencyChainClause(variableDependencyChain);
                var accessiblePropertiesClause = BuildAccessiblePropertiesClause(accessedSymbolName, accessiblePropertyNames);

                return new ErrorDiagnostic(
                    TextSpan,
                    "BCP120",
                    $"This expression is being used in an assignment to the \"{propertyName}\" property of the \"{objectTypeName}\" type, which requires a value that can be calculated at the start of the deployment.{variableDependencyChainClause}{accessiblePropertiesClause}");
            }

            public ErrorDiagnostic ResourceMultipleDeclarations(IEnumerable<string> resourceNames) => new(
                TextSpan,
                "BCP121",
                $"Resources: {ToQuotedString(resourceNames)} are defined with this same name in a file. Rename them or split into different modules.");

            public ErrorDiagnostic ModuleMultipleDeclarations(IEnumerable<string> moduleNames) => new(
                TextSpan,
                "BCP122",
                $"Modules: {ToQuotedString(moduleNames)} are defined with this same name and this same scope in a file. Rename them or split into different modules.");

            public ErrorDiagnostic ExpectedNamespaceOrDecoratorName() => new(
                TextSpan,
                "BCP123",
                "Expected a namespace or decorator name at this location.");

            public ErrorDiagnostic CannotAttachDecoratorToTarget(string decoratorName, TypeSymbol attachableType, TypeSymbol targetType) => new(
                TextSpan,
                "BCP124",
                $"The decorator \"{decoratorName}\" can only be attached to targets of type \"{attachableType}\", but the target has type \"{targetType}\".");

            public ErrorDiagnostic CannotUseFunctionAsParameterDecorator(string functionName) => new(
                TextSpan,
                "BCP125",
                $"Function \"{functionName}\" cannot be used as a parameter decorator.");

            public ErrorDiagnostic CannotUseFunctionAsVariableDecorator(string functionName) => new(
                TextSpan,
                "BCP126",
                $"Function \"{functionName}\" cannot be used as a variable decorator.");

            public ErrorDiagnostic CannotUseFunctionAsResourceDecorator(string functionName) => new(
                TextSpan,
                "BCP127",
                $"Function \"{functionName}\" cannot be used as a resource decorator.");

            public ErrorDiagnostic CannotUseFunctionAsModuleDecorator(string functionName) => new(
                TextSpan,
                "BCP128",
                $"Function \"{functionName}\" cannot be used as a module decorator.");

            public ErrorDiagnostic CannotUseFunctionAsOutputDecorator(string functionName) => new(
                TextSpan,
                "BCP129",
                $"Function \"{functionName}\" cannot be used as an output decorator.");

            public ErrorDiagnostic DecoratorsNotAllowed() => new(
                TextSpan,
                "BCP130",
                "Decorators are not allowed here.");

            public ErrorDiagnostic ExpectedDeclarationAfterDecorator() => new(
                TextSpan,
                "BCP132",
                "Expected a declaration after the decorator.");

            public ErrorDiagnostic InvalidUnicodeEscape() => new(
                TextSpan,
                "BCP133",
                "The unicode escape sequence is not valid. Valid unicode escape sequences range from \\u{0} to \\u{10FFFF}.");

            public Diagnostic UnsupportedModuleScope(ResourceScope suppliedScope, ResourceScope supportedScopes) => new(
                TextSpan,
                DiagnosticLevel.Error,
                "BCP134",
                $"Scope {ToQuotedString(LanguageConstants.GetResourceScopeDescriptions(suppliedScope))} is not valid for this module. Permitted scopes: {ToQuotedString(LanguageConstants.GetResourceScopeDescriptions(supportedScopes))}.");

            public Diagnostic UnsupportedResourceScope(ResourceScope suppliedScope, ResourceScope supportedScopes) => new(
                TextSpan,
                DiagnosticLevel.Error,
                "BCP135",
                $"Scope {ToQuotedString(LanguageConstants.GetResourceScopeDescriptions(suppliedScope))} is not valid for this resource type. Permitted scopes: {ToQuotedString(LanguageConstants.GetResourceScopeDescriptions(supportedScopes))}.");

            public ErrorDiagnostic ExpectedLoopVariableIdentifier() => new(
                TextSpan,
                "BCP136",
                "Expected a loop item variable identifier at this location.");

            public ErrorDiagnostic LoopArrayExpressionTypeMismatch(TypeSymbol actualType) => new(
                TextSpan,
                "BCP137",
                $"Loop expected an expression of type \"{LanguageConstants.Array}\" but the provided value is of type \"{actualType}\".");

            public ErrorDiagnostic ForExpressionsNotSupportedHere() => new(
                TextSpan,
                "BCP138",
                "For-expressions are not supported in this context. For-expressions may be used as values of resource, module, variable, and output declarations, or values of resource and module properties.");

            public Diagnostic InvalidCrossResourceScope() => new(
                TextSpan,
                DiagnosticLevel.Error,
                "BCP139",
                $"The root resource scope must match that of the Bicep file. To deploy a resource to a different root scope, use a module.");

            public ErrorDiagnostic UnterminatedMultilineString() => new(
                TextSpan,
                "BCP140",
                $"The multi-line string at this location is not terminated. Terminate it with \"'''\".");

            public ErrorDiagnostic ExpressionNotCallable() => new(
                TextSpan,
                "BCP141",
                "The expression cannot be used as a decorator as it is not callable.");

            public ErrorDiagnostic TooManyPropertyForExpressions() => new(
                TextSpan,
                "BCP142",
                "Property value for-expressions cannot be nested.");

            public ErrorDiagnostic ExpressionedPropertiesNotAllowedWithLoops() => new(
                TextSpan,
                "BCP143",
                "For-expressions cannot be used with properties whose names are also expressions.");

            public ErrorDiagnostic DirectAccessToCollectionNotSupported() => new(
                TextSpan,
                "BCP144",
                "Directly referencing a resource or module collection is not currently supported. Apply an array indexer to the expression.");

            public ErrorDiagnostic OutputMultipleDeclarations(string identifier) => new(
                TextSpan,
                "BCP145",
                $"Output \"{identifier}\" is declared multiple times. Remove or rename the duplicates.");

            public ErrorDiagnostic ExpectedOutputType() => new(
                TextSpan,
                "BCP146",
                $"Expected an output type at this location. Please specify one of the following types: {ToQuotedString(LanguageConstants.DeclarationTypes.Keys)}.");

            public ErrorDiagnostic ExpectedParameterDeclarationAfterDecorator() => new(
                TextSpan,
                "BCP147",
                "Expected a parameter declaration after the decorator.");

            public ErrorDiagnostic ExpectedVariableDeclarationAfterDecorator() => new(
                TextSpan,
                "BCP148",
                "Expected a variable declaration after the decorator.");

            public ErrorDiagnostic ExpectedResourceDeclarationAfterDecorator() => new(
                TextSpan,
                "BCP149",
                "Expected a resource declaration after the decorator.");

            public ErrorDiagnostic ExpectedModuleDeclarationAfterDecorator() => new(
                TextSpan,
                "BCP150",
                "Expected a module declaration after the decorator.");

            public ErrorDiagnostic ExpectedOutputDeclarationAfterDecorator() => new(
                TextSpan,
                "BCP151",
                "Expected an output declaration after the decorator.");

            public ErrorDiagnostic CannotUseFunctionAsDecorator(string functionName) => new(
                TextSpan,
                "BCP152",
                $"Function \"{functionName}\" cannot be used as a decorator.");

            public ErrorDiagnostic ExpectedResourceOrModuleDeclarationAfterDecorator() => new(
                TextSpan,
                "BCP153",
                "Expected a resource or module declaration after the decorator.");

            public ErrorDiagnostic BatchSizeTooSmall(long value, long limit) => new(
                TextSpan,
                "BCP154",
                $"Expected a batch size of at least {limit} but the specified value was \"{value}\".");

            public ErrorDiagnostic BatchSizeNotAllowed(string decoratorName) => new(
                TextSpan,
                "BCP155",
                $"The decorator \"{decoratorName}\" can only be attached to resource or module collections.");

            public ErrorDiagnostic InvalidResourceTypeSegment(string typeSegment) => new(
                TextSpan,
                "BCP156",
                $"The resource type segment \"{typeSegment}\" is invalid. Nested resources must specify a single type segment, and optionally can specify an api version using the format \"<type>@<apiVersion>\".");

            public ErrorDiagnostic InvalidAncestorResourceType(string resourceName) => new(
                TextSpan,
                "BCP157",
                $"The resource type cannot be determined due to an error in containing resource \"{resourceName}\".");

            public ErrorDiagnostic ResourceRequiredForResourceAccess(string wrongType) => new(
                TextSpan,
                "BCP158",
                $"Cannot access nested resources of type \"{wrongType}\". A resource type is required.");

            public ErrorDiagnostic NestedResourceNotFound(string resourceName, string identifierName, IEnumerable<string> nestedResourceNames) => new(
                TextSpan,
                "BCP159",
                $"The resource \"{resourceName}\" does not contain a nested resource named \"{identifierName}\". Known nested resources are: {ToQuotedString(nestedResourceNames)}.");

            public ErrorDiagnostic NestedResourceNotAllowedInLoop() => new(
                TextSpan,
                "BCP160",
                $"A nested resource cannot appear inside of a resource with a for-expression.");

            public ErrorDiagnostic ExpectedLoopItemIdentifierOrVariableBlockStart() => new(
                TextSpan,
                "BCP162",
                "Expected a loop item variable identifier or \"(\" at this location.");

            public ErrorDiagnostic ExpectedLoopIndexIdentifier() => new(
                TextSpan,
                "BCP163",
                "Expected a loop index variable identifier at this location.");

            public ErrorDiagnostic ScopeUnsupportedOnChildResource(string parentIdentifier) => new(
                TextSpan,
                "BCP164",
                $"The \"{LanguageConstants.ResourceScopePropertyName}\" property is unsupported for a resource with a parent resource. This resource has \"{parentIdentifier}\" declared as its parent.");

            public ErrorDiagnostic ScopeDisallowedForAncestorResource(string ancestorIdentifier) => new(
                TextSpan,
                "BCP165",
                $"Cannot deploy a resource with ancestor under a different scope. Resource \"{ancestorIdentifier}\" has the \"{LanguageConstants.ResourceScopePropertyName}\" property set.");

            public ErrorDiagnostic DuplicateDecorator(string decoratorName) => new(
                TextSpan,
                "BCP166",
                $"Duplicate \"{decoratorName}\" decorator.");

            public ErrorDiagnostic ExpectBodyStartOrIf() => new(
                TextSpan,
                "BCP167",
                "Expected the \"{\" character or the \"if\" keyword at this location.");

            public ErrorDiagnostic LengthMustNotBeNegative() => new(
                TextSpan,
                "BCP168",
                $"Length must not be a negative value.");

            public ErrorDiagnostic TopLevelChildResourceNameIncorrectQualifierCount(int expectedSlashCount) => new(
                TextSpan,
                "BCP169",
                $"Expected resource name to contain {expectedSlashCount} \"/\" character(s). The number of name segments must match the number of segments in the resource type.");

            public ErrorDiagnostic ChildResourceNameContainsQualifiers() => new(
                TextSpan,
                "BCP170",
                $"Expected resource name to not contain any \"/\" characters. Child resources with a parent resource reference (via the parent property or via nesting) must not contain a fully-qualified name.");

            public ErrorDiagnostic ResourceTypeIsNotValidParent(string resourceType, string parentResourceType) => new(
                TextSpan,
                "BCP171",
                $"Resource type \"{resourceType}\" is not a valid child resource of parent \"{parentResourceType}\".");

            public ErrorDiagnostic ParentResourceTypeHasErrors(string resourceName) => new(
                TextSpan,
                "BCP172",
                $"The resource type cannot be validated due to an error in parent resource \"{resourceName}\".");

            public ErrorDiagnostic CannotUsePropertyInExistingResource(string property) => new(
                TextSpan,
                "BCP173",
                $"The property \"{property}\" cannot be used in an existing resource declaration.");

            public Diagnostic ResourceTypeContainsProvidersSegment() => new(
                TextSpan,
                DiagnosticLevel.Warning,
                "BCP174",
                $"Type validation is not available for resource types declared containing a \"/providers/\" segment. Please instead use the \"scope\" property.",
                new Uri("https://aka.ms/BicepScopes"));

            public ErrorDiagnostic AnyTypeIsNotAllowed() => new(
                TextSpan,
                "BCP176",
                $"Values of the \"any\" type are not allowed here.");

            public ErrorDiagnostic RuntimeValueNotAllowedInIfConditionExpression(string? accessedSymbolName, IEnumerable<string>? accessiblePropertyNames, IEnumerable<string>? variableDependencyChain)
            {
                var variableDependencyChainClause = BuildVariableDependencyChainClause(variableDependencyChain);
                var accessiblePropertiesClause = BuildAccessiblePropertiesClause(accessedSymbolName, accessiblePropertyNames);

                return new ErrorDiagnostic(
                    TextSpan,
                    "BCP177",
                    $"This expression is being used in the if-condition expression, which requires a value that can be calculated at the start of the deployment.{variableDependencyChainClause}{accessiblePropertiesClause}");
            }

            public ErrorDiagnostic RuntimeValueNotAllowedInForExpression(string? accessedSymbolName, IEnumerable<string>? accessiblePropertyNames, IEnumerable<string>? variableDependencyChain)
            {
                var variableDependencyChainClause = BuildVariableDependencyChainClause(variableDependencyChain);
                var accessiblePropertiesClause = BuildAccessiblePropertiesClause(accessedSymbolName, accessiblePropertyNames);

                return new ErrorDiagnostic(
                    TextSpan,
                    "BCP178",
                    $"This expression is being used in the for-expression, which requires a value that can be calculated at the start of the deployment.{variableDependencyChainClause}{accessiblePropertiesClause}");
            }

            public Diagnostic ForExpressionContainsLoopInvariants(string itemVariableName, string? indexVariableName, IEnumerable<string> expectedVariantProperties) => new(
                TextSpan,
                DiagnosticLevel.Warning,
                "BCP179",
                indexVariableName is null
                    ? $"The loop item variable \"{itemVariableName}\" must be referenced in at least one of the value expressions of the following properties: {ToQuotedString(expectedVariantProperties)}"
                    : $"The loop item variable \"{itemVariableName}\" or the index variable \"{indexVariableName}\" must be referenced in at least one of the value expressions of the following properties in the loop body: {ToQuotedString(expectedVariantProperties)}");

            public ErrorDiagnostic FunctionOnlyValidInModuleSecureParameterAssignment(string functionName) => new(
                TextSpan,
                "BCP180",
                $"Function \"{functionName}\" is not valid at this location. It can only be used when directly assigning to a module parameter with a secure decorator.");

            public ErrorDiagnostic RuntimeValueNotAllowedInRunTimeFunctionArguments(string functionName, string? accessedSymbolName, IEnumerable<string>? accessiblePropertyNames, IEnumerable<string>? variableDependencyChain)
            {
                var variableDependencyChainClause = BuildVariableDependencyChainClause(variableDependencyChain);
                var accessiblePropertiesClause = BuildAccessiblePropertiesClause(accessedSymbolName, accessiblePropertyNames);

                return new ErrorDiagnostic(
                    TextSpan,
                    "BCP181",
                    $"This expression is being used in an argument of the function \"{functionName}\", which requires a value that can be calculated at the start of the deployment.{variableDependencyChainClause}{accessiblePropertiesClause}");
            }

            public ErrorDiagnostic RuntimeValueNotAllowedInVariableForBody(string variableName, string? accessedSymbolName, IEnumerable<string>? accessiblePropertyNames, IEnumerable<string>? variableDependencyChain)
            {
                var variableDependencyChainClause = BuildVariableDependencyChainClause(variableDependencyChain);
                var accessiblePropertiesClause = BuildAccessiblePropertiesClause(accessedSymbolName, accessiblePropertyNames);

                return new ErrorDiagnostic(
                    TextSpan,
                    "BCP182",
                    $"This expression is being used in the for-body of the variable \"{variableName}\", which requires values that can be calculated at the start of the deployment.{variableDependencyChainClause}{accessiblePropertiesClause}");
            }

            public ErrorDiagnostic ModuleParametersPropertyRequiresObjectLiteral() => new(
                TextSpan,
                "BCP183",
                $"The value of the module \"{LanguageConstants.ModuleParamsPropertyName}\" property must be an object literal.");
            
            public ErrorDiagnostic FileExceedsMaximumSize(string filePath, long maxSize, string unit) => new(
               TextSpan,
               "BCP184",
               $"File '{filePath}' exceeded maximum size of {maxSize} {unit}.");

            public Diagnostic FileEncodingMismatch(string detectedEncoding) => new(
               TextSpan,
               DiagnosticLevel.Info,
               "BCP185",
               $"Encoding mismatch. File was loaded with '{detectedEncoding}' encoding.");

<<<<<<< HEAD
            public ErrorDiagnostic ReferencedArmTemplateHasErrors() => new(
                TextSpan,
                "BCP186",
                $"The referenced ARM template has errors. Please see https://aka.ms/arm-template for information on how to diagnose and fix the template.");
=======
            public ErrorDiagnostic UnparseableJsonType() => new(
               TextSpan,
               "BCP186",
               $"Unable to parse literal JSON value. Please ensure that it is well-formed.");
>>>>>>> 44fea698
        }

        public static DiagnosticBuilderInternal ForPosition(TextSpan span)
            => new(span);

        public static DiagnosticBuilderInternal ForPosition(IPositionable positionable)
            => new(positionable.Span);
    }
}<|MERGE_RESOLUTION|>--- conflicted
+++ resolved
@@ -1090,17 +1090,15 @@
                "BCP185",
                $"Encoding mismatch. File was loaded with '{detectedEncoding}' encoding.");
 
-<<<<<<< HEAD
-            public ErrorDiagnostic ReferencedArmTemplateHasErrors() => new(
-                TextSpan,
-                "BCP186",
-                $"The referenced ARM template has errors. Please see https://aka.ms/arm-template for information on how to diagnose and fix the template.");
-=======
             public ErrorDiagnostic UnparseableJsonType() => new(
                TextSpan,
                "BCP186",
                $"Unable to parse literal JSON value. Please ensure that it is well-formed.");
->>>>>>> 44fea698
+
+            public ErrorDiagnostic ReferencedArmTemplateHasErrors() => new(
+                TextSpan,
+                "BCP187",
+                $"The referenced ARM template has errors. Please see https://aka.ms/arm-template for information on how to diagnose and fix the template.");
         }
 
         public static DiagnosticBuilderInternal ForPosition(TextSpan span)
