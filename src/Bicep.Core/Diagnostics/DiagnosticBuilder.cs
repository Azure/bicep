--- conflicted
+++ resolved
@@ -1464,18 +1464,6 @@
                 "BCP249",
                 $"Expected loop variable block to consist of exactly 2 elements (item variable and index variable), but found {actualCount}.");
 
-<<<<<<< HEAD
-            public ErrorDiagnostic ExpectedMetadataIdentifier() => new(
-                TextSpan,
-                "BCP250",
-                "Expected a metadata identifier at this location.");
-
-            public ErrorDiagnostic ReservedMetadataIdentifier(string name) => new(
-                TextSpan,
-                "BCP251",
-                $"Invalid identifier: \"{name}\". Metadata identifiers starting with '_' are reserved. Please use a different identifier.");
-
-=======
             public ErrorDiagnostic ParameterMultipleAssignments(string identifier) => new(
                 TextSpan,
                 "BCP250",
@@ -1546,7 +1534,17 @@
                 TextSpan,
                 "BCP263",
                 "The file specified in the using declaration path does not exist");
->>>>>>> 2e1fc5cb
+
+            public ErrorDiagnostic ExpectedMetadataIdentifier() => new(
+                TextSpan,
+                "BCP264",
+                "Expected a metadata identifier at this location.");
+
+            public ErrorDiagnostic ReservedMetadataIdentifier(string name) => new(
+                TextSpan,
+                "BCP265",
+                $"Invalid identifier: \"{name}\". Metadata identifiers starting with '_' are reserved. Please use a different identifier.");
+
         }
 
         public static DiagnosticBuilderInternal ForPosition(TextSpan span)
@@ -1554,5 +1552,6 @@
 
         public static DiagnosticBuilderInternal ForPosition(IPositionable positionable)
             => new(positionable.Span);
+            
     }
 }