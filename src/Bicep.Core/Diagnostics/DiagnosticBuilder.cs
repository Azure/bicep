// Copyright (c) Microsoft Corporation.
// Licensed under the MIT License.

using System;
using System.Collections.Generic;
using System.Collections.Immutable;
using System.Linq;
using System.Text;
using Bicep.Core.CodeAction;
using Bicep.Core.Configuration;
using Bicep.Core.Extensions;
using Bicep.Core.Modules;
using Bicep.Core.Navigation;
using Bicep.Core.Parsing;
using Bicep.Core.Resources;
using Bicep.Core.Semantics;
using Bicep.Core.Syntax;
using Bicep.Core.TypeSystem;

namespace Bicep.Core.Diagnostics
{
    public static class DiagnosticBuilder
    {
        public const string UseStringInterpolationInsteadClause = "Use string interpolation instead.";

        public delegate ErrorDiagnostic ErrorBuilderDelegate(DiagnosticBuilderInternal builder);

        public delegate Diagnostic DiagnosticBuilderDelegate(DiagnosticBuilderInternal builder);

        public class DiagnosticBuilderInternal
        {

            private const string TypeInaccuracyClause = " If this is an inaccuracy in the documentation, please report it to the Bicep Team.";
            private static readonly Uri TypeInaccuracyLink = new("https://aka.ms/bicep-type-issues");

            public DiagnosticBuilderInternal(TextSpan textSpan)
            {
                TextSpan = textSpan;
            }

            public TextSpan TextSpan { get; }

            private static string ToQuotedString(IEnumerable<string> elements)
                => elements.Any() ? $"\"{elements.ConcatString("\", \"")}\"" : "";

            private static string ToQuotedStringWithCaseInsensitiveOrdering(IEnumerable<string> elements)
                => ToQuotedString(elements.OrderBy(s => s, StringComparer.OrdinalIgnoreCase));

            private static string BuildVariableDependencyChainClause(IEnumerable<string>? variableDependencyChain) => variableDependencyChain is not null
                ? $" You are referencing a variable which cannot be calculated at the start (\"{string.Join("\" -> \"", variableDependencyChain)}\")."
                : string.Empty;

            private static string BuildNonDeployTimeConstantPropertyClause(string? accessedSymbolName, string? propertyName) =>
                accessedSymbolName is not null && propertyName is not null
                    ? $" The property \"{propertyName}\" of {accessedSymbolName} cannot be calculated at the start."
                    : string.Empty;

            private static string BuildAccessiblePropertiesClause(string? accessedSymbolName, IEnumerable<string>? accessiblePropertyNames) => accessedSymbolName is not null && accessiblePropertyNames is not null
                ? $" Properties of {accessedSymbolName} which can be calculated at the start include {ToQuotedString(accessiblePropertyNames.OrderBy(s => s))}."
                : string.Empty;

            private static string BuildInvalidOciArtifactReferenceClause(string? aliasName, string referenceValue) => aliasName is not null
                ? $"The OCI artifact reference \"{referenceValue}\" after resolving alias \"{aliasName}\" is not valid."
                : $"The specified OCI artifact reference \"{referenceValue}\" is not valid.";

            private static string BuildInvalidTemplateSpecReferenceClause(string? aliasName, string referenceValue) => aliasName is not null
                ? $"The Template Spec reference \"{referenceValue}\" after resolving alias \"{aliasName}\" is not valid."
                : $"The specified Template Spec reference \"{referenceValue}\" is not valid.";

            private static string BuildBicepConfigurationClause(string? configurationPath) => configurationPath is not null
                ? $"Bicep configuration \"{configurationPath}\""
                : $"built-in Bicep configuration";

            public ErrorDiagnostic UnrecognizedToken(string token) => new(
                TextSpan,
                "BCP001",
                $"The following token is not recognized: \"{token}\".");

            public ErrorDiagnostic UnterminatedMultilineComment() => new(
                TextSpan,
                "BCP002",
                "The multi-line comment at this location is not terminated. Terminate it with the */ character sequence.");

            public ErrorDiagnostic UnterminatedString() => new(
                TextSpan,
                "BCP003",
                "The string at this location is not terminated. Terminate the string with a single quote character.");

            public ErrorDiagnostic UnterminatedStringWithNewLine() => new(
                TextSpan,
                "BCP004",
                "The string at this location is not terminated due to an unexpected new line character.");

            public ErrorDiagnostic UnterminatedStringEscapeSequenceAtEof() => new(
                TextSpan,
                "BCP005",
                "The string at this location is not terminated. Complete the escape sequence and terminate the string with a single unescaped quote character.");

            public ErrorDiagnostic UnterminatedStringEscapeSequenceUnrecognized(IEnumerable<string> escapeSequences) => new(
                TextSpan,
                "BCP006",
                $"The specified escape sequence is not recognized. Only the following escape sequences are allowed: {ToQuotedString(escapeSequences)}.");

            public ErrorDiagnostic UnrecognizedDeclaration() => new(
                TextSpan,
                "BCP007",
                "This declaration type is not recognized. Specify a metadata, parameter, variable, resource, or output declaration.");

            public ErrorDiagnostic ExpectedParameterContinuation() => new(
                TextSpan,
                "BCP008",
                "Expected the \"=\" token, or a newline at this location.");

            public ErrorDiagnostic UnrecognizedExpression() => new(
                TextSpan,
                "BCP009",
                "Expected a literal value, an array, an object, a parenthesized expression, or a function call at this location.");

            public ErrorDiagnostic InvalidInteger() => new(
                TextSpan,
                "BCP010",
                "Expected a valid 64-bit signed integer.");

            public ErrorDiagnostic InvalidType() => new(
                TextSpan,
                "BCP011",
                "The type of the specified value is incorrect. Specify a string, boolean, or integer literal.");

            public ErrorDiagnostic ExpectedKeyword(string keyword) => new(
                TextSpan,
                "BCP012",
                $"Expected the \"{keyword}\" keyword at this location.");

            public ErrorDiagnostic ExpectedParameterIdentifier() => new(
                TextSpan,
                "BCP013",
                "Expected a parameter identifier at this location.");

            public ErrorDiagnostic ExpectedVariableIdentifier() => new(
                TextSpan,
                "BCP015",
                "Expected a variable identifier at this location.");

            public ErrorDiagnostic ExpectedOutputIdentifier() => new(
                TextSpan,
                "BCP016",
                "Expected an output identifier at this location.");

            public ErrorDiagnostic ExpectedResourceIdentifier() => new(
                TextSpan,
                "BCP017",
                "Expected a resource identifier at this location.");

            public ErrorDiagnostic ExpectedCharacter(string character) => new(
                TextSpan,
                "BCP018",
                $"Expected the \"{character}\" character at this location.");

            public ErrorDiagnostic ExpectedNewLine() => new(
                TextSpan,
                "BCP019",
                "Expected a new line character at this location.");

            public ErrorDiagnostic ExpectedFunctionOrPropertyName() => new(
                TextSpan,
                "BCP020",
                "Expected a function or property name at this location.");

            public ErrorDiagnostic ExpectedNumericLiteral() => new(
                TextSpan,
                "BCP021",
                "Expected a numeric literal at this location.");

            public ErrorDiagnostic ExpectedPropertyName() => new(
                TextSpan,
                "BCP022",
                "Expected a property name at this location.");

            public ErrorDiagnostic ExpectedVariableOrFunctionName() => new(
                TextSpan,
                "BCP023",
                "Expected a variable or function name at this location.");

            public ErrorDiagnostic IdentifierNameExceedsLimit() => new(
                TextSpan,
                "BCP024",
                $"The identifier exceeds the limit of {LanguageConstants.MaxIdentifierLength}. Reduce the length of the identifier.");

            public ErrorDiagnostic PropertyMultipleDeclarations(string property) => new(
                TextSpan,
                "BCP025",
                $"The property \"{property}\" is declared multiple times in this object. Remove or rename the duplicate properties.");

            public ErrorDiagnostic OutputTypeMismatch(TypeSymbol expectedType, TypeSymbol actualType) => new(
                TextSpan,
                "BCP026",
                $"The output expects a value of type \"{expectedType}\" but the provided value is of type \"{actualType}\".");

            public ErrorDiagnostic IdentifierMultipleDeclarations(string identifier) => new(
                TextSpan,
                "BCP028",
                $"Identifier \"{identifier}\" is declared multiple times. Remove or rename the duplicates.");

            public ErrorDiagnostic InvalidResourceType() => new(
                TextSpan,
                "BCP029",
                "The resource type is not valid. Specify a valid resource type of format \"<types>@<apiVersion>\".");

            public ErrorDiagnostic InvalidOutputType(IEnumerable<string> validTypes) => new(
                TextSpan,
                "BCP030",
                $"The output type is not valid. Please specify one of the following types: {ToQuotedString(validTypes)}.");

            public ErrorDiagnostic InvalidParameterType(IEnumerable<string> validTypes) => new(
                TextSpan,
                "BCP031",
                $"The parameter type is not valid. Please specify one of the following types: {ToQuotedString(validTypes)}.");

            public ErrorDiagnostic CompileTimeConstantRequired() => new(
                TextSpan,
                "BCP032",
                "The value must be a compile-time constant.");

            public Diagnostic ExpectedValueTypeMismatch(bool warnInsteadOfError, TypeSymbol expectedType, TypeSymbol actualType) => new(
                TextSpan,
                warnInsteadOfError ? DiagnosticLevel.Warning : DiagnosticLevel.Error,
                "BCP033",
                $"Expected a value of type \"{expectedType}\" but the provided value is of type \"{actualType}\".");

            public Diagnostic ArrayTypeMismatch(bool warnInsteadOfError, TypeSymbol expectedType, TypeSymbol actualType) => new(
                TextSpan,
                warnInsteadOfError ? DiagnosticLevel.Warning : DiagnosticLevel.Error,
                "BCP034",
                $"The enclosing array expected an item of type \"{expectedType}\", but the provided item was of type \"{actualType}\".");

            public Diagnostic MissingRequiredProperties(bool warnInsteadOfError, Symbol? sourceDeclaration, ObjectSyntax objectSyntax, ICollection<string> properties, string blockName, bool showTypeInaccuracy, IDiagnosticLookup parsingErrorLookup)
            {
                var sourceDeclarationClause = sourceDeclaration is not null
                    ? $" from source declaration \"{sourceDeclaration.Name}\""
                    : string.Empty;

                var newSyntax = SyntaxModifier.TryAddProperties(
                    objectSyntax,
                    properties.Select(p => SyntaxFactory.CreateObjectProperty(p, SyntaxFactory.EmptySkippedTrivia)),
                    parsingErrorLookup);

                if (newSyntax is null)
                {
                    // We're unable to come up with an automatic code fix - most likely because there are unhandled parse errors
                    return new Diagnostic(
                        TextSpan,
                        warnInsteadOfError ? DiagnosticLevel.Warning : DiagnosticLevel.Error,
                        "BCP035",
                        $"The specified \"{blockName}\" declaration is missing the following required properties{sourceDeclarationClause}: {ToQuotedString(properties)}.{(showTypeInaccuracy ? TypeInaccuracyClause : string.Empty)}",
                        showTypeInaccuracy ? TypeInaccuracyLink : null);
                }

                var codeFix = new CodeFix("Add required properties", true, CodeFixKind.QuickFix, new CodeReplacement(objectSyntax.Span, newSyntax.ToTextPreserveFormatting()));

                return new FixableDiagnostic(
                    TextSpan,
                    warnInsteadOfError ? DiagnosticLevel.Warning : DiagnosticLevel.Error,
                    "BCP035",
                    $"The specified \"{blockName}\" declaration is missing the following required properties{sourceDeclarationClause}: {ToQuotedString(properties)}.{(showTypeInaccuracy ? TypeInaccuracyClause : string.Empty)}",
                    showTypeInaccuracy ? TypeInaccuracyLink : null,
                    DiagnosticStyling.Default,
                    codeFix);
            }

            public Diagnostic PropertyTypeMismatch(bool warnInsteadOfError, Symbol? sourceDeclaration, string property, TypeSymbol expectedType, TypeSymbol actualType, bool showTypeInaccuracy = false)
            {
                var sourceDeclarationClause = sourceDeclaration is not null
                    ? $" in source declaration \"{sourceDeclaration.Name}\""
                    : string.Empty;

                return new(
                    TextSpan,
                    warnInsteadOfError ? DiagnosticLevel.Warning : DiagnosticLevel.Error,
                    "BCP036",
                    $"The property \"{property}\" expected a value of type \"{expectedType}\" but the provided value{sourceDeclarationClause} is of type \"{actualType}\".{(showTypeInaccuracy ? TypeInaccuracyClause : string.Empty)}",
                    showTypeInaccuracy ? TypeInaccuracyLink : null);
            }

            public Diagnostic DisallowedProperty(bool warnInsteadOfError, Symbol? sourceDeclaration, string property, TypeSymbol type, ICollection<string> validUnspecifiedProperties, bool showTypeInaccuracy)
            {
                var permissiblePropertiesClause = validUnspecifiedProperties.Any()
                    ? $" Permissible properties include {ToQuotedString(validUnspecifiedProperties)}."
                    : $" No other properties are allowed.";

                var sourceDeclarationClause = sourceDeclaration is not null
                    ? $" from source declaration \"{sourceDeclaration.Name}\""
                    : string.Empty;

                return new(
                    TextSpan,
                    warnInsteadOfError ? DiagnosticLevel.Warning : DiagnosticLevel.Error,
                    "BCP037",
                    $"The property \"{property}\"{sourceDeclarationClause} is not allowed on objects of type \"{type}\".{permissiblePropertiesClause}{(showTypeInaccuracy ? TypeInaccuracyClause : string.Empty)}", showTypeInaccuracy ? TypeInaccuracyLink : null);
            }

            public Diagnostic DisallowedInterpolatedKeyProperty(bool warnInsteadOfError, Symbol? sourceDeclaration, TypeSymbol type, ICollection<string> validUnspecifiedProperties)
            {
                var permissiblePropertiesClause = validUnspecifiedProperties.Any()
                    ? $" Permissible properties include {ToQuotedString(validUnspecifiedProperties)}."
                    : $" No other properties are allowed.";

                var sourceDeclarationClause = sourceDeclaration is not null
                    ? $" in source declaration \"{sourceDeclaration.Name}\""
                    : string.Empty;

                return new(
                    TextSpan,
                    warnInsteadOfError ? DiagnosticLevel.Warning : DiagnosticLevel.Error,
                    "BCP040",
                    $"String interpolation is not supported for keys on objects of type \"{type}\"{sourceDeclarationClause}.{permissiblePropertiesClause}");
            }

            public ErrorDiagnostic VariableTypeAssignmentDisallowed(TypeSymbol valueType) => new(
                TextSpan,
                "BCP041",
                $"Values of type \"{valueType}\" cannot be assigned to a variable.");

            public ErrorDiagnostic InvalidExpression() => new(
                TextSpan,
                "BCP043",
                "This is not a valid expression.");

            public ErrorDiagnostic UnaryOperatorInvalidType(string operatorName, TypeSymbol type) => new(
                TextSpan,
                "BCP044",
                $"Cannot apply operator \"{operatorName}\" to operand of type \"{type}\".");

            public ErrorDiagnostic BinaryOperatorInvalidType(string operatorName, TypeSymbol type1, TypeSymbol type2, string? additionalInfo) => new(
                TextSpan,
                "BCP045",
                $"Cannot apply operator \"{operatorName}\" to operands of type \"{type1}\" and \"{type2}\".{(additionalInfo is null ? string.Empty : " " + additionalInfo)}");

            public ErrorDiagnostic ValueTypeMismatch(TypeSymbol type) => new(
                TextSpan,
                "BCP046",
                $"Expected a value of type \"{type}\".");

            public ErrorDiagnostic ResourceTypeInterpolationUnsupported() => new(
                TextSpan,
                "BCP047",
                "String interpolation is unsupported for specifying the resource type.");

            public ErrorDiagnostic CannotResolveFunctionOverload(IList<string> overloadSignatures, TypeSymbol argumentType, IList<TypeSymbol> parameterTypes)
            {
                var messageBuilder = new StringBuilder();
                var overloadCount = overloadSignatures.Count;

                messageBuilder.Append("Cannot resolve function overload.");

                for (int i = 0; i < overloadCount; i++)
                {
                    messageBuilder
                        .Append('\n')
                        .Append($"  Overload {i + 1} of {overloadCount}, \"{overloadSignatures[i]}\", gave the following error:\n")
                        .Append($"    Argument of type \"{argumentType}\" is not assignable to parameter of type \"{parameterTypes[i]}\".");
                }

                var message = messageBuilder.ToString();

                return new ErrorDiagnostic(
                    TextSpan,
                    "BCP048",
                    message);
            }

            public ErrorDiagnostic StringOrIntegerIndexerRequired(TypeSymbol wrongType) => new(
                TextSpan,
                "BCP049",
                $"The array index must be of type \"{LanguageConstants.String}\" or \"{LanguageConstants.Int}\" but the provided index was of type \"{wrongType}\".");

            public ErrorDiagnostic FilePathIsEmpty() => new(
                TextSpan,
                "BCP050",
                "The specified path is empty.");

            public ErrorDiagnostic FilePathBeginsWithForwardSlash() => new(
                TextSpan,
                "BCP051",
                "The specified path begins with \"/\". Files must be referenced using relative paths.");

            public Diagnostic UnknownProperty(bool warnInsteadOfError, TypeSymbol type, string badProperty) => new(
                TextSpan,
                warnInsteadOfError ? DiagnosticLevel.Warning : DiagnosticLevel.Error,
                "BCP052",
                $"The type \"{type}\" does not contain property \"{badProperty}\".");

            public Diagnostic UnknownPropertyWithAvailableProperties(bool warnInsteadOfError, TypeSymbol type, string badProperty, IEnumerable<string> availableProperties) => new(
                TextSpan,
                warnInsteadOfError ? DiagnosticLevel.Warning : DiagnosticLevel.Error,
                "BCP053",
                $"The type \"{type}\" does not contain property \"{badProperty}\". Available properties include {ToQuotedString(availableProperties)}.");

            public ErrorDiagnostic NoPropertiesAllowed(TypeSymbol type) => new(
                TextSpan,
                "BCP054",
                $"The type \"{type}\" does not contain any properties.");

            public ErrorDiagnostic ObjectRequiredForPropertyAccess(TypeSymbol wrongType) => new(
                TextSpan,
                "BCP055",
                $"Cannot access properties of type \"{wrongType}\". An \"{LanguageConstants.Object}\" type is required.");

            public ErrorDiagnostic AmbiguousSymbolReference(string name, IEnumerable<string> namespaces) => new(
                TextSpan,
                "BCP056",
                $"The reference to name \"{name}\" is ambiguous because it exists in namespaces {ToQuotedString(namespaces)}. The reference must be fully-qualified.");

            public ErrorDiagnostic SymbolicNameDoesNotExist(string name) => new(
                TextSpan,
                "BCP057",
                $"The name \"{name}\" does not exist in the current context.");

            public ErrorDiagnostic SymbolicNameIsNotAFunction(string name) => new(
                TextSpan,
                "BCP059",
                $"The name \"{name}\" is not a function.");

            public ErrorDiagnostic VariablesFunctionNotSupported() => new(
                TextSpan,
                "BCP060",
                $"The \"variables\" function is not supported. Directly reference variables by their symbolic names.");

            public ErrorDiagnostic ParametersFunctionNotSupported() => new(
                TextSpan,
                "BCP061",
                $"The \"parameters\" function is not supported. Directly reference parameters by their symbolic names.");

            public ErrorDiagnostic ReferencedSymbolHasErrors(string name) => new(
                TextSpan,
                "BCP062",
                $"The referenced declaration with name \"{name}\" is not valid.");

            public ErrorDiagnostic SymbolicNameIsNotAVariableOrParameter(string name) => new(
                TextSpan,
                "BCP063",
                $"The name \"{name}\" is not a parameter, variable, resource or module.");

            public ErrorDiagnostic UnexpectedTokensInInterpolation() => new(
                TextSpan,
                "BCP064",
                "Found unexpected tokens in interpolated expression.");

            public ErrorDiagnostic FunctionOnlyValidInParameterDefaults(string functionName) => new(
                TextSpan,
                "BCP065",
                $"Function \"{functionName}\" is not valid at this location. It can only be used as a parameter default value.");

            public ErrorDiagnostic FunctionOnlyValidInResourceBody(string functionName) => new(
                TextSpan,
                "BCP066",
                $"Function \"{functionName}\" is not valid at this location. It can only be used in resource declarations.");

            public ErrorDiagnostic ObjectRequiredForMethodAccess(TypeSymbol wrongType) => new(
                TextSpan,
                "BCP067",
                $"Cannot call functions on type \"{wrongType}\". An \"{LanguageConstants.Object}\" type is required.");

            public ErrorDiagnostic ExpectedResourceTypeString() => new(
                TextSpan,
                "BCP068",
                "Expected a resource type string. Specify a valid resource type of format \"<types>@<apiVersion>\".");

            public ErrorDiagnostic FunctionNotSupportedOperatorAvailable(string function, string @operator) => new(
                TextSpan,
                "BCP069",
                $"The function \"{function}\" is not supported. Use the \"{@operator}\" operator instead.");

            public ErrorDiagnostic ArgumentTypeMismatch(TypeSymbol argumentType, TypeSymbol parameterType) => new(
                TextSpan,
                "BCP070",
                $"Argument of type \"{argumentType}\" is not assignable to parameter of type \"{parameterType}\".");

            public ErrorDiagnostic ArgumentCountMismatch(int argumentCount, int minimumArgumentCount, int? maximumArgumentCount)
            {
                string expected;

                if (!maximumArgumentCount.HasValue)
                {
                    expected = $"at least {minimumArgumentCount} {(minimumArgumentCount == 1 ? "argument" : "arguments")}";
                }
                else if (minimumArgumentCount == maximumArgumentCount.Value)
                {
                    expected = $"{minimumArgumentCount} {(minimumArgumentCount == 1 ? "argument" : "arguments")}";
                }
                else
                {
                    expected = $"{minimumArgumentCount} to {maximumArgumentCount} arguments";
                }

                return new ErrorDiagnostic(
                    TextSpan,
                    "BCP071",
                    $"Expected {expected}, but got {argumentCount}.");
            }

            public ErrorDiagnostic CannotReferenceSymbolInParamDefaultValue() => new(
                TextSpan,
                "BCP072",
                "This symbol cannot be referenced here. Only other parameters can be referenced in parameter default values.");

            public Diagnostic CannotAssignToReadOnlyProperty(bool warnInsteadOfError, string property, bool showTypeInaccuracy) => new(
                TextSpan,
                warnInsteadOfError ? DiagnosticLevel.Warning : DiagnosticLevel.Error,
                "BCP073",
                $"The property \"{property}\" is read-only. Expressions cannot be assigned to read-only properties.{(showTypeInaccuracy ? TypeInaccuracyClause : string.Empty)}", showTypeInaccuracy ? TypeInaccuracyLink : null);

            public ErrorDiagnostic ArraysRequireIntegerIndex(TypeSymbol wrongType) => new(
                TextSpan,
                "BCP074",
                $"Indexing over arrays requires an index of type \"{LanguageConstants.Int}\" but the provided index was of type \"{wrongType}\".");

            public ErrorDiagnostic ObjectsRequireStringIndex(TypeSymbol wrongType) => new(
                TextSpan,
                "BCP075",
                $"Indexing over objects requires an index of type \"{LanguageConstants.String}\" but the provided index was of type \"{wrongType}\".");

            public ErrorDiagnostic IndexerRequiresObjectOrArray(TypeSymbol wrongType) => new(
                TextSpan,
                "BCP076",
                $"Cannot index over expression of type \"{wrongType}\". Arrays or objects are required.");

            public Diagnostic WriteOnlyProperty(bool warnInsteadOfError, TypeSymbol type, string badProperty) => new(
                TextSpan,
                warnInsteadOfError ? DiagnosticLevel.Warning : DiagnosticLevel.Error,
                "BCP077",
                $"The property \"{badProperty}\" on type \"{type}\" is write-only. Write-only properties cannot be accessed.");

            public Diagnostic MissingRequiredProperty(bool warnInsteadOfError, string propertyName, TypeSymbol expectedType) => new(
                TextSpan,
                warnInsteadOfError ? DiagnosticLevel.Warning : DiagnosticLevel.Error,
                "BCP078",
                $"The property \"{propertyName}\" requires a value of type \"{expectedType}\", but none was supplied.");

            public ErrorDiagnostic CyclicExpressionSelfReference() => new(
                TextSpan,
                "BCP079",
                "This expression is referencing its own declaration, which is not allowed.");

            public ErrorDiagnostic CyclicExpression(IEnumerable<string> cycle) => new(
                TextSpan,
                "BCP080",
                $"The expression is involved in a cycle (\"{string.Join("\" -> \"", cycle)}\").");

            public Diagnostic ResourceTypesUnavailable(ResourceTypeReference resourceTypeReference) => new(
                TextSpan,
                DiagnosticLevel.Warning,
                "BCP081",
                $"Resource type \"{resourceTypeReference.FormatName()}\" does not have types available.");

            public FixableErrorDiagnostic SymbolicNameDoesNotExistWithSuggestion(string name, string suggestedName) => new(
                TextSpan,
                "BCP082",
                $"The name \"{name}\" does not exist in the current context. Did you mean \"{suggestedName}\"?",
                null,
                DiagnosticStyling.Default,
                new CodeFix($"Change \"{name}\" to \"{suggestedName}\"", true, CodeFixKind.QuickFix, CodeManipulator.Replace(TextSpan, suggestedName)));

            public FixableDiagnostic UnknownPropertyWithSuggestion(bool warnInsteadOfError, TypeSymbol type, string badProperty, string suggestedProperty) => new(
                TextSpan,
                warnInsteadOfError ? DiagnosticLevel.Warning : DiagnosticLevel.Error,
                "BCP083",
                $"The type \"{type}\" does not contain property \"{badProperty}\". Did you mean \"{suggestedProperty}\"?",
                null,
                DiagnosticStyling.Default,
                new CodeFix($"Change \"{badProperty}\" to \"{suggestedProperty}\"", true, CodeFixKind.QuickFix, CodeManipulator.Replace(TextSpan, suggestedProperty)));

            public ErrorDiagnostic SymbolicNameCannotUseReservedNamespaceName(string name, IEnumerable<string> namespaces) => new(
                TextSpan,
                "BCP084",
                $"The symbolic name \"{name}\" is reserved. Please use a different symbolic name. Reserved namespaces are {ToQuotedString(namespaces.OrderBy(ns => ns))}.");

            public ErrorDiagnostic FilePathContainsForbiddenCharacters(IEnumerable<char> forbiddenChars) => new(
                TextSpan,
                "BCP085",
                $"The specified file path contains one ore more invalid path characters. The following are not permitted: {ToQuotedString(forbiddenChars.OrderBy(x => x).Select(x => x.ToString()))}.");

            public ErrorDiagnostic FilePathHasForbiddenTerminator(IEnumerable<char> forbiddenPathTerminatorChars) => new(
                TextSpan,
                "BCP086",
                $"The specified file path ends with an invalid character. The following are not permitted: {ToQuotedString(forbiddenPathTerminatorChars.OrderBy(x => x).Select(x => x.ToString()))}.");

            public ErrorDiagnostic ComplexLiteralsNotAllowed() => new(
                TextSpan,
                "BCP087",
                "Array and object literals are not allowed here.");

            public FixableDiagnostic PropertyStringLiteralMismatchWithSuggestion(bool warnInsteadOfError, string property, TypeSymbol expectedType, string actualStringLiteral, string suggestedStringLiteral) => new(
                TextSpan,
                warnInsteadOfError ? DiagnosticLevel.Warning : DiagnosticLevel.Error,
                "BCP088",
                $"The property \"{property}\" expected a value of type \"{expectedType}\" but the provided value is of type \"{actualStringLiteral}\". Did you mean \"{suggestedStringLiteral}\"?",
                null,
                DiagnosticStyling.Default,
                new CodeFix($"Change \"{actualStringLiteral}\" to \"{suggestedStringLiteral}\"", true, CodeFixKind.QuickFix, CodeManipulator.Replace(TextSpan, suggestedStringLiteral)));

            public FixableDiagnostic DisallowedPropertyWithSuggestion(bool warnInsteadOfError, string property, TypeSymbol type, string suggestedProperty) => new(
                TextSpan,
                warnInsteadOfError ? DiagnosticLevel.Warning : DiagnosticLevel.Error,
                "BCP089",
                $"The property \"{property}\" is not allowed on objects of type \"{type}\". Did you mean \"{suggestedProperty}\"?",
                null,
                DiagnosticStyling.Default,
                new CodeFix($"Change \"{property}\" to \"{suggestedProperty}\"", true, CodeFixKind.QuickFix, CodeManipulator.Replace(TextSpan, suggestedProperty)));

            public ErrorDiagnostic ModulePathHasNotBeenSpecified() => new(
                TextSpan,
                "BCP090",
                "This module declaration is missing a file path reference.");

            public ErrorDiagnostic ErrorOccurredReadingFile(string failureMessage) => new(
                TextSpan,
                "BCP091",
                $"An error occurred reading file. {failureMessage}");

            public ErrorDiagnostic FilePathInterpolationUnsupported() => new(
                TextSpan,
                "BCP092",
                "String interpolation is not supported in file paths.");

            public ErrorDiagnostic FilePathCouldNotBeResolved(string filePath, string parentPath) => new(
                TextSpan,
                "BCP093",
                $"File path \"{filePath}\" could not be resolved relative to \"{parentPath}\".");

            public ErrorDiagnostic CyclicModuleSelfReference() => new(
                TextSpan,
                "BCP094",
                "This module references itself, which is not allowed.");

            public ErrorDiagnostic CyclicFile(IEnumerable<string> cycle) => new(
                TextSpan,
                "BCP095",
                $"The file is involved in a cycle (\"{string.Join("\" -> \"", cycle)}\").");

            public ErrorDiagnostic ExpectedModuleIdentifier() => new(
                TextSpan,
                "BCP096",
                "Expected a module identifier at this location.");

            public ErrorDiagnostic ExpectedModulePathString() => new(
                TextSpan,
                "BCP097",
                "Expected a module path string. This should be a relative path to another bicep file, e.g. 'myModule.bicep' or '../parent/myModule.bicep'");

            public ErrorDiagnostic FilePathContainsBackSlash() => new(
                TextSpan,
                "BCP098",
                "The specified file path contains a \"\\\" character. Use \"/\" instead as the directory separator character.");

            public ErrorDiagnostic AllowedMustContainItems() => new(
                TextSpan,
                "BCP099",
                $"The \"{LanguageConstants.ParameterAllowedPropertyName}\" array must contain one or more items.");

            public ErrorDiagnostic IfFunctionNotSupported() => new(
                TextSpan,
                "BCP100",
                "The function \"if\" is not supported. Use the \"?:\" (ternary conditional) operator instead, e.g. condition ? ValueIfTrue : ValueIfFalse");

            public ErrorDiagnostic CreateArrayFunctionNotSupported() => new(
                TextSpan,
                "BCP101",
                "The \"createArray\" function is not supported. Construct an array literal using [].");

            public ErrorDiagnostic CreateObjectFunctionNotSupported() => new(
                TextSpan,
                "BCP102",
                "The \"createObject\" function is not supported. Construct an object literal using {}.");

            public ErrorDiagnostic DoubleQuoteToken(string token) => new(
                TextSpan,
                "BCP103",
                $"The following token is not recognized: \"{token}\". Strings are defined using single quotes in bicep.");

            public ErrorDiagnostic ReferencedModuleHasErrors() => new(
                TextSpan,
                "BCP104",
                $"The referenced module has errors.");

            public ErrorDiagnostic UnableToLoadNonFileUri(Uri fileUri) => new(
                TextSpan,
                "BCP105",
                $"Unable to load file from URI \"{fileUri}\".");

            public ErrorDiagnostic UnexpectedCommaSeparator() => new(
                TextSpan,
                "BCP106",
                "Expected a new line character at this location. Commas are not used as separator delimiters.");

            public ErrorDiagnostic FunctionDoesNotExistInNamespace(Symbol namespaceType, string name) => new(
                TextSpan,
                "BCP107",
                $"The function \"{name}\" does not exist in namespace \"{namespaceType.Name}\".");

            public FixableErrorDiagnostic FunctionDoesNotExistInNamespaceWithSuggestion(Symbol namespaceType, string name, string suggestedName) => new(
                TextSpan,
                "BCP108",
                $"The function \"{name}\" does not exist in namespace \"{namespaceType.Name}\". Did you mean \"{suggestedName}\"?",
                null,
                DiagnosticStyling.Default,
                new CodeFix($"Change \"{name}\" to \"{suggestedName}\"", true, CodeFixKind.QuickFix, CodeManipulator.Replace(TextSpan, suggestedName)));

            public ErrorDiagnostic FunctionDoesNotExistOnObject(TypeSymbol type, string name) => new(
                TextSpan,
                "BCP109",
                $"The type \"{type}\" does not contain function \"{name}\".");

            public FixableErrorDiagnostic FunctionDoesNotExistOnObjectWithSuggestion(TypeSymbol type, string name, string suggestedName) => new(
                TextSpan,
                "BCP110",
                $"The type \"{type}\" does not contain function \"{name}\". Did you mean \"{suggestedName}\"?",
                null,
                DiagnosticStyling.Default,
                new CodeFix($"Change \"{name}\" to \"{suggestedName}\"", true, CodeFixKind.QuickFix, CodeManipulator.Replace(TextSpan, suggestedName)));

            public ErrorDiagnostic FilePathContainsControlChars() => new(
                TextSpan,
                "BCP111",
                $"The specified file path contains invalid control code characters.");

            public ErrorDiagnostic TargetScopeMultipleDeclarations() => new(
                TextSpan,
                "BCP112",
                $"The \"{LanguageConstants.TargetScopeKeyword}\" cannot be declared multiple times in one file.");

            public Diagnostic InvalidModuleScopeForTenantScope() => new(
                TextSpan,
                DiagnosticLevel.Error,
                "BCP113",
                $"Unsupported scope for module deployment in a \"{LanguageConstants.TargetScopeTypeTenant}\" target scope. Omit this property to inherit the current scope, or specify a valid scope. " +
                $"Permissible scopes include tenant: tenant(), named management group: managementGroup(<name>), named subscription: subscription(<subId>), or named resource group in a named subscription: resourceGroup(<subId>, <name>).");

            public Diagnostic InvalidModuleScopeForManagementScope() => new(
                TextSpan,
                DiagnosticLevel.Error,
                "BCP114",
                $"Unsupported scope for module deployment in a \"{LanguageConstants.TargetScopeTypeManagementGroup}\" target scope. Omit this property to inherit the current scope, or specify a valid scope. " +
                $"Permissible scopes include current management group: managementGroup(), named management group: managementGroup(<name>), named subscription: subscription(<subId>), tenant: tenant(), or named resource group in a named subscription: resourceGroup(<subId>, <name>).");

            public Diagnostic InvalidModuleScopeForSubscriptionScope() => new(
                TextSpan,
                DiagnosticLevel.Error,
                "BCP115",
                $"Unsupported scope for module deployment in a \"{LanguageConstants.TargetScopeTypeSubscription}\" target scope. Omit this property to inherit the current scope, or specify a valid scope. " +
                $"Permissible scopes include current subscription: subscription(), named subscription: subscription(<subId>), named resource group in same subscription: resourceGroup(<name>), named resource group in different subscription: resourceGroup(<subId>, <name>), or tenant: tenant().");

            public Diagnostic InvalidModuleScopeForResourceGroup() => new(
                TextSpan,
                DiagnosticLevel.Error,
                "BCP116",
                $"Unsupported scope for module deployment in a \"{LanguageConstants.TargetScopeTypeResourceGroup}\" target scope. Omit this property to inherit the current scope, or specify a valid scope. " +
                $"Permissible scopes include current resource group: resourceGroup(), named resource group in same subscription: resourceGroup(<name>), named resource group in a different subscription: resourceGroup(<subId>, <name>), current subscription: subscription(), named subscription: subscription(<subId>) or tenant: tenant().");

            public ErrorDiagnostic EmptyIndexerNotAllowed() => new(
                TextSpan,
                "BCP117",
                "An empty indexer is not allowed. Specify a valid expression."
            );

            public ErrorDiagnostic ExpectBodyStartOrIfOrLoopStart() => new(
                TextSpan,
                "BCP118",
                "Expected the \"{\" character, the \"[\" character, or the \"if\" keyword at this location.");

            public Diagnostic InvalidExtensionResourceScope() => new(
                TextSpan,
                DiagnosticLevel.Error,
                "BCP119",
                $"Unsupported scope for extension resource deployment. Expected a resource reference.");

            public Diagnostic RuntimeValueNotAllowedInProperty(string propertyName, string? objectTypeName, string? accessedSymbolName, IEnumerable<string>? accessiblePropertyNames, IEnumerable<string>? variableDependencyChain)
            {
                var variableDependencyChainClause = BuildVariableDependencyChainClause(variableDependencyChain);
                var accessiblePropertiesClause = BuildAccessiblePropertiesClause(accessedSymbolName, accessiblePropertyNames);

                return new ErrorDiagnostic(
                    TextSpan,
                    "BCP120",
                    $"This expression is being used in an assignment to the \"{propertyName}\" property of the \"{objectTypeName}\" type, which requires a value that can be calculated at the start of the deployment.{variableDependencyChainClause}{accessiblePropertiesClause}");
            }

            public ErrorDiagnostic ResourceMultipleDeclarations(IEnumerable<string> resourceNames) => new(
                TextSpan,
                "BCP121",
                $"Resources: {ToQuotedString(resourceNames)} are defined with this same name in a file. Rename them or split into different modules.");

            public ErrorDiagnostic ModuleMultipleDeclarations(IEnumerable<string> moduleNames) => new(
                TextSpan,
                "BCP122",
                $"Modules: {ToQuotedString(moduleNames)} are defined with this same name and this same scope in a file. Rename them or split into different modules.");

            public ErrorDiagnostic ExpectedNamespaceOrDecoratorName() => new(
                TextSpan,
                "BCP123",
                "Expected a namespace or decorator name at this location.");

            public ErrorDiagnostic CannotAttachDecoratorToTarget(string decoratorName, TypeSymbol attachableType, TypeSymbol targetType) => new(
                TextSpan,
                "BCP124",
                $"The decorator \"{decoratorName}\" can only be attached to targets of type \"{attachableType}\", but the target has type \"{targetType}\".");

            public ErrorDiagnostic CannotUseFunctionAsParameterDecorator(string functionName) => new(
                TextSpan,
                "BCP125",
                $"Function \"{functionName}\" cannot be used as a parameter decorator.");

            public ErrorDiagnostic CannotUseFunctionAsVariableDecorator(string functionName) => new(
                TextSpan,
                "BCP126",
                $"Function \"{functionName}\" cannot be used as a variable decorator.");

            public ErrorDiagnostic CannotUseFunctionAsResourceDecorator(string functionName) => new(
                TextSpan,
                "BCP127",
                $"Function \"{functionName}\" cannot be used as a resource decorator.");

            public ErrorDiagnostic CannotUseFunctionAsModuleDecorator(string functionName) => new(
                TextSpan,
                "BCP128",
                $"Function \"{functionName}\" cannot be used as a module decorator.");

            public ErrorDiagnostic CannotUseFunctionAsOutputDecorator(string functionName) => new(
                TextSpan,
                "BCP129",
                $"Function \"{functionName}\" cannot be used as an output decorator.");

            public ErrorDiagnostic DecoratorsNotAllowed() => new(
                TextSpan,
                "BCP130",
                "Decorators are not allowed here.");

            public ErrorDiagnostic ExpectedDeclarationAfterDecorator() => new(
                TextSpan,
                "BCP132",
                "Expected a declaration after the decorator.");

            public ErrorDiagnostic InvalidUnicodeEscape() => new(
                TextSpan,
                "BCP133",
                "The unicode escape sequence is not valid. Valid unicode escape sequences range from \\u{0} to \\u{10FFFF}.");

            public Diagnostic UnsupportedModuleScope(ResourceScope suppliedScope, ResourceScope supportedScopes) => new(
                TextSpan,
                DiagnosticLevel.Error,
                "BCP134",
                $"Scope {ToQuotedString(LanguageConstants.GetResourceScopeDescriptions(suppliedScope))} is not valid for this module. Permitted scopes: {ToQuotedString(LanguageConstants.GetResourceScopeDescriptions(supportedScopes))}.");

            public Diagnostic UnsupportedResourceScope(ResourceScope suppliedScope, ResourceScope supportedScopes) => new(
                TextSpan,
                DiagnosticLevel.Error,
                "BCP135",
                $"Scope {ToQuotedString(LanguageConstants.GetResourceScopeDescriptions(suppliedScope))} is not valid for this resource type. Permitted scopes: {ToQuotedString(LanguageConstants.GetResourceScopeDescriptions(supportedScopes))}.");

            public ErrorDiagnostic ExpectedLoopVariableIdentifier() => new(
                TextSpan,
                "BCP136",
                "Expected a loop item variable identifier at this location.");

            public ErrorDiagnostic LoopArrayExpressionTypeMismatch(TypeSymbol actualType) => new(
                TextSpan,
                "BCP137",
                $"Loop expected an expression of type \"{LanguageConstants.Array}\" but the provided value is of type \"{actualType}\".");

            public ErrorDiagnostic ForExpressionsNotSupportedHere() => new(
                TextSpan,
                "BCP138",
                "For-expressions are not supported in this context. For-expressions may be used as values of resource, module, variable, and output declarations, or values of resource and module properties.");

            public Diagnostic InvalidCrossResourceScope() => new(
                TextSpan,
                DiagnosticLevel.Error,
                "BCP139",
                $"A resource's scope must match the scope of the Bicep file for it to be deployable. You must use modules to deploy resources to a different scope.");

            public ErrorDiagnostic UnterminatedMultilineString() => new(
                TextSpan,
                "BCP140",
                $"The multi-line string at this location is not terminated. Terminate it with \"'''\".");

            public ErrorDiagnostic ExpressionNotCallable() => new(
                TextSpan,
                "BCP141",
                "The expression cannot be used as a decorator as it is not callable.");

            public ErrorDiagnostic TooManyPropertyForExpressions() => new(
                TextSpan,
                "BCP142",
                "Property value for-expressions cannot be nested.");

            public ErrorDiagnostic ExpressionedPropertiesNotAllowedWithLoops() => new(
                TextSpan,
                "BCP143",
                "For-expressions cannot be used with properties whose names are also expressions.");

            public ErrorDiagnostic DirectAccessToCollectionNotSupported(IEnumerable<string>? accessChain = null)
            {
                var accessChainClause = accessChain?.Any() ?? false
                    ? $"The collection was accessed by the chain of \"{string.Join("\" -> \"", accessChain)}\". "
                    : "";

                return new(
                    TextSpan,
                    "BCP144",
                    $"Directly referencing a resource or module collection is not currently supported here. {accessChainClause}Apply an array indexer to the expression.");
            }

            public ErrorDiagnostic OutputMultipleDeclarations(string identifier) => new(
                TextSpan,
                "BCP145",
                $"Output \"{identifier}\" is declared multiple times. Remove or rename the duplicates.");

            public ErrorDiagnostic ExpectedParameterDeclarationAfterDecorator() => new(
                TextSpan,
                "BCP147",
                "Expected a parameter declaration after the decorator.");

            public ErrorDiagnostic ExpectedVariableDeclarationAfterDecorator() => new(
                TextSpan,
                "BCP148",
                "Expected a variable declaration after the decorator.");

            public ErrorDiagnostic ExpectedResourceDeclarationAfterDecorator() => new(
                TextSpan,
                "BCP149",
                "Expected a resource declaration after the decorator.");

            public ErrorDiagnostic ExpectedModuleDeclarationAfterDecorator() => new(
                TextSpan,
                "BCP150",
                "Expected a module declaration after the decorator.");

            public ErrorDiagnostic ExpectedOutputDeclarationAfterDecorator() => new(
                TextSpan,
                "BCP151",
                "Expected an output declaration after the decorator.");

            public ErrorDiagnostic CannotUseFunctionAsDecorator(string functionName) => new(
                TextSpan,
                "BCP152",
                $"Function \"{functionName}\" cannot be used as a decorator.");

            public ErrorDiagnostic ExpectedResourceOrModuleDeclarationAfterDecorator() => new(
                TextSpan,
                "BCP153",
                "Expected a resource or module declaration after the decorator.");

            public ErrorDiagnostic BatchSizeTooSmall(long value, long limit) => new(
                TextSpan,
                "BCP154",
                $"Expected a batch size of at least {limit} but the specified value was \"{value}\".");

            public ErrorDiagnostic BatchSizeNotAllowed(string decoratorName) => new(
                TextSpan,
                "BCP155",
                $"The decorator \"{decoratorName}\" can only be attached to resource or module collections.");

            public ErrorDiagnostic InvalidResourceTypeSegment(string typeSegment) => new(
                TextSpan,
                "BCP156",
                $"The resource type segment \"{typeSegment}\" is invalid. Nested resources must specify a single type segment, and optionally can specify an api version using the format \"<type>@<apiVersion>\".");

            public ErrorDiagnostic InvalidAncestorResourceType() => new(
                TextSpan,
                "BCP157",
                $"The resource type cannot be determined due to an error in the containing resource.");

            public ErrorDiagnostic ResourceRequiredForResourceAccess(string wrongType) => new(
                TextSpan,
                "BCP158",
                $"Cannot access nested resources of type \"{wrongType}\". A resource type is required.");

            public ErrorDiagnostic NestedResourceNotFound(string resourceName, string identifierName, IEnumerable<string> nestedResourceNames) => new(
                TextSpan,
                "BCP159",
                $"The resource \"{resourceName}\" does not contain a nested resource named \"{identifierName}\". Known nested resources are: {ToQuotedString(nestedResourceNames)}.");

            public ErrorDiagnostic NestedResourceNotAllowedInLoop() => new(
                TextSpan,
                "BCP160",
                $"A nested resource cannot appear inside of a resource with a for-expression.");

            public ErrorDiagnostic ExpectedLoopItemIdentifierOrVariableBlockStart() => new(
                TextSpan,
                "BCP162",
                "Expected a loop item variable identifier or \"(\" at this location.");

            public ErrorDiagnostic ScopeUnsupportedOnChildResource(string parentIdentifier) => new(
                TextSpan,
                "BCP164",
                $"A child resource's scope is computed based on the scope of its ancestor resource. This means that using the \"{LanguageConstants.ResourceScopePropertyName}\" property on a child resource is unsupported.");

            public ErrorDiagnostic ScopeDisallowedForAncestorResource(string ancestorIdentifier) => new(
                TextSpan,
                "BCP165",
                $"A resource's computed scope must match that of the Bicep file for it to be deployable. This resource's scope is computed from the \"{LanguageConstants.ResourceScopePropertyName}\" property value assigned to ancestor resource \"{ancestorIdentifier}\". You must use modules to deploy resources to a different scope.");

            public ErrorDiagnostic DuplicateDecorator(string decoratorName) => new(
                TextSpan,
                "BCP166",
                $"Duplicate \"{decoratorName}\" decorator.");

            public ErrorDiagnostic ExpectBodyStartOrIf() => new(
                TextSpan,
                "BCP167",
                "Expected the \"{\" character or the \"if\" keyword at this location.");

            public ErrorDiagnostic LengthMustNotBeNegative() => new(
                TextSpan,
                "BCP168",
                $"Length must not be a negative value.");

            public ErrorDiagnostic TopLevelChildResourceNameIncorrectQualifierCount(int expectedSlashCount) => new(
                TextSpan,
                "BCP169",
                $"Expected resource name to contain {expectedSlashCount} \"/\" character(s). The number of name segments must match the number of segments in the resource type.");

            public ErrorDiagnostic ChildResourceNameContainsQualifiers() => new(
                TextSpan,
                "BCP170",
                $"Expected resource name to not contain any \"/\" characters. Child resources with a parent resource reference (via the parent property or via nesting) must not contain a fully-qualified name.");

            public ErrorDiagnostic ResourceTypeIsNotValidParent(string resourceType, string parentResourceType) => new(
                TextSpan,
                "BCP171",
                $"Resource type \"{resourceType}\" is not a valid child resource of parent \"{parentResourceType}\".");

            public ErrorDiagnostic ParentResourceTypeHasErrors(string resourceName) => new(
                TextSpan,
                "BCP172",
                $"The resource type cannot be validated due to an error in parent resource \"{resourceName}\".");

            public ErrorDiagnostic CannotUsePropertyInExistingResource(string property) => new(
                TextSpan,
                "BCP173",
                $"The property \"{property}\" cannot be used in an existing resource declaration.");

            public Diagnostic ResourceTypeContainsProvidersSegment() => new(
                TextSpan,
                DiagnosticLevel.Warning,
                "BCP174",
                $"Type validation is not available for resource types declared containing a \"/providers/\" segment. Please instead use the \"scope\" property.",
                new Uri("https://aka.ms/BicepScopes"));

            public ErrorDiagnostic AnyTypeIsNotAllowed() => new(
                TextSpan,
                "BCP176",
                $"Values of the \"any\" type are not allowed here.");

            public ErrorDiagnostic RuntimeValueNotAllowedInIfConditionExpression(string? accessedSymbolName, IEnumerable<string>? accessiblePropertyNames, IEnumerable<string>? variableDependencyChain)
            {
                var variableDependencyChainClause = BuildVariableDependencyChainClause(variableDependencyChain);
                var accessiblePropertiesClause = BuildAccessiblePropertiesClause(accessedSymbolName, accessiblePropertyNames);

                return new ErrorDiagnostic(
                    TextSpan,
                    "BCP177",
                    $"This expression is being used in the if-condition expression, which requires a value that can be calculated at the start of the deployment.{variableDependencyChainClause}{accessiblePropertiesClause}");
            }

            public ErrorDiagnostic RuntimeValueNotAllowedInForExpression(string? accessedSymbolName, IEnumerable<string>? accessiblePropertyNames, IEnumerable<string>? variableDependencyChain)
            {
                var variableDependencyChainClause = BuildVariableDependencyChainClause(variableDependencyChain);
                var accessiblePropertiesClause = BuildAccessiblePropertiesClause(accessedSymbolName, accessiblePropertyNames);

                return new ErrorDiagnostic(
                    TextSpan,
                    "BCP178",
                    $"This expression is being used in the for-expression, which requires a value that can be calculated at the start of the deployment.{variableDependencyChainClause}{accessiblePropertiesClause}");
            }

            public Diagnostic ForExpressionContainsLoopInvariants(string itemVariableName, string? indexVariableName, IEnumerable<string> expectedVariantProperties) => new(
                TextSpan,
                DiagnosticLevel.Warning,
                "BCP179",
                indexVariableName is null
                    ? $"Unique resource or deployment name is required when looping. The loop item variable \"{itemVariableName}\" must be referenced in at least one of the value expressions of the following properties: {ToQuotedString(expectedVariantProperties)}"
                    : $"Unique resource or deployment name is required when looping. The loop item variable \"{itemVariableName}\" or the index variable \"{indexVariableName}\" must be referenced in at least one of the value expressions of the following properties in the loop body: {ToQuotedString(expectedVariantProperties)}");

            public ErrorDiagnostic FunctionOnlyValidInModuleSecureParameterAssignment(string functionName) => new(
                TextSpan,
                "BCP180",
                $"Function \"{functionName}\" is not valid at this location. It can only be used when directly assigning to a module parameter with a secure decorator.");

            public ErrorDiagnostic RuntimeValueNotAllowedInRunTimeFunctionArguments(string functionName, string? accessedSymbolName, IEnumerable<string>? accessiblePropertyNames, IEnumerable<string>? variableDependencyChain)
            {
                var variableDependencyChainClause = BuildVariableDependencyChainClause(variableDependencyChain);
                var accessiblePropertiesClause = BuildAccessiblePropertiesClause(accessedSymbolName, accessiblePropertyNames);

                return new ErrorDiagnostic(
                    TextSpan,
                    "BCP181",
                    $"This expression is being used in an argument of the function \"{functionName}\", which requires a value that can be calculated at the start of the deployment.{variableDependencyChainClause}{accessiblePropertiesClause}");
            }

            public ErrorDiagnostic RuntimeValueNotAllowedInVariableForBody(string variableName, string? accessedSymbolName, IEnumerable<string>? accessiblePropertyNames, IEnumerable<string>? variableDependencyChain, string? violatingPropertyName)
            {
                var variableDependencyChainClause = BuildVariableDependencyChainClause(variableDependencyChain);
                var violatingPropertyNameClause = BuildNonDeployTimeConstantPropertyClause(accessedSymbolName, violatingPropertyName);
                var accessiblePropertiesClause = BuildAccessiblePropertiesClause(accessedSymbolName, accessiblePropertyNames);

                return new ErrorDiagnostic(
                    TextSpan,
                    "BCP182",
                    $"This expression is being used in the for-body of the variable \"{variableName}\", which requires values that can be calculated at the start of the deployment.{variableDependencyChainClause}{violatingPropertyNameClause}{accessiblePropertiesClause}");
            }

            public ErrorDiagnostic ModuleParametersPropertyRequiresObjectLiteral() => new(
                TextSpan,
                "BCP183",
                $"The value of the module \"{LanguageConstants.ModuleParamsPropertyName}\" property must be an object literal.");

            public ErrorDiagnostic FileExceedsMaximumSize(string filePath, long maxSize, string unit) => new(
               TextSpan,
               "BCP184",
               $"File '{filePath}' exceeded maximum size of {maxSize} {unit}.");

            public Diagnostic FileEncodingMismatch(string detectedEncoding) => new(
               TextSpan,
               DiagnosticLevel.Info,
               "BCP185",
               $"Encoding mismatch. File was loaded with '{detectedEncoding}' encoding.");

            public ErrorDiagnostic UnparseableJsonType() => new(
               TextSpan,
               "BCP186",
               $"Unable to parse literal JSON value. Please ensure that it is well-formed.");

            public Diagnostic FallbackPropertyUsed(string property) => new(
                TextSpan,
                DiagnosticLevel.Warning,
                "BCP187",
                $"The property \"{property}\" does not exist in the resource or type definition, although it might still be valid.{TypeInaccuracyClause}", TypeInaccuracyLink);

            public ErrorDiagnostic ReferencedArmTemplateHasErrors() => new(
                TextSpan,
                "BCP188",
                $"The referenced ARM template has errors. Please see https://aka.ms/arm-template for information on how to diagnose and fix the template.");

            public ErrorDiagnostic UnknownModuleReferenceScheme(string badScheme, ImmutableArray<string> allowedSchemes)
            {
                string FormatSchemes() => ToQuotedString(allowedSchemes.Where(scheme => !string.Equals(scheme, ModuleReferenceSchemes.Local)));

                return new(
                    TextSpan,
                    "BCP189",
                    (allowedSchemes.Contains(ModuleReferenceSchemes.Local, StringComparer.Ordinal), allowedSchemes.Any(scheme => !string.Equals(scheme, ModuleReferenceSchemes.Local, StringComparison.Ordinal))) switch
                    {
                        (false, false) => "Module references are not supported in this context.",
                        (false, true) => $"The specified module reference scheme \"{badScheme}\" is not recognized. Specify a module reference using one of the following schemes: {FormatSchemes()}",
                        (true, false) => $"The specified module reference scheme \"{badScheme}\" is not recognized. Specify a path to a local module file.",
                        (true, true) => $"The specified module reference scheme \"{badScheme}\" is not recognized. Specify a path to a local module file or a module reference using one of the following schemes: {FormatSchemes()}",
                    });
            }

            // TODO: This error is context sensitive:
            // - In CLI, it's permanent and only likely to occur with bicep build --no-restore.
            // - In VS code, it's transient until the background restore finishes.
            //
            // Should it be split into two separate errors instead?
            public ErrorDiagnostic ModuleRequiresRestore(string moduleRef) => new(
                TextSpan,
                "BCP190",
                $"The module with reference \"{moduleRef}\" has not been restored.");

            public ErrorDiagnostic ModuleRestoreFailed(string moduleRef) => new(
                TextSpan,
                "BCP191",
                $"Unable to restore the module with reference \"{moduleRef}\".");

            public ErrorDiagnostic ModuleRestoreFailedWithMessage(string moduleRef, string message) => new(
                TextSpan,
                "BCP192",
                $"Unable to restore the module with reference \"{moduleRef}\": {message}");

            public ErrorDiagnostic InvalidOciArtifactReference(string? aliasName, string badRef) => new(
                TextSpan,
                "BCP193",
                $"{BuildInvalidOciArtifactReferenceClause(aliasName, badRef)} Specify a reference in the format of \"{ModuleReferenceSchemes.Oci}:<artifact-uri>:<tag>\", or \"{ModuleReferenceSchemes.Oci}/<module-alias>:<module-name-or-path>:<tag>\".");

            public ErrorDiagnostic InvalidTemplateSpecReference(string? aliasName, string badRef) => new(
                TextSpan,
                "BCP194",
                $"{BuildInvalidTemplateSpecReferenceClause(aliasName, badRef)} Specify a reference in the format of \"{ModuleReferenceSchemes.TemplateSpecs}:<subscription-ID>/<resource-group-name>/<template-spec-name>:<version>\", or \"{ModuleReferenceSchemes.TemplateSpecs}/<module-alias>:<template-spec-name>:<version>\".");

            public ErrorDiagnostic InvalidOciArtifactReferenceInvalidPathSegment(string? aliasName, string badRef, string badSegment) => new(
                TextSpan,
                "BCP195",
                $"{BuildInvalidOciArtifactReferenceClause(aliasName, badRef)} The module path segment \"{badSegment}\" is not valid. Each module name path segment must be a lowercase alphanumeric string optionally separated by a \".\", \"_\" , or \"-\".");

            public ErrorDiagnostic InvalidOciArtifactReferenceMissingTagOrDigest(string? aliasName, string badRef) => new(
                TextSpan,
                "BCP196",
                $"{BuildInvalidOciArtifactReferenceClause(aliasName, badRef)} The module tag or digest is missing.");

            public ErrorDiagnostic InvalidOciArtifactReferenceTagTooLong(string? aliasName, string badRef, string badTag, int maxLength) => new(
                TextSpan,
                "BCP197",
                $"{BuildInvalidOciArtifactReferenceClause(aliasName, badRef)} The tag \"{badTag}\" exceeds the maximum length of {maxLength} characters.");

            public ErrorDiagnostic InvalidOciArtifactReferenceInvalidTag(string? aliasName, string badRef, string badTag) => new(
                TextSpan,
                "BCP198",
                $"{BuildInvalidOciArtifactReferenceClause(aliasName, badRef)} The tag \"{badTag}\" is not valid. Valid characters are alphanumeric, \".\", \"_\", or \"-\" but the tag cannot begin with \".\", \"_\", or \"-\".");

            public ErrorDiagnostic InvalidOciArtifactReferenceRepositoryTooLong(string? aliasName, string badRef, string badRepository, int maxLength) => new(
                TextSpan,
                "BCP199",
                $"{BuildInvalidOciArtifactReferenceClause(aliasName, badRef)} Module path \"{badRepository}\" exceeds the maximum length of {maxLength} characters.");

            public ErrorDiagnostic InvalidOciArtifactReferenceRegistryTooLong(string? aliasName, string badRef, string badRegistry, int maxLength) => new(
                TextSpan,
                "BCP200",
                $"{BuildInvalidOciArtifactReferenceClause(aliasName, badRef)} The registry \"{badRegistry}\" exceeds the maximum length of {maxLength} characters.");

            public ErrorDiagnostic ExpectedProviderSpecificationOrCompileTimeImportExpression() => new(
                TextSpan,
                "BCP201",
                "Expected a provider specification string of format \"<providerName>@<providerVersion>\", the \"*\" character, or the \"{\" character at this location.");

            public ErrorDiagnostic ExpectedImportAliasName() => new(
                TextSpan,
                "BCP202",
                "Expected an import alias name at this location.");

            public ErrorDiagnostic ImportsAreDisabled() => new(
                TextSpan,
                "BCP203",
                $@"Using import statements requires enabling EXPERIMENTAL feature ""{nameof(ExperimentalFeaturesEnabled.Extensibility)}"".");

            public ErrorDiagnostic UnrecognizedImportProvider(string identifier) => new(
                TextSpan,
                "BCP204",
                $"Imported namespace \"{identifier}\" is not recognized.");

            public ErrorDiagnostic ImportProviderDoesNotSupportConfiguration(string identifier) => new(
                TextSpan,
                "BCP205",
                $"Imported namespace \"{identifier}\" does not support configuration.");

            public ErrorDiagnostic ImportProviderRequiresConfiguration(string identifier) => new(
                TextSpan,
                "BCP206",
                $"Imported namespace \"{identifier}\" requires configuration, but none was provided.");

            public ErrorDiagnostic NamespaceMultipleDeclarations(string identifier) => new(
                TextSpan,
                "BCP207",
                $"Namespace \"{identifier}\" is imported multiple times. Remove the duplicates.");

            public ErrorDiagnostic UnknownResourceReferenceScheme(string badNamespace, IEnumerable<string> allowedNamespaces) => new(
                TextSpan,
                "BCP208",
                $"The specified namespace \"{badNamespace}\" is not recognized. Specify a resource reference using one of the following namespaces: {ToQuotedString(allowedNamespaces)}.");

            public ErrorDiagnostic FailedToFindResourceTypeInNamespace(string @namespace, string resourceType) => new(
                TextSpan,
                "BCP209",
                $"Failed to find resource type \"{resourceType}\" in namespace \"{@namespace}\".");

            public ErrorDiagnostic ParentResourceInDifferentNamespace(string childNamespace, string parentNamespace) => new(
                TextSpan,
                "BCP210",
                $"Resource type belonging to namespace \"{childNamespace}\" cannot have a parent resource type belonging to different namespace \"{parentNamespace}\".");

            public ErrorDiagnostic InvalidModuleAliasName(string aliasName) => new(
                TextSpan,
                "BCP211",
                $"The module alias name \"{aliasName}\" is invalid. Valid characters are alphanumeric, \"_\", or \"-\".");

            public ErrorDiagnostic TemplateSpecModuleAliasNameDoesNotExistInConfiguration(string aliasName, string? configurationPath) => new(
                TextSpan,
                "BCP212",
                $"The Template Spec module alias name \"{aliasName}\" does not exist in the {BuildBicepConfigurationClause(configurationPath)}.");

            public ErrorDiagnostic OciArtifactModuleAliasNameDoesNotExistInConfiguration(string aliasName, string? configurationPath) => new(
                TextSpan,
                "BCP213",
                $"The OCI artifact module alias name \"{aliasName}\" does not exist in the {BuildBicepConfigurationClause(configurationPath)}.");

            public ErrorDiagnostic InvalidTemplateSpecAliasSubscriptionNullOrUndefined(string aliasName, string? configurationPath) => new(
                TextSpan,
                "BCP214",
                $"The Template Spec module alias \"{aliasName}\" in the {BuildBicepConfigurationClause(configurationPath)} is in valid. The \"subscription\" property cannot be null or undefined.");

            public ErrorDiagnostic InvalidTemplateSpecAliasResourceGroupNullOrUndefined(string aliasName, string? configurationPath) => new(
                TextSpan,
                "BCP215",
                $"The Template Spec module alias \"{aliasName}\" in the {BuildBicepConfigurationClause(configurationPath)} is in valid. The \"resourceGroup\" property cannot be null or undefined.");

            public ErrorDiagnostic InvalidOciArtifactModuleAliasRegistryNullOrUndefined(string aliasName, string? configurationPath) => new(
                TextSpan,
                "BCP216",
                $"The OCI artifact module alias \"{aliasName}\" in the {BuildBicepConfigurationClause(configurationPath)} is invalid. The \"registry\" property cannot be null or undefined.");

            public ErrorDiagnostic InvalidTemplateSpecReferenceInvalidSubscirptionId(string? aliasName, string subscriptionId, string referenceValue) => new(
                TextSpan,
                "BCP217",
                $"{BuildInvalidTemplateSpecReferenceClause(aliasName, referenceValue)} The subscription ID \"{subscriptionId}\" in is not a GUID.");

            public ErrorDiagnostic InvalidTemplateSpecReferenceResourceGroupNameTooLong(string? aliasName, string resourceGroupName, string referenceValue, int maximumLength) => new(
                TextSpan,
                "BCP218",
                $"{BuildInvalidTemplateSpecReferenceClause(aliasName, referenceValue)} The resource group name \"{resourceGroupName}\" exceeds the maximum length of {maximumLength} characters.");

            public ErrorDiagnostic InvalidTemplateSpecReferenceInvalidResourceGroupName(string? aliasName, string resourceGroupName, string referenceValue) => new(
                TextSpan,
                "BCP219",
                $"{BuildInvalidTemplateSpecReferenceClause(aliasName, referenceValue)} The resource group name \"{resourceGroupName}\" is invalid. Valid characters are alphanumeric, unicode charaters, \".\", \"_\", \"-\", \"(\", or \")\", but the resource group name cannot end with \".\".");

            public ErrorDiagnostic InvalidTemplateSpecReferenceTemplateSpecNameTooLong(string? aliasName, string templateSpecName, string referenceValue, int maximumLength) => new(
                TextSpan,
                "BCP220",
                $"{BuildInvalidTemplateSpecReferenceClause(aliasName, referenceValue)} The Template Spec name \"{templateSpecName}\" exceeds the maximum length of {maximumLength} characters.");

            public ErrorDiagnostic InvalidTemplateSpecReferenceInvalidTemplateSpecName(string? aliasName, string templateSpecName, string referenceValue) => new(
                TextSpan,
                "BCP221",
                $"{BuildInvalidTemplateSpecReferenceClause(aliasName, referenceValue)} The Template Spec name \"{templateSpecName}\" is invalid. Valid characters are alphanumeric, \".\", \"_\", \"-\", \"(\", or \")\", but the Template Spec name cannot end with \".\".");

            public ErrorDiagnostic InvalidTemplateSpecReferenceTemplateSpecVersionTooLong(string? aliasName, string templateSpecVersion, string referenceValue, int maximumLength) => new(
                TextSpan,
                "BCP222",
                $"{BuildInvalidTemplateSpecReferenceClause(aliasName, referenceValue)} The Template Spec version \"{templateSpecVersion}\" exceeds the maximum length of {maximumLength} characters.");

            public ErrorDiagnostic InvalidTemplateSpecReferenceInvalidTemplateSpecVersion(string? aliasName, string templateSpecVersion, string referenceValue) => new(
                TextSpan,
                "BCP223",
                $"{BuildInvalidTemplateSpecReferenceClause(aliasName, referenceValue)} The Template Spec version \"{templateSpecVersion}\" is invalid. Valid characters are alphanumeric, \".\", \"_\", \"-\", \"(\", or \")\", but the Template Spec name cannot end with \".\".");

            public ErrorDiagnostic InvalidOciArtifactReferenceInvalidDigest(string? aliasName, string badRef, string badDigest) => new(
                TextSpan,
                "BCP224",
                $"{BuildInvalidOciArtifactReferenceClause(aliasName, badRef)} The digest \"{badDigest}\" is not valid. The valid format is a string \"sha256:\" followed by exactly 64 lowercase hexadecimal digits.");

            public Diagnostic AmbiguousDiscriminatorPropertyValue(string propertyName) => new(
                TextSpan,
                DiagnosticLevel.Warning,
                "BCP225",
                $"The discriminator property \"{propertyName}\" value cannot be determined at compilation time. Type checking for this object is disabled.");

            public ErrorDiagnostic MissingDiagnosticCodes() => new(
                TextSpan,
                "BCP226",
                "Expected at least one diagnostic code at this location. Valid format is \"#disable-next-line diagnosticCode1 diagnosticCode2 ...\""
            );

            public ErrorDiagnostic UnsupportedResourceTypeParameterOrOutputType(string resourceType) => new(
                TextSpan,
                "BCP227",
                $"The type \"{resourceType}\" cannot be used as a parameter or output type. Extensibility types are currently not supported as parameters or outputs.");

            public ErrorDiagnostic InvalidResourceScopeCannotBeResourceTypeParameter(string parameterName) => new(
                TextSpan,
                "BCP229",
                $"The parameter \"{parameterName}\" cannot be used as a resource scope or parent. Resources passed as parameters cannot be used as a scope or parent of a resource.");

            public Diagnostic ModuleParamOrOutputResourceTypeUnavailable(ResourceTypeReference resourceTypeReference) => new(
                TextSpan,
                DiagnosticLevel.Warning,
                "BCP230",
                $"The referenced module uses resource type \"{resourceTypeReference.FormatName()}\" which does not have types available.");

            public ErrorDiagnostic ParamOrOutputResourceTypeUnsupported() => new(
                TextSpan,
                "BCP231",
                $@"Using resource-typed parameters and outputs requires enabling EXPERIMENTAL feature ""{nameof(ExperimentalFeaturesEnabled.ResourceTypedParamsAndOutputs)}"".");

            public ErrorDiagnostic ModuleDeleteFailed(string moduleRef) => new(
                TextSpan,
                "BCP232",
                $"Unable to delete the module with reference \"{moduleRef}\" from cache.");

            public ErrorDiagnostic ModuleDeleteFailedWithMessage(string moduleRef, string message) => new(
                TextSpan,
                "BCP233",
                $"Unable to delete the module with reference \"{moduleRef}\" from cache: {message}");

            public Diagnostic ArmFunctionLiteralTypeConversionFailedWithMessage(string literalValue, string armFunctionName, string message) => new(
                TextSpan,
                DiagnosticLevel.Warning,
                "BCP234",
                $"The ARM function \"{armFunctionName}\" failed when invoked on the value [{literalValue}]: {message}");

            public ErrorDiagnostic NoJsonTokenOnPathOrPathInvalid() => new(
                TextSpan,
                "BCP235",
                $"Specified JSONPath does not exist in the given file or is invalid.");

            public ErrorDiagnostic ExpectedNewLineOrCommaSeparator() => new(
                TextSpan,
                "BCP236",
                "Expected a new line or comma character at this location.");

            public ErrorDiagnostic ExpectedCommaSeparator() => new(
                TextSpan,
                "BCP237",
                "Expected a comma character at this location.");

            public ErrorDiagnostic UnexpectedNewLineAfterCommaSeparator() => new(
                TextSpan,
                "BCP238",
                "Unexpected new line character after a comma.");

            public ErrorDiagnostic ReservedIdentifier(string name) => new(
                TextSpan,
                "BCP239",
                $"Identifier \"{name}\" is a reserved Bicep symbol name and cannot be used in this context.");

            public ErrorDiagnostic InvalidValueForParentProperty() => new(
                TextSpan,
                "BCP240",
                "The \"parent\" property only permits direct references to resources. Expressions are not supported.");

            public Diagnostic DeprecatedProvidersFunction(string functionName) => new(
                TextSpan,
                DiagnosticLevel.Warning,
                "BCP241",
                $"The \"{functionName}\" function is deprecated and will be removed in a future release of Bicep. Please add a comment to https://github.com/Azure/bicep/issues/2017 if you believe this will impact your workflow.",
                styling: DiagnosticStyling.ShowCodeDeprecated);

            public ErrorDiagnostic LambdaFunctionsOnlyValidInFunctionArguments() => new(
                TextSpan,
                "BCP242",
                $"Lambda functions may only be specified directly as function arguments.");

            public ErrorDiagnostic ParenthesesMustHaveExactlyOneItem() => new(
                TextSpan,
                "BCP243",
                "Parentheses must contain exactly one expression.");

            public ErrorDiagnostic LambdaExpectedArgCountMismatch(TypeSymbol lambdaType, int expectedArgCount, int actualArgCount) => new(
                TextSpan,
                "BCP244",
                $"Expected lambda expression of type \"{lambdaType}\" with {expectedArgCount} arguments but received {actualArgCount} arguments.");

            public Diagnostic ResourceTypeIsReadonly(ResourceTypeReference resourceTypeReference) => new(
                TextSpan,
                DiagnosticLevel.Warning,
                "BCP245",
                $"Resource type \"{resourceTypeReference.FormatName()}\" can only be used with the 'existing' keyword.");

            public Diagnostic ResourceTypeIsReadonlyAtScope(ResourceTypeReference resourceTypeReference, ResourceScope writableScopes) => new(
                TextSpan,
                DiagnosticLevel.Warning,
                "BCP246",
                $"Resource type \"{resourceTypeReference.FormatName()}\" can only be used with the 'existing' keyword at the requested scope."
                    + $" Permitted scopes for deployment: {ToQuotedString(LanguageConstants.GetResourceScopeDescriptions(writableScopes))}.");

            public ErrorDiagnostic LambdaVariablesInResourceOrModuleArrayAccessUnsupported(IEnumerable<string> variableNames) => new(
                TextSpan,
                "BCP247",
                $"Using lambda variables inside resource or module array access is not currently supported."
                    + $" Found the following lambda variable(s) being accessed: {ToQuotedString(variableNames)}.");

            public ErrorDiagnostic LambdaVariablesInInlineFunctionUnsupported(string functionName, IEnumerable<string> variableNames) => new(
                TextSpan,
                "BCP248",
                $"Using lambda variables inside the \"{functionName}\" function is not currently supported."
                    + $" Found the following lambda variable(s) being accessed: {ToQuotedString(variableNames)}.");

            public ErrorDiagnostic ExpectedLoopVariableBlockWith2Elements(int actualCount) => new(
                TextSpan,
                "BCP249",
                $"Expected loop variable block to consist of exactly 2 elements (item variable and index variable), but found {actualCount}.");

            public ErrorDiagnostic ParameterMultipleAssignments(string identifier) => new(
                TextSpan,
                "BCP250",
                $"Parameter \"{identifier}\" is assigned multiple times. Remove or rename the duplicates.");

            public ErrorDiagnostic UsingPathHasNotBeenSpecified() => new(
                TextSpan,
                "BCP256",
                "The using declaration is missing a bicep template file path reference.");

            public ErrorDiagnostic ExpectedFilePathString() => new(
                TextSpan,
                "BCP257",
                "Expected a Bicep file path string. This should be a relative path to another bicep file, e.g. 'myModule.bicep' or '../parent/myModule.bicep'");

            public ErrorDiagnostic MissingParameterAssignment(IEnumerable<string> identifiers) => new(
                TextSpan,
                "BCP258",
                $"The following parameters are declared in the Bicep file but are missing an assignment in the params file: {ToQuotedString(identifiers)}.");

            public ErrorDiagnostic MissingParameterDeclaration(string? identifier) => new(
                TextSpan,
                "BCP259",
                $"The parameter \"{identifier}\" is assigned in the params file without being declared in the Bicep file.");

            public ErrorDiagnostic ParameterTypeMismatch(string? identifier, TypeSymbol expectedType, TypeSymbol actualType) => new(
                TextSpan,
                "BCP260",
                $"The parameter \"{identifier}\" expects a value of type \"{expectedType}\" but the provided value is of type \"{actualType}\".");

            public ErrorDiagnostic UsingDeclarationNotSpecified() => new(
                TextSpan,
                "BCP261",
                "A using declaration must be present in this parameters file.");

            public ErrorDiagnostic MoreThanOneUsingDeclarationSpecified() => new(
                TextSpan,
                "BCP262",
                "More than one using declaration are present");

            public ErrorDiagnostic UsingDeclarationReferencesInvalidFile() => new(
                TextSpan,
                "BCP263",
                "The file specified in the using declaration path does not exist");

            public ErrorDiagnostic AmbiguousResourceTypeBetweenImports(string resourceTypeName, IEnumerable<string> namespaces) => new(
                TextSpan,
                "BCP264",
                $"Resource type \"{resourceTypeName}\" is declared in multiple imported namespaces ({ToQuotedStringWithCaseInsensitiveOrdering(namespaces)}), and must be fully-qualified.");

            public FixableErrorDiagnostic SymbolicNameShadowsAKnownFunction(string name, string knownFunctionNamespace, string knownFunctionName) => new(
                TextSpan,
                "BCP265",
                $"The name \"{name}\" is not a function. Did you mean \"{knownFunctionNamespace}.{knownFunctionName}\"?",
                null,
                DiagnosticStyling.Default,
                new CodeFix($"Change \"{name}\" to \"{knownFunctionNamespace}.{knownFunctionName}\"", true, CodeFixKind.QuickFix, CodeManipulator.Replace(TextSpan, $"{knownFunctionNamespace}.{knownFunctionName}")));

            public ErrorDiagnostic ExpectedMetadataIdentifier() => new(
                TextSpan,
                "BCP266",
                "Expected a metadata identifier at this location.");

            public ErrorDiagnostic ExpectedMetadataDeclarationAfterDecorator() => new(
                TextSpan,
                "BCP267",
                "Expected an metadata declaration after the decorator.");

            public ErrorDiagnostic ReservedMetadataIdentifier(string name) => new(
                TextSpan,
                "BCP268",
                $"Invalid identifier: \"{name}\". Metadata identifiers starting with '_' are reserved. Please use a different identifier.");

            public ErrorDiagnostic CannotUseFunctionAsMetadataDecorator(string functionName) => new(
                TextSpan,
                "BCP269",
                $"Function \"{functionName}\" cannot be used as a metadata decorator.");

            public ErrorDiagnostic UnparsableBicepConfigFile(string configurationPath, string parsingErrorMessage) => new(
                TextSpan,
                "BCP271",
                $"Failed to parse the contents of the Bicep configuration file \"{configurationPath}\" as valid JSON: \"{parsingErrorMessage}\".");

            public ErrorDiagnostic UnloadableBicepConfigFile(string configurationPath, string loadErrorMessage) => new(
                TextSpan,
                "BCP272",
                $"Could not load the Bicep configuration file \"{configurationPath}\": \"{loadErrorMessage}\".");

            public ErrorDiagnostic InvalidBicepConfigFile(string configurationPath, string parsingErrorMessage) => new(
                TextSpan,
                "BCP273",
                $"Failed to parse the contents of the Bicep configuration file \"{configurationPath}\": \"{parsingErrorMessage}\".");

            public Diagnostic PotentialConfigDirectoryCouldNotBeScanned(string? directoryPath, string scanErrorMessage) => new(
                TextSpan,
                DiagnosticLevel.Info, // should this be a warning instead?
                "BCP274",
                $"Error scanning \"{directoryPath}\" for bicep configuration: \"{scanErrorMessage}\".");

            public ErrorDiagnostic FoundDirectoryInsteadOfFile(string directoryPath) => new(
                TextSpan,
                "BCP275",
                $"Unable to open file at path \"{directoryPath}\". Found a directory instead.");

            public ErrorDiagnostic UsingDeclarationMustReferenceBicepFile() => new(
                TextSpan,
                "BCP276",
                "A using declaration can only reference a Bicep file.");

            public ErrorDiagnostic ModuleDeclarationMustReferenceBicepModule() => new(
                TextSpan,
                "BCP277",
                "A module declaration can only reference a Bicep File, an ARM template, a registry reference or a template spec reference.");

            public ErrorDiagnostic CyclicParametersSelfReference() => new(
                TextSpan,
                "BCP278",
                "This parameters file references itself, which is not allowed.");

            public ErrorDiagnostic UnrecognizedTypeExpression() => new(
                TextSpan,
                "BCP279",
                $"Expected a type at this location. Please specify a valid type expression or one of the following types: {ToQuotedString(LanguageConstants.DeclarationTypes.Keys)}.");

            public ErrorDiagnostic TypeDeclarationStatementsUnsupported() => new(
                TextSpan,
                "BCP280",
                $@"Using a type declaration statement requires enabling EXPERIMENTAL feature ""{nameof(ExperimentalFeaturesEnabled.UserDefinedTypes)}"".");

            public ErrorDiagnostic TypedArrayDeclarationsUnsupported() => new(
                TextSpan,
                "BCP281",
                $@"Using a typed array type declaration requires enabling EXPERIMENTAL feature ""{nameof(ExperimentalFeaturesEnabled.UserDefinedTypes)}"".");

            public ErrorDiagnostic TypedObjectDeclarationsUnsupported() => new(
                TextSpan,
                "BCP282",
                $@"Using a strongly-typed object type declaration requires enabling EXPERIMENTAL feature ""{nameof(ExperimentalFeaturesEnabled.UserDefinedTypes)}"".");

            public ErrorDiagnostic TypeLiteralDeclarationsUnsupported() => new(
                TextSpan,
                "BCP283",
                $@"Using a literal value as a type requires enabling EXPERIMENTAL feature ""{nameof(ExperimentalFeaturesEnabled.UserDefinedTypes)}"".");

            public ErrorDiagnostic TypeUnionDeclarationsUnsupported() => new(
                TextSpan,
                "BCP284",
                $@"Using a type union declaration requires enabling EXPERIMENTAL feature ""{nameof(ExperimentalFeaturesEnabled.UserDefinedTypes)}"".");

            public ErrorDiagnostic TypeExpressionLiteralConversionFailed() => new(
                TextSpan,
                "BCP285",
                "The type expression could not be reduced to a literal value.");

            public ErrorDiagnostic InvalidUnionTypeMember(string keystoneType) => new(
                TextSpan,
                "BCP286",
                $"This union member is invalid because it cannot be assigned to the '{keystoneType}' type.");

            public ErrorDiagnostic ValueSymbolUsedAsType(string symbolName) => new(
                TextSpan,
                "BCP287",
                // TODO: Add "Did you mean 'typeof({symbolName})'?" When support for typeof has been added.
                $"'{symbolName}' refers to a value but is being used as a type here.");

            public ErrorDiagnostic TypeSymbolUsedAsValue(string symbolName) => new(
                TextSpan,
                "BCP288",
                $"'{symbolName}' refers to a type but is being used as a value here.");

            public ErrorDiagnostic InvalidTypeDefinition() => new(
                TextSpan,
                "BCP289",
                $"The type definition is not valid.");

            public ErrorDiagnostic ExpectedParameterOrTypeDeclarationAfterDecorator() => new(
                TextSpan,
                "BCP290",
                "Expected a parameter or type declaration after the decorator.");

            public ErrorDiagnostic ExpectedParameterOrOutputDeclarationAfterDecorator() => new(
                TextSpan,
                "BCP291",
                "Expected a parameter or output declaration after the decorator.");

            public ErrorDiagnostic ExpectedParameterOutputOrTypeDeclarationAfterDecorator() => new(
                TextSpan,
                "BCP292",
                "Expected a parameter, output, or type declaration after the decorator.");

            public ErrorDiagnostic NonLiteralUnionMember() => new(
                TextSpan,
                "BCP293",
                "All members of a union type declaration must be literal values.");

            public ErrorDiagnostic InvalidTypeUnion() => new(
                TextSpan,
                "BCP294",
                "Type unions must be reduceable to a single ARM type (such as 'string', 'int', or 'bool').");

            public ErrorDiagnostic DecoratorNotPermittedOnLiteralType(string decoratorName) => new(
                TextSpan,
                "BCP295",
                $"The '{decoratorName}' decorator may not be used on targets of a union or literal type. The allowed values for this parameter or type definition will be derived from the union or literal type automatically.");

            public ErrorDiagnostic NonConstantTypeProperty() => new(
                TextSpan,
                "BCP296",
                "Property names on types must be compile-time constant values.");

            public ErrorDiagnostic CannotUseFunctionAsTypeDecorator(string functionName) => new(
                TextSpan,
                "BCP297",
                $"Function \"{functionName}\" cannot be used as a type decorator.");

            public ErrorDiagnostic CyclicTypeSelfReference() => new(
                TextSpan,
                "BCP298",
                "This type definition includes itself as required component, which creates a constraint that cannot be fulfilled.");

            public ErrorDiagnostic CyclicType(IEnumerable<string> cycle) => new(
                TextSpan,
                "BCP299",
                $"This type definition includes itself as a required component via a cycle (\"{string.Join("\" -> \"", cycle)}\").");

            public ErrorDiagnostic ExpectedTypeLiteral() => new(
                TextSpan,
                "BCP300",
                $"Expected a type literal at this location. Please specify a concrete value or a reference to a literal type.");

            public ErrorDiagnostic ReservedTypeName(string reservedName) => new(
                TextSpan,
                "BCP301",
                $@"The type name ""{reservedName}"" is reserved and may not be attached to a user-defined type.");

            public ErrorDiagnostic SymbolicNameIsNotAType(string name, IEnumerable<string> validTypes) => new(
                TextSpan,
                "BCP302",
                $@"The name ""{name}"" is not a valid type. Please specify one of the following types: {ToQuotedString(validTypes)}.");

            public ErrorDiagnostic ProviderSpecificationInterpolationUnsupported() => new(
                TextSpan,
                "BCP303",
                "String interpolation is unsupported for specifying the provider.");

            public ErrorDiagnostic InvalidProviderSpecification() => new(
                TextSpan,
                "BCP304",
                "Invalid provider specifier string. Specify a valid provider of format \"<providerName>@<providerVersion>\".");

            public ErrorDiagnostic ExpectedWithOrAsKeywordOrNewLine() => new(
                TextSpan,
                "BCP305",
                $"Expected the \"with\" keyword, \"as\" keyword, or a new line character at this location.");

            public ErrorDiagnostic NamespaceSymbolUsedAsType(string name) => new(
                TextSpan,
                "BCP306",
                $@"The name ""{name}"" refers to a namespace, not to a type.");

            public ErrorDiagnostic NestedRuntimePropertyAccessNotSupported(string? resourceSymbol, IEnumerable<string> runtimePropertyNames, IEnumerable<string> accessiblePropertyNames, IEnumerable<string> accessibleFunctionNames)
            {
                var accessiblePropertyNamesClause = accessiblePropertyNames.Any() ? @$" the accessible properties of ""{resourceSymbol}"" include {ToQuotedString(accessiblePropertyNames.OrderBy(x => x))}." : "";
                var accessibleFunctionNamesClause = accessibleFunctionNames.Any() ? @$" The accessible functions of ""{resourceSymbol}"" include {ToQuotedString(accessibleFunctionNames.OrderBy(x => x))}." : "";

                return new(
                    TextSpan,
                    "BCP307",
                    $"The expression cannot be evaluated, because the identifier properties of the referenced existing resource including {ToQuotedString(runtimePropertyNames.OrderBy(x => x))} cannot be calculated at the start of the deployment. In this situation,{accessiblePropertyNamesClause}{accessibleFunctionNamesClause}");
            }

            public ErrorDiagnostic DecoratorMayNotTargetTypeAlias(string decoratorName) => new(
                TextSpan,
                "BCP308",
                $@"The decorator ""{decoratorName}"" may not be used on statements whose declared type is a reference to a user-defined type.");

            public ErrorDiagnostic ValueCannotBeFlattened(TypeSymbol flattenInputType, TypeSymbol incompatibleType) => new(
                TextSpan,
                "BCP309",
                $@"Values of type ""{flattenInputType.Name}"" cannot be flattened because ""{incompatibleType.Name}"" is not an array type.");

            public ErrorDiagnostic TypedTupleDeclarationsUnsupported() => new(
                TextSpan,
                "BCP310",
                $@"Using a strongly-typed tuple type declaration requires enabling EXPERIMENTAL feature ""{nameof(ExperimentalFeaturesEnabled.UserDefinedTypes)}"".");

            public ErrorDiagnostic IndexOutOfBounds(string typeName, long tupleLength, long indexSought)
            {
                var message = new StringBuilder("The provided index value of \"").Append(indexSought).Append("\" is not valid for type \"").Append(typeName).Append("\".");
                if (tupleLength > 0)
                {
                    message.Append(" Indexes for this type must be between 0 and ").Append(tupleLength - 1).Append(".");
                }

                return new(TextSpan, "BCP311", message.ToString());
            }

            public ErrorDiagnostic MultipleAdditionalPropertiesDeclarations() => new(
                TextSpan,
                "BCP315",
                "An object type may have at most one additional properties declaration.");

            public ErrorDiagnostic SealedIncompatibleWithAdditionalPropertiesDeclaration() => new(
                TextSpan,
                "BCP316",
                $@"The ""{LanguageConstants.ParameterSealedPropertyName}"" decorator may not be used on object types with an explicit additional properties type declaration.");

            public ErrorDiagnostic ExpectedPropertyNameOrMatcher() => new(
                TextSpan,
                "BCP317",
                "Expected an identifier, a string, or an asterisk at this location.");

            public FixableDiagnostic DereferenceOfPossiblyNullReference(string possiblyNullType, AccessExpressionSyntax accessExpression) => new(
                TextSpan,
                DiagnosticLevel.Warning,
                "BCP318",
                $@"The value of type ""{possiblyNullType}"" may be null at the start of the deployment, which would cause this access expression (and the overall deployment with it) to fail.",
                null,
                DiagnosticStyling.Default,
                new(
                    "If you do not know whether the value will be null and the template would handle a null value for the overall expression, use a `.?` (safe dereference) operator to short-circuit the access expression if the base expression's value is null",
                    true,
                    CodeFixKind.QuickFix,
                    new(accessExpression.Span, accessExpression.AsSafeAccess().ToTextPreserveFormatting())),
                AsNonNullable(accessExpression.BaseExpression));

            private static CodeFix AsNonNullable(SyntaxBase expression) => new(
                "If you know the value will not be null, use a non-null assertion operator to inform the compiler that the value will not be null",
                false,
                CodeFixKind.QuickFix,
                new(expression.Span, SyntaxFactory.AsNonNullable(expression).ToTextPreserveFormatting()));

            public ErrorDiagnostic UnresolvableArmJsonType(string errorSource, string message) => new(
                TextSpan,
                "BCP319",
                $@"The type at ""{errorSource}"" could not be resolved by the ARM JSON template engine. Original error message: ""{message}""");

            public ErrorDiagnostic ModuleOutputResourcePropertyAccessDetected() => new(
                TextSpan,
                "BCP320",
                "The properties of module output resources cannot be accessed directly. To use the properties of this resource, pass it as a resource-typed parameter to another module and access the parameter's properties therein.");

            public FixableDiagnostic PossibleNullReferenceAssignment(TypeSymbol expectedType, TypeSymbol actualType, SyntaxBase expression) => new(
                TextSpan,
                DiagnosticLevel.Warning,
                "BCP321",
                $"Expected a value of type \"{expectedType}\" but the provided value is of type \"{actualType}\".",
                documentationUri: null,
                styling: DiagnosticStyling.Default,
                fix: AsNonNullable(expression));

            public ErrorDiagnostic SafeDereferenceNotPermittedOnInstanceFunctions() => new(
                TextSpan,
                "BCP322",
                "The `.?` (safe dereference) operator may not be used on instance function invocations.");

            public ErrorDiagnostic SafeDereferenceNotPermittedOnResourceCollections() => new(
                TextSpan,
                "BCP323",
                "The `[?]` (safe dereference) operator may not be used on resource or module collections.");

            public ErrorDiagnostic NullableTypesUnsupported() => new(
                TextSpan,
                "BCP324",
                $@"Using nullable types requires enabling EXPERIMENTAL feature ""{nameof(ExperimentalFeaturesEnabled.UserDefinedTypes)}"".");

            public ErrorDiagnostic ExpectedTypeIdentifier() => new(
                TextSpan,
                "BCP325",
                "Expected a type identifier at this location.");

            public ErrorDiagnostic NullableTypedParamsMayNotHaveDefaultValues() => new(
                TextSpan,
                "BCP326",
                "Nullable-typed parameters may not be assigned default values. They have an implicit default of 'null' that cannot be overridden.");

            public Diagnostic SourceIntDomainDisjointFromTargetIntDomain_SourceHigh(bool warnInsteadOfError, long sourceMin, long targetMax) => new(
                TextSpan,
                warnInsteadOfError ? DiagnosticLevel.Warning : DiagnosticLevel.Error,
                "BCP327",
                $"The provided value (which will always be greater than or equal to {sourceMin}) is too large to assign to a target for which the maximum allowable value is {targetMax}.");

            public Diagnostic SourceIntDomainDisjointFromTargetIntDomain_SourceLow(bool warnInsteadOfError, long sourceMax, long targetMin) => new(
                TextSpan,
                warnInsteadOfError ? DiagnosticLevel.Warning : DiagnosticLevel.Error,
                "BCP328",
                $"The provided value (which will always be less than or equal to {sourceMax}) is too small to assign to a target for which the minimum allowable value is {targetMin}.");

            public Diagnostic SourceIntDomainExtendsBelowTargetIntDomain(long sourceMin, long targetMin) => new(
                TextSpan,
                DiagnosticLevel.Warning,
                "BCP329",
                $"The provided value can be as small as {sourceMin} and may be too small to assign to a target with a configured minimum of {targetMin}.");

            public Diagnostic SourceIntDomainExtendsAboveTargetIntDomain(long sourceMax, long targetMax) => new(
                TextSpan,
                DiagnosticLevel.Warning,
                "BCP330",
                $"The provided value can be as large as {sourceMax} and may be too large to assign to a target with a configured maximum of {targetMax}.");

            public ErrorDiagnostic MinMayNotExceedMax(string minDecoratorName, long minValue, string maxDecoratorName, long maxValue) => new(
                TextSpan,
                "BCP331",
                $@"A type's ""{minDecoratorName}"" must be less than or equal to its ""{maxDecoratorName}"", but a minimum of {minValue} and a maximum of {maxValue} were specified.");

            public Diagnostic SourceValueLengthDomainDisjointFromTargetValueLengthDomain_SourceHigh(bool warnInsteadOfError, long sourceMinLength, long targetMaxLength) => new(
                TextSpan,
                warnInsteadOfError ? DiagnosticLevel.Warning : DiagnosticLevel.Error,
                "BCP332",
                $"The provided value (whose length will always be greater than or equal to {sourceMinLength}) is too long to assign to a target for which the maximum allowable length is {targetMaxLength}.");

            public Diagnostic SourceValueLengthDomainDisjointFromTargetValueLengthDomain_SourceLow(bool warnInsteadOfError, long sourceMaxLength, long targetMinLength) => new(
                TextSpan,
                warnInsteadOfError ? DiagnosticLevel.Warning : DiagnosticLevel.Error,
                "BCP333",
                $"The provided value (whose length will always be less than or equal to {sourceMaxLength}) is too short to assign to a target for which the minimum allowable length is {targetMinLength}.");

            public Diagnostic SourceValueLengthDomainExtendsBelowTargetValueLengthDomain(long sourceMinLength, long targetMinLength) => new(
                TextSpan,
                DiagnosticLevel.Warning,
                "BCP334",
                $"The provided value can have a length as small as {sourceMinLength} and may be too short to assign to a target with a configured minimum length of {targetMinLength}.");

            public Diagnostic SourceValueLengthDomainExtendsAboveTargetValueLengthDomain(long sourceMaxLength, long targetMaxLength) => new(
                TextSpan,
                DiagnosticLevel.Warning,
                "BCP335",
                $"The provided value can have a length as large as {sourceMaxLength} and may be too long to assign to a target with a configured maximum length of {targetMaxLength}.");

            public ErrorDiagnostic UnrecognizedParamsFileDeclaration() => new(
                TextSpan,
                "BCP337",
                $@"This declaration type is not valid for a Bicep Parameters file. Specify a ""{LanguageConstants.UsingKeyword}"", ""{LanguageConstants.ParameterKeyword}"" or ""{LanguageConstants.VariableKeyword}"" declaration.");

            public ErrorDiagnostic FailedToEvaluateParameter(string parameterName, string message) => new(
                TextSpan,
                "BCP338",
                $"Failed to evaluate parameter \"{parameterName}\": {message}");

            public ErrorDiagnostic ArrayIndexOutOfBounds(long indexSought) => new(
                TextSpan,
                "BCP339",
                $"""The provided array index value of "{indexSought}" is not valid. Array index should be greater than or equal to 0.""");

            public ErrorDiagnostic UnparseableYamlType() => new(
               TextSpan,
               "BCP340",
               $"Unable to parse literal YAML value. Please ensure that it is well-formed.");

            public ErrorDiagnostic RuntimeValueNotAllowedInFunctionDeclaration(string? accessedSymbolName, IEnumerable<string>? accessiblePropertyNames, IEnumerable<string>? variableDependencyChain)
            {
                var variableDependencyChainClause = BuildVariableDependencyChainClause(variableDependencyChain);
                var accessiblePropertiesClause = BuildAccessiblePropertiesClause(accessedSymbolName, accessiblePropertyNames);

                return new ErrorDiagnostic(
                    TextSpan,
                    "BCP341",
                    $"This expression is being used inside a function declaration, which requires a value that can be calculated at the start of the deployment.{variableDependencyChainClause}{accessiblePropertiesClause}");
            }

            public ErrorDiagnostic UserDefinedTypesNotAllowedInFunctionDeclaration() => new(
                TextSpan,
                "BCP342",
                $"""User-defined types are not supported in user-defined function parameters or outputs.""");

            public ErrorDiagnostic FuncDeclarationStatementsUnsupported() => new(
                TextSpan,
                "BCP343",
                $@"Using a func declaration statement requires enabling EXPERIMENTAL feature ""{nameof(ExperimentalFeaturesEnabled.UserDefinedFunctions)}"".");

            public ErrorDiagnostic ExpectedAssertIdentifier() => new(
                TextSpan,
                "BCP344",
                "Expected an assert identifier at this location.");

            public ErrorDiagnostic TestDeclarationMustReferenceBicepTest() => new(
                TextSpan,
                "BCP345",
                "A test declaration can only reference a Bicep File");

            public ErrorDiagnostic ExpectedTestIdentifier() => new(
                TextSpan,
                "BCP0346",
                "Expected a test identifier at this location.");

            public ErrorDiagnostic ExpectedTestPathString() => new(
                TextSpan,
                "BCP0347",
                "Expected a test path string at this location.");
            public ErrorDiagnostic TestDeclarationStatementsUnsupported() => new(
                TextSpan,
                "BCP348",
                $@"Using a test declaration statement requires enabling EXPERIMENTAL feature ""{nameof(ExperimentalFeaturesEnabled.TestFramework)}"".");
            public ErrorDiagnostic AssertsUnsupported() => new(
                TextSpan,
                "BCP349",
                $@"Using an assert declaration requires enabling EXPERIMENTAL feature ""{nameof(ExperimentalFeaturesEnabled.Assertions)}"".");

            public ErrorDiagnostic InvalidAssertAssignment(TypeSymbol valueType) => new(
                TextSpan,
                "BCP350",
                $"Value of type \"{valueType}\" cannot be assigned to an assert. Asserts can take values of type 'bool' only.");

            public ErrorDiagnostic FunctionOnlyValidWithDirectAssignment(string functionName) => new(
                TextSpan,
                "BCP351",
                $"Function \"{functionName}\" is not valid at this location. It can only be used when directly assigning to a parameter.");

            public ErrorDiagnostic FailedToEvaluateVariable(string name, string message) => new(
                TextSpan,
                "BCP352",
                $"Failed to evaluate variable \"{name}\": {message}");

<<<<<<< HEAD
            public ErrorDiagnostic ExpectedSymbolListOrWildcard() => new(
                TextSpan,
                "BCP353",
                "Expected left brace ('{') or asterisk ('*') character at this location.");

            public ErrorDiagnostic ExpectedExportedSymbolName() => new(
                TextSpan,
                "BCP354",
                "Expected the name of an exported symbol at this location.");

            public ErrorDiagnostic ExpectedNamespaceIdentifier() => new(
                TextSpan,
                "BCP355",
                "Expected a valid namespace identifier at this location.");

            public ErrorDiagnostic CompileTimeImportsNotSupported() => new(
                TextSpan,
                "BCP356",
                $@"Using compile-time import statements requires enabling EXPERIMENTAL feature ""{nameof(ExperimentalFeaturesEnabled.CompileTimeImports)}"".");

            public ErrorDiagnostic PathHasNotBeenSpecified() => new(
                TextSpan,
                "BCP357",
                "This declaration is missing a template file path reference.");

            public ErrorDiagnostic CompileTimeImportDeclarationMustReferenceTemplate() => new(
                TextSpan,
                "BCP358",
                "A compile-time import can only reference a Bicep file, an ARM template, a registry artifact, or a template spec.");

            public ErrorDiagnostic ImportedSymbolNotFound(string symbolName) => new(
                TextSpan,
                "BCP359",
                $"The '{symbolName}' symbol was not found in (or was not exported by) the imported template.");

            public ErrorDiagnostic ExportDecoratorMustTargetStatement() => new(
                TextSpan,
                "BCP360",
                @"The ""@export()"" decorator must target a top-level statement.");

            public ErrorDiagnostic SymbolImportedMultipleTimes(params string[] importedAs) => new(
                TextSpan,
                "BCP361",
                $"This symbol is imported multiple times under the names {string.Join(", ", importedAs.Select(identifier => $"'{identifier}'"))}.");
=======
            public ErrorDiagnostic SymbolsMustBeCaseInsensitivelyUnique(string symbolTypePluralName, IEnumerable<string> symbolNames) => new(
                TextSpan,
                "BCP353",
                $"The {symbolTypePluralName} {ToQuotedString(symbolNames)} differ only in casing. The ARM deployments engine is not case sensitive and will not be able to distinguish between them.");
>>>>>>> 2b6539dc
        }

        public static DiagnosticBuilderInternal ForPosition(TextSpan span)
            => new(span);

        public static DiagnosticBuilderInternal ForPosition(IPositionable positionable)
            => new(positionable.Span);

        public static DiagnosticBuilderInternal ForDocumentStart()
            => new(TextSpan.TextDocumentStart);
    }
}<|MERGE_RESOLUTION|>--- conflicted
+++ resolved
@@ -1981,57 +1981,55 @@
                 "BCP352",
                 $"Failed to evaluate variable \"{name}\": {message}");
 
-<<<<<<< HEAD
-            public ErrorDiagnostic ExpectedSymbolListOrWildcard() => new(
-                TextSpan,
-                "BCP353",
-                "Expected left brace ('{') or asterisk ('*') character at this location.");
-
-            public ErrorDiagnostic ExpectedExportedSymbolName() => new(
-                TextSpan,
-                "BCP354",
-                "Expected the name of an exported symbol at this location.");
-
-            public ErrorDiagnostic ExpectedNamespaceIdentifier() => new(
-                TextSpan,
-                "BCP355",
-                "Expected a valid namespace identifier at this location.");
-
-            public ErrorDiagnostic CompileTimeImportsNotSupported() => new(
-                TextSpan,
-                "BCP356",
-                $@"Using compile-time import statements requires enabling EXPERIMENTAL feature ""{nameof(ExperimentalFeaturesEnabled.CompileTimeImports)}"".");
-
-            public ErrorDiagnostic PathHasNotBeenSpecified() => new(
-                TextSpan,
-                "BCP357",
-                "This declaration is missing a template file path reference.");
-
-            public ErrorDiagnostic CompileTimeImportDeclarationMustReferenceTemplate() => new(
-                TextSpan,
-                "BCP358",
-                "A compile-time import can only reference a Bicep file, an ARM template, a registry artifact, or a template spec.");
-
-            public ErrorDiagnostic ImportedSymbolNotFound(string symbolName) => new(
-                TextSpan,
-                "BCP359",
-                $"The '{symbolName}' symbol was not found in (or was not exported by) the imported template.");
-
-            public ErrorDiagnostic ExportDecoratorMustTargetStatement() => new(
-                TextSpan,
-                "BCP360",
-                @"The ""@export()"" decorator must target a top-level statement.");
-
-            public ErrorDiagnostic SymbolImportedMultipleTimes(params string[] importedAs) => new(
-                TextSpan,
-                "BCP361",
-                $"This symbol is imported multiple times under the names {string.Join(", ", importedAs.Select(identifier => $"'{identifier}'"))}.");
-=======
             public ErrorDiagnostic SymbolsMustBeCaseInsensitivelyUnique(string symbolTypePluralName, IEnumerable<string> symbolNames) => new(
                 TextSpan,
                 "BCP353",
                 $"The {symbolTypePluralName} {ToQuotedString(symbolNames)} differ only in casing. The ARM deployments engine is not case sensitive and will not be able to distinguish between them.");
->>>>>>> 2b6539dc
+
+            public ErrorDiagnostic ExpectedSymbolListOrWildcard() => new(
+                TextSpan,
+                "BCP354",
+                "Expected left brace ('{') or asterisk ('*') character at this location.");
+
+            public ErrorDiagnostic ExpectedExportedSymbolName() => new(
+                TextSpan,
+                "BCP355",
+                "Expected the name of an exported symbol at this location.");
+
+            public ErrorDiagnostic ExpectedNamespaceIdentifier() => new(
+                TextSpan,
+                "BCP356",
+                "Expected a valid namespace identifier at this location.");
+
+            public ErrorDiagnostic CompileTimeImportsNotSupported() => new(
+                TextSpan,
+                "BCP357",
+                $@"Using compile-time import statements requires enabling EXPERIMENTAL feature ""{nameof(ExperimentalFeaturesEnabled.CompileTimeImports)}"".");
+
+            public ErrorDiagnostic PathHasNotBeenSpecified() => new(
+                TextSpan,
+                "BCP358",
+                "This declaration is missing a template file path reference.");
+
+            public ErrorDiagnostic CompileTimeImportDeclarationMustReferenceTemplate() => new(
+                TextSpan,
+                "BCP359",
+                "A compile-time import can only reference a Bicep file, an ARM template, a registry artifact, or a template spec.");
+
+            public ErrorDiagnostic ImportedSymbolNotFound(string symbolName) => new(
+                TextSpan,
+                "BCP360",
+                $"The '{symbolName}' symbol was not found in (or was not exported by) the imported template.");
+
+            public ErrorDiagnostic ExportDecoratorMustTargetStatement() => new(
+                TextSpan,
+                "BCP361",
+                @"The ""@export()"" decorator must target a top-level statement.");
+
+            public ErrorDiagnostic SymbolImportedMultipleTimes(params string[] importedAs) => new(
+                TextSpan,
+                "BCP362",
+                $"This symbol is imported multiple times under the names {string.Join(", ", importedAs.Select(identifier => $"'{identifier}'"))}.");
         }
 
         public static DiagnosticBuilderInternal ForPosition(TextSpan span)
