--- conflicted
+++ resolved
@@ -1971,57 +1971,55 @@
                 "BCP350",
                 $"Value of type \"{valueType}\" cannot be assigned to an assert. Asserts can take values of type 'bool' only.");
 
-<<<<<<< HEAD
-            public ErrorDiagnostic ExpectedSymbolListOrWildcard() => new(
-                TextSpan,
-                "BCP351",
-                "Expected left brace ('{') or asterisk ('*') character at this location.");
-
-            public ErrorDiagnostic ExpectedExportedSymbolName() => new(
-                TextSpan,
-                "BCP352",
-                "Expected the name of an exported symbol at this location.");
-
-            public ErrorDiagnostic ExpectedNamespaceIdentifier() => new(
-                TextSpan,
-                "BCP353",
-                "Expected a valid namespace identifier at this location.");
-
-            public ErrorDiagnostic CompileTimeImportsNotSupported() => new(
-                TextSpan,
-                "BCP354",
-                $@"Using compile-time import statements requires enabling EXPERIMENTAL feature ""{nameof(ExperimentalFeaturesEnabled.CompileTimeImports)}"".");
-
-            public ErrorDiagnostic PathHasNotBeenSpecified() => new(
-                TextSpan,
-                "BCP355",
-                "This declaration is missing a template file path reference.");
-
-            public ErrorDiagnostic CompileTimeImportDeclarationMustReferenceTemplate() => new(
-                TextSpan,
-                "BCP356",
-                "A compile-time import can only reference a Bicep file, an ARM template, a registry artifact, or a template spec.");
-
-            public ErrorDiagnostic ImportedSymbolNotFound(string symbolName) => new(
-                TextSpan,
-                "BCP357",
-                $"The '{symbolName}' symbol was not found in (or was not exported by) the imported template.");
-
-            public ErrorDiagnostic ExportDecoratorMustTargetStatement() => new(
-                TextSpan,
-                "BCP358",
-                @"The ""@export()"" decorator must target a top-level statement.");
-
-            public ErrorDiagnostic SymbolImportedMultipleTimes(params string[] importedAs) => new(
-                TextSpan,
-                "BCP359",
-                $"This symbol is imported multiple times under the names {string.Join(", ", importedAs.Select(identifier => $"'{identifier}'"))}.");
-=======
             public ErrorDiagnostic FunctionOnlyValidWithDirectAssignment(string functionName) => new(
                 TextSpan,
                 "BCP351",
                 $"Function \"{functionName}\" is not valid at this location. It can only be used when directly assigning to a parameter.");
->>>>>>> 3cc9ca73
+
+            public ErrorDiagnostic ExpectedSymbolListOrWildcard() => new(
+                TextSpan,
+                "BCP352",
+                "Expected left brace ('{') or asterisk ('*') character at this location.");
+
+            public ErrorDiagnostic ExpectedExportedSymbolName() => new(
+                TextSpan,
+                "BCP353",
+                "Expected the name of an exported symbol at this location.");
+
+            public ErrorDiagnostic ExpectedNamespaceIdentifier() => new(
+                TextSpan,
+                "BCP354",
+                "Expected a valid namespace identifier at this location.");
+
+            public ErrorDiagnostic CompileTimeImportsNotSupported() => new(
+                TextSpan,
+                "BCP355",
+                $@"Using compile-time import statements requires enabling EXPERIMENTAL feature ""{nameof(ExperimentalFeaturesEnabled.CompileTimeImports)}"".");
+
+            public ErrorDiagnostic PathHasNotBeenSpecified() => new(
+                TextSpan,
+                "BCP356",
+                "This declaration is missing a template file path reference.");
+
+            public ErrorDiagnostic CompileTimeImportDeclarationMustReferenceTemplate() => new(
+                TextSpan,
+                "BCP357",
+                "A compile-time import can only reference a Bicep file, an ARM template, a registry artifact, or a template spec.");
+
+            public ErrorDiagnostic ImportedSymbolNotFound(string symbolName) => new(
+                TextSpan,
+                "BCP358",
+                $"The '{symbolName}' symbol was not found in (or was not exported by) the imported template.");
+
+            public ErrorDiagnostic ExportDecoratorMustTargetStatement() => new(
+                TextSpan,
+                "BCP359",
+                @"The ""@export()"" decorator must target a top-level statement.");
+
+            public ErrorDiagnostic SymbolImportedMultipleTimes(params string[] importedAs) => new(
+                TextSpan,
+                "BCP360",
+                $"This symbol is imported multiple times under the names {string.Join(", ", importedAs.Select(identifier => $"'{identifier}'"))}.");
         }
 
         public static DiagnosticBuilderInternal ForPosition(TextSpan span)
