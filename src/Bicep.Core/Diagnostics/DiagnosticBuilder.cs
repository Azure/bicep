// Copyright (c) Microsoft Corporation.
// Licensed under the MIT License.

using System;
using System.Collections.Generic;
using System.Collections.Immutable;
using System.Linq;
using System.Text;
using Bicep.Core.CodeAction;
using Bicep.Core.Configuration;
using Bicep.Core.Extensions;
using Bicep.Core.Modules;
using Bicep.Core.Navigation;
using Bicep.Core.Parsing;
using Bicep.Core.Resources;
using Bicep.Core.Semantics;
using Bicep.Core.Syntax;
using Bicep.Core.TypeSystem;

namespace Bicep.Core.Diagnostics
{
    public static class DiagnosticBuilder
    {
        public const string UseStringInterpolationInsteadClause = "Use string interpolation instead.";

        public delegate ErrorDiagnostic ErrorBuilderDelegate(DiagnosticBuilderInternal builder);

        public delegate Diagnostic DiagnosticBuilderDelegate(DiagnosticBuilderInternal builder);

        public class DiagnosticBuilderInternal
        {

            private const string TypeInaccuracyClause = " If this is an inaccuracy in the documentation, please report it to the Bicep Team.";
            private static readonly Uri TypeInaccuracyLink = new("https://aka.ms/bicep-type-issues");

            public DiagnosticBuilderInternal(TextSpan textSpan)
            {
                TextSpan = textSpan;
            }

            public TextSpan TextSpan { get; }

            private static string ToQuotedString(IEnumerable<string> elements)
                => elements.Any() ? $"\"{elements.ConcatString("\", \"")}\"" : "";

            private static string ToQuotedStringWithCaseInsensitiveOrdering(IEnumerable<string> elements)
                => ToQuotedString(elements.OrderBy(s => s, StringComparer.OrdinalIgnoreCase));

            private static string BuildVariableDependencyChainClause(IEnumerable<string>? variableDependencyChain) => variableDependencyChain is not null
                ? $" You are referencing a variable which cannot be calculated at the start (\"{string.Join("\" -> \"", variableDependencyChain)}\")."
                : string.Empty;

            private static string BuildNonDeployTimeConstantPropertyClause(string? accessedSymbolName, string? propertyName) =>
                accessedSymbolName is not null && propertyName is not null
                    ? $" The property \"{propertyName}\" of {accessedSymbolName} cannot be calculated at the start."
                    : string.Empty;

            private static string BuildAccessiblePropertiesClause(string? accessedSymbolName, IEnumerable<string>? accessiblePropertyNames) => accessedSymbolName is not null && accessiblePropertyNames is not null
                ? $" Properties of {accessedSymbolName} which can be calculated at the start include {ToQuotedString(accessiblePropertyNames.OrderBy(s => s))}."
                : string.Empty;

            private static string BuildInvalidOciArtifactReferenceClause(string? aliasName, string referenceValue) => aliasName is not null
                ? $"The OCI artifact reference \"{referenceValue}\" after resolving alias \"{aliasName}\" is not valid."
                : $"The specified OCI artifact reference \"{referenceValue}\" is not valid.";

            private static string BuildInvalidTemplateSpecReferenceClause(string? aliasName, string referenceValue) => aliasName is not null
                ? $"The Template Spec reference \"{referenceValue}\" after resolving alias \"{aliasName}\" is not valid."
                : $"The specified Template Spec reference \"{referenceValue}\" is not valid.";

            private static string BuildBicepConfigurationClause(string? configurationPath) => configurationPath is not null
                ? $"Bicep configuration \"{configurationPath}\""
                : $"built-in Bicep configuration";

            public ErrorDiagnostic UnrecognizedToken(string token) => new(
                TextSpan,
                "BCP001",
                $"The following token is not recognized: \"{token}\".");

            public ErrorDiagnostic UnterminatedMultilineComment() => new(
                TextSpan,
                "BCP002",
                "The multi-line comment at this location is not terminated. Terminate it with the */ character sequence.");

            public ErrorDiagnostic UnterminatedString() => new(
                TextSpan,
                "BCP003",
                "The string at this location is not terminated. Terminate the string with a single quote character.");

            public ErrorDiagnostic UnterminatedStringWithNewLine() => new(
                TextSpan,
                "BCP004",
                "The string at this location is not terminated due to an unexpected new line character.");

            public ErrorDiagnostic UnterminatedStringEscapeSequenceAtEof() => new(
                TextSpan,
                "BCP005",
                "The string at this location is not terminated. Complete the escape sequence and terminate the string with a single unescaped quote character.");

            public ErrorDiagnostic UnterminatedStringEscapeSequenceUnrecognized(IEnumerable<string> escapeSequences) => new(
                TextSpan,
                "BCP006",
                $"The specified escape sequence is not recognized. Only the following escape sequences are allowed: {ToQuotedString(escapeSequences)}.");

            public ErrorDiagnostic UnrecognizedDeclaration() => new(
                TextSpan,
                "BCP007",
                "This declaration type is not recognized. Specify a metadata, parameter, variable, resource, or output declaration.");

            public ErrorDiagnostic ExpectedParameterContinuation() => new(
                TextSpan,
                "BCP008",
                "Expected the \"=\" token, or a newline at this location.");

            public ErrorDiagnostic UnrecognizedExpression() => new(
                TextSpan,
                "BCP009",
                "Expected a literal value, an array, an object, a parenthesized expression, or a function call at this location.");

            public ErrorDiagnostic InvalidInteger() => new(
                TextSpan,
                "BCP010",
                "Expected a valid 64-bit signed integer.");

            public ErrorDiagnostic InvalidType() => new(
                TextSpan,
                "BCP011",
                "The type of the specified value is incorrect. Specify a string, boolean, or integer literal.");

            public ErrorDiagnostic ExpectedKeyword(string keyword) => new(
                TextSpan,
                "BCP012",
                $"Expected the \"{keyword}\" keyword at this location.");

            public ErrorDiagnostic ExpectedParameterIdentifier() => new(
                TextSpan,
                "BCP013",
                "Expected a parameter identifier at this location.");

            public ErrorDiagnostic ExpectedVariableIdentifier() => new(
                TextSpan,
                "BCP015",
                "Expected a variable identifier at this location.");

            public ErrorDiagnostic ExpectedOutputIdentifier() => new(
                TextSpan,
                "BCP016",
                "Expected an output identifier at this location.");

            public ErrorDiagnostic ExpectedResourceIdentifier() => new(
                TextSpan,
                "BCP017",
                "Expected a resource identifier at this location.");

            public ErrorDiagnostic ExpectedCharacter(string character) => new(
                TextSpan,
                "BCP018",
                $"Expected the \"{character}\" character at this location.");

            public ErrorDiagnostic ExpectedNewLine() => new(
                TextSpan,
                "BCP019",
                "Expected a new line character at this location.");

            public ErrorDiagnostic ExpectedFunctionOrPropertyName() => new(
                TextSpan,
                "BCP020",
                "Expected a function or property name at this location.");

            public ErrorDiagnostic ExpectedNumericLiteral() => new(
                TextSpan,
                "BCP021",
                "Expected a numeric literal at this location.");

            public ErrorDiagnostic ExpectedPropertyName() => new(
                TextSpan,
                "BCP022",
                "Expected a property name at this location.");

            public ErrorDiagnostic ExpectedVariableOrFunctionName() => new(
                TextSpan,
                "BCP023",
                "Expected a variable or function name at this location.");

            public ErrorDiagnostic IdentifierNameExceedsLimit() => new(
                TextSpan,
                "BCP024",
                $"The identifier exceeds the limit of {LanguageConstants.MaxIdentifierLength}. Reduce the length of the identifier.");

            public ErrorDiagnostic PropertyMultipleDeclarations(string property) => new(
                TextSpan,
                "BCP025",
                $"The property \"{property}\" is declared multiple times in this object. Remove or rename the duplicate properties.");

            public ErrorDiagnostic OutputTypeMismatch(TypeSymbol expectedType, TypeSymbol actualType) => new(
                TextSpan,
                "BCP026",
                $"The output expects a value of type \"{expectedType}\" but the provided value is of type \"{actualType}\".");

            public ErrorDiagnostic IdentifierMultipleDeclarations(string identifier) => new(
                TextSpan,
                "BCP028",
                $"Identifier \"{identifier}\" is declared multiple times. Remove or rename the duplicates.");

            public ErrorDiagnostic InvalidResourceType() => new(
                TextSpan,
                "BCP029",
                "The resource type is not valid. Specify a valid resource type of format \"<types>@<apiVersion>\".");

            public ErrorDiagnostic InvalidOutputType(IEnumerable<string> validTypes) => new(
                TextSpan,
                "BCP030",
                $"The output type is not valid. Please specify one of the following types: {ToQuotedString(validTypes)}.");

            public ErrorDiagnostic InvalidParameterType(IEnumerable<string> validTypes) => new(
                TextSpan,
                "BCP031",
                $"The parameter type is not valid. Please specify one of the following types: {ToQuotedString(validTypes)}.");

            public ErrorDiagnostic CompileTimeConstantRequired() => new(
                TextSpan,
                "BCP032",
                "The value must be a compile-time constant.");

            public Diagnostic ExpectedValueTypeMismatch(bool warnInsteadOfError, TypeSymbol expectedType, TypeSymbol actualType) => new(
                TextSpan,
                warnInsteadOfError ? DiagnosticLevel.Warning : DiagnosticLevel.Error,
                "BCP033",
                $"Expected a value of type \"{expectedType}\" but the provided value is of type \"{actualType}\".");

            public Diagnostic ArrayTypeMismatch(bool warnInsteadOfError, TypeSymbol expectedType, TypeSymbol actualType) => new(
                TextSpan,
                warnInsteadOfError ? DiagnosticLevel.Warning : DiagnosticLevel.Error,
                "BCP034",
                $"The enclosing array expected an item of type \"{expectedType}\", but the provided item was of type \"{actualType}\".");

            public Diagnostic MissingRequiredProperties(bool warnInsteadOfError, Symbol? sourceDeclaration, ObjectSyntax objectSyntax, ICollection<string> properties, string blockName, bool showTypeInaccuracy, IDiagnosticLookup parsingErrorLookup)
            {
                var sourceDeclarationClause = sourceDeclaration is not null
                    ? $" from source declaration \"{sourceDeclaration.Name}\""
                    : string.Empty;

                var newSyntax = SyntaxModifier.TryAddProperties(
                    objectSyntax,
                    properties.Select(p => SyntaxFactory.CreateObjectProperty(p, SyntaxFactory.EmptySkippedTrivia)),
                    parsingErrorLookup);

                if (newSyntax is null)
                {
                    // We're unable to come up with an automatic code fix - most likely because there are unhandled parse errors
                    return new Diagnostic(
                        TextSpan,
                        warnInsteadOfError ? DiagnosticLevel.Warning : DiagnosticLevel.Error,
                        "BCP035",
                        $"The specified \"{blockName}\" declaration is missing the following required properties{sourceDeclarationClause}: {ToQuotedString(properties)}.{(showTypeInaccuracy ? TypeInaccuracyClause : string.Empty)}",
                        showTypeInaccuracy ? TypeInaccuracyLink : null);
                }

                var codeFix = new CodeFix("Add required properties", true, CodeFixKind.QuickFix, new CodeReplacement(objectSyntax.Span, newSyntax.ToTextPreserveFormatting()));

                return new FixableDiagnostic(
                    TextSpan,
                    warnInsteadOfError ? DiagnosticLevel.Warning : DiagnosticLevel.Error,
                    "BCP035",
                    $"The specified \"{blockName}\" declaration is missing the following required properties{sourceDeclarationClause}: {ToQuotedString(properties)}.{(showTypeInaccuracy ? TypeInaccuracyClause : string.Empty)}",
                    showTypeInaccuracy ? TypeInaccuracyLink : null,
                    DiagnosticStyling.Default,
                    codeFix);
            }

            public Diagnostic PropertyTypeMismatch(bool warnInsteadOfError, Symbol? sourceDeclaration, string property, TypeSymbol expectedType, TypeSymbol actualType, bool showTypeInaccuracy = false)
            {
                var sourceDeclarationClause = sourceDeclaration is not null
                    ? $" in source declaration \"{sourceDeclaration.Name}\""
                    : string.Empty;

                return new(
                    TextSpan,
                    warnInsteadOfError ? DiagnosticLevel.Warning : DiagnosticLevel.Error,
                    "BCP036",
                    $"The property \"{property}\" expected a value of type \"{expectedType}\" but the provided value{sourceDeclarationClause} is of type \"{actualType}\".{(showTypeInaccuracy ? TypeInaccuracyClause : string.Empty)}",
                    showTypeInaccuracy ? TypeInaccuracyLink : null);
            }

            public Diagnostic DisallowedProperty(bool warnInsteadOfError, Symbol? sourceDeclaration, string property, TypeSymbol type, ICollection<string> validUnspecifiedProperties, bool showTypeInaccuracy)
            {
                var permissiblePropertiesClause = validUnspecifiedProperties.Any()
                    ? $" Permissible properties include {ToQuotedString(validUnspecifiedProperties)}."
                    : $" No other properties are allowed.";

                var sourceDeclarationClause = sourceDeclaration is not null
                    ? $" from source declaration \"{sourceDeclaration.Name}\""
                    : string.Empty;

                return new(
                    TextSpan,
                    warnInsteadOfError ? DiagnosticLevel.Warning : DiagnosticLevel.Error,
                    "BCP037",
                    $"The property \"{property}\"{sourceDeclarationClause} is not allowed on objects of type \"{type}\".{permissiblePropertiesClause}{(showTypeInaccuracy ? TypeInaccuracyClause : string.Empty)}", showTypeInaccuracy ? TypeInaccuracyLink : null);
            }

            public Diagnostic DisallowedInterpolatedKeyProperty(bool warnInsteadOfError, Symbol? sourceDeclaration, TypeSymbol type, ICollection<string> validUnspecifiedProperties)
            {
                var permissiblePropertiesClause = validUnspecifiedProperties.Any()
                    ? $" Permissible properties include {ToQuotedString(validUnspecifiedProperties)}."
                    : $" No other properties are allowed.";

                var sourceDeclarationClause = sourceDeclaration is not null
                    ? $" in source declaration \"{sourceDeclaration.Name}\""
                    : string.Empty;

                return new(
                    TextSpan,
                    warnInsteadOfError ? DiagnosticLevel.Warning : DiagnosticLevel.Error,
                    "BCP040",
                    $"String interpolation is not supported for keys on objects of type \"{type}\"{sourceDeclarationClause}.{permissiblePropertiesClause}");
            }

            public ErrorDiagnostic VariableTypeAssignmentDisallowed(TypeSymbol valueType) => new(
                TextSpan,
                "BCP041",
                $"Values of type \"{valueType}\" cannot be assigned to a variable.");

            public ErrorDiagnostic InvalidExpression() => new(
                TextSpan,
                "BCP043",
                "This is not a valid expression.");

            public ErrorDiagnostic UnaryOperatorInvalidType(string operatorName, TypeSymbol type) => new(
                TextSpan,
                "BCP044",
                $"Cannot apply operator \"{operatorName}\" to operand of type \"{type}\".");

            public ErrorDiagnostic BinaryOperatorInvalidType(string operatorName, TypeSymbol type1, TypeSymbol type2, string? additionalInfo) => new(
                TextSpan,
                "BCP045",
                $"Cannot apply operator \"{operatorName}\" to operands of type \"{type1}\" and \"{type2}\".{(additionalInfo is null ? string.Empty : " " + additionalInfo)}");

            public ErrorDiagnostic ValueTypeMismatch(TypeSymbol type) => new(
                TextSpan,
                "BCP046",
                $"Expected a value of type \"{type}\".");

            public ErrorDiagnostic ResourceTypeInterpolationUnsupported() => new(
                TextSpan,
                "BCP047",
                "String interpolation is unsupported for specifying the resource type.");

            public ErrorDiagnostic CannotResolveFunctionOverload(IList<string> overloadSignatures, TypeSymbol argumentType, IList<TypeSymbol> parameterTypes)
            {
                var messageBuilder = new StringBuilder();
                var overloadCount = overloadSignatures.Count;

                messageBuilder.Append("Cannot resolve function overload.");

                for (int i = 0; i < overloadCount; i++)
                {
                    messageBuilder
                        .Append('\n')
                        .Append($"  Overload {i + 1} of {overloadCount}, \"{overloadSignatures[i]}\", gave the following error:\n")
                        .Append($"    Argument of type \"{argumentType}\" is not assignable to parameter of type \"{parameterTypes[i]}\".");
                }

                var message = messageBuilder.ToString();

                return new ErrorDiagnostic(
                    TextSpan,
                    "BCP048",
                    message);
            }

            public ErrorDiagnostic StringOrIntegerIndexerRequired(TypeSymbol wrongType) => new(
                TextSpan,
                "BCP049",
                $"The array index must be of type \"{LanguageConstants.String}\" or \"{LanguageConstants.Int}\" but the provided index was of type \"{wrongType}\".");

            public ErrorDiagnostic FilePathIsEmpty() => new(
                TextSpan,
                "BCP050",
                "The specified path is empty.");

            public ErrorDiagnostic FilePathBeginsWithForwardSlash() => new(
                TextSpan,
                "BCP051",
                "The specified path begins with \"/\". Files must be referenced using relative paths.");

            public Diagnostic UnknownProperty(bool warnInsteadOfError, TypeSymbol type, string badProperty) => new(
                TextSpan,
                warnInsteadOfError ? DiagnosticLevel.Warning : DiagnosticLevel.Error,
                "BCP052",
                $"The type \"{type}\" does not contain property \"{badProperty}\".");

            public Diagnostic UnknownPropertyWithAvailableProperties(bool warnInsteadOfError, TypeSymbol type, string badProperty, IEnumerable<string> availableProperties) => new(
                TextSpan,
                warnInsteadOfError ? DiagnosticLevel.Warning : DiagnosticLevel.Error,
                "BCP053",
                $"The type \"{type}\" does not contain property \"{badProperty}\". Available properties include {ToQuotedString(availableProperties)}.");

            public ErrorDiagnostic NoPropertiesAllowed(TypeSymbol type) => new(
                TextSpan,
                "BCP054",
                $"The type \"{type}\" does not contain any properties.");

            public ErrorDiagnostic ObjectRequiredForPropertyAccess(TypeSymbol wrongType) => new(
                TextSpan,
                "BCP055",
                $"Cannot access properties of type \"{wrongType}\". An \"{LanguageConstants.Object}\" type is required.");

            public ErrorDiagnostic AmbiguousSymbolReference(string name, IEnumerable<string> namespaces) => new(
                TextSpan,
                "BCP056",
                $"The reference to name \"{name}\" is ambiguous because it exists in namespaces {ToQuotedString(namespaces)}. The reference must be fully-qualified.");

            public ErrorDiagnostic SymbolicNameDoesNotExist(string name) => new(
                TextSpan,
                "BCP057",
                $"The name \"{name}\" does not exist in the current context.");

            public ErrorDiagnostic SymbolicNameIsNotAFunction(string name) => new(
                TextSpan,
                "BCP059",
                $"The name \"{name}\" is not a function.");

            public ErrorDiagnostic VariablesFunctionNotSupported() => new(
                TextSpan,
                "BCP060",
                $"The \"variables\" function is not supported. Directly reference variables by their symbolic names.");

            public ErrorDiagnostic ParametersFunctionNotSupported() => new(
                TextSpan,
                "BCP061",
                $"The \"parameters\" function is not supported. Directly reference parameters by their symbolic names.");

            public ErrorDiagnostic ReferencedSymbolHasErrors(string name) => new(
                TextSpan,
                "BCP062",
                $"The referenced declaration with name \"{name}\" is not valid.");

            public ErrorDiagnostic SymbolicNameIsNotAVariableOrParameter(string name) => new(
                TextSpan,
                "BCP063",
                $"The name \"{name}\" is not a parameter, variable, resource or module.");

            public ErrorDiagnostic UnexpectedTokensInInterpolation() => new(
                TextSpan,
                "BCP064",
                "Found unexpected tokens in interpolated expression.");

            public ErrorDiagnostic FunctionOnlyValidInParameterDefaults(string functionName) => new(
                TextSpan,
                "BCP065",
                $"Function \"{functionName}\" is not valid at this location. It can only be used as a parameter default value.");

            public ErrorDiagnostic FunctionOnlyValidInResourceBody(string functionName) => new(
                TextSpan,
                "BCP066",
                $"Function \"{functionName}\" is not valid at this location. It can only be used in resource declarations.");

            public ErrorDiagnostic ObjectRequiredForMethodAccess(TypeSymbol wrongType) => new(
                TextSpan,
                "BCP067",
                $"Cannot call functions on type \"{wrongType}\". An \"{LanguageConstants.Object}\" type is required.");

            public ErrorDiagnostic ExpectedResourceTypeString() => new(
                TextSpan,
                "BCP068",
                "Expected a resource type string. Specify a valid resource type of format \"<types>@<apiVersion>\".");

            public ErrorDiagnostic FunctionNotSupportedOperatorAvailable(string function, string @operator) => new(
                TextSpan,
                "BCP069",
                $"The function \"{function}\" is not supported. Use the \"{@operator}\" operator instead.");

            public ErrorDiagnostic ArgumentTypeMismatch(TypeSymbol argumentType, TypeSymbol parameterType) => new(
                TextSpan,
                "BCP070",
                $"Argument of type \"{argumentType}\" is not assignable to parameter of type \"{parameterType}\".");

            public ErrorDiagnostic ArgumentCountMismatch(int argumentCount, int minimumArgumentCount, int? maximumArgumentCount)
            {
                string expected;

                if (!maximumArgumentCount.HasValue)
                {
                    expected = $"at least {minimumArgumentCount} {(minimumArgumentCount == 1 ? "argument" : "arguments")}";
                }
                else if (minimumArgumentCount == maximumArgumentCount.Value)
                {
                    expected = $"{minimumArgumentCount} {(minimumArgumentCount == 1 ? "argument" : "arguments")}";
                }
                else
                {
                    expected = $"{minimumArgumentCount} to {maximumArgumentCount} arguments";
                }

                return new ErrorDiagnostic(
                    TextSpan,
                    "BCP071",
                    $"Expected {expected}, but got {argumentCount}.");
            }

            public ErrorDiagnostic CannotReferenceSymbolInParamDefaultValue() => new(
                TextSpan,
                "BCP072",
                "This symbol cannot be referenced here. Only other parameters can be referenced in parameter default values.");

            public Diagnostic CannotAssignToReadOnlyProperty(bool warnInsteadOfError, string property, bool showTypeInaccuracy) => new(
                TextSpan,
                warnInsteadOfError ? DiagnosticLevel.Warning : DiagnosticLevel.Error,
                "BCP073",
                $"The property \"{property}\" is read-only. Expressions cannot be assigned to read-only properties.{(showTypeInaccuracy ? TypeInaccuracyClause : string.Empty)}", showTypeInaccuracy ? TypeInaccuracyLink : null);

            public ErrorDiagnostic ArraysRequireIntegerIndex(TypeSymbol wrongType) => new(
                TextSpan,
                "BCP074",
                $"Indexing over arrays requires an index of type \"{LanguageConstants.Int}\" but the provided index was of type \"{wrongType}\".");

            public ErrorDiagnostic ObjectsRequireStringIndex(TypeSymbol wrongType) => new(
                TextSpan,
                "BCP075",
                $"Indexing over objects requires an index of type \"{LanguageConstants.String}\" but the provided index was of type \"{wrongType}\".");

            public ErrorDiagnostic IndexerRequiresObjectOrArray(TypeSymbol wrongType) => new(
                TextSpan,
                "BCP076",
                $"Cannot index over expression of type \"{wrongType}\". Arrays or objects are required.");

            public Diagnostic WriteOnlyProperty(bool warnInsteadOfError, TypeSymbol type, string badProperty) => new(
                TextSpan,
                warnInsteadOfError ? DiagnosticLevel.Warning : DiagnosticLevel.Error,
                "BCP077",
                $"The property \"{badProperty}\" on type \"{type}\" is write-only. Write-only properties cannot be accessed.");

            public Diagnostic MissingRequiredProperty(bool warnInsteadOfError, string propertyName, TypeSymbol expectedType) => new(
                TextSpan,
                warnInsteadOfError ? DiagnosticLevel.Warning : DiagnosticLevel.Error,
                "BCP078",
                $"The property \"{propertyName}\" requires a value of type \"{expectedType}\", but none was supplied.");

            public ErrorDiagnostic CyclicExpressionSelfReference() => new(
                TextSpan,
                "BCP079",
                "This expression is referencing its own declaration, which is not allowed.");

            public ErrorDiagnostic CyclicExpression(IEnumerable<string> cycle) => new(
                TextSpan,
                "BCP080",
                $"The expression is involved in a cycle (\"{string.Join("\" -> \"", cycle)}\").");

            public Diagnostic ResourceTypesUnavailable(ResourceTypeReference resourceTypeReference) => new(
                TextSpan,
                DiagnosticLevel.Warning,
                "BCP081",
                $"Resource type \"{resourceTypeReference.FormatName()}\" does not have types available.");

            public FixableErrorDiagnostic SymbolicNameDoesNotExistWithSuggestion(string name, string suggestedName) => new(
                TextSpan,
                "BCP082",
                $"The name \"{name}\" does not exist in the current context. Did you mean \"{suggestedName}\"?",
                null,
                DiagnosticStyling.Default,
                new CodeFix($"Change \"{name}\" to \"{suggestedName}\"", true, CodeFixKind.QuickFix, CodeManipulator.Replace(TextSpan, suggestedName)));

            public FixableDiagnostic UnknownPropertyWithSuggestion(bool warnInsteadOfError, TypeSymbol type, string badProperty, string suggestedProperty) => new(
                TextSpan,
                warnInsteadOfError ? DiagnosticLevel.Warning : DiagnosticLevel.Error,
                "BCP083",
                $"The type \"{type}\" does not contain property \"{badProperty}\". Did you mean \"{suggestedProperty}\"?",
                null,
                DiagnosticStyling.Default,
                new CodeFix($"Change \"{badProperty}\" to \"{suggestedProperty}\"", true, CodeFixKind.QuickFix, CodeManipulator.Replace(TextSpan, suggestedProperty)));

            public ErrorDiagnostic SymbolicNameCannotUseReservedNamespaceName(string name, IEnumerable<string> namespaces) => new(
                TextSpan,
                "BCP084",
                $"The symbolic name \"{name}\" is reserved. Please use a different symbolic name. Reserved namespaces are {ToQuotedString(namespaces.OrderBy(ns => ns))}.");

            public ErrorDiagnostic FilePathContainsForbiddenCharacters(IEnumerable<char> forbiddenChars) => new(
                TextSpan,
                "BCP085",
                $"The specified file path contains one ore more invalid path characters. The following are not permitted: {ToQuotedString(forbiddenChars.OrderBy(x => x).Select(x => x.ToString()))}.");

            public ErrorDiagnostic FilePathHasForbiddenTerminator(IEnumerable<char> forbiddenPathTerminatorChars) => new(
                TextSpan,
                "BCP086",
                $"The specified file path ends with an invalid character. The following are not permitted: {ToQuotedString(forbiddenPathTerminatorChars.OrderBy(x => x).Select(x => x.ToString()))}.");

            public ErrorDiagnostic ComplexLiteralsNotAllowed() => new(
                TextSpan,
                "BCP087",
                "Array and object literals are not allowed here.");

            public FixableDiagnostic PropertyStringLiteralMismatchWithSuggestion(bool warnInsteadOfError, string property, TypeSymbol expectedType, string actualStringLiteral, string suggestedStringLiteral) => new(
                TextSpan,
                warnInsteadOfError ? DiagnosticLevel.Warning : DiagnosticLevel.Error,
                "BCP088",
                $"The property \"{property}\" expected a value of type \"{expectedType}\" but the provided value is of type \"{actualStringLiteral}\". Did you mean \"{suggestedStringLiteral}\"?",
                null,
                DiagnosticStyling.Default,
                new CodeFix($"Change \"{actualStringLiteral}\" to \"{suggestedStringLiteral}\"", true, CodeFixKind.QuickFix, CodeManipulator.Replace(TextSpan, suggestedStringLiteral)));

            public FixableDiagnostic DisallowedPropertyWithSuggestion(bool warnInsteadOfError, string property, TypeSymbol type, string suggestedProperty) => new(
                TextSpan,
                warnInsteadOfError ? DiagnosticLevel.Warning : DiagnosticLevel.Error,
                "BCP089",
                $"The property \"{property}\" is not allowed on objects of type \"{type}\". Did you mean \"{suggestedProperty}\"?",
                null,
                DiagnosticStyling.Default,
                new CodeFix($"Change \"{property}\" to \"{suggestedProperty}\"", true, CodeFixKind.QuickFix, CodeManipulator.Replace(TextSpan, suggestedProperty)));

            public ErrorDiagnostic ModulePathHasNotBeenSpecified() => new(
                TextSpan,
                "BCP090",
                "This module declaration is missing a file path reference.");

            public ErrorDiagnostic ErrorOccurredReadingFile(string failureMessage) => new(
                TextSpan,
                "BCP091",
                $"An error occurred reading file. {failureMessage}");

            public ErrorDiagnostic FilePathInterpolationUnsupported() => new(
                TextSpan,
                "BCP092",
                "String interpolation is not supported in file paths.");

            public ErrorDiagnostic FilePathCouldNotBeResolved(string filePath, string parentPath) => new(
                TextSpan,
                "BCP093",
                $"File path \"{filePath}\" could not be resolved relative to \"{parentPath}\".");

            public ErrorDiagnostic CyclicModuleSelfReference() => new(
                TextSpan,
                "BCP094",
                "This module references itself, which is not allowed.");

            public ErrorDiagnostic CyclicFile(IEnumerable<string> cycle) => new(
                TextSpan,
                "BCP095",
                $"The file is involved in a cycle (\"{string.Join("\" -> \"", cycle)}\").");

            public ErrorDiagnostic ExpectedModuleIdentifier() => new(
                TextSpan,
                "BCP096",
                "Expected a module identifier at this location.");

            public ErrorDiagnostic ExpectedModulePathString() => new(
                TextSpan,
                "BCP097",
                "Expected a module path string. This should be a relative path to another bicep file, e.g. 'myModule.bicep' or '../parent/myModule.bicep'");

            public ErrorDiagnostic FilePathContainsBackSlash() => new(
                TextSpan,
                "BCP098",
                "The specified file path contains a \"\\\" character. Use \"/\" instead as the directory separator character.");

            public ErrorDiagnostic AllowedMustContainItems() => new(
                TextSpan,
                "BCP099",
                $"The \"{LanguageConstants.ParameterAllowedPropertyName}\" array must contain one or more items.");

            public ErrorDiagnostic IfFunctionNotSupported() => new(
                TextSpan,
                "BCP100",
                "The function \"if\" is not supported. Use the \"?:\" (ternary conditional) operator instead, e.g. condition ? ValueIfTrue : ValueIfFalse");

            public ErrorDiagnostic CreateArrayFunctionNotSupported() => new(
                TextSpan,
                "BCP101",
                "The \"createArray\" function is not supported. Construct an array literal using [].");

            public ErrorDiagnostic CreateObjectFunctionNotSupported() => new(
                TextSpan,
                "BCP102",
                "The \"createObject\" function is not supported. Construct an object literal using {}.");

            public ErrorDiagnostic DoubleQuoteToken(string token) => new(
                TextSpan,
                "BCP103",
                $"The following token is not recognized: \"{token}\". Strings are defined using single quotes in bicep.");

            public ErrorDiagnostic ReferencedModuleHasErrors() => new(
                TextSpan,
                "BCP104",
                $"The referenced module has errors.");

            public ErrorDiagnostic UnableToLoadNonFileUri(Uri fileUri) => new(
                TextSpan,
                "BCP105",
                $"Unable to load file from URI \"{fileUri}\".");

            public ErrorDiagnostic UnexpectedCommaSeparator() => new(
                TextSpan,
                "BCP106",
                "Expected a new line character at this location. Commas are not used as separator delimiters.");

            public ErrorDiagnostic FunctionDoesNotExistInNamespace(Symbol namespaceType, string name) => new(
                TextSpan,
                "BCP107",
                $"The function \"{name}\" does not exist in namespace \"{namespaceType.Name}\".");

            public FixableErrorDiagnostic FunctionDoesNotExistInNamespaceWithSuggestion(Symbol namespaceType, string name, string suggestedName) => new(
                TextSpan,
                "BCP108",
                $"The function \"{name}\" does not exist in namespace \"{namespaceType.Name}\". Did you mean \"{suggestedName}\"?",
                null,
                DiagnosticStyling.Default,
                new CodeFix($"Change \"{name}\" to \"{suggestedName}\"", true, CodeFixKind.QuickFix, CodeManipulator.Replace(TextSpan, suggestedName)));

            public ErrorDiagnostic FunctionDoesNotExistOnObject(TypeSymbol type, string name) => new(
                TextSpan,
                "BCP109",
                $"The type \"{type}\" does not contain function \"{name}\".");

            public FixableErrorDiagnostic FunctionDoesNotExistOnObjectWithSuggestion(TypeSymbol type, string name, string suggestedName) => new(
                TextSpan,
                "BCP110",
                $"The type \"{type}\" does not contain function \"{name}\". Did you mean \"{suggestedName}\"?",
                null,
                DiagnosticStyling.Default,
                new CodeFix($"Change \"{name}\" to \"{suggestedName}\"", true, CodeFixKind.QuickFix, CodeManipulator.Replace(TextSpan, suggestedName)));

            public ErrorDiagnostic FilePathContainsControlChars() => new(
                TextSpan,
                "BCP111",
                $"The specified file path contains invalid control code characters.");

            public ErrorDiagnostic TargetScopeMultipleDeclarations() => new(
                TextSpan,
                "BCP112",
                $"The \"{LanguageConstants.TargetScopeKeyword}\" cannot be declared multiple times in one file.");

            public Diagnostic InvalidModuleScopeForTenantScope() => new(
                TextSpan,
                DiagnosticLevel.Error,
                "BCP113",
                $"Unsupported scope for module deployment in a \"{LanguageConstants.TargetScopeTypeTenant}\" target scope. Omit this property to inherit the current scope, or specify a valid scope. " +
                $"Permissible scopes include tenant: tenant(), named management group: managementGroup(<name>), named subscription: subscription(<subId>), or named resource group in a named subscription: resourceGroup(<subId>, <name>).");

            public Diagnostic InvalidModuleScopeForManagementScope() => new(
                TextSpan,
                DiagnosticLevel.Error,
                "BCP114",
                $"Unsupported scope for module deployment in a \"{LanguageConstants.TargetScopeTypeManagementGroup}\" target scope. Omit this property to inherit the current scope, or specify a valid scope. " +
                $"Permissible scopes include current management group: managementGroup(), named management group: managementGroup(<name>), named subscription: subscription(<subId>), tenant: tenant(), or named resource group in a named subscription: resourceGroup(<subId>, <name>).");

            public Diagnostic InvalidModuleScopeForSubscriptionScope() => new(
                TextSpan,
                DiagnosticLevel.Error,
                "BCP115",
                $"Unsupported scope for module deployment in a \"{LanguageConstants.TargetScopeTypeSubscription}\" target scope. Omit this property to inherit the current scope, or specify a valid scope. " +
                $"Permissible scopes include current subscription: subscription(), named subscription: subscription(<subId>), named resource group in same subscription: resourceGroup(<name>), named resource group in different subscription: resourceGroup(<subId>, <name>), or tenant: tenant().");

            public Diagnostic InvalidModuleScopeForResourceGroup() => new(
                TextSpan,
                DiagnosticLevel.Error,
                "BCP116",
                $"Unsupported scope for module deployment in a \"{LanguageConstants.TargetScopeTypeResourceGroup}\" target scope. Omit this property to inherit the current scope, or specify a valid scope. " +
                $"Permissible scopes include current resource group: resourceGroup(), named resource group in same subscription: resourceGroup(<name>), named resource group in a different subscription: resourceGroup(<subId>, <name>), current subscription: subscription(), named subscription: subscription(<subId>) or tenant: tenant().");

            public ErrorDiagnostic EmptyIndexerNotAllowed() => new(
                TextSpan,
                "BCP117",
                "An empty indexer is not allowed. Specify a valid expression."
            );

            public ErrorDiagnostic ExpectBodyStartOrIfOrLoopStart() => new(
                TextSpan,
                "BCP118",
                "Expected the \"{\" character, the \"[\" character, or the \"if\" keyword at this location.");

            public Diagnostic InvalidExtensionResourceScope() => new(
                TextSpan,
                DiagnosticLevel.Error,
                "BCP119",
                $"Unsupported scope for extension resource deployment. Expected a resource reference.");

            public Diagnostic RuntimeValueNotAllowedInProperty(string propertyName, string? objectTypeName, string? accessedSymbolName, IEnumerable<string>? accessiblePropertyNames, IEnumerable<string>? variableDependencyChain)
            {
                var variableDependencyChainClause = BuildVariableDependencyChainClause(variableDependencyChain);
                var accessiblePropertiesClause = BuildAccessiblePropertiesClause(accessedSymbolName, accessiblePropertyNames);

                return new ErrorDiagnostic(
                    TextSpan,
                    "BCP120",
                    $"This expression is being used in an assignment to the \"{propertyName}\" property of the \"{objectTypeName}\" type, which requires a value that can be calculated at the start of the deployment.{variableDependencyChainClause}{accessiblePropertiesClause}");
            }

            public ErrorDiagnostic ResourceMultipleDeclarations(IEnumerable<string> resourceNames) => new(
                TextSpan,
                "BCP121",
                $"Resources: {ToQuotedString(resourceNames)} are defined with this same name in a file. Rename them or split into different modules.");

            public ErrorDiagnostic ModuleMultipleDeclarations(IEnumerable<string> moduleNames) => new(
                TextSpan,
                "BCP122",
                $"Modules: {ToQuotedString(moduleNames)} are defined with this same name and this same scope in a file. Rename them or split into different modules.");

            public ErrorDiagnostic ExpectedNamespaceOrDecoratorName() => new(
                TextSpan,
                "BCP123",
                "Expected a namespace or decorator name at this location.");

            public ErrorDiagnostic CannotAttachDecoratorToTarget(string decoratorName, TypeSymbol attachableType, TypeSymbol targetType) => new(
                TextSpan,
                "BCP124",
                $"The decorator \"{decoratorName}\" can only be attached to targets of type \"{attachableType}\", but the target has type \"{targetType}\".");

            public ErrorDiagnostic CannotUseFunctionAsParameterDecorator(string functionName) => new(
                TextSpan,
                "BCP125",
                $"Function \"{functionName}\" cannot be used as a parameter decorator.");

            public ErrorDiagnostic CannotUseFunctionAsVariableDecorator(string functionName) => new(
                TextSpan,
                "BCP126",
                $"Function \"{functionName}\" cannot be used as a variable decorator.");

            public ErrorDiagnostic CannotUseFunctionAsResourceDecorator(string functionName) => new(
                TextSpan,
                "BCP127",
                $"Function \"{functionName}\" cannot be used as a resource decorator.");

            public ErrorDiagnostic CannotUseFunctionAsModuleDecorator(string functionName) => new(
                TextSpan,
                "BCP128",
                $"Function \"{functionName}\" cannot be used as a module decorator.");

            public ErrorDiagnostic CannotUseFunctionAsOutputDecorator(string functionName) => new(
                TextSpan,
                "BCP129",
                $"Function \"{functionName}\" cannot be used as an output decorator.");

            public ErrorDiagnostic DecoratorsNotAllowed() => new(
                TextSpan,
                "BCP130",
                "Decorators are not allowed here.");

            public ErrorDiagnostic ExpectedDeclarationAfterDecorator() => new(
                TextSpan,
                "BCP132",
                "Expected a declaration after the decorator.");

            public ErrorDiagnostic InvalidUnicodeEscape() => new(
                TextSpan,
                "BCP133",
                "The unicode escape sequence is not valid. Valid unicode escape sequences range from \\u{0} to \\u{10FFFF}.");

            public Diagnostic UnsupportedModuleScope(ResourceScope suppliedScope, ResourceScope supportedScopes) => new(
                TextSpan,
                DiagnosticLevel.Error,
                "BCP134",
                $"Scope {ToQuotedString(LanguageConstants.GetResourceScopeDescriptions(suppliedScope))} is not valid for this module. Permitted scopes: {ToQuotedString(LanguageConstants.GetResourceScopeDescriptions(supportedScopes))}.");

            public Diagnostic UnsupportedResourceScope(ResourceScope suppliedScope, ResourceScope supportedScopes) => new(
                TextSpan,
                DiagnosticLevel.Error,
                "BCP135",
                $"Scope {ToQuotedString(LanguageConstants.GetResourceScopeDescriptions(suppliedScope))} is not valid for this resource type. Permitted scopes: {ToQuotedString(LanguageConstants.GetResourceScopeDescriptions(supportedScopes))}.");

            public ErrorDiagnostic ExpectedLoopVariableIdentifier() => new(
                TextSpan,
                "BCP136",
                "Expected a loop item variable identifier at this location.");

            public ErrorDiagnostic LoopArrayExpressionTypeMismatch(TypeSymbol actualType) => new(
                TextSpan,
                "BCP137",
                $"Loop expected an expression of type \"{LanguageConstants.Array}\" but the provided value is of type \"{actualType}\".");

            public ErrorDiagnostic ForExpressionsNotSupportedHere() => new(
                TextSpan,
                "BCP138",
                "For-expressions are not supported in this context. For-expressions may be used as values of resource, module, variable, and output declarations, or values of resource and module properties.");

            public Diagnostic InvalidCrossResourceScope() => new(
                TextSpan,
                DiagnosticLevel.Error,
                "BCP139",
                $"A resource's scope must match the scope of the Bicep file for it to be deployable. You must use modules to deploy resources to a different scope.");

            public ErrorDiagnostic UnterminatedMultilineString() => new(
                TextSpan,
                "BCP140",
                $"The multi-line string at this location is not terminated. Terminate it with \"'''\".");

            public ErrorDiagnostic ExpressionNotCallable() => new(
                TextSpan,
                "BCP141",
                "The expression cannot be used as a decorator as it is not callable.");

            public ErrorDiagnostic TooManyPropertyForExpressions() => new(
                TextSpan,
                "BCP142",
                "Property value for-expressions cannot be nested.");

            public ErrorDiagnostic ExpressionedPropertiesNotAllowedWithLoops() => new(
                TextSpan,
                "BCP143",
                "For-expressions cannot be used with properties whose names are also expressions.");

            public ErrorDiagnostic DirectAccessToCollectionNotSupported(IEnumerable<string>? accessChain = null)
            {
                var accessChainClause = accessChain?.Any() ?? false
                    ? $"The collection was accessed by the chain of \"{string.Join("\" -> \"", accessChain)}\". "
                    : "";

                return new(
                    TextSpan,
                    "BCP144",
                    $"Directly referencing a resource or module collection is not currently supported here. {accessChainClause}Apply an array indexer to the expression.");
            }

            public ErrorDiagnostic OutputMultipleDeclarations(string identifier) => new(
                TextSpan,
                "BCP145",
                $"Output \"{identifier}\" is declared multiple times. Remove or rename the duplicates.");

            public ErrorDiagnostic ExpectedParameterDeclarationAfterDecorator() => new(
                TextSpan,
                "BCP147",
                "Expected a parameter declaration after the decorator.");

            public ErrorDiagnostic ExpectedVariableDeclarationAfterDecorator() => new(
                TextSpan,
                "BCP148",
                "Expected a variable declaration after the decorator.");

            public ErrorDiagnostic ExpectedResourceDeclarationAfterDecorator() => new(
                TextSpan,
                "BCP149",
                "Expected a resource declaration after the decorator.");

            public ErrorDiagnostic ExpectedModuleDeclarationAfterDecorator() => new(
                TextSpan,
                "BCP150",
                "Expected a module declaration after the decorator.");

            public ErrorDiagnostic ExpectedOutputDeclarationAfterDecorator() => new(
                TextSpan,
                "BCP151",
                "Expected an output declaration after the decorator.");

            public ErrorDiagnostic CannotUseFunctionAsDecorator(string functionName) => new(
                TextSpan,
                "BCP152",
                $"Function \"{functionName}\" cannot be used as a decorator.");

            public ErrorDiagnostic ExpectedResourceOrModuleDeclarationAfterDecorator() => new(
                TextSpan,
                "BCP153",
                "Expected a resource or module declaration after the decorator.");

            public ErrorDiagnostic BatchSizeTooSmall(long value, long limit) => new(
                TextSpan,
                "BCP154",
                $"Expected a batch size of at least {limit} but the specified value was \"{value}\".");

            public ErrorDiagnostic BatchSizeNotAllowed(string decoratorName) => new(
                TextSpan,
                "BCP155",
                $"The decorator \"{decoratorName}\" can only be attached to resource or module collections.");

            public ErrorDiagnostic InvalidResourceTypeSegment(string typeSegment) => new(
                TextSpan,
                "BCP156",
                $"The resource type segment \"{typeSegment}\" is invalid. Nested resources must specify a single type segment, and optionally can specify an api version using the format \"<type>@<apiVersion>\".");

            public ErrorDiagnostic InvalidAncestorResourceType() => new(
                TextSpan,
                "BCP157",
                $"The resource type cannot be determined due to an error in the containing resource.");

            public ErrorDiagnostic ResourceRequiredForResourceAccess(string wrongType) => new(
                TextSpan,
                "BCP158",
                $"Cannot access nested resources of type \"{wrongType}\". A resource type is required.");

            public ErrorDiagnostic NestedResourceNotFound(string resourceName, string identifierName, IEnumerable<string> nestedResourceNames) => new(
                TextSpan,
                "BCP159",
                $"The resource \"{resourceName}\" does not contain a nested resource named \"{identifierName}\". Known nested resources are: {ToQuotedString(nestedResourceNames)}.");

            public ErrorDiagnostic NestedResourceNotAllowedInLoop() => new(
                TextSpan,
                "BCP160",
                $"A nested resource cannot appear inside of a resource with a for-expression.");

            public ErrorDiagnostic ExpectedLoopItemIdentifierOrVariableBlockStart() => new(
                TextSpan,
                "BCP162",
                "Expected a loop item variable identifier or \"(\" at this location.");

            public ErrorDiagnostic ScopeUnsupportedOnChildResource(string parentIdentifier) => new(
                TextSpan,
                "BCP164",
                $"A child resource's scope is computed based on the scope of its ancestor resource. This means that using the \"{LanguageConstants.ResourceScopePropertyName}\" property on a child resource is unsupported.");

            public ErrorDiagnostic ScopeDisallowedForAncestorResource(string ancestorIdentifier) => new(
                TextSpan,
                "BCP165",
                $"A resource's computed scope must match that of the Bicep file for it to be deployable. This resource's scope is computed from the \"{LanguageConstants.ResourceScopePropertyName}\" property value assigned to ancestor resource \"{ancestorIdentifier}\". You must use modules to deploy resources to a different scope.");

            public ErrorDiagnostic DuplicateDecorator(string decoratorName) => new(
                TextSpan,
                "BCP166",
                $"Duplicate \"{decoratorName}\" decorator.");

            public ErrorDiagnostic ExpectBodyStartOrIf() => new(
                TextSpan,
                "BCP167",
                "Expected the \"{\" character or the \"if\" keyword at this location.");

            public ErrorDiagnostic LengthMustNotBeNegative() => new(
                TextSpan,
                "BCP168",
                $"Length must not be a negative value.");

            public ErrorDiagnostic TopLevelChildResourceNameIncorrectQualifierCount(int expectedSlashCount) => new(
                TextSpan,
                "BCP169",
                $"Expected resource name to contain {expectedSlashCount} \"/\" character(s). The number of name segments must match the number of segments in the resource type.");

            public ErrorDiagnostic ChildResourceNameContainsQualifiers() => new(
                TextSpan,
                "BCP170",
                $"Expected resource name to not contain any \"/\" characters. Child resources with a parent resource reference (via the parent property or via nesting) must not contain a fully-qualified name.");

            public ErrorDiagnostic ResourceTypeIsNotValidParent(string resourceType, string parentResourceType) => new(
                TextSpan,
                "BCP171",
                $"Resource type \"{resourceType}\" is not a valid child resource of parent \"{parentResourceType}\".");

            public ErrorDiagnostic ParentResourceTypeHasErrors(string resourceName) => new(
                TextSpan,
                "BCP172",
                $"The resource type cannot be validated due to an error in parent resource \"{resourceName}\".");

            public ErrorDiagnostic CannotUsePropertyInExistingResource(string property) => new(
                TextSpan,
                "BCP173",
                $"The property \"{property}\" cannot be used in an existing resource declaration.");

            public Diagnostic ResourceTypeContainsProvidersSegment() => new(
                TextSpan,
                DiagnosticLevel.Warning,
                "BCP174",
                $"Type validation is not available for resource types declared containing a \"/providers/\" segment. Please instead use the \"scope\" property.",
                new Uri("https://aka.ms/BicepScopes"));

            public ErrorDiagnostic AnyTypeIsNotAllowed() => new(
                TextSpan,
                "BCP176",
                $"Values of the \"any\" type are not allowed here.");

            public ErrorDiagnostic RuntimeValueNotAllowedInIfConditionExpression(string? accessedSymbolName, IEnumerable<string>? accessiblePropertyNames, IEnumerable<string>? variableDependencyChain)
            {
                var variableDependencyChainClause = BuildVariableDependencyChainClause(variableDependencyChain);
                var accessiblePropertiesClause = BuildAccessiblePropertiesClause(accessedSymbolName, accessiblePropertyNames);

                return new ErrorDiagnostic(
                    TextSpan,
                    "BCP177",
                    $"This expression is being used in the if-condition expression, which requires a value that can be calculated at the start of the deployment.{variableDependencyChainClause}{accessiblePropertiesClause}");
            }

            public ErrorDiagnostic RuntimeValueNotAllowedInForExpression(string? accessedSymbolName, IEnumerable<string>? accessiblePropertyNames, IEnumerable<string>? variableDependencyChain)
            {
                var variableDependencyChainClause = BuildVariableDependencyChainClause(variableDependencyChain);
                var accessiblePropertiesClause = BuildAccessiblePropertiesClause(accessedSymbolName, accessiblePropertyNames);

                return new ErrorDiagnostic(
                    TextSpan,
                    "BCP178",
                    $"This expression is being used in the for-expression, which requires a value that can be calculated at the start of the deployment.{variableDependencyChainClause}{accessiblePropertiesClause}");
            }

            public Diagnostic ForExpressionContainsLoopInvariants(string itemVariableName, string? indexVariableName, IEnumerable<string> expectedVariantProperties) => new(
                TextSpan,
                DiagnosticLevel.Warning,
                "BCP179",
                indexVariableName is null
                    ? $"Unique resource or deployment name is required when looping. The loop item variable \"{itemVariableName}\" must be referenced in at least one of the value expressions of the following properties: {ToQuotedString(expectedVariantProperties)}"
                    : $"Unique resource or deployment name is required when looping. The loop item variable \"{itemVariableName}\" or the index variable \"{indexVariableName}\" must be referenced in at least one of the value expressions of the following properties in the loop body: {ToQuotedString(expectedVariantProperties)}");

            public ErrorDiagnostic FunctionOnlyValidInModuleSecureParameterAssignment(string functionName) => new(
                TextSpan,
                "BCP180",
                $"Function \"{functionName}\" is not valid at this location. It can only be used when directly assigning to a module parameter with a secure decorator.");

            public ErrorDiagnostic RuntimeValueNotAllowedInRunTimeFunctionArguments(string functionName, string? accessedSymbolName, IEnumerable<string>? accessiblePropertyNames, IEnumerable<string>? variableDependencyChain)
            {
                var variableDependencyChainClause = BuildVariableDependencyChainClause(variableDependencyChain);
                var accessiblePropertiesClause = BuildAccessiblePropertiesClause(accessedSymbolName, accessiblePropertyNames);

                return new ErrorDiagnostic(
                    TextSpan,
                    "BCP181",
                    $"This expression is being used in an argument of the function \"{functionName}\", which requires a value that can be calculated at the start of the deployment.{variableDependencyChainClause}{accessiblePropertiesClause}");
            }

            public ErrorDiagnostic RuntimeValueNotAllowedInVariableForBody(string variableName, string? accessedSymbolName, IEnumerable<string>? accessiblePropertyNames, IEnumerable<string>? variableDependencyChain, string? violatingPropertyName)
            {
                var variableDependencyChainClause = BuildVariableDependencyChainClause(variableDependencyChain);
                var violatingPropertyNameClause = BuildNonDeployTimeConstantPropertyClause(accessedSymbolName, violatingPropertyName);
                var accessiblePropertiesClause = BuildAccessiblePropertiesClause(accessedSymbolName, accessiblePropertyNames);

                return new ErrorDiagnostic(
                    TextSpan,
                    "BCP182",
                    $"This expression is being used in the for-body of the variable \"{variableName}\", which requires values that can be calculated at the start of the deployment.{variableDependencyChainClause}{violatingPropertyNameClause}{accessiblePropertiesClause}");
            }

            public ErrorDiagnostic ModuleParametersPropertyRequiresObjectLiteral() => new(
                TextSpan,
                "BCP183",
                $"The value of the module \"{LanguageConstants.ModuleParamsPropertyName}\" property must be an object literal.");

            public ErrorDiagnostic FileExceedsMaximumSize(string filePath, long maxSize, string unit) => new(
               TextSpan,
               "BCP184",
               $"File '{filePath}' exceeded maximum size of {maxSize} {unit}.");

            public Diagnostic FileEncodingMismatch(string detectedEncoding) => new(
               TextSpan,
               DiagnosticLevel.Info,
               "BCP185",
               $"Encoding mismatch. File was loaded with '{detectedEncoding}' encoding.");

            public ErrorDiagnostic UnparseableJsonType() => new(
               TextSpan,
               "BCP186",
               $"Unable to parse literal JSON value. Please ensure that it is well-formed.");

            public Diagnostic FallbackPropertyUsed(string property) => new(
                TextSpan,
                DiagnosticLevel.Warning,
                "BCP187",
                $"The property \"{property}\" does not exist in the resource or type definition, although it might still be valid.{TypeInaccuracyClause}", TypeInaccuracyLink);

            public ErrorDiagnostic ReferencedArmTemplateHasErrors() => new(
                TextSpan,
                "BCP188",
                $"The referenced ARM template has errors. Please see https://aka.ms/arm-template for information on how to diagnose and fix the template.");

            public ErrorDiagnostic UnknownModuleReferenceScheme(string badScheme, ImmutableArray<string> allowedSchemes)
            {
                string FormatSchemes() => ToQuotedString(allowedSchemes.Where(scheme => !string.Equals(scheme, ModuleReferenceSchemes.Local)));

                return new(
                    TextSpan,
                    "BCP189",
                    (allowedSchemes.Contains(ModuleReferenceSchemes.Local, StringComparer.Ordinal), allowedSchemes.Any(scheme => !string.Equals(scheme, ModuleReferenceSchemes.Local, StringComparison.Ordinal))) switch
                    {
                        (false, false) => "Module references are not supported in this context.",
                        (false, true) => $"The specified module reference scheme \"{badScheme}\" is not recognized. Specify a module reference using one of the following schemes: {FormatSchemes()}",
                        (true, false) => $"The specified module reference scheme \"{badScheme}\" is not recognized. Specify a path to a local module file.",
                        (true, true) => $"The specified module reference scheme \"{badScheme}\" is not recognized. Specify a path to a local module file or a module reference using one of the following schemes: {FormatSchemes()}",
                    });
            }

            // TODO: This error is context sensitive:
            // - In CLI, it's permanent and only likely to occur with bicep build --no-restore.
            // - In VS code, it's transient until the background restore finishes.
            //
            // Should it be split into two separate errors instead?
            public ErrorDiagnostic ModuleRequiresRestore(string moduleRef) => new(
                TextSpan,
                "BCP190",
                $"The module with reference \"{moduleRef}\" has not been restored.");

            public ErrorDiagnostic ModuleRestoreFailed(string moduleRef) => new(
                TextSpan,
                "BCP191",
                $"Unable to restore the module with reference \"{moduleRef}\".");

            public ErrorDiagnostic ModuleRestoreFailedWithMessage(string moduleRef, string message) => new(
                TextSpan,
                "BCP192",
                $"Unable to restore the module with reference \"{moduleRef}\": {message}");

            public ErrorDiagnostic InvalidOciArtifactReference(string? aliasName, string badRef) => new(
                TextSpan,
                "BCP193",
                $"{BuildInvalidOciArtifactReferenceClause(aliasName, badRef)} Specify a reference in the format of \"{ModuleReferenceSchemes.Oci}:<artifact-uri>:<tag>\", or \"{ModuleReferenceSchemes.Oci}/<module-alias>:<module-name-or-path>:<tag>\".");

            public ErrorDiagnostic InvalidTemplateSpecReference(string? aliasName, string badRef) => new(
                TextSpan,
                "BCP194",
                $"{BuildInvalidTemplateSpecReferenceClause(aliasName, badRef)} Specify a reference in the format of \"{ModuleReferenceSchemes.TemplateSpecs}:<subscription-ID>/<resource-group-name>/<template-spec-name>:<version>\", or \"{ModuleReferenceSchemes.TemplateSpecs}/<module-alias>:<template-spec-name>:<version>\".");

            public ErrorDiagnostic InvalidOciArtifactReferenceInvalidPathSegment(string? aliasName, string badRef, string badSegment) => new(
                TextSpan,
                "BCP195",
                $"{BuildInvalidOciArtifactReferenceClause(aliasName, badRef)} The module path segment \"{badSegment}\" is not valid. Each module name path segment must be a lowercase alphanumeric string optionally separated by a \".\", \"_\" , or \"-\".");

            public ErrorDiagnostic InvalidOciArtifactReferenceMissingTagOrDigest(string? aliasName, string badRef) => new(
                TextSpan,
                "BCP196",
                $"{BuildInvalidOciArtifactReferenceClause(aliasName, badRef)} The module tag or digest is missing.");

            public ErrorDiagnostic InvalidOciArtifactReferenceTagTooLong(string? aliasName, string badRef, string badTag, int maxLength) => new(
                TextSpan,
                "BCP197",
                $"{BuildInvalidOciArtifactReferenceClause(aliasName, badRef)} The tag \"{badTag}\" exceeds the maximum length of {maxLength} characters.");

            public ErrorDiagnostic InvalidOciArtifactReferenceInvalidTag(string? aliasName, string badRef, string badTag) => new(
                TextSpan,
                "BCP198",
                $"{BuildInvalidOciArtifactReferenceClause(aliasName, badRef)} The tag \"{badTag}\" is not valid. Valid characters are alphanumeric, \".\", \"_\", or \"-\" but the tag cannot begin with \".\", \"_\", or \"-\".");

            public ErrorDiagnostic InvalidOciArtifactReferenceRepositoryTooLong(string? aliasName, string badRef, string badRepository, int maxLength) => new(
                TextSpan,
                "BCP199",
                $"{BuildInvalidOciArtifactReferenceClause(aliasName, badRef)} Module path \"{badRepository}\" exceeds the maximum length of {maxLength} characters.");

            public ErrorDiagnostic InvalidOciArtifactReferenceRegistryTooLong(string? aliasName, string badRef, string badRegistry, int maxLength) => new(
                TextSpan,
                "BCP200",
                $"{BuildInvalidOciArtifactReferenceClause(aliasName, badRef)} The registry \"{badRegistry}\" exceeds the maximum length of {maxLength} characters.");

            public ErrorDiagnostic ExpectedProviderSpecificationOrCompileTimeImportExpression() => new(
                TextSpan,
                "BCP201",
                "Expected a provider specification string of format \"<providerName>@<providerVersion>\", the \"*\" character, or the \"{\" character at this location.");

            public ErrorDiagnostic ExpectedImportAliasName() => new(
                TextSpan,
                "BCP202",
                "Expected an import alias name at this location.");

            public ErrorDiagnostic ImportsAreDisabled() => new(
                TextSpan,
                "BCP203",
                $@"Using import statements requires enabling EXPERIMENTAL feature ""{nameof(ExperimentalFeaturesEnabled.Extensibility)}"".");

            public ErrorDiagnostic UnrecognizedImportProvider(string identifier) => new(
                TextSpan,
                "BCP204",
                $"Imported namespace \"{identifier}\" is not recognized.");

            public ErrorDiagnostic ImportProviderDoesNotSupportConfiguration(string identifier) => new(
                TextSpan,
                "BCP205",
                $"Imported namespace \"{identifier}\" does not support configuration.");

            public ErrorDiagnostic ImportProviderRequiresConfiguration(string identifier) => new(
                TextSpan,
                "BCP206",
                $"Imported namespace \"{identifier}\" requires configuration, but none was provided.");

            public ErrorDiagnostic NamespaceMultipleDeclarations(string identifier) => new(
                TextSpan,
                "BCP207",
                $"Namespace \"{identifier}\" is imported multiple times. Remove the duplicates.");

            public ErrorDiagnostic UnknownResourceReferenceScheme(string badNamespace, IEnumerable<string> allowedNamespaces) => new(
                TextSpan,
                "BCP208",
                $"The specified namespace \"{badNamespace}\" is not recognized. Specify a resource reference using one of the following namespaces: {ToQuotedString(allowedNamespaces)}.");

            public ErrorDiagnostic FailedToFindResourceTypeInNamespace(string @namespace, string resourceType) => new(
                TextSpan,
                "BCP209",
                $"Failed to find resource type \"{resourceType}\" in namespace \"{@namespace}\".");

            public ErrorDiagnostic ParentResourceInDifferentNamespace(string childNamespace, string parentNamespace) => new(
                TextSpan,
                "BCP210",
                $"Resource type belonging to namespace \"{childNamespace}\" cannot have a parent resource type belonging to different namespace \"{parentNamespace}\".");

            public ErrorDiagnostic InvalidModuleAliasName(string aliasName) => new(
                TextSpan,
                "BCP211",
                $"The module alias name \"{aliasName}\" is invalid. Valid characters are alphanumeric, \"_\", or \"-\".");

            public ErrorDiagnostic TemplateSpecModuleAliasNameDoesNotExistInConfiguration(string aliasName, string? configurationPath) => new(
                TextSpan,
                "BCP212",
                $"The Template Spec module alias name \"{aliasName}\" does not exist in the {BuildBicepConfigurationClause(configurationPath)}.");

            public ErrorDiagnostic OciArtifactModuleAliasNameDoesNotExistInConfiguration(string aliasName, string? configurationPath) => new(
                TextSpan,
                "BCP213",
                $"The OCI artifact module alias name \"{aliasName}\" does not exist in the {BuildBicepConfigurationClause(configurationPath)}.");

            public ErrorDiagnostic InvalidTemplateSpecAliasSubscriptionNullOrUndefined(string aliasName, string? configurationPath) => new(
                TextSpan,
                "BCP214",
                $"The Template Spec module alias \"{aliasName}\" in the {BuildBicepConfigurationClause(configurationPath)} is in valid. The \"subscription\" property cannot be null or undefined.");

            public ErrorDiagnostic InvalidTemplateSpecAliasResourceGroupNullOrUndefined(string aliasName, string? configurationPath) => new(
                TextSpan,
                "BCP215",
                $"The Template Spec module alias \"{aliasName}\" in the {BuildBicepConfigurationClause(configurationPath)} is in valid. The \"resourceGroup\" property cannot be null or undefined.");

            public ErrorDiagnostic InvalidOciArtifactModuleAliasRegistryNullOrUndefined(string aliasName, string? configurationPath) => new(
                TextSpan,
                "BCP216",
                $"The OCI artifact module alias \"{aliasName}\" in the {BuildBicepConfigurationClause(configurationPath)} is invalid. The \"registry\" property cannot be null or undefined.");

            public ErrorDiagnostic InvalidTemplateSpecReferenceInvalidSubscirptionId(string? aliasName, string subscriptionId, string referenceValue) => new(
                TextSpan,
                "BCP217",
                $"{BuildInvalidTemplateSpecReferenceClause(aliasName, referenceValue)} The subscription ID \"{subscriptionId}\" in is not a GUID.");

            public ErrorDiagnostic InvalidTemplateSpecReferenceResourceGroupNameTooLong(string? aliasName, string resourceGroupName, string referenceValue, int maximumLength) => new(
                TextSpan,
                "BCP218",
                $"{BuildInvalidTemplateSpecReferenceClause(aliasName, referenceValue)} The resource group name \"{resourceGroupName}\" exceeds the maximum length of {maximumLength} characters.");

            public ErrorDiagnostic InvalidTemplateSpecReferenceInvalidResourceGroupName(string? aliasName, string resourceGroupName, string referenceValue) => new(
                TextSpan,
                "BCP219",
                $"{BuildInvalidTemplateSpecReferenceClause(aliasName, referenceValue)} The resource group name \"{resourceGroupName}\" is invalid. Valid characters are alphanumeric, unicode charaters, \".\", \"_\", \"-\", \"(\", or \")\", but the resource group name cannot end with \".\".");

            public ErrorDiagnostic InvalidTemplateSpecReferenceTemplateSpecNameTooLong(string? aliasName, string templateSpecName, string referenceValue, int maximumLength) => new(
                TextSpan,
                "BCP220",
                $"{BuildInvalidTemplateSpecReferenceClause(aliasName, referenceValue)} The Template Spec name \"{templateSpecName}\" exceeds the maximum length of {maximumLength} characters.");

            public ErrorDiagnostic InvalidTemplateSpecReferenceInvalidTemplateSpecName(string? aliasName, string templateSpecName, string referenceValue) => new(
                TextSpan,
                "BCP221",
                $"{BuildInvalidTemplateSpecReferenceClause(aliasName, referenceValue)} The Template Spec name \"{templateSpecName}\" is invalid. Valid characters are alphanumeric, \".\", \"_\", \"-\", \"(\", or \")\", but the Template Spec name cannot end with \".\".");

            public ErrorDiagnostic InvalidTemplateSpecReferenceTemplateSpecVersionTooLong(string? aliasName, string templateSpecVersion, string referenceValue, int maximumLength) => new(
                TextSpan,
                "BCP222",
                $"{BuildInvalidTemplateSpecReferenceClause(aliasName, referenceValue)} The Template Spec version \"{templateSpecVersion}\" exceeds the maximum length of {maximumLength} characters.");

            public ErrorDiagnostic InvalidTemplateSpecReferenceInvalidTemplateSpecVersion(string? aliasName, string templateSpecVersion, string referenceValue) => new(
                TextSpan,
                "BCP223",
                $"{BuildInvalidTemplateSpecReferenceClause(aliasName, referenceValue)} The Template Spec version \"{templateSpecVersion}\" is invalid. Valid characters are alphanumeric, \".\", \"_\", \"-\", \"(\", or \")\", but the Template Spec name cannot end with \".\".");

            public ErrorDiagnostic InvalidOciArtifactReferenceInvalidDigest(string? aliasName, string badRef, string badDigest) => new(
                TextSpan,
                "BCP224",
                $"{BuildInvalidOciArtifactReferenceClause(aliasName, badRef)} The digest \"{badDigest}\" is not valid. The valid format is a string \"sha256:\" followed by exactly 64 lowercase hexadecimal digits.");

            public Diagnostic AmbiguousDiscriminatorPropertyValue(string propertyName) => new(
                TextSpan,
                DiagnosticLevel.Warning,
                "BCP225",
                $"The discriminator property \"{propertyName}\" value cannot be determined at compilation time. Type checking for this object is disabled.");

            public ErrorDiagnostic MissingDiagnosticCodes() => new(
                TextSpan,
                "BCP226",
                "Expected at least one diagnostic code at this location. Valid format is \"#disable-next-line diagnosticCode1 diagnosticCode2 ...\""
            );

            public ErrorDiagnostic UnsupportedResourceTypeParameterOrOutputType(string resourceType) => new(
                TextSpan,
                "BCP227",
                $"The type \"{resourceType}\" cannot be used as a parameter or output type. Extensibility types are currently not supported as parameters or outputs.");

            public ErrorDiagnostic InvalidResourceScopeCannotBeResourceTypeParameter(string parameterName) => new(
                TextSpan,
                "BCP229",
                $"The parameter \"{parameterName}\" cannot be used as a resource scope or parent. Resources passed as parameters cannot be used as a scope or parent of a resource.");

            public Diagnostic ModuleParamOrOutputResourceTypeUnavailable(ResourceTypeReference resourceTypeReference) => new(
                TextSpan,
                DiagnosticLevel.Warning,
                "BCP230",
                $"The referenced module uses resource type \"{resourceTypeReference.FormatName()}\" which does not have types available.");

            public ErrorDiagnostic ParamOrOutputResourceTypeUnsupported() => new(
                TextSpan,
                "BCP231",
                $@"Using resource-typed parameters and outputs requires enabling EXPERIMENTAL feature ""{nameof(ExperimentalFeaturesEnabled.ResourceTypedParamsAndOutputs)}"".");

            public ErrorDiagnostic ModuleDeleteFailed(string moduleRef) => new(
                TextSpan,
                "BCP232",
                $"Unable to delete the module with reference \"{moduleRef}\" from cache.");

            public ErrorDiagnostic ModuleDeleteFailedWithMessage(string moduleRef, string message) => new(
                TextSpan,
                "BCP233",
                $"Unable to delete the module with reference \"{moduleRef}\" from cache: {message}");

            public Diagnostic ArmFunctionLiteralTypeConversionFailedWithMessage(string literalValue, string armFunctionName, string message) => new(
                TextSpan,
                DiagnosticLevel.Warning,
                "BCP234",
                $"The ARM function \"{armFunctionName}\" failed when invoked on the value [{literalValue}]: {message}");

            public ErrorDiagnostic NoJsonTokenOnPathOrPathInvalid() => new(
                TextSpan,
                "BCP235",
                $"Specified JSONPath does not exist in the given file or is invalid.");

            public ErrorDiagnostic ExpectedNewLineOrCommaSeparator() => new(
                TextSpan,
                "BCP236",
                "Expected a new line or comma character at this location.");

            public ErrorDiagnostic ExpectedCommaSeparator() => new(
                TextSpan,
                "BCP237",
                "Expected a comma character at this location.");

            public ErrorDiagnostic UnexpectedNewLineAfterCommaSeparator() => new(
                TextSpan,
                "BCP238",
                "Unexpected new line character after a comma.");

            public ErrorDiagnostic ReservedIdentifier(string name) => new(
                TextSpan,
                "BCP239",
                $"Identifier \"{name}\" is a reserved Bicep symbol name and cannot be used in this context.");

            public ErrorDiagnostic InvalidValueForParentProperty() => new(
                TextSpan,
                "BCP240",
                "The \"parent\" property only permits direct references to resources. Expressions are not supported.");

            public Diagnostic DeprecatedProvidersFunction(string functionName) => new(
                TextSpan,
                DiagnosticLevel.Warning,
                "BCP241",
                $"The \"{functionName}\" function is deprecated and will be removed in a future release of Bicep. Please add a comment to https://github.com/Azure/bicep/issues/2017 if you believe this will impact your workflow.",
                styling: DiagnosticStyling.ShowCodeDeprecated);

            public ErrorDiagnostic LambdaFunctionsOnlyValidInFunctionArguments() => new(
                TextSpan,
                "BCP242",
                $"Lambda functions may only be specified directly as function arguments.");

            public ErrorDiagnostic ParenthesesMustHaveExactlyOneItem() => new(
                TextSpan,
                "BCP243",
                "Parentheses must contain exactly one expression.");

            public ErrorDiagnostic LambdaExpectedArgCountMismatch(TypeSymbol lambdaType, int expectedArgCount, int actualArgCount) => new(
                TextSpan,
                "BCP244",
                $"Expected lambda expression of type \"{lambdaType}\" with {expectedArgCount} arguments but received {actualArgCount} arguments.");

            public Diagnostic ResourceTypeIsReadonly(ResourceTypeReference resourceTypeReference) => new(
                TextSpan,
                DiagnosticLevel.Warning,
                "BCP245",
                $"Resource type \"{resourceTypeReference.FormatName()}\" can only be used with the 'existing' keyword.");

            public Diagnostic ResourceTypeIsReadonlyAtScope(ResourceTypeReference resourceTypeReference, ResourceScope writableScopes) => new(
                TextSpan,
                DiagnosticLevel.Warning,
                "BCP246",
                $"Resource type \"{resourceTypeReference.FormatName()}\" can only be used with the 'existing' keyword at the requested scope."
                    + $" Permitted scopes for deployment: {ToQuotedString(LanguageConstants.GetResourceScopeDescriptions(writableScopes))}.");

            public ErrorDiagnostic LambdaVariablesInResourceOrModuleArrayAccessUnsupported(IEnumerable<string> variableNames) => new(
                TextSpan,
                "BCP247",
                $"Using lambda variables inside resource or module array access is not currently supported."
                    + $" Found the following lambda variable(s) being accessed: {ToQuotedString(variableNames)}.");

            public ErrorDiagnostic LambdaVariablesInInlineFunctionUnsupported(string functionName, IEnumerable<string> variableNames) => new(
                TextSpan,
                "BCP248",
                $"Using lambda variables inside the \"{functionName}\" function is not currently supported."
                    + $" Found the following lambda variable(s) being accessed: {ToQuotedString(variableNames)}.");

            public ErrorDiagnostic ExpectedLoopVariableBlockWith2Elements(int actualCount) => new(
                TextSpan,
                "BCP249",
                $"Expected loop variable block to consist of exactly 2 elements (item variable and index variable), but found {actualCount}.");

            public ErrorDiagnostic ParameterMultipleAssignments(string identifier) => new(
                TextSpan,
                "BCP250",
                $"Parameter \"{identifier}\" is assigned multiple times. Remove or rename the duplicates.");

            public ErrorDiagnostic UsingPathHasNotBeenSpecified() => new(
                TextSpan,
                "BCP256",
                "The using declaration is missing a bicep template file path reference.");

            public ErrorDiagnostic ExpectedFilePathString() => new(
                TextSpan,
                "BCP257",
                "Expected a Bicep file path string. This should be a relative path to another bicep file, e.g. 'myModule.bicep' or '../parent/myModule.bicep'");

            public ErrorDiagnostic MissingParameterAssignment(IEnumerable<string> identifiers) => new(
                TextSpan,
                "BCP258",
                $"The following parameters are declared in the Bicep file but are missing an assignment in the params file: {ToQuotedString(identifiers)}.");

            public ErrorDiagnostic MissingParameterDeclaration(string? identifier) => new(
                TextSpan,
                "BCP259",
                $"The parameter \"{identifier}\" is assigned in the params file without being declared in the Bicep file.");

            public ErrorDiagnostic ParameterTypeMismatch(string? identifier, TypeSymbol expectedType, TypeSymbol actualType) => new(
                TextSpan,
                "BCP260",
                $"The parameter \"{identifier}\" expects a value of type \"{expectedType}\" but the provided value is of type \"{actualType}\".");

            public ErrorDiagnostic UsingDeclarationNotSpecified() => new(
                TextSpan,
                "BCP261",
                "A using declaration must be present in this parameters file.");

            public ErrorDiagnostic MoreThanOneUsingDeclarationSpecified() => new(
                TextSpan,
                "BCP262",
                "More than one using declaration are present");

            public ErrorDiagnostic UsingDeclarationReferencesInvalidFile() => new(
                TextSpan,
                "BCP263",
                "The file specified in the using declaration path does not exist");

            public ErrorDiagnostic AmbiguousResourceTypeBetweenImports(string resourceTypeName, IEnumerable<string> namespaces) => new(
                TextSpan,
                "BCP264",
                $"Resource type \"{resourceTypeName}\" is declared in multiple imported namespaces ({ToQuotedStringWithCaseInsensitiveOrdering(namespaces)}), and must be fully-qualified.");

            public FixableErrorDiagnostic SymbolicNameShadowsAKnownFunction(string name, string knownFunctionNamespace, string knownFunctionName) => new(
                TextSpan,
                "BCP265",
                $"The name \"{name}\" is not a function. Did you mean \"{knownFunctionNamespace}.{knownFunctionName}\"?",
                null,
                DiagnosticStyling.Default,
                new CodeFix($"Change \"{name}\" to \"{knownFunctionNamespace}.{knownFunctionName}\"", true, CodeFixKind.QuickFix, CodeManipulator.Replace(TextSpan, $"{knownFunctionNamespace}.{knownFunctionName}")));

            public ErrorDiagnostic ExpectedMetadataIdentifier() => new(
                TextSpan,
                "BCP266",
                "Expected a metadata identifier at this location.");

            public ErrorDiagnostic ExpectedMetadataDeclarationAfterDecorator() => new(
                TextSpan,
                "BCP267",
                "Expected an metadata declaration after the decorator.");

            public ErrorDiagnostic ReservedMetadataIdentifier(string name) => new(
                TextSpan,
                "BCP268",
                $"Invalid identifier: \"{name}\". Metadata identifiers starting with '_' are reserved. Please use a different identifier.");

            public ErrorDiagnostic CannotUseFunctionAsMetadataDecorator(string functionName) => new(
                TextSpan,
                "BCP269",
                $"Function \"{functionName}\" cannot be used as a metadata decorator.");

            public ErrorDiagnostic UnparsableBicepConfigFile(string configurationPath, string parsingErrorMessage) => new(
                TextSpan,
                "BCP271",
                $"Failed to parse the contents of the Bicep configuration file \"{configurationPath}\" as valid JSON: \"{parsingErrorMessage}\".");

            public ErrorDiagnostic UnloadableBicepConfigFile(string configurationPath, string loadErrorMessage) => new(
                TextSpan,
                "BCP272",
                $"Could not load the Bicep configuration file \"{configurationPath}\": \"{loadErrorMessage}\".");

            public ErrorDiagnostic InvalidBicepConfigFile(string configurationPath, string parsingErrorMessage) => new(
                TextSpan,
                "BCP273",
                $"Failed to parse the contents of the Bicep configuration file \"{configurationPath}\": \"{parsingErrorMessage}\".");

            public Diagnostic PotentialConfigDirectoryCouldNotBeScanned(string? directoryPath, string scanErrorMessage) => new(
                TextSpan,
                DiagnosticLevel.Info, // should this be a warning instead?
                "BCP274",
                $"Error scanning \"{directoryPath}\" for bicep configuration: \"{scanErrorMessage}\".");

            public ErrorDiagnostic FoundDirectoryInsteadOfFile(string directoryPath) => new(
                TextSpan,
                "BCP275",
                $"Unable to open file at path \"{directoryPath}\". Found a directory instead.");

            public ErrorDiagnostic UsingDeclarationMustReferenceBicepFile() => new(
                TextSpan,
                "BCP276",
                "A using declaration can only reference a Bicep file.");

            public ErrorDiagnostic ModuleDeclarationMustReferenceBicepModule() => new(
                TextSpan,
                "BCP277",
                "A module declaration can only reference a Bicep File, an ARM template, a registry reference or a template spec reference.");

            public ErrorDiagnostic CyclicParametersSelfReference() => new(
                TextSpan,
                "BCP278",
                "This parameters file references itself, which is not allowed.");

            public ErrorDiagnostic UnrecognizedTypeExpression() => new(
                TextSpan,
                "BCP279",
                $"Expected a type at this location. Please specify a valid type expression or one of the following types: {ToQuotedString(LanguageConstants.DeclarationTypes.Keys)}.");

            public ErrorDiagnostic TypeDeclarationStatementsUnsupported() => new(
                TextSpan,
                "BCP280",
                $@"Using a type declaration statement requires enabling EXPERIMENTAL feature ""{nameof(ExperimentalFeaturesEnabled.UserDefinedTypes)}"".");

            public ErrorDiagnostic TypedArrayDeclarationsUnsupported() => new(
                TextSpan,
                "BCP281",
                $@"Using a typed array type declaration requires enabling EXPERIMENTAL feature ""{nameof(ExperimentalFeaturesEnabled.UserDefinedTypes)}"".");

            public ErrorDiagnostic TypedObjectDeclarationsUnsupported() => new(
                TextSpan,
                "BCP282",
                $@"Using a strongly-typed object type declaration requires enabling EXPERIMENTAL feature ""{nameof(ExperimentalFeaturesEnabled.UserDefinedTypes)}"".");

            public ErrorDiagnostic TypeLiteralDeclarationsUnsupported() => new(
                TextSpan,
                "BCP283",
                $@"Using a literal value as a type requires enabling EXPERIMENTAL feature ""{nameof(ExperimentalFeaturesEnabled.UserDefinedTypes)}"".");

            public ErrorDiagnostic TypeUnionDeclarationsUnsupported() => new(
                TextSpan,
                "BCP284",
                $@"Using a type union declaration requires enabling EXPERIMENTAL feature ""{nameof(ExperimentalFeaturesEnabled.UserDefinedTypes)}"".");

            public ErrorDiagnostic TypeExpressionLiteralConversionFailed() => new(
                TextSpan,
                "BCP285",
                "The type expression could not be reduced to a literal value.");

            public ErrorDiagnostic InvalidUnionTypeMember(string keystoneType) => new(
                TextSpan,
                "BCP286",
                $"This union member is invalid because it cannot be assigned to the '{keystoneType}' type.");

            public ErrorDiagnostic ValueSymbolUsedAsType(string symbolName) => new(
                TextSpan,
                "BCP287",
                // TODO: Add "Did you mean 'typeof({symbolName})'?" When support for typeof has been added.
                $"'{symbolName}' refers to a value but is being used as a type here.");

            public ErrorDiagnostic TypeSymbolUsedAsValue(string symbolName) => new(
                TextSpan,
                "BCP288",
                $"'{symbolName}' refers to a type but is being used as a value here.");

            public ErrorDiagnostic InvalidTypeDefinition() => new(
                TextSpan,
                "BCP289",
                $"The type definition is not valid.");

            public ErrorDiagnostic ExpectedParameterOrTypeDeclarationAfterDecorator() => new(
                TextSpan,
                "BCP290",
                "Expected a parameter or type declaration after the decorator.");

            public ErrorDiagnostic ExpectedParameterOrOutputDeclarationAfterDecorator() => new(
                TextSpan,
                "BCP291",
                "Expected a parameter or output declaration after the decorator.");

            public ErrorDiagnostic ExpectedParameterOutputOrTypeDeclarationAfterDecorator() => new(
                TextSpan,
                "BCP292",
                "Expected a parameter, output, or type declaration after the decorator.");

            public ErrorDiagnostic NonLiteralUnionMember() => new(
                TextSpan,
                "BCP293",
                "All members of a union type declaration must be literal values.");

            public ErrorDiagnostic InvalidTypeUnion() => new(
                TextSpan,
                "BCP294",
                "Type unions must be reduceable to a single ARM type (such as 'string', 'int', or 'bool').");

            public ErrorDiagnostic DecoratorNotPermittedOnLiteralType(string decoratorName) => new(
                TextSpan,
                "BCP295",
                $"The '{decoratorName}' decorator may not be used on targets of a union or literal type. The allowed values for this parameter or type definition will be derived from the union or literal type automatically.");

            public ErrorDiagnostic NonConstantTypeProperty() => new(
                TextSpan,
                "BCP296",
                "Property names on types must be compile-time constant values.");

            public ErrorDiagnostic CannotUseFunctionAsTypeDecorator(string functionName) => new(
                TextSpan,
                "BCP297",
                $"Function \"{functionName}\" cannot be used as a type decorator.");

            public ErrorDiagnostic CyclicTypeSelfReference() => new(
                TextSpan,
                "BCP298",
                "This type definition includes itself as required component, which creates a constraint that cannot be fulfilled.");

            public ErrorDiagnostic CyclicType(IEnumerable<string> cycle) => new(
                TextSpan,
                "BCP299",
                $"This type definition includes itself as a required component via a cycle (\"{string.Join("\" -> \"", cycle)}\").");

            public ErrorDiagnostic ExpectedTypeLiteral() => new(
                TextSpan,
                "BCP300",
                $"Expected a type literal at this location. Please specify a concrete value or a reference to a literal type.");

            public ErrorDiagnostic ReservedTypeName(string reservedName) => new(
                TextSpan,
                "BCP301",
                $@"The type name ""{reservedName}"" is reserved and may not be attached to a user-defined type.");

            public ErrorDiagnostic SymbolicNameIsNotAType(string name, IEnumerable<string> validTypes) => new(
                TextSpan,
                "BCP302",
                $@"The name ""{name}"" is not a valid type. Please specify one of the following types: {ToQuotedString(validTypes)}.");

            public ErrorDiagnostic ProviderSpecificationInterpolationUnsupported() => new(
                TextSpan,
                "BCP303",
                "String interpolation is unsupported for specifying the provider.");

            public ErrorDiagnostic InvalidProviderSpecification() => new(
                TextSpan,
                "BCP304",
                "Invalid provider specifier string. Specify a valid provider of format \"<providerName>@<providerVersion>\".");

            public ErrorDiagnostic ExpectedWithOrAsKeywordOrNewLine() => new(
                TextSpan,
                "BCP305",
                $"Expected the \"with\" keyword, \"as\" keyword, or a new line character at this location.");

            public ErrorDiagnostic NamespaceSymbolUsedAsType(string name) => new(
                TextSpan,
                "BCP306",
                $@"The name ""{name}"" refers to a namespace, not to a type.");

            public ErrorDiagnostic NestedRuntimePropertyAccessNotSupported(string? resourceSymbol, IEnumerable<string> runtimePropertyNames, IEnumerable<string> accessiblePropertyNames, IEnumerable<string> accessibleFunctionNames)
            {
                var accessiblePropertyNamesClause = accessiblePropertyNames.Any() ? @$" the accessible properties of ""{resourceSymbol}"" include {ToQuotedString(accessiblePropertyNames.OrderBy(x => x))}." : "";
                var accessibleFunctionNamesClause = accessibleFunctionNames.Any() ? @$" The accessible functions of ""{resourceSymbol}"" include {ToQuotedString(accessibleFunctionNames.OrderBy(x => x))}." : "";

                return new(
                    TextSpan,
                    "BCP307",
                    $"The expression cannot be evaluated, because the identifier properties of the referenced existing resource including {ToQuotedString(runtimePropertyNames.OrderBy(x => x))} cannot be calculated at the start of the deployment. In this situation,{accessiblePropertyNamesClause}{accessibleFunctionNamesClause}");
            }

            public ErrorDiagnostic DecoratorMayNotTargetTypeAlias(string decoratorName) => new(
                TextSpan,
                "BCP308",
                $@"The decorator ""{decoratorName}"" may not be used on statements whose declared type is a reference to a user-defined type.");

            public ErrorDiagnostic ValueCannotBeFlattened(TypeSymbol flattenInputType, TypeSymbol incompatibleType) => new(
                TextSpan,
                "BCP309",
                $@"Values of type ""{flattenInputType.Name}"" cannot be flattened because ""{incompatibleType.Name}"" is not an array type.");

            public ErrorDiagnostic TypedTupleDeclarationsUnsupported() => new(
                TextSpan,
                "BCP310",
                $@"Using a strongly-typed tuple type declaration requires enabling EXPERIMENTAL feature ""{nameof(ExperimentalFeaturesEnabled.UserDefinedTypes)}"".");

            public ErrorDiagnostic IndexOutOfBounds(string typeName, long tupleLength, long indexSought)
            {
                var message = new StringBuilder("The provided index value of \"").Append(indexSought).Append("\" is not valid for type \"").Append(typeName).Append("\".");
                if (tupleLength > 0)
                {
                    message.Append(" Indexes for this type must be between 0 and ").Append(tupleLength - 1).Append(".");
                }

                return new(TextSpan, "BCP311", message.ToString());
            }

            public ErrorDiagnostic MultipleAdditionalPropertiesDeclarations() => new(
                TextSpan,
                "BCP315",
                "An object type may have at most one additional properties declaration.");

            public ErrorDiagnostic SealedIncompatibleWithAdditionalPropertiesDeclaration() => new(
                TextSpan,
                "BCP316",
                $@"The ""{LanguageConstants.ParameterSealedPropertyName}"" decorator may not be used on object types with an explicit additional properties type declaration.");

            public ErrorDiagnostic ExpectedPropertyNameOrMatcher() => new(
                TextSpan,
                "BCP317",
                "Expected an identifier, a string, or an asterisk at this location.");

            public FixableDiagnostic DereferenceOfPossiblyNullReference(string possiblyNullType, AccessExpressionSyntax accessExpression) => new(
                TextSpan,
                DiagnosticLevel.Warning,
                "BCP318",
                $@"The value of type ""{possiblyNullType}"" may be null at the start of the deployment, which would cause this access expression (and the overall deployment with it) to fail.",
                null,
                DiagnosticStyling.Default,
                new(
                    "If you do not know whether the value will be null and the template would handle a null value for the overall expression, use a `.?` (safe dereference) operator to short-circuit the access expression if the base expression's value is null",
                    true,
                    CodeFixKind.QuickFix,
                    new(accessExpression.Span, accessExpression.AsSafeAccess().ToTextPreserveFormatting())),
                AsNonNullable(accessExpression.BaseExpression));

            private static CodeFix AsNonNullable(SyntaxBase expression) => new(
                "If you know the value will not be null, use a non-null assertion operator to inform the compiler that the value will not be null",
                false,
                CodeFixKind.QuickFix,
                new(expression.Span, SyntaxFactory.AsNonNullable(expression).ToTextPreserveFormatting()));

            public ErrorDiagnostic UnresolvableArmJsonType(string errorSource, string message) => new(
                TextSpan,
                "BCP319",
                $@"The type at ""{errorSource}"" could not be resolved by the ARM JSON template engine. Original error message: ""{message}""");

            public ErrorDiagnostic ModuleOutputResourcePropertyAccessDetected() => new(
                TextSpan,
                "BCP320",
                "The properties of module output resources cannot be accessed directly. To use the properties of this resource, pass it as a resource-typed parameter to another module and access the parameter's properties therein.");

            public FixableDiagnostic PossibleNullReferenceAssignment(TypeSymbol expectedType, TypeSymbol actualType, SyntaxBase expression) => new(
                TextSpan,
                DiagnosticLevel.Warning,
                "BCP321",
                $"Expected a value of type \"{expectedType}\" but the provided value is of type \"{actualType}\".",
                documentationUri: null,
                styling: DiagnosticStyling.Default,
                fix: AsNonNullable(expression));

            public ErrorDiagnostic SafeDereferenceNotPermittedOnInstanceFunctions() => new(
                TextSpan,
                "BCP322",
                "The `.?` (safe dereference) operator may not be used on instance function invocations.");

            public ErrorDiagnostic SafeDereferenceNotPermittedOnResourceCollections() => new(
                TextSpan,
                "BCP323",
                "The `[?]` (safe dereference) operator may not be used on resource or module collections.");

            public ErrorDiagnostic NullableTypesUnsupported() => new(
                TextSpan,
                "BCP324",
                $@"Using nullable types requires enabling EXPERIMENTAL feature ""{nameof(ExperimentalFeaturesEnabled.UserDefinedTypes)}"".");

            public ErrorDiagnostic ExpectedTypeIdentifier() => new(
                TextSpan,
                "BCP325",
                "Expected a type identifier at this location.");

            public ErrorDiagnostic NullableTypedParamsMayNotHaveDefaultValues() => new(
                TextSpan,
                "BCP326",
                "Nullable-typed parameters may not be assigned default values. They have an implicit default of 'null' that cannot be overridden.");

            public Diagnostic SourceIntDomainDisjointFromTargetIntDomain_SourceHigh(bool warnInsteadOfError, long sourceMin, long targetMax) => new(
                TextSpan,
                warnInsteadOfError ? DiagnosticLevel.Warning : DiagnosticLevel.Error,
                "BCP327",
                $"The provided value (which will always be greater than or equal to {sourceMin}) is too large to assign to a target for which the maximum allowable value is {targetMax}.");

            public Diagnostic SourceIntDomainDisjointFromTargetIntDomain_SourceLow(bool warnInsteadOfError, long sourceMax, long targetMin) => new(
                TextSpan,
                warnInsteadOfError ? DiagnosticLevel.Warning : DiagnosticLevel.Error,
                "BCP328",
                $"The provided value (which will always be less than or equal to {sourceMax}) is too small to assign to a target for which the minimum allowable value is {targetMin}.");

            public Diagnostic SourceIntDomainExtendsBelowTargetIntDomain(long sourceMin, long targetMin) => new(
                TextSpan,
                DiagnosticLevel.Warning,
                "BCP329",
                $"The provided value can be as small as {sourceMin} and may be too small to assign to a target with a configured minimum of {targetMin}.");

            public Diagnostic SourceIntDomainExtendsAboveTargetIntDomain(long sourceMax, long targetMax) => new(
                TextSpan,
                DiagnosticLevel.Warning,
                "BCP330",
                $"The provided value can be as large as {sourceMax} and may be too large to assign to a target with a configured maximum of {targetMax}.");

            public ErrorDiagnostic MinMayNotExceedMax(string minDecoratorName, long minValue, string maxDecoratorName, long maxValue) => new(
                TextSpan,
                "BCP331",
                $@"A type's ""{minDecoratorName}"" must be less than or equal to its ""{maxDecoratorName}"", but a minimum of {minValue} and a maximum of {maxValue} were specified.");

            public Diagnostic SourceValueLengthDomainDisjointFromTargetValueLengthDomain_SourceHigh(bool warnInsteadOfError, long sourceMinLength, long targetMaxLength) => new(
                TextSpan,
                warnInsteadOfError ? DiagnosticLevel.Warning : DiagnosticLevel.Error,
                "BCP332",
                $"The provided value (whose length will always be greater than or equal to {sourceMinLength}) is too long to assign to a target for which the maximum allowable length is {targetMaxLength}.");

            public Diagnostic SourceValueLengthDomainDisjointFromTargetValueLengthDomain_SourceLow(bool warnInsteadOfError, long sourceMaxLength, long targetMinLength) => new(
                TextSpan,
                warnInsteadOfError ? DiagnosticLevel.Warning : DiagnosticLevel.Error,
                "BCP333",
                $"The provided value (whose length will always be less than or equal to {sourceMaxLength}) is too short to assign to a target for which the minimum allowable length is {targetMinLength}.");

            public Diagnostic SourceValueLengthDomainExtendsBelowTargetValueLengthDomain(long sourceMinLength, long targetMinLength) => new(
                TextSpan,
                DiagnosticLevel.Warning,
                "BCP334",
                $"The provided value can have a length as small as {sourceMinLength} and may be too short to assign to a target with a configured minimum length of {targetMinLength}.");

            public Diagnostic SourceValueLengthDomainExtendsAboveTargetValueLengthDomain(long sourceMaxLength, long targetMaxLength) => new(
                TextSpan,
                DiagnosticLevel.Warning,
                "BCP335",
                $"The provided value can have a length as large as {sourceMaxLength} and may be too long to assign to a target with a configured maximum length of {targetMaxLength}.");

            public ErrorDiagnostic UnrecognizedParamsFileDeclaration() => new(
                TextSpan,
                "BCP337",
                $@"This declaration type is not valid for a Bicep Parameters file. Specify a ""{LanguageConstants.UsingKeyword}"", ""{LanguageConstants.ParameterKeyword}"" or ""{LanguageConstants.VariableKeyword}"" declaration.");

            public ErrorDiagnostic FailedToEvaluateParameter(string parameterName, string message) => new(
                TextSpan,
                "BCP338",
                $"Failed to evaluate parameter \"{parameterName}\": {message}");

            public ErrorDiagnostic ArrayIndexOutOfBounds(long indexSought) => new(
                TextSpan,
                "BCP339",
                $"""The provided array index value of "{indexSought}" is not valid. Array index should be greater than or equal to 0.""");

            public ErrorDiagnostic UnparseableYamlType() => new(
               TextSpan,
               "BCP340",
               $"Unable to parse literal YAML value. Please ensure that it is well-formed.");

            public ErrorDiagnostic RuntimeValueNotAllowedInFunctionDeclaration(string? accessedSymbolName, IEnumerable<string>? accessiblePropertyNames, IEnumerable<string>? variableDependencyChain)
            {
                var variableDependencyChainClause = BuildVariableDependencyChainClause(variableDependencyChain);
                var accessiblePropertiesClause = BuildAccessiblePropertiesClause(accessedSymbolName, accessiblePropertyNames);

                return new ErrorDiagnostic(
                    TextSpan,
                    "BCP341",
                    $"This expression is being used inside a function declaration, which requires a value that can be calculated at the start of the deployment.{variableDependencyChainClause}{accessiblePropertiesClause}");
            }

            public ErrorDiagnostic UserDefinedTypesNotAllowedInFunctionDeclaration() => new(
                TextSpan,
                "BCP342",
                $"""User-defined types are not supported in user-defined function parameters or outputs.""");

            public ErrorDiagnostic FuncDeclarationStatementsUnsupported() => new(
                TextSpan,
                "BCP343",
                $@"Using a func declaration statement requires enabling EXPERIMENTAL feature ""{nameof(ExperimentalFeaturesEnabled.UserDefinedFunctions)}"".");

            public ErrorDiagnostic ExpectedAssertIdentifier() => new(
                TextSpan,
                "BCP344",
                "Expected an assert identifier at this location.");

            public ErrorDiagnostic TestDeclarationMustReferenceBicepTest() => new(
                TextSpan,
                "BCP345",
                "A test declaration can only reference a Bicep File");

            public ErrorDiagnostic ExpectedTestIdentifier() => new(
                TextSpan,
                "BCP0346",
                "Expected a test identifier at this location.");

            public ErrorDiagnostic ExpectedTestPathString() => new(
                TextSpan,
                "BCP0347",
                "Expected a test path string at this location.");
            public ErrorDiagnostic TestDeclarationStatementsUnsupported() => new(
                TextSpan,
                "BCP348",
                $@"Using a test declaration statement requires enabling EXPERIMENTAL feature ""{nameof(ExperimentalFeaturesEnabled.TestFramework)}"".");

            public ErrorDiagnostic AssertsUnsupported() => new(
                TextSpan,
                "BCP349",
                $@"Using an assert declaration requires enabling EXPERIMENTAL feature ""{nameof(ExperimentalFeaturesEnabled.Assertions)}"".");

            public ErrorDiagnostic InvalidAssertAssignment(TypeSymbol valueType) => new(
                TextSpan,
                "BCP350",
                $"Value of type \"{valueType}\" cannot be assigned to an assert. Asserts can take values of type 'bool' only.");

            public ErrorDiagnostic FunctionOnlyValidWithDirectAssignment(string functionName) => new(
                TextSpan,
                "BCP351",
                $"Function \"{functionName}\" is not valid at this location. It can only be used when directly assigning to a parameter.");

            public ErrorDiagnostic FailedToEvaluateVariable(string name, string message) => new(
                TextSpan,
                "BCP352",
                $"Failed to evaluate variable \"{name}\": {message}");

            public ErrorDiagnostic ItemsMustBeCaseInsensitivelyUnique(string itemTypePluralName, IEnumerable<string> itemNames) => new(
                TextSpan,
                "BCP353",
                $"The {itemTypePluralName} {ToQuotedString(itemNames)} differ only in casing. The ARM deployments engine is not case sensitive and will not be able to distinguish between them.");

            public ErrorDiagnostic ExpectedSymbolListOrWildcard() => new(
                TextSpan,
                "BCP354",
                "Expected left brace ('{') or asterisk ('*') character at this location.");

            public ErrorDiagnostic ExpectedExportedSymbolName() => new(
                TextSpan,
                "BCP355",
                "Expected the name of an exported symbol at this location.");

            public ErrorDiagnostic ExpectedNamespaceIdentifier() => new(
                TextSpan,
                "BCP356",
                "Expected a valid namespace identifier at this location.");

            public ErrorDiagnostic CompileTimeImportsNotSupported() => new(
                TextSpan,
                "BCP357",
                $@"Using compile-time import statements requires enabling EXPERIMENTAL feature ""{nameof(ExperimentalFeaturesEnabled.CompileTimeImports)}"".");

            public ErrorDiagnostic PathHasNotBeenSpecified() => new(
                TextSpan,
                "BCP358",
                "This declaration is missing a template file path reference.");

            public ErrorDiagnostic CompileTimeImportDeclarationMustReferenceTemplate() => new(
                TextSpan,
                "BCP359",
                "A compile-time import can only reference a Bicep file, an ARM template, a registry artifact, or a template spec.");

            public ErrorDiagnostic ImportedSymbolNotFound(string symbolName) => new(
                TextSpan,
                "BCP360",
                $"The '{symbolName}' symbol was not found in (or was not exported by) the imported template.");

            public ErrorDiagnostic ExportDecoratorMustTargetStatement() => new(
                TextSpan,
                "BCP361",
                @"The ""@export()"" decorator must target a top-level statement.");

            public ErrorDiagnostic SymbolImportedMultipleTimes(params string[] importedAs) => new(
                TextSpan,
                "BCP362",
                $"This symbol is imported multiple times under the names {string.Join(", ", importedAs.Select(identifier => $"'{identifier}'"))}.");

            public ErrorDiagnostic DiscriminatorDecoratorOnlySupportedForObjectUnions() => new(
                TextSpan,
                "BCP363",
                $"The \"{LanguageConstants.TypeDiscriminatorDecoratorName}\" decorator can only be applied to object-only union types with unique member types.");

            public ErrorDiagnostic DiscriminatorPropertyMustBeRequiredStringLiteral(string discriminatorPropertyName) => new(
                TextSpan,
                "BCP364",
                $"The property \"{discriminatorPropertyName}\" must be a required string literal on all union member types.");

            public ErrorDiagnostic DiscriminatorPropertyMemberDuplicatedValue(string discriminatorPropertyName, string discriminatorPropertyValue) => new(
                TextSpan,
                "BCP365",
                $"The value \"{discriminatorPropertyValue}\" for discriminator property \"{discriminatorPropertyName}\" is duplicated across multiple union member types. The value must be unique across all union member types.");

            public ErrorDiagnostic DiscriminatorPropertyNameMustMatch(string acceptablePropertyName) => new(
                TextSpan,
                "BCP366",
                $"The discriminator property name must be \"{acceptablePropertyName}\" on all union member types.");

            public ErrorDiagnostic FeatureIsTemporarilyDisabled(string featureName) => new(
                TextSpan,
                "BCP367",
                $"The \"{featureName}\" feature is temporarily disabled.");
<<<<<<< HEAD
            
            public ErrorDiagnostic InvalidParameterValueAssignmentType(string parameterName, TypeSymbol declaredType) => new(
                TextSpan, 
                "BCP368", 
                $"Assigned type of parameter \"{parameterName}\" does not match the declared type \"{declaredType}\" in the bicep template");
        
            public ErrorDiagnostic ParameterNotPresentInTemplate(string parameterName, string bicepFilePath) => new(
                TextSpan, 
                "BCP369", 
                $"A value for parameter \"{parameterName}\" is provided but it is not declared in the bicep template \"{bicepFilePath}\"");
=======

            public ErrorDiagnostic ParameterReferencesKeyVaultSuppliedParameter(string targetName) => new(
                TextSpan,
                "BCP368",
                $"The value of the \"{targetName}\" parameter cannot be known until the template deployment has started because it uses a reference to a secret value in Azure Key Vault. Expressions that refer to the \"{targetName}\" parameter may be used in {LanguageConstants.LanguageFileExtension} files but not in {LanguageConstants.ParamsFileExtension} files.");

            public ErrorDiagnostic ParameterReferencesDefaultedParameter(string targetName) => new(
                TextSpan,
                "BCP369",
                $"The value of the \"{targetName}\" parameter cannot be known until the template deployment has started because it uses the default value defined in the template. Expressions that refer to the \"{targetName}\" parameter may be used in {LanguageConstants.LanguageFileExtension} files but not in {LanguageConstants.ParamsFileExtension} files.");
>>>>>>> 2cb2504a
        }

        public static DiagnosticBuilderInternal ForPosition(TextSpan span)
            => new(span);

        public static DiagnosticBuilderInternal ForPosition(IPositionable positionable)
            => new(positionable.Span);

        public static DiagnosticBuilderInternal ForDocumentStart()
            => new(TextSpan.TextDocumentStart);
    }
}<|MERGE_RESOLUTION|>--- conflicted
+++ resolved
@@ -2056,29 +2056,26 @@
                 TextSpan,
                 "BCP367",
                 $"The \"{featureName}\" feature is temporarily disabled.");
-<<<<<<< HEAD
+
+            public ErrorDiagnostic ParameterReferencesKeyVaultSuppliedParameter(string targetName) => new(
+                TextSpan,
+                "BCP368",
+                $"The value of the \"{targetName}\" parameter cannot be known until the template deployment has started because it uses a reference to a secret value in Azure Key Vault. Expressions that refer to the \"{targetName}\" parameter may be used in {LanguageConstants.LanguageFileExtension} files but not in {LanguageConstants.ParamsFileExtension} files.");
+
+            public ErrorDiagnostic ParameterReferencesDefaultedParameter(string targetName) => new(
+                TextSpan,
+                "BCP369",
+                $"The value of the \"{targetName}\" parameter cannot be known until the template deployment has started because it uses the default value defined in the template. Expressions that refer to the \"{targetName}\" parameter may be used in {LanguageConstants.LanguageFileExtension} files but not in {LanguageConstants.ParamsFileExtension} files.");
             
             public ErrorDiagnostic InvalidParameterValueAssignmentType(string parameterName, TypeSymbol declaredType) => new(
                 TextSpan, 
-                "BCP368", 
+                "BCP370", 
                 $"Assigned type of parameter \"{parameterName}\" does not match the declared type \"{declaredType}\" in the bicep template");
         
             public ErrorDiagnostic ParameterNotPresentInTemplate(string parameterName, string bicepFilePath) => new(
                 TextSpan, 
-                "BCP369", 
+                "BCP371", 
                 $"A value for parameter \"{parameterName}\" is provided but it is not declared in the bicep template \"{bicepFilePath}\"");
-=======
-
-            public ErrorDiagnostic ParameterReferencesKeyVaultSuppliedParameter(string targetName) => new(
-                TextSpan,
-                "BCP368",
-                $"The value of the \"{targetName}\" parameter cannot be known until the template deployment has started because it uses a reference to a secret value in Azure Key Vault. Expressions that refer to the \"{targetName}\" parameter may be used in {LanguageConstants.LanguageFileExtension} files but not in {LanguageConstants.ParamsFileExtension} files.");
-
-            public ErrorDiagnostic ParameterReferencesDefaultedParameter(string targetName) => new(
-                TextSpan,
-                "BCP369",
-                $"The value of the \"{targetName}\" parameter cannot be known until the template deployment has started because it uses the default value defined in the template. Expressions that refer to the \"{targetName}\" parameter may be used in {LanguageConstants.LanguageFileExtension} files but not in {LanguageConstants.ParamsFileExtension} files.");
->>>>>>> 2cb2504a
         }
 
         public static DiagnosticBuilderInternal ForPosition(TextSpan span)
