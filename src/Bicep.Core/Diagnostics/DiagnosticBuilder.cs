// Copyright (c) Microsoft Corporation.
// Licensed under the MIT License.

using System.Collections.Immutable;
using System.Text;
using Bicep.Core.CodeAction;
using Bicep.Core.Configuration;
using Bicep.Core.Extensions;
using Bicep.Core.Modules;
using Bicep.Core.Registry;
using Bicep.Core.Resources;
using Bicep.Core.Semantics;
using Bicep.Core.Semantics.Metadata;
using Bicep.Core.SourceGraph;
using Bicep.Core.Syntax;
using Bicep.Core.Text;
using Bicep.Core.TypeSystem;
using Bicep.IO.Abstraction;

namespace Bicep.Core.Diagnostics
{
    public static class DiagnosticBuilder
    {
        public const string UseStringInterpolationInsteadClause = "Use string interpolation instead.";

        public delegate Diagnostic DiagnosticBuilderDelegate(DiagnosticBuilderInternal builder);

        public class DiagnosticBuilderInternal
        {

            private const string TypeInaccuracyClause = " If this is a resource type definition inaccuracy, report it using https://aka.ms/bicep-type-issues.";

            public DiagnosticBuilderInternal(TextSpan textSpan)
            {
                TextSpan = textSpan;
            }

            public TextSpan TextSpan { get; }

            private Diagnostic CoreDiagnostic(DiagnosticLevel level, string code, string message) => new(
                TextSpan,
                level,
                DiagnosticSource.Compiler,
                code,
                message)
            { Uri = new($"https://aka.ms/bicep/core-diagnostics#{code}") };

            private Diagnostic CoreError(string code, string message) => CoreDiagnostic(
                DiagnosticLevel.Error,
                code,
                message);

            private Diagnostic CoreWarning(string code, string message) => CoreDiagnostic(
                DiagnosticLevel.Warning,
                code,
                message);

            private static string ToQuotedString(IEnumerable<string> elements)
                => elements.Any() ? $"\"{elements.ConcatString("\", \"")}\"" : "";

            private static string ToQuotedStringWithCaseInsensitiveOrdering(IEnumerable<string> elements)
                => ToQuotedString(elements.OrderBy(s => s, StringComparer.OrdinalIgnoreCase));

            private static string BuildVariableDependencyChainClause(IEnumerable<string>? variableDependencyChain) => variableDependencyChain is not null
                ? $" You are referencing a variable which cannot be calculated at the start (\"{string.Join("\" -> \"", variableDependencyChain)}\")."
                : string.Empty;

            private static string BuildNonDeployTimeConstantPropertyClause(string? accessedSymbolName, string? propertyName) =>
                accessedSymbolName is not null && propertyName is not null
                    ? $" The property \"{propertyName}\" of {accessedSymbolName} cannot be calculated at the start."
                    : string.Empty;

            private static string BuildAccessiblePropertiesClause(string? accessedSymbolName, IEnumerable<string>? accessiblePropertyNames) => accessedSymbolName is not null && accessiblePropertyNames is not null
                ? $" Properties of {accessedSymbolName} which can be calculated at the start include {ToQuotedString(accessiblePropertyNames.OrderBy(s => s))}."
                : string.Empty;

            private static string BuildInvalidOciArtifactReferenceClause(string? aliasName, string referenceValue) => aliasName is not null
                ? $"The OCI artifact reference \"{referenceValue}\" after resolving alias \"{aliasName}\" is not valid."
                : $"The specified OCI artifact reference \"{referenceValue}\" is not valid.";

            private static string BuildInvalidTemplateSpecReferenceClause(string? aliasName, string referenceValue) => aliasName is not null
                ? $"The Template Spec reference \"{referenceValue}\" after resolving alias \"{aliasName}\" is not valid."
                : $"The specified Template Spec reference \"{referenceValue}\" is not valid.";

            private static string BuildBicepConfigurationClause(IOUri? configFileUri) => configFileUri is not null
                ? $"Bicep configuration \"{configFileUri}\""
                : $"built-in Bicep configuration";

            public Diagnostic UnrecognizedToken(string token) => CoreError(
                "BCP001",
                $"The following token is not recognized: \"{token}\".");

            public Diagnostic UnterminatedMultilineComment() => CoreError(
                "BCP002",
                "The multi-line comment at this location is not terminated. Terminate it with the */ character sequence.");

            public Diagnostic UnterminatedString() => CoreError(
                "BCP003",
                "The string at this location is not terminated. Terminate the string with a single quote character.");

            public Diagnostic UnterminatedStringWithNewLine() => CoreError(
                "BCP004",
                "The string at this location is not terminated due to an unexpected new line character.");

            public Diagnostic UnterminatedStringEscapeSequenceAtEof() => CoreError(
                "BCP005",
                "The string at this location is not terminated. Complete the escape sequence and terminate the string with a single unescaped quote character.");

            public Diagnostic UnterminatedStringEscapeSequenceUnrecognized(IEnumerable<string> escapeSequences) => CoreError(
                "BCP006",
                $"The specified escape sequence is not recognized. Only the following escape sequences are allowed: {ToQuotedString(escapeSequences)}.");

            public Diagnostic UnrecognizedDeclaration() => CoreError(
                "BCP007",
                "This declaration type is not recognized. Specify a metadata, parameter, variable, resource, or output declaration.");

            public Diagnostic ExpectedParameterContinuation() => CoreError(
                "BCP008",
                "Expected the \"=\" token, or a newline at this location.");

            public Diagnostic UnrecognizedExpression() => CoreError(
                "BCP009",
                "Expected a literal value, an array, an object, a parenthesized expression, or a function call at this location.");

            public Diagnostic InvalidInteger() => CoreError(
                "BCP010",
                "Expected a valid 64-bit signed integer.");

            public Diagnostic InvalidType() => CoreError(
                "BCP011",
                "The type of the specified value is incorrect. Specify a string, boolean, or integer literal.");

            public Diagnostic ExpectedKeyword(string keyword) => CoreError(
                "BCP012",
                $"Expected the \"{keyword}\" keyword at this location.");

            public Diagnostic ExpectedParameterIdentifier() => CoreError(
                "BCP013",
                "Expected a parameter identifier at this location.");

            public Diagnostic ExpectedVariableIdentifier() => CoreError(
                "BCP015",
                "Expected a variable identifier at this location.");

            public Diagnostic ExpectedOutputIdentifier() => CoreError(
                "BCP016",
                "Expected an output identifier at this location.");

            public Diagnostic ExpectedResourceIdentifier() => CoreError(
                "BCP017",
                "Expected a resource identifier at this location.");

            public Diagnostic ExpectedCharacter(string character) => CoreError(
                "BCP018",
                $"Expected the \"{character}\" character at this location.");

            public Diagnostic ExpectedNewLine() => CoreError(
                "BCP019",
                "Expected a new line character at this location.");

            public Diagnostic ExpectedFunctionOrPropertyName() => CoreError(
                "BCP020",
                "Expected a function or property name at this location.");

            public Diagnostic ExpectedNumericLiteral() => CoreError(
                "BCP021",
                "Expected a numeric literal at this location.");

            public Diagnostic ExpectedPropertyName() => CoreError(
                "BCP022",
                "Expected a property name at this location.");

            public Diagnostic ExpectedVariableOrFunctionName() => CoreError(
                "BCP023",
                "Expected a variable or function name at this location.");

            public Diagnostic IdentifierNameExceedsLimit() => CoreError(
                "BCP024",
                $"The identifier exceeds the limit of {LanguageConstants.MaxIdentifierLength}. Reduce the length of the identifier.");

            public Diagnostic PropertyMultipleDeclarations(string property) => CoreError(
                "BCP025",
                $"The property \"{property}\" is declared multiple times in this object. Remove or rename the duplicate properties.");

            public Diagnostic OutputTypeMismatch(TypeSymbol expectedType, TypeSymbol actualType) => CoreError(
                "BCP026",
                $"The output expects a value of type \"{expectedType}\" but the provided value is of type \"{actualType}\".");

            public Diagnostic IdentifierMultipleDeclarations(string identifier) => CoreError(
                "BCP028",
                $"Identifier \"{identifier}\" is declared multiple times. Remove or rename the duplicates.");

            public Diagnostic InvalidResourceType() => CoreError(
                "BCP029",
                "The resource type is not valid. Specify a valid resource type of format \"<type-name>@<apiVersion>\".");

            public Diagnostic InvalidOutputType(IEnumerable<string> validTypes) => CoreError(
                "BCP030",
                $"The output type is not valid. Please specify one of the following types: {ToQuotedString(validTypes)}.");

            public Diagnostic InvalidParameterType(IEnumerable<string> validTypes) => CoreError(
                "BCP031",
                $"The parameter type is not valid. Please specify one of the following types: {ToQuotedString(validTypes)}.");

            public Diagnostic CompileTimeConstantRequired() => CoreError(
                "BCP032",
                "The value must be a compile-time constant.");

            public Diagnostic ExpectedValueTypeMismatch(bool warnInsteadOfError, TypeSymbol expectedType, TypeSymbol actualType) => CoreDiagnostic(
                warnInsteadOfError ? DiagnosticLevel.Warning : DiagnosticLevel.Error,
                "BCP033",
                $"Expected a value of type \"{expectedType}\" but the provided value is of type \"{actualType}\".");

            public Diagnostic ArrayTypeMismatch(bool warnInsteadOfError, TypeSymbol expectedType, TypeSymbol actualType) => CoreDiagnostic(
                warnInsteadOfError ? DiagnosticLevel.Warning : DiagnosticLevel.Error,
                "BCP034",
                $"The enclosing array expected an item of type \"{expectedType}\", but the provided item was of type \"{actualType}\".");

            public Diagnostic MissingRequiredProperties(bool warnInsteadOfError, Symbol? sourceDeclaration, ObjectSyntax? objectSyntax, ICollection<string> properties, string blockName, bool showTypeInaccuracy, IDiagnosticLookup parsingErrorLookup)
            {
                var sourceDeclarationClause = sourceDeclaration is not null
                    ? $" from source declaration \"{sourceDeclaration.Name}\""
                    : string.Empty;

                if (objectSyntax is null ||
                    SyntaxModifier.TryAddProperties(
                        objectSyntax,
                        properties.Select(p => SyntaxFactory.CreateObjectProperty(p, SyntaxFactory.EmptySkippedTrivia)),
                        parsingErrorLookup) is not { } newSyntax)
                {
                    // We're unable to come up with an automatic code fix - most likely because there are unhandled parse errors
                    return CoreDiagnostic(
                        warnInsteadOfError ? DiagnosticLevel.Warning : DiagnosticLevel.Error,
                        "BCP035",
                        $"The specified \"{blockName}\" declaration is missing the following required properties{sourceDeclarationClause}: {ToQuotedString(properties)}.{(showTypeInaccuracy ? TypeInaccuracyClause : string.Empty)}");
                }

                var codeFix = new CodeFix("Add required properties", true, CodeFixKind.QuickFix, new CodeReplacement(objectSyntax.Span, newSyntax.ToString()));

                return CoreDiagnostic(
                    warnInsteadOfError ? DiagnosticLevel.Warning : DiagnosticLevel.Error,
                    "BCP035",
                    $"The specified \"{blockName}\" declaration is missing the following required properties{sourceDeclarationClause}: {ToQuotedString(properties)}.{(showTypeInaccuracy ? TypeInaccuracyClause : string.Empty)}")
                    with
                { Fixes = [codeFix] };
            }

            public Diagnostic PropertyTypeMismatch(bool warnInsteadOfError, Symbol? sourceDeclaration, string property, TypeSymbol expectedType, TypeSymbol actualType, bool showTypeInaccuracy = false)
            {
                var sourceDeclarationClause = sourceDeclaration is not null
                    ? $" in source declaration \"{sourceDeclaration.Name}\""
                    : string.Empty;

                return CoreDiagnostic(
                    warnInsteadOfError ? DiagnosticLevel.Warning : DiagnosticLevel.Error,
                    "BCP036",
                    $"The property \"{property}\" expected a value of type \"{expectedType}\" but the provided value{sourceDeclarationClause} is of type \"{actualType}\".{(showTypeInaccuracy ? TypeInaccuracyClause : string.Empty)}");
            }

            public Diagnostic DisallowedProperty(bool warnInsteadOfError, Symbol? sourceDeclaration, string property, TypeSymbol type, ICollection<string> validUnspecifiedProperties, bool showTypeInaccuracy)
            {
                var permissiblePropertiesClause = validUnspecifiedProperties.Any()
                    ? $" Permissible properties include {ToQuotedString(validUnspecifiedProperties)}."
                    : $" No other properties are allowed.";

                var sourceDeclarationClause = sourceDeclaration is not null
                    ? $" from source declaration \"{sourceDeclaration.Name}\""
                    : string.Empty;

                return CoreDiagnostic(
                    warnInsteadOfError ? DiagnosticLevel.Warning : DiagnosticLevel.Error,
                    "BCP037",
                    $"The property \"{property}\"{sourceDeclarationClause} is not allowed on objects of type \"{type}\".{permissiblePropertiesClause}{(showTypeInaccuracy ? TypeInaccuracyClause : string.Empty)}");
            }

            public Diagnostic DisallowedInterpolatedKeyProperty(bool warnInsteadOfError, Symbol? sourceDeclaration, TypeSymbol type, ICollection<string> validUnspecifiedProperties)
            {
                var permissiblePropertiesClause = validUnspecifiedProperties.Any()
                    ? $" Permissible properties include {ToQuotedString(validUnspecifiedProperties)}."
                    : $" No other properties are allowed.";

                var sourceDeclarationClause = sourceDeclaration is not null
                    ? $" in source declaration \"{sourceDeclaration.Name}\""
                    : string.Empty;

                return CoreDiagnostic(
                    warnInsteadOfError ? DiagnosticLevel.Warning : DiagnosticLevel.Error,
                    "BCP040",
                    $"String interpolation is not supported for keys on objects of type \"{type}\"{sourceDeclarationClause}.{permissiblePropertiesClause}");
            }

            public Diagnostic VariableTypeAssignmentDisallowed(TypeSymbol valueType) => CoreError(
                "BCP041",
                $"Values of type \"{valueType}\" cannot be assigned to a variable.");

            public Diagnostic InvalidExpression() => CoreError(
                "BCP043",
                "This is not a valid expression.");

            public Diagnostic UnaryOperatorInvalidType(string operatorName, TypeSymbol type) => CoreError(
                "BCP044",
                $"Cannot apply operator \"{operatorName}\" to operand of type \"{type}\".");

            public Diagnostic BinaryOperatorInvalidType(string operatorName, TypeSymbol type1, TypeSymbol type2, string? additionalInfo) => CoreError(
                "BCP045",
                $"Cannot apply operator \"{operatorName}\" to operands of type \"{type1}\" and \"{type2}\".{(additionalInfo is null ? string.Empty : " " + additionalInfo)}");

            public Diagnostic ValueTypeMismatch(TypeSymbol type) => CoreError(
                "BCP046",
                $"Expected a value of type \"{type}\".");

            public Diagnostic ResourceTypeInterpolationUnsupported() => CoreError(
                "BCP047",
                "String interpolation is unsupported for specifying the resource type.");

            public Diagnostic CannotResolveFunctionOverload(IList<string> overloadSignatures, TypeSymbol argumentType, IList<TypeSymbol> parameterTypes)
            {
                var messageBuilder = new StringBuilder();
                var overloadCount = overloadSignatures.Count;

                messageBuilder.Append("Cannot resolve function overload.");

                for (int i = 0; i < overloadCount; i++)
                {
                    messageBuilder
                        .Append('\n')
                        .Append($"  Overload {i + 1} of {overloadCount}, \"{overloadSignatures[i]}\", gave the following error:\n")
                        .Append($"    Argument of type \"{argumentType}\" is not assignable to parameter of type \"{parameterTypes[i]}\".");
                }

                var message = messageBuilder.ToString();

                return CoreError(
                    "BCP048",
                    message);
            }

            public Diagnostic StringOrIntegerIndexerRequired(TypeSymbol wrongType) => CoreError(
                "BCP049",
                $"The array index must be of type \"{LanguageConstants.String}\" or \"{LanguageConstants.Int}\" but the provided index was of type \"{wrongType}\".");

            public Diagnostic FilePathIsEmpty() => CoreError(
                "BCP050",
                "The specified path is empty.");

            public Diagnostic FilePathBeginsWithForwardSlash() => CoreError(
                "BCP051",
                "The specified path begins with \"/\". Files must be referenced using relative paths.");

            public Diagnostic UnknownProperty(bool warnInsteadOfError, TypeSymbol type, string badProperty) => CoreDiagnostic(
                warnInsteadOfError ? DiagnosticLevel.Warning : DiagnosticLevel.Error,
                "BCP052",
                $"The type \"{type}\" does not contain property \"{badProperty}\".");

            public Diagnostic UnknownPropertyWithAvailableProperties(bool warnInsteadOfError, TypeSymbol type, string badProperty, IEnumerable<string> availableProperties) => CoreDiagnostic(
                warnInsteadOfError ? DiagnosticLevel.Warning : DiagnosticLevel.Error,
                "BCP053",
                $"The type \"{type}\" does not contain property \"{badProperty}\". Available properties include {ToQuotedString(availableProperties)}.");

            public Diagnostic NoPropertiesAllowed(TypeSymbol type) => CoreError(
                "BCP054",
                $"The type \"{type}\" does not contain any properties.");

            public Diagnostic ObjectRequiredForPropertyAccess(TypeSymbol wrongType) => CoreError(
                "BCP055",
                $"Cannot access properties of type \"{wrongType}\". An \"{LanguageConstants.Object}\" type is required.");

            public Diagnostic AmbiguousSymbolReference(string name, IEnumerable<string> namespaces) => CoreError(
                "BCP056",
                $"The reference to name \"{name}\" is ambiguous because it exists in namespaces {ToQuotedString(namespaces)}. The reference must be fully-qualified.");

            public Diagnostic SymbolicNameDoesNotExist(string name) => CoreError(
                "BCP057",
                $"The name \"{name}\" does not exist in the current context.");

            public Diagnostic SymbolicNameIsNotAFunction(string name) => CoreError(
                "BCP059",
                $"The name \"{name}\" is not a function.");

            public Diagnostic VariablesFunctionNotSupported() => CoreError(
                "BCP060",
                $"The \"variables\" function is not supported. Directly reference variables by their symbolic names.");

            public Diagnostic ParametersFunctionNotSupported() => CoreError(
                "BCP061",
                $"The \"parameters\" function is not supported. Directly reference parameters by their symbolic names.");

            public Diagnostic ReferencedSymbolHasErrors(string name) => CoreError(
                "BCP062",
                $"The referenced declaration with name \"{name}\" is not valid.");

            public Diagnostic SymbolicNameIsNotAVariableOrParameter(string name) => CoreError(
                "BCP063",
                $"The name \"{name}\" is not a parameter, variable, resource or module.");

            public Diagnostic UnexpectedTokensInInterpolation() => CoreError(
                "BCP064",
                "Found unexpected tokens in interpolated expression.");

            public Diagnostic FunctionOnlyValidInParameterDefaults(string functionName) => CoreError(
                "BCP065",
                $"Function \"{functionName}\" is not valid at this location. It can only be used as a parameter default value.");

            public Diagnostic FunctionOnlyValidInResourceBody(string functionName) => CoreError(
                "BCP066",
                $"Function \"{functionName}\" is not valid at this location. It can only be used in resource declarations.");

            public Diagnostic ObjectRequiredForMethodAccess(TypeSymbol wrongType) => CoreError(
                "BCP067",
                $"Cannot call functions on type \"{wrongType}\". An \"{LanguageConstants.Object}\" type is required.");

            public Diagnostic ExpectedResourceTypeString() => CoreError(
                "BCP068",
                "Expected a resource type string. Specify a valid resource type of format \"<type-name>@<apiVersion>\".");

            public Diagnostic FunctionNotSupportedOperatorAvailable(string function, string @operator) => CoreError(
                "BCP069",
                $"The function \"{function}\" is not supported. Use the \"{@operator}\" operator instead.");

            public Diagnostic ArgumentTypeMismatch(TypeSymbol argumentType, TypeSymbol parameterType) => CoreError(
                "BCP070",
                $"Argument of type \"{argumentType}\" is not assignable to parameter of type \"{parameterType}\".");

            public Diagnostic ArgumentCountMismatch(int argumentCount, int minimumArgumentCount, int? maximumArgumentCount)
            {
                string expected;

                if (!maximumArgumentCount.HasValue)
                {
                    expected = $"at least {minimumArgumentCount} {(minimumArgumentCount == 1 ? "argument" : "arguments")}";
                }
                else if (minimumArgumentCount == maximumArgumentCount.Value)
                {
                    expected = $"{minimumArgumentCount} {(minimumArgumentCount == 1 ? "argument" : "arguments")}";
                }
                else
                {
                    expected = $"{minimumArgumentCount} to {maximumArgumentCount} arguments";
                }

                return CoreError(
                    "BCP071",
                    $"Expected {expected}, but got {argumentCount}.");
            }

            public Diagnostic CannotReferenceSymbolInParamDefaultValue() => CoreError(
                "BCP072",
                "This symbol cannot be referenced here. Only other parameters can be referenced in parameter default values.");

            public Diagnostic CannotAssignToReadOnlyProperty(bool warnInsteadOfError, string property, bool showTypeInaccuracy) => CoreDiagnostic(
                warnInsteadOfError ? DiagnosticLevel.Warning : DiagnosticLevel.Error,
                "BCP073",
                $"The property \"{property}\" is read-only. Expressions cannot be assigned to read-only properties.{(showTypeInaccuracy ? TypeInaccuracyClause : string.Empty)}");

            public Diagnostic ArraysRequireIntegerIndex(TypeSymbol wrongType) => CoreError(
                "BCP074",
                $"Indexing over arrays requires an index of type \"{LanguageConstants.Int}\" but the provided index was of type \"{wrongType}\".");

            public Diagnostic ObjectsRequireStringIndex(TypeSymbol wrongType) => CoreError(
                "BCP075",
                $"Indexing over objects requires an index of type \"{LanguageConstants.String}\" but the provided index was of type \"{wrongType}\".");

            public Diagnostic IndexerRequiresObjectOrArray(TypeSymbol wrongType) => CoreError(
                "BCP076",
                $"Cannot index over expression of type \"{wrongType}\". Arrays or objects are required.");

            public Diagnostic WriteOnlyProperty(bool warnInsteadOfError, TypeSymbol type, string badProperty) => CoreDiagnostic(
                warnInsteadOfError ? DiagnosticLevel.Warning : DiagnosticLevel.Error,
                "BCP077",
                $"The property \"{badProperty}\" on type \"{type}\" is write-only. Write-only properties cannot be accessed.");

            public Diagnostic MissingRequiredProperty(bool warnInsteadOfError, string propertyName, TypeSymbol expectedType) => CoreDiagnostic(
                warnInsteadOfError ? DiagnosticLevel.Warning : DiagnosticLevel.Error,
                "BCP078",
                $"The property \"{propertyName}\" requires a value of type \"{expectedType}\", but none was supplied.");

            public Diagnostic CyclicExpressionSelfReference() => CoreError(
                "BCP079",
                "This expression is referencing its own declaration, which is not allowed.");

            public Diagnostic CyclicExpression(IEnumerable<string> cycle) => CoreError(
                "BCP080",
                $"The expression is involved in a cycle (\"{string.Join("\" -> \"", cycle)}\").");

            public Diagnostic ResourceTypesUnavailable(ResourceTypeReference resourceTypeReference) => CoreWarning(
                "BCP081",
                $"Resource type \"{resourceTypeReference.FormatName()}\" does not have types available. Bicep is unable to validate resource properties prior to deployment, but this will not block the resource from being deployed.");

            public Diagnostic SymbolicNameDoesNotExistWithSuggestion(string name, string suggestedName) => CoreError(
                "BCP082",
                $"The name \"{name}\" does not exist in the current context. Did you mean \"{suggestedName}\"?")
                with
            {
                Fixes = [
                    new CodeFix($"Change \"{name}\" to \"{suggestedName}\"", true, CodeFixKind.QuickFix, CodeManipulator.Replace(TextSpan, suggestedName))
                ]
            };

            public Diagnostic UnknownPropertyWithSuggestion(bool warnInsteadOfError, TypeSymbol type, string badProperty, string suggestedProperty) => CoreDiagnostic(
                warnInsteadOfError ? DiagnosticLevel.Warning : DiagnosticLevel.Error,
                "BCP083",
                $"The type \"{type}\" does not contain property \"{badProperty}\". Did you mean \"{suggestedProperty}\"?")
                with
            {
                Fixes = [
                    new CodeFix($"Change \"{badProperty}\" to \"{suggestedProperty}\"", true, CodeFixKind.QuickFix, CodeManipulator.Replace(TextSpan, suggestedProperty))
                ]
            };

            public Diagnostic SymbolicNameCannotUseReservedNamespaceName(string name, IEnumerable<string> namespaces) => CoreError(
                "BCP084",
                $"The symbolic name \"{name}\" is reserved. Please use a different symbolic name. Reserved namespaces are {ToQuotedString(namespaces.OrderBy(ns => ns))}.");

            public Diagnostic FilePathContainsForbiddenCharacters(IEnumerable<char> forbiddenChars) => CoreError(
                "BCP085",
                $"The specified file path contains one ore more invalid path characters. The following are not permitted: {ToQuotedString(forbiddenChars.OrderBy(x => x).Select(x => x.ToString()))}.");

            public Diagnostic FilePathHasForbiddenTerminator(IEnumerable<char> forbiddenPathTerminatorChars) => CoreError(
                "BCP086",
                $"The specified file path ends with an invalid character. The following are not permitted: {ToQuotedString(forbiddenPathTerminatorChars.OrderBy(x => x).Select(x => x.ToString()))}.");

            public Diagnostic ComplexLiteralsNotAllowed() => CoreError(
                "BCP087",
                "Array and object literals are not allowed here.");

            public Diagnostic PropertyStringLiteralMismatchWithSuggestion(bool warnInsteadOfError, string property, TypeSymbol expectedType, string actualStringLiteral, string suggestedStringLiteral) => CoreDiagnostic(
                warnInsteadOfError ? DiagnosticLevel.Warning : DiagnosticLevel.Error,
                "BCP088",
                $"The property \"{property}\" expected a value of type \"{expectedType}\" but the provided value is of type \"{actualStringLiteral}\". Did you mean \"{suggestedStringLiteral}\"?")
                with
            {
                Fixes = [
                    new CodeFix($"Change \"{actualStringLiteral}\" to \"{suggestedStringLiteral}\"", true, CodeFixKind.QuickFix, CodeManipulator.Replace(TextSpan, suggestedStringLiteral))
                ]
            };

            public Diagnostic DisallowedPropertyWithSuggestion(bool warnInsteadOfError, string property, TypeSymbol type, string suggestedProperty) => CoreDiagnostic(
                warnInsteadOfError ? DiagnosticLevel.Warning : DiagnosticLevel.Error,
                "BCP089",
                $"The property \"{property}\" is not allowed on objects of type \"{type}\". Did you mean \"{suggestedProperty}\"?")
                with
            {
                Fixes = [
                    new CodeFix($"Change \"{property}\" to \"{suggestedProperty}\"", true, CodeFixKind.QuickFix, CodeManipulator.Replace(TextSpan, suggestedProperty))
                ]
            };

            public Diagnostic ModulePathHasNotBeenSpecified() => CoreError(
                "BCP090",
                "This module declaration is missing a file path reference.");

            public Diagnostic ErrorOccurredReadingFile(string failureMessage) => CoreError(
                "BCP091",
                $"An error occurred reading file. {failureMessage}");

            public Diagnostic FilePathInterpolationUnsupported() => CoreError(
                "BCP092",
                "String interpolation is not supported in file paths.");

            public Diagnostic FilePathCouldNotBeResolved(string filePath, string baseUri) => CoreError(
                "BCP093",
                $"File path \"{filePath}\" could not be resolved relative to \"{baseUri}\".");

            public Diagnostic CyclicModuleSelfReference() => CoreError(
                "BCP094",
                "This module references itself, which is not allowed.");

            public Diagnostic CyclicFile(IEnumerable<string> cycle) => CoreError(
                "BCP095",
                $"The file is involved in a cycle (\"{string.Join("\" -> \"", cycle)}\").");

            public Diagnostic ExpectedModuleIdentifier() => CoreError(
                "BCP096",
                "Expected a module identifier at this location.");

            public Diagnostic ExpectedModulePathString() => CoreError(
                "BCP097",
                "Expected a module path string. This should be a relative path to another bicep file, e.g. 'myModule.bicep' or '../parent/myModule.bicep'");

            public Diagnostic FilePathContainsBackSlash() => CoreError(
                "BCP098",
                "The specified file path contains a \"\\\" character. Use \"/\" instead as the directory separator character.");

            public Diagnostic AllowedMustContainItems() => CoreError(
                "BCP099",
                $"The \"{LanguageConstants.ParameterAllowedPropertyName}\" array must contain one or more items.");

            public Diagnostic IfFunctionNotSupported() => CoreError(
                "BCP100",
                "The function \"if\" is not supported. Use the \"?:\" (ternary conditional) operator instead, e.g. condition ? ValueIfTrue : ValueIfFalse");

            public Diagnostic CreateArrayFunctionNotSupported() => CoreError(
                "BCP101",
                "The \"createArray\" function is not supported. Construct an array literal using [].");

            public Diagnostic CreateObjectFunctionNotSupported() => CoreError(
                "BCP102",
                "The \"createObject\" function is not supported. Construct an object literal using {}.");

            public Diagnostic DoubleQuoteToken(string token) => CoreError(
                "BCP103",
                $"The following token is not recognized: \"{token}\". Strings are defined using single quotes in bicep.");

            public Diagnostic ReferencedModuleHasErrors() => CoreError(
                "BCP104",
                $"The referenced module has errors.");

            public Diagnostic UnableToLoadNonFileUri(Uri fileUri) => CoreError(
                "BCP105",
                $"Unable to load file from URI \"{fileUri}\".");

            public Diagnostic UnexpectedCommaSeparator() => CoreError(
                "BCP106",
                "Expected a new line character at this location. Commas are not used as separator delimiters.");

            public Diagnostic FunctionDoesNotExistInNamespace(Symbol namespaceType, string name) => CoreError(
                "BCP107",
                $"The function \"{name}\" does not exist in namespace \"{namespaceType.Name}\".");

            public Diagnostic FunctionDoesNotExistInNamespaceWithSuggestion(Symbol namespaceType, string name, string suggestedName) => CoreError(
                "BCP108",
                $"The function \"{name}\" does not exist in namespace \"{namespaceType.Name}\". Did you mean \"{suggestedName}\"?")
                with
            {
                Fixes = [
                    new CodeFix($"Change \"{name}\" to \"{suggestedName}\"", true, CodeFixKind.QuickFix, CodeManipulator.Replace(TextSpan, suggestedName))
                ]
            };

            public Diagnostic FunctionDoesNotExistOnObject(TypeSymbol type, string name) => CoreError(
                "BCP109",
                $"The type \"{type}\" does not contain function \"{name}\".");

            public Diagnostic FunctionDoesNotExistOnObjectWithSuggestion(TypeSymbol type, string name, string suggestedName) => CoreError(
                "BCP110",
                $"The type \"{type}\" does not contain function \"{name}\". Did you mean \"{suggestedName}\"?")
                with
            {
                Fixes = [
                    new CodeFix($"Change \"{name}\" to \"{suggestedName}\"", true, CodeFixKind.QuickFix, CodeManipulator.Replace(TextSpan, suggestedName))
                ]
            };

            public Diagnostic FilePathContainsControlChars() => CoreError(
                "BCP111",
                $"The specified file path contains invalid control code characters.");

            public Diagnostic TargetScopeMultipleDeclarations() => CoreError(
                "BCP112",
                $"The \"{LanguageConstants.TargetScopeKeyword}\" cannot be declared multiple times in one file.");

            public Diagnostic InvalidModuleScopeForTenantScope() => CoreError(
                "BCP113",
                $"Unsupported scope for module deployment in a \"{LanguageConstants.TargetScopeTypeTenant}\" target scope. Omit this property to inherit the current scope, or specify a valid scope. " +
                $"Permissible scopes include tenant: tenant(), named management group: managementGroup(<name>), named subscription: subscription(<subId>), or named resource group in a named subscription: resourceGroup(<subId>, <name>).");

            public Diagnostic InvalidModuleScopeForManagementScope() => CoreError(
                "BCP114",
                $"Unsupported scope for module deployment in a \"{LanguageConstants.TargetScopeTypeManagementGroup}\" target scope. Omit this property to inherit the current scope, or specify a valid scope. " +
                $"Permissible scopes include current management group: managementGroup(), named management group: managementGroup(<name>), named subscription: subscription(<subId>), tenant: tenant(), or named resource group in a named subscription: resourceGroup(<subId>, <name>).");

            public Diagnostic InvalidModuleScopeForSubscriptionScope() => CoreError(
                "BCP115",
                $"Unsupported scope for module deployment in a \"{LanguageConstants.TargetScopeTypeSubscription}\" target scope. Omit this property to inherit the current scope, or specify a valid scope. " +
                $"Permissible scopes include current subscription: subscription(), named subscription: subscription(<subId>), named resource group in same subscription: resourceGroup(<name>), named resource group in different subscription: resourceGroup(<subId>, <name>), or tenant: tenant().");

            public Diagnostic InvalidModuleScopeForResourceGroup() => CoreError(
                "BCP116",
                $"Unsupported scope for module deployment in a \"{LanguageConstants.TargetScopeTypeResourceGroup}\" target scope. Omit this property to inherit the current scope, or specify a valid scope. " +
                $"Permissible scopes include current resource group: resourceGroup(), named resource group in same subscription: resourceGroup(<name>), named resource group in a different subscription: resourceGroup(<subId>, <name>), current subscription: subscription(), named subscription: subscription(<subId>) or tenant: tenant().");

            public Diagnostic EmptyIndexerNotAllowed() => CoreError(
                "BCP117",
                "An empty indexer is not allowed. Specify a valid expression."
            );

            public Diagnostic ExpectBodyStartOrIfOrLoopStart() => CoreError(
                "BCP118",
                "Expected the \"{\" character, the \"[\" character, or the \"if\" keyword at this location.");

            public Diagnostic InvalidExtensionResourceScope() => CoreError(
                "BCP119",
                $"Unsupported scope for extension resource deployment. Expected a resource reference.");

            public Diagnostic RuntimeValueNotAllowedInProperty(string propertyName, string? objectTypeName, string? accessedSymbolName, IEnumerable<string>? accessiblePropertyNames, IEnumerable<string>? variableDependencyChain)
            {
                var variableDependencyChainClause = BuildVariableDependencyChainClause(variableDependencyChain);
                var accessiblePropertiesClause = BuildAccessiblePropertiesClause(accessedSymbolName, accessiblePropertyNames);

                return CoreError(
                    "BCP120",
                    $"This expression is being used in an assignment to the \"{propertyName}\" property of the \"{objectTypeName}\" type, which requires a value that can be calculated at the start of the deployment.{variableDependencyChainClause}{accessiblePropertiesClause}");
            }

            public Diagnostic ResourceMultipleDeclarations(IEnumerable<string> resourceNames) => CoreError(
                "BCP121",
                $"Resources: {ToQuotedString(resourceNames)} are defined with this same name in a file. Rename them or split into different modules.");

            public Diagnostic ModuleMultipleDeclarations(IEnumerable<string> moduleNames) => CoreError(
                "BCP122",
                $"Modules: {ToQuotedString(moduleNames)} are defined with this same name and this same scope in a file. Rename them or split into different modules.");

            public Diagnostic ExpectedNamespaceOrDecoratorName() => CoreError(
                "BCP123",
                "Expected a namespace or decorator name at this location.");

            public Diagnostic CannotAttachDecoratorToTarget(string decoratorName, TypeSymbol attachableType, TypeSymbol targetType) => CoreError(
                "BCP124",
                $"The decorator \"{decoratorName}\" can only be attached to targets of type \"{attachableType}\", but the target has type \"{targetType}\".");

            public Diagnostic CannotUseFunctionAsParameterDecorator(string functionName) => CoreError(
                "BCP125",
                $"Function \"{functionName}\" cannot be used as a parameter decorator.");

            public Diagnostic CannotUseFunctionAsVariableDecorator(string functionName) => CoreError(
                "BCP126",
                $"Function \"{functionName}\" cannot be used as a variable decorator.");

            public Diagnostic CannotUseFunctionAsResourceDecorator(string functionName) => CoreError(
                "BCP127",
                $"Function \"{functionName}\" cannot be used as a resource decorator.");

            public Diagnostic CannotUseFunctionAsModuleDecorator(string functionName) => CoreError(
                "BCP128",
                $"Function \"{functionName}\" cannot be used as a module decorator.");

            public Diagnostic CannotUseFunctionAsOutputDecorator(string functionName) => CoreError(
                "BCP129",
                $"Function \"{functionName}\" cannot be used as an output decorator.");

            public Diagnostic DecoratorsNotAllowed() => CoreError(
                "BCP130",
                "Decorators are not allowed here.");

            public Diagnostic ExpectedDeclarationAfterDecorator() => CoreError(
                "BCP132",
                "Expected a declaration after the decorator.");

            public Diagnostic InvalidUnicodeEscape() => CoreError(
                "BCP133",
                "The unicode escape sequence is not valid. Valid unicode escape sequences range from \\u{0} to \\u{10FFFF}.");

            public Diagnostic UnsupportedModuleScope(ResourceScope suppliedScope, ResourceScope supportedScopes) => CoreError(
                "BCP134",
                $"Scope {ToQuotedString(LanguageConstants.GetResourceScopeDescriptions(suppliedScope))} is not valid for this module. Permitted scopes: {ToQuotedString(LanguageConstants.GetResourceScopeDescriptions(supportedScopes))}.");

            public Diagnostic UnsupportedResourceScope(ResourceScope suppliedScope, ResourceScope supportedScopes) => CoreError(
                "BCP135",
                $"Scope {ToQuotedString(LanguageConstants.GetResourceScopeDescriptions(suppliedScope))} is not valid for this resource type. Permitted scopes: {ToQuotedString(LanguageConstants.GetResourceScopeDescriptions(supportedScopes))}.");

            public Diagnostic ExpectedLoopVariableIdentifier() => CoreError(
                "BCP136",
                "Expected a loop item variable identifier at this location.");

            public Diagnostic LoopArrayExpressionTypeMismatch(TypeSymbol actualType) => CoreError(
                "BCP137",
                $"Loop expected an expression of type \"{LanguageConstants.Array}\" but the provided value is of type \"{actualType}\".");

            public Diagnostic ForExpressionsNotSupportedHere() => CoreError(
                "BCP138",
                "For-expressions are not supported in this context. For-expressions may be used as values of resource, module, variable, and output declarations, or values of resource and module properties.");

            public Diagnostic InvalidCrossResourceScope() => CoreError(
                "BCP139",
                $"A resource's scope must match the scope of the Bicep file for it to be deployable. You must use modules to deploy resources to a different scope.");

            public Diagnostic UnterminatedMultilineString() => CoreError(
                "BCP140",
                $"The multi-line string at this location is not terminated. Terminate it with \"'''\".");

            public Diagnostic ExpressionNotCallable() => CoreError(
                "BCP141",
                "The expression cannot be used as a decorator as it is not callable.");

            public Diagnostic TooManyPropertyForExpressions() => CoreError(
                "BCP142",
                "Property value for-expressions cannot be nested.");

            public Diagnostic ExpressionedPropertiesNotAllowedWithLoops() => CoreError(
                "BCP143",
                "For-expressions cannot be used with properties whose names are also expressions.");

            public Diagnostic DirectAccessToCollectionNotSupported(IEnumerable<string>? accessChain = null)
            {
                var accessChainClause = accessChain?.Any() ?? false
                    ? $"The collection was accessed by the chain of \"{string.Join("\" -> \"", accessChain)}\". "
                    : "";

                return CoreError(
                    "BCP144",
                    $"Directly referencing a resource or module collection is not currently supported here. {accessChainClause}Apply an array indexer to the expression.");
            }

            public Diagnostic OutputMultipleDeclarations(string identifier) => CoreError(
                "BCP145",
                $"Output \"{identifier}\" is declared multiple times. Remove or rename the duplicates.");

            public Diagnostic ExpectedParameterDeclarationAfterDecorator() => CoreError(
                "BCP147",
                "Expected a parameter declaration after the decorator.");

            public Diagnostic ExpectedVariableDeclarationAfterDecorator() => CoreError(
                "BCP148",
                "Expected a variable declaration after the decorator.");

            public Diagnostic ExpectedResourceDeclarationAfterDecorator() => CoreError(
                "BCP149",
                "Expected a resource declaration after the decorator.");

            public Diagnostic ExpectedModuleDeclarationAfterDecorator() => CoreError(
                "BCP150",
                "Expected a module declaration after the decorator.");

            public Diagnostic ExpectedOutputDeclarationAfterDecorator() => CoreError(
                "BCP151",
                "Expected an output declaration after the decorator.");

            public Diagnostic CannotUseFunctionAsDecorator(string functionName) => CoreError(
                "BCP152",
                $"Function \"{functionName}\" cannot be used as a decorator.");

            public Diagnostic ExpectedResourceOrModuleDeclarationAfterDecorator() => CoreError(
                "BCP153",
                "Expected a resource or module declaration after the decorator.");

            public Diagnostic BatchSizeTooSmall(long value, long limit) => CoreError(
                "BCP154",
                $"Expected a batch size of at least {limit} but the specified value was \"{value}\".");

            public Diagnostic BatchSizeNotAllowed(string decoratorName) => CoreError(
                "BCP155",
                $"The decorator \"{decoratorName}\" can only be attached to resource or module collections.");

            public Diagnostic InvalidResourceTypeSegment(string typeSegment) => CoreError(
                "BCP156",
                $"The resource type segment \"{typeSegment}\" is invalid. Nested resources must specify a single type segment, and optionally can specify an api version using the format \"<type>@<apiVersion>\".");

            public Diagnostic InvalidAncestorResourceType() => CoreError(
                "BCP157",
                $"The resource type cannot be determined due to an error in the containing resource.");

            public Diagnostic ResourceRequiredForResourceAccess(string wrongType) => CoreError(
                "BCP158",
                $"Cannot access nested resources of type \"{wrongType}\". A resource type is required.");

            public Diagnostic NestedResourceNotFound(string resourceName, string identifierName, IEnumerable<string> nestedResourceNames)
            {
                var nestedResourceNamesClause = nestedResourceNames.Any()
                    ? $" Known nested resources are: {ToQuotedString(nestedResourceNames)}."
                    : string.Empty;

                return CoreError(
                    "BCP159",
                    $"""The resource "{resourceName}" does not contain a nested resource named "{identifierName}".{nestedResourceNamesClause}""");
            }

            public Diagnostic NestedResourceNotAllowedInLoop() => CoreError(
                "BCP160",
                $"A nested resource cannot appear inside of a resource with a for-expression.");

            public Diagnostic ExpectedLoopItemIdentifierOrVariableBlockStart() => CoreError(
                "BCP162",
                "Expected a loop item variable identifier or \"(\" at this location.");

            public Diagnostic ScopeUnsupportedOnChildResource() => CoreError(
                "BCP164",
                $"A child resource's scope is computed based on the scope of its ancestor resource. This means that using the \"{LanguageConstants.ResourceScopePropertyName}\" property on a child resource is unsupported.");

            public Diagnostic ScopeDisallowedForAncestorResource(string ancestorIdentifier) => CoreError(
                "BCP165",
                $"A resource's computed scope must match that of the Bicep file for it to be deployable. This resource's scope is computed from the \"{LanguageConstants.ResourceScopePropertyName}\" property value assigned to ancestor resource \"{ancestorIdentifier}\". You must use modules to deploy resources to a different scope.");

            public Diagnostic DuplicateDecorator(string decoratorName) => CoreError(
                "BCP166",
                $"Duplicate \"{decoratorName}\" decorator.");

            public Diagnostic ExpectBodyStartOrIf() => CoreError(
                "BCP167",
                "Expected the \"{\" character or the \"if\" keyword at this location.");

            public Diagnostic LengthMustNotBeNegative() => CoreError(
                "BCP168",
                $"Length must not be a negative value.");

            public Diagnostic TopLevelChildResourceNameIncorrectQualifierCount(int expectedSlashCount) => CoreError(
                "BCP169",
                $"Expected resource name to contain {expectedSlashCount} \"/\" character(s). The number of name segments must match the number of segments in the resource type.");

            public Diagnostic ChildResourceNameContainsQualifiers() => CoreError(
                "BCP170",
                $"Expected resource name to not contain any \"/\" characters. Child resources with a parent resource reference (via the parent property or via nesting) must not contain a fully-qualified name.");

            public Diagnostic ResourceTypeIsNotValidParent(string resourceType, string parentResourceType) => CoreError(
                "BCP171",
                $"Resource type \"{resourceType}\" is not a valid child resource of parent \"{parentResourceType}\".");

            public Diagnostic ParentResourceTypeHasErrors(string resourceName) => CoreError(
                "BCP172",
                $"The resource type cannot be validated due to an error in parent resource \"{resourceName}\".");

            public Diagnostic CannotUsePropertyInExistingResource(string property) => CoreError(
                "BCP173",
                $"The property \"{property}\" cannot be used in an existing resource declaration.");

            public Diagnostic ResourceTypeContainsProvidersSegment() => CoreWarning(
                "BCP174",
                $"Type validation is not available for resource types declared containing a \"/providers/\" segment. Please instead use the \"scope\" property.");

            public Diagnostic AnyTypeIsNotAllowed() => CoreError(
                "BCP176",
                $"Values of the \"any\" type are not allowed here.");

            public Diagnostic RuntimeValueNotAllowedInIfConditionExpression(string? accessedSymbolName, IEnumerable<string>? accessiblePropertyNames, IEnumerable<string>? variableDependencyChain)
            {
                var variableDependencyChainClause = BuildVariableDependencyChainClause(variableDependencyChain);
                var accessiblePropertiesClause = BuildAccessiblePropertiesClause(accessedSymbolName, accessiblePropertyNames);

                return CoreError(
                    "BCP177",
                    $"This expression is being used in the if-condition expression, which requires a value that can be calculated at the start of the deployment.{variableDependencyChainClause}{accessiblePropertiesClause}");
            }

            public Diagnostic RuntimeValueNotAllowedInForExpression(string? accessedSymbolName, IEnumerable<string>? accessiblePropertyNames, IEnumerable<string>? variableDependencyChain)
            {
                var variableDependencyChainClause = BuildVariableDependencyChainClause(variableDependencyChain);
                var accessiblePropertiesClause = BuildAccessiblePropertiesClause(accessedSymbolName, accessiblePropertyNames);

                return CoreError(
                    "BCP178",
                    $"This expression is being used in the for-expression, which requires a value that can be calculated at the start of the deployment.{variableDependencyChainClause}{accessiblePropertiesClause}");
            }

            public Diagnostic ForExpressionContainsLoopInvariants(string itemVariableName, string? indexVariableName, IEnumerable<string> expectedVariantProperties) => CoreWarning(
                "BCP179",
                indexVariableName is null
                    ? $"Unique resource or deployment name is required when looping. The loop item variable \"{itemVariableName}\" must be referenced in at least one of the value expressions of the following properties: {ToQuotedString(expectedVariantProperties)}"
                    : $"Unique resource or deployment name is required when looping. The loop item variable \"{itemVariableName}\" or the index variable \"{indexVariableName}\" must be referenced in at least one of the value expressions of the following properties in the loop body: {ToQuotedString(expectedVariantProperties)}");

            public Diagnostic FunctionOnlyValidInModuleSecureParameterAndExtensionConfigAssignment(string functionName, bool moduleExtensionConfigsEnabled) => CoreError(
                "BCP180",
                moduleExtensionConfigsEnabled
                    ? $"Function \"{functionName}\" is not valid at this location. It can only be used when directly assigning to a module parameter with a secure decorator or a secure extension configuration property."
                    : $"Function \"{functionName}\" is not valid at this location. It can only be used when directly assigning to a module parameter with a secure decorator.");

            public Diagnostic RuntimeValueNotAllowedInRunTimeFunctionArguments(string functionName, string? accessedSymbolName, IEnumerable<string>? accessiblePropertyNames, IEnumerable<string>? variableDependencyChain)
            {
                var variableDependencyChainClause = BuildVariableDependencyChainClause(variableDependencyChain);
                var accessiblePropertiesClause = BuildAccessiblePropertiesClause(accessedSymbolName, accessiblePropertyNames);

                return CoreError(
                    "BCP181",
                    $"This expression is being used in an argument of the function \"{functionName}\", which requires a value that can be calculated at the start of the deployment.{variableDependencyChainClause}{accessiblePropertiesClause}");
            }

            public Diagnostic RuntimeValueNotAllowedInVariableForBody(string variableName, string? accessedSymbolName, IEnumerable<string>? accessiblePropertyNames, IEnumerable<string>? variableDependencyChain, string? violatingPropertyName)
            {
                var variableDependencyChainClause = BuildVariableDependencyChainClause(variableDependencyChain);
                var violatingPropertyNameClause = BuildNonDeployTimeConstantPropertyClause(accessedSymbolName, violatingPropertyName);
                var accessiblePropertiesClause = BuildAccessiblePropertiesClause(accessedSymbolName, accessiblePropertyNames);

                return CoreError(
                    "BCP182",
                    $"This expression is being used in the for-body of the variable \"{variableName}\", which requires values that can be calculated at the start of the deployment.{variableDependencyChainClause}{violatingPropertyNameClause}{accessiblePropertiesClause}");
            }

            public Diagnostic ModuleParametersPropertyRequiresObjectLiteral() => CoreError(
                "BCP183",
                $"The value of the module \"{LanguageConstants.ModuleParamsPropertyName}\" property must be an object literal.");

            public Diagnostic FileExceedsMaximumSize(string filePath, long maxSize, string unit) => CoreError(
                "BCP184",
                $"File '{filePath}' exceeded maximum size of {maxSize} {unit}.");

            public Diagnostic FileEncodingMismatch(string detectedEncoding) => CoreDiagnostic(
                DiagnosticLevel.Info,
                "BCP185",
                $"Encoding mismatch. File was loaded with '{detectedEncoding}' encoding.");

            public Diagnostic UnparsableJsonType() => CoreError(
                "BCP186",
                $"Unable to parse literal JSON value. Please ensure that it is well-formed.");

            public Diagnostic FallbackPropertyUsed(bool shouldDowngrade, string property) => CoreDiagnostic(
                shouldDowngrade ? DiagnosticLevel.Info : DiagnosticLevel.Warning,
                "BCP187",
                $"The property \"{property}\" does not exist in the resource or type definition, although it might still be valid.{TypeInaccuracyClause}");

            public Diagnostic ReferencedArmTemplateHasErrors() => CoreError(
                "BCP188",
                $"The referenced ARM template has errors. Please see https://aka.ms/arm-template for information on how to diagnose and fix the template.");

            public Diagnostic UnknownModuleReferenceScheme(string badScheme, ImmutableArray<string> allowedSchemes)
            {
                string FormatSchemes() => ToQuotedString(allowedSchemes.Where(scheme => !string.Equals(scheme, ArtifactReferenceSchemes.Local)));

                return CoreError(
                    "BCP189",
                    (allowedSchemes.Contains(ArtifactReferenceSchemes.Local, StringComparer.Ordinal), allowedSchemes.Any(scheme => !string.Equals(scheme, ArtifactReferenceSchemes.Local, StringComparison.Ordinal))) switch
                    {
                        (false, false) => "Module references are not supported in this context.",
                        (false, true) => $"The specified module reference scheme \"{badScheme}\" is not recognized. Specify a module reference using one of the following schemes: {FormatSchemes()}",
                        (true, false) => $"The specified module reference scheme \"{badScheme}\" is not recognized. Specify a path to a local module file.",
                        (true, true) => $"The specified module reference scheme \"{badScheme}\" is not recognized. Specify a path to a local module file or a module reference using one of the following schemes: {FormatSchemes()}",
                    });
            }

            // TODO: This error is context sensitive:
            // - In CLI, it's permanent and only likely to occur with bicep build --no-restore.
            // - In VS code, it's transient until the background restore finishes.
            //
            // Should it be split into two separate errors instead?
            public Diagnostic ArtifactRequiresRestore(string artifactRef) => CoreError(
                "BCP190",
                $"The artifact with reference \"{artifactRef}\" has not been restored.");

            public Diagnostic ArtifactRestoreFailed(string artifactRef) => CoreError(
                "BCP191",
                $"Unable to restore the artifact with reference \"{artifactRef}\".");

            public Diagnostic ArtifactRestoreFailedWithMessage(string artifactRef, string message) => CoreError(
                "BCP192",
                $"Unable to restore the artifact with reference \"{artifactRef}\": {message}");

            public Diagnostic InvalidOciArtifactReference(string? aliasName, string badRef) => CoreError(
                "BCP193",
                $"{BuildInvalidOciArtifactReferenceClause(aliasName, badRef)} Specify a reference in the format of \"{ArtifactReferenceSchemes.Oci}:<artifact-uri>:<tag>\", or \"{ArtifactReferenceSchemes.Oci}/<module-alias>:<module-name-or-path>:<tag>\".");

            public Diagnostic InvalidTemplateSpecReference(string? aliasName, string badRef) => CoreError(
                "BCP194",
                $"{BuildInvalidTemplateSpecReferenceClause(aliasName, badRef)} Specify a reference in the format of \"{ArtifactReferenceSchemes.TemplateSpecs}:<subscription-ID>/<resource-group-name>/<template-spec-name>:<version>\", or \"{ArtifactReferenceSchemes.TemplateSpecs}/<module-alias>:<template-spec-name>:<version>\".");

            public Diagnostic InvalidOciArtifactReferenceInvalidPathSegment(string? aliasName, string badRef, string badSegment) => CoreError(
                "BCP195",
                $"{BuildInvalidOciArtifactReferenceClause(aliasName, badRef)} The artifact path segment \"{badSegment}\" is not valid. Each artifact name path segment must be a lowercase alphanumeric string optionally separated by a \".\", \"_\" , or \"-\".");

            public Diagnostic InvalidOciArtifactReferenceMissingTagOrDigest(string? aliasName, string badRef) => CoreError(
                "BCP196",
                $"{BuildInvalidOciArtifactReferenceClause(aliasName, badRef)} The module tag or digest is missing.");

            public Diagnostic InvalidOciArtifactReferenceTagTooLong(string? aliasName, string badRef, string badTag, int maxLength) => CoreError(
                "BCP197",
                $"{BuildInvalidOciArtifactReferenceClause(aliasName, badRef)} The tag \"{badTag}\" exceeds the maximum length of {maxLength} characters.");

            public Diagnostic InvalidOciArtifactReferenceInvalidTag(string? aliasName, string badRef, string badTag) => CoreError(
                "BCP198",
                $"{BuildInvalidOciArtifactReferenceClause(aliasName, badRef)} The tag \"{badTag}\" is not valid. Valid characters are alphanumeric, \".\", \"_\", or \"-\" but the tag cannot begin with \".\", \"_\", or \"-\".");

            public Diagnostic InvalidOciArtifactReferenceRepositoryTooLong(string? aliasName, string badRef, string badRepository, int maxLength) => CoreError(
                "BCP199",
                $"{BuildInvalidOciArtifactReferenceClause(aliasName, badRef)} Module path \"{badRepository}\" exceeds the maximum length of {maxLength} characters.");

            public Diagnostic InvalidOciArtifactReferenceRegistryTooLong(string? aliasName, string badRef, string badRegistry, int maxLength) => CoreError(
                "BCP200",
                $"{BuildInvalidOciArtifactReferenceClause(aliasName, badRef)} The registry \"{badRegistry}\" exceeds the maximum length of {maxLength} characters.");

            public Diagnostic ExpectedExtensionSpecification() => CoreError(
                "BCP201",
                "Expected an extension specification string. This should either be a relative path, or a valid OCI artifact specification.");

            public Diagnostic ExpectedExtensionAliasName() => CoreError(
                "BCP202",
                "Expected an extension alias name at this location.");

            public Diagnostic UnrecognizedExtension(string identifier) => CoreError(
                "BCP204",
                $"Extension \"{identifier}\" is not recognized.");

            public Diagnostic ExtensionDoesNotSupportConfiguration(string identifier) => CoreError(
                "BCP205",
                $"Extension \"{identifier}\" does not support configuration.");

            public Diagnostic ExtensionRequiresConfiguration(string identifier) => CoreError(
                "BCP206",
                $"Extension \"{identifier}\" requires configuration, but none was provided.");

            public Diagnostic NamespaceMultipleDeclarations(string identifier) => CoreError(
                "BCP207",
                $"Namespace \"{identifier}\" is declared multiple times. Remove the duplicates.");

            public Diagnostic UnknownResourceReferenceScheme(string badNamespace, IEnumerable<string> allowedNamespaces) => CoreError(
                "BCP208",
                $"The specified namespace \"{badNamespace}\" is not recognized. Specify a resource reference using one of the following namespaces: {ToQuotedString(allowedNamespaces)}.");

            public Diagnostic FailedToFindResourceTypeInNamespace(string @namespace, string resourceType) => CoreError(
                "BCP209",
                $"Failed to find resource type \"{resourceType}\" in namespace \"{@namespace}\".");

            public Diagnostic ParentResourceInDifferentNamespace(string childNamespace, string parentNamespace) => CoreError(
                "BCP210",
                $"Resource type belonging to namespace \"{childNamespace}\" cannot have a parent resource type belonging to different namespace \"{parentNamespace}\".");

            public Diagnostic InvalidModuleAliasName(string aliasName) => CoreError(
                "BCP211",
                $"The module alias name \"{aliasName}\" is invalid. Valid characters are alphanumeric, \"_\", or \"-\".");

            public Diagnostic TemplateSpecModuleAliasNameDoesNotExistInConfiguration(string aliasName, IOUri? configFileUri) => CoreError(
                "BCP212",
                $"The Template Spec module alias name \"{aliasName}\" does not exist in the {BuildBicepConfigurationClause(configFileUri)}.");

            public Diagnostic OciArtifactModuleAliasNameDoesNotExistInConfiguration(string aliasName, IOUri? configFileUri) => CoreError(
                "BCP213",
                $"The OCI artifact module alias name \"{aliasName}\" does not exist in the {BuildBicepConfigurationClause(configFileUri)}.");

            public Diagnostic InvalidTemplateSpecAliasSubscriptionNullOrUndefined(string aliasName, IOUri? configFileUri) => CoreError(
                "BCP214",
                $"The Template Spec module alias \"{aliasName}\" in the {BuildBicepConfigurationClause(configFileUri)} is in valid. The \"subscription\" property cannot be null or undefined.");

            public Diagnostic InvalidTemplateSpecAliasResourceGroupNullOrUndefined(string aliasName, IOUri? configFileUri) => CoreError(
                "BCP215",
                $"The Template Spec module alias \"{aliasName}\" in the {BuildBicepConfigurationClause(configFileUri)} is in valid. The \"resourceGroup\" property cannot be null or undefined.");

            public Diagnostic InvalidOciArtifactModuleAliasRegistryNullOrUndefined(string aliasName, IOUri? configFileUri) => CoreError(
                "BCP216",
                $"The OCI artifact module alias \"{aliasName}\" in the {BuildBicepConfigurationClause(configFileUri)} is invalid. The \"registry\" property cannot be null or undefined.");

            public Diagnostic InvalidTemplateSpecReferenceInvalidSubscriptionId(string? aliasName, string subscriptionId, string referenceValue) => CoreError(
                "BCP217",
                $"{BuildInvalidTemplateSpecReferenceClause(aliasName, referenceValue)} The subscription ID \"{subscriptionId}\" in is not a GUID.");

            public Diagnostic InvalidTemplateSpecReferenceResourceGroupNameTooLong(string? aliasName, string resourceGroupName, string referenceValue, int maximumLength) => CoreError(
                "BCP218",
                $"{BuildInvalidTemplateSpecReferenceClause(aliasName, referenceValue)} The resource group name \"{resourceGroupName}\" exceeds the maximum length of {maximumLength} characters.");

            public Diagnostic InvalidTemplateSpecReferenceInvalidResourceGroupName(string? aliasName, string resourceGroupName, string referenceValue) => CoreError(
                "BCP219",
                $"{BuildInvalidTemplateSpecReferenceClause(aliasName, referenceValue)} The resource group name \"{resourceGroupName}\" is invalid. Valid characters are alphanumeric, unicode characters, \".\", \"_\", \"-\", \"(\", or \")\", but the resource group name cannot end with \".\".");

            public Diagnostic InvalidTemplateSpecReferenceTemplateSpecNameTooLong(string? aliasName, string templateSpecName, string referenceValue, int maximumLength) => CoreError(
                "BCP220",
                $"{BuildInvalidTemplateSpecReferenceClause(aliasName, referenceValue)} The Template Spec name \"{templateSpecName}\" exceeds the maximum length of {maximumLength} characters.");

            public Diagnostic InvalidTemplateSpecReferenceInvalidTemplateSpecName(string? aliasName, string templateSpecName, string referenceValue) => CoreError(
                "BCP221",
                $"{BuildInvalidTemplateSpecReferenceClause(aliasName, referenceValue)} The Template Spec name \"{templateSpecName}\" is invalid. Valid characters are alphanumeric, \".\", \"_\", \"-\", \"(\", or \")\", but the Template Spec name cannot end with \".\".");

            public Diagnostic InvalidTemplateSpecReferenceTemplateSpecVersionTooLong(string? aliasName, string templateSpecVersion, string referenceValue, int maximumLength) => CoreError(
                "BCP222",
                $"{BuildInvalidTemplateSpecReferenceClause(aliasName, referenceValue)} The Template Spec version \"{templateSpecVersion}\" exceeds the maximum length of {maximumLength} characters.");

            public Diagnostic InvalidTemplateSpecReferenceInvalidTemplateSpecVersion(string? aliasName, string templateSpecVersion, string referenceValue) => CoreError(
                "BCP223",
                $"{BuildInvalidTemplateSpecReferenceClause(aliasName, referenceValue)} The Template Spec version \"{templateSpecVersion}\" is invalid. Valid characters are alphanumeric, \".\", \"_\", \"-\", \"(\", or \")\", but the Template Spec name cannot end with \".\".");

            public Diagnostic InvalidOciArtifactReferenceInvalidDigest(string? aliasName, string badRef, string badDigest) => CoreError(
                "BCP224",
                $"{BuildInvalidOciArtifactReferenceClause(aliasName, badRef)} The digest \"{badDigest}\" is not valid. The valid format is a string \"sha256:\" followed by exactly 64 lowercase hexadecimal digits.");

            public Diagnostic AmbiguousDiscriminatorPropertyValue(string propertyName) => CoreWarning(
                "BCP225",
                $"The discriminator property \"{propertyName}\" value cannot be determined at compilation time. Type checking for this object is disabled.");

            public Diagnostic MissingDiagnosticCodes() => CoreError(
                "BCP226",
                "Expected at least one diagnostic code at this location. Valid format is \"#disable-next-line diagnosticCode1 diagnosticCode2 ...\""
            );

            public Diagnostic UnsupportedResourceTypeParameterOrOutputType(string resourceType) => CoreError(
                "BCP227",
                $"The type \"{resourceType}\" cannot be used as a parameter or output type. Resource types from extensions are currently not supported as parameters or outputs.");

            public Diagnostic InvalidResourceScopeCannotBeResourceTypeParameter(string parameterName) => CoreError(
                "BCP229",
                $"The parameter \"{parameterName}\" cannot be used as a resource scope or parent. Resources passed as parameters cannot be used as a scope or parent of a resource.");

            public Diagnostic ModuleParamOrOutputResourceTypeUnavailable(ResourceTypeReference resourceTypeReference) => CoreWarning(
                "BCP230",
                $"The referenced module uses resource type \"{resourceTypeReference.FormatName()}\" which does not have types available. Bicep is unable to validate resource properties prior to deployment, but this will not block the resource from being deployed.");

            public Diagnostic ParamOrOutputResourceTypeUnsupported() => CoreError(
                "BCP231",
                $@"Using resource-typed parameters and outputs requires enabling EXPERIMENTAL feature ""{nameof(ExperimentalFeaturesEnabled.ResourceTypedParamsAndOutputs)}"".");

            public Diagnostic ArtifactDeleteFailed(string moduleRef) => CoreError(
                "BCP232",
                $"Unable to delete the module with reference \"{moduleRef}\" from cache.");

            public Diagnostic ArtifactDeleteFailedWithMessage(string moduleRef, string message) => CoreError(
                "BCP233",
                $"Unable to delete the module with reference \"{moduleRef}\" from cache: {message}");

            public Diagnostic ArmFunctionLiteralTypeConversionFailedWithMessage(string literalValue, string armFunctionName, string message) => CoreWarning(
                "BCP234",
                $"The ARM function \"{armFunctionName}\" failed when invoked on the value [{literalValue}]: {message}");

            public Diagnostic NoJsonTokenOnPathOrPathInvalid() => CoreError(
                "BCP235",
                $"Specified JSONPath does not exist in the given file or is invalid.");

            public Diagnostic ExpectedNewLineOrCommaSeparator() => CoreError(
                "BCP236",
                "Expected a new line or comma character at this location.");

            public Diagnostic ExpectedCommaSeparator() => CoreError(
                "BCP237",
                "Expected a comma character at this location.");

            public Diagnostic UnexpectedNewLineAfterCommaSeparator() => CoreError(
                "BCP238",
                "Unexpected new line character after a comma.");

            public Diagnostic ReservedIdentifier(string name) => CoreError(
                "BCP239",
                $"Identifier \"{name}\" is a reserved Bicep symbol name and cannot be used in this context.");

            public Diagnostic InvalidValueForParentProperty() => CoreError(
                "BCP240",
                "The \"parent\" property only permits direct references to resources. Expressions are not supported.");

            public Diagnostic DeprecatedProvidersFunction(string functionName) => CoreWarning(
                "BCP241",
                $"The \"{functionName}\" function is deprecated and will be removed in a future release of Bicep. Please add a comment to https://github.com/Azure/bicep/issues/2017 if you believe this will impact your workflow.")
                with
            { Styling = DiagnosticStyling.ShowCodeDeprecated };

            public Diagnostic LambdaFunctionsOnlyValidInFunctionArguments() => CoreError(
                "BCP242",
                $"Lambda functions may only be specified directly as function arguments.");

            public Diagnostic ParenthesesMustHaveExactlyOneItem() => CoreError(
                "BCP243",
                "Parentheses must contain exactly one expression.");

            public Diagnostic LambdaExpectedArgCountMismatch(TypeSymbol lambdaType, int minArgCount, int maxArgCount, int actualArgCount) => CoreError(
                "BCP244",
                minArgCount == maxArgCount ?
                    $"Expected lambda expression of type \"{lambdaType}\" with {minArgCount} arguments but received {actualArgCount} arguments." :
                    $"Expected lambda expression of type \"{lambdaType}\" with between {minArgCount} and {maxArgCount} arguments but received {actualArgCount} arguments.");

            public Diagnostic ResourceTypeIsReadonly(ResourceTypeReference resourceTypeReference) => CoreWarning(
                "BCP245",
                $"Resource type \"{resourceTypeReference.FormatName()}\" can only be used with the 'existing' keyword.");

            public Diagnostic ResourceTypeIsReadonlyAtScope(ResourceTypeReference resourceTypeReference, ResourceScope writableScopes) => CoreWarning(
                "BCP246",
                $"Resource type \"{resourceTypeReference.FormatName()}\" can only be used with the 'existing' keyword at the requested scope."
                    + $" Permitted scopes for deployment: {ToQuotedString(LanguageConstants.GetResourceScopeDescriptions(writableScopes))}.");

            public Diagnostic LambdaVariablesInResourceOrModuleArrayAccessUnsupported(IEnumerable<string> variableNames) => CoreError(
                "BCP247",
                $"Using lambda variables inside resource or module array access is not currently supported."
                    + $" Found the following lambda variable(s) being accessed: {ToQuotedString(variableNames)}.");

            public Diagnostic LambdaVariablesInInlineFunctionUnsupported(string functionName, IEnumerable<string> variableNames) => CoreError(
                "BCP248",
                $"Using lambda variables inside the \"{functionName}\" function is not currently supported."
                    + $" Found the following lambda variable(s) being accessed: {ToQuotedString(variableNames)}.");

            public Diagnostic ExpectedLoopVariableBlockWith2Elements(int actualCount) => CoreError(
                "BCP249",
                $"Expected loop variable block to consist of exactly 2 elements (item variable and index variable), but found {actualCount}.");

            public Diagnostic ParameterMultipleAssignments(string identifier) => CoreError(
                "BCP250",
                $"Parameter \"{identifier}\" is assigned multiple times. Remove or rename the duplicates.");

            public Diagnostic UsingPathHasNotBeenSpecified() => CoreError(
                "BCP256",
                "The using declaration is missing a bicep template file path reference.");

            public Diagnostic ExpectedFilePathString() => CoreError(
                "BCP257",
                "Expected a Bicep file path string. This should be a relative path to another bicep file, e.g. 'myModule.bicep' or '../parent/myModule.bicep'");

            public IDiagnostic MissingParameterAssignment(IEnumerable<string> identifiers, CodeFix insertMissingCodefix) => CoreError(
                "BCP258",
                $"The following parameters are declared in the Bicep file but are missing an assignment in the params file: {ToQuotedString(identifiers)}.")
                with
            { Fixes = [insertMissingCodefix] };

            public Diagnostic MissingParameterDeclaration(string? identifier) => CoreError(
                "BCP259",
                $"The parameter \"{identifier}\" is assigned in the params file without being declared in the Bicep file.");

            public Diagnostic ParameterTypeMismatch(string? identifier, TypeSymbol expectedType, TypeSymbol actualType) => CoreError(
                "BCP260",
                $"The parameter \"{identifier}\" expects a value of type \"{expectedType}\" but the provided value is of type \"{actualType}\".");

            public Diagnostic UsingDeclarationNotSpecified() => CoreError(
                "BCP261",
                "A using declaration must be present in this parameters file.");

            public Diagnostic MoreThanOneUsingDeclarationSpecified() => CoreError(
                "BCP262",
                "More than one using declaration are present");

            public Diagnostic UsingDeclarationReferencesInvalidFile() => CoreError(
                "BCP263",
                "The file specified in the using declaration path does not exist");

            public Diagnostic AmbiguousResourceTypeBetweenImports(string resourceTypeName, IEnumerable<string> namespaces) => CoreError(
                "BCP264",
                $"Resource type \"{resourceTypeName}\" is declared in multiple imported namespaces ({ToQuotedStringWithCaseInsensitiveOrdering(namespaces)}), and must be fully-qualified.");

            public Diagnostic SymbolicNameShadowsAKnownFunction(string name, string knownFunctionNamespace, string knownFunctionName) => CoreError(
                "BCP265",
                $"The name \"{name}\" is not a function. Did you mean \"{knownFunctionNamespace}.{knownFunctionName}\"?")
                with
            {
                Fixes = [
                    new CodeFix($"Change \"{name}\" to \"{knownFunctionNamespace}.{knownFunctionName}\"", true, CodeFixKind.QuickFix, CodeManipulator.Replace(TextSpan, $"{knownFunctionNamespace}.{knownFunctionName}"))
                ]
            };

            public Diagnostic ExpectedMetadataIdentifier() => CoreError(
                "BCP266",
                "Expected a metadata identifier at this location.");

            public Diagnostic ExpectedMetadataDeclarationAfterDecorator() => CoreError(
                "BCP267",
                "Expected an metadata declaration after the decorator.");

            public Diagnostic ReservedMetadataIdentifier(string name) => CoreError(
                "BCP268",
                $"Invalid identifier: \"{name}\". Metadata identifiers starting with '_' are reserved. Please use a different identifier.");

            public Diagnostic CannotUseFunctionAsMetadataDecorator(string functionName) => CoreError(
                "BCP269",
                $"Function \"{functionName}\" cannot be used as a metadata decorator.");

            public Diagnostic UnparsableBicepConfigFile(IOUri configFileUri, string parsingErrorMessage) => CoreError(
                "BCP271",
                $"Failed to parse the contents of the Bicep configuration file \"{configFileUri}\" as valid JSON: {parsingErrorMessage.TrimEnd('.')}.");

            public Diagnostic UnloadableBicepConfigFile(IOUri configFileUri, string loadErrorMessage) => CoreError(
                "BCP272",
                $"Could not load the Bicep configuration file \"{configFileUri}\": {loadErrorMessage.TrimEnd('.')}.");

            public Diagnostic InvalidBicepConfigFile(IOUri configFileUri, string parsingErrorMessage) => CoreError(
                "BCP273",
                $"Failed to parse the contents of the Bicep configuration file \"{configFileUri}\": {parsingErrorMessage.TrimEnd('.')}.");

            public Diagnostic PotentialConfigDirectoryCouldNotBeScanned(IOUri? directoryIdentifier, string scanErrorMessage) => CoreDiagnostic(
                DiagnosticLevel.Info, // should this be a warning instead?
                "BCP274",
                $"Error scanning \"{directoryIdentifier}\" for bicep configuration: {scanErrorMessage.TrimEnd('.')}.");

            public Diagnostic FoundDirectoryInsteadOfFile(string directoryPath) => CoreError(
                "BCP275",
                $"Unable to open file at path \"{directoryPath}\". Found a directory instead.");

            public Diagnostic UsingDeclarationMustReferenceBicepFile() => CoreError(
                "BCP276",
                "A using declaration can only reference a Bicep file.");

            public Diagnostic ModuleDeclarationMustReferenceBicepModule() => CoreError(
                "BCP277",
                "A module declaration can only reference a Bicep File, an ARM template, a registry reference or a template spec reference.");

            public Diagnostic CyclicParametersSelfReference() => CoreError(
                "BCP278",
                "This parameters file references itself, which is not allowed.");

            public Diagnostic UnrecognizedTypeExpression() => CoreError(
                "BCP279",
                $"Expected a type at this location. Please specify a valid type expression or one of the following types: {ToQuotedString(LanguageConstants.DeclarationTypes.Keys)}.");

            public Diagnostic TypeExpressionLiteralConversionFailed() => CoreError(
                "BCP285",
                "The type expression could not be reduced to a literal value.");

            public Diagnostic InvalidUnionTypeMember(string keystoneType) => CoreError(
                "BCP286",
                $"This union member is invalid because it cannot be assigned to the '{keystoneType}' type.");

            public Diagnostic ValueSymbolUsedAsType(string symbolName) => CoreError(
                "BCP287",
                // TODO: Add "Did you mean 'typeof({symbolName})'?" When support for typeof has been added.
                $"'{symbolName}' refers to a value but is being used as a type here.");

            public Diagnostic TypeSymbolUsedAsValue(string symbolName) => CoreError(
                "BCP288",
                $"'{symbolName}' refers to a type but is being used as a value here.");

            public Diagnostic InvalidTypeDefinition() => CoreError(
                "BCP289",
                $"The type definition is not valid.");

            public Diagnostic ExpectedParameterOrTypeDeclarationAfterDecorator() => CoreError(
                "BCP290",
                "Expected a parameter or type declaration after the decorator.");

            public Diagnostic ExpectedParameterOrOutputDeclarationAfterDecorator() => CoreError(
                "BCP291",
                "Expected a parameter or output declaration after the decorator.");

            public Diagnostic ExpectedParameterOutputOrTypeDeclarationAfterDecorator() => CoreError(
                "BCP292",
                "Expected a parameter, output, or type declaration after the decorator.");

            public Diagnostic NonLiteralUnionMember() => CoreError(
                "BCP293",
                "All members of a union type declaration must be literal values.");

            public Diagnostic InvalidTypeUnion() => CoreError(
                "BCP294",
                "Type unions must be reducible to a single ARM type (such as 'string', 'int', or 'bool').");

            public Diagnostic DecoratorNotPermittedOnLiteralType(string decoratorName) => CoreError(
                "BCP295",
                $"The '{decoratorName}' decorator may not be used on targets of a union or literal type. The allowed values for this parameter or type definition will be derived from the union or literal type automatically.");

            public Diagnostic NonConstantTypeProperty() => CoreError(
                "BCP296",
                "Property names on types must be compile-time constant values.");

            public Diagnostic CannotUseFunctionAsTypeDecorator(string functionName) => CoreError(
                "BCP297",
                $"Function \"{functionName}\" cannot be used as a type decorator.");

            public Diagnostic CyclicTypeSelfReference() => CoreError(
                "BCP298",
                "This type definition includes itself as required component, which creates a constraint that cannot be fulfilled.");

            public Diagnostic CyclicType(IEnumerable<string> cycle) => CoreError(
                "BCP299",
                $"This type definition includes itself as a required component via a cycle (\"{string.Join("\" -> \"", cycle)}\").");

            public Diagnostic ExpectedTypeLiteral() => CoreError(
                "BCP300",
                $"Expected a type literal at this location. Please specify a concrete value or a reference to a literal type.");

            public Diagnostic ReservedTypeName(string reservedName) => CoreError(
                "BCP301",
                $@"The type name ""{reservedName}"" is reserved and may not be attached to a user-defined type.");

            public Diagnostic SymbolicNameIsNotAType(string name, IEnumerable<string> validTypes) => CoreError(
                "BCP302",
                $@"The name ""{name}"" is not a valid type. Please specify one of the following types: {ToQuotedString(validTypes)}.");

            public Diagnostic ExtensionSpecificationInterpolationUnsupported() => CoreError(
                "BCP303",
                "String interpolation is unsupported for specifying the extension.");

            public Diagnostic ExpectedWithOrAsKeywordOrNewLine() => CoreError(
                "BCP305",
                $"Expected the \"with\" keyword, \"as\" keyword, or a new line character at this location.");

            public Diagnostic NamespaceSymbolUsedAsType(string name) => CoreError(
                "BCP306",
                $@"The name ""{name}"" refers to a namespace, not to a type.");

            public Diagnostic NestedRuntimePropertyAccessNotSupported(string? resourceSymbol, IEnumerable<string> runtimePropertyNames, IEnumerable<string> accessiblePropertyNames, IEnumerable<string> accessibleFunctionNames)
            {
                var accessiblePropertyNamesClause = accessiblePropertyNames.Any() ? @$" the accessible properties of ""{resourceSymbol}"" include {ToQuotedString(accessiblePropertyNames.OrderBy(x => x))}." : "";
                var accessibleFunctionNamesClause = accessibleFunctionNames.Any() ? @$" The accessible functions of ""{resourceSymbol}"" include {ToQuotedString(accessibleFunctionNames.OrderBy(x => x))}." : "";

                return CoreError(
                    "BCP307",
                    $"The expression cannot be evaluated, because the identifier properties of the referenced existing resource including {ToQuotedString(runtimePropertyNames.OrderBy(x => x))} cannot be calculated at the start of the deployment. In this situation,{accessiblePropertyNamesClause}{accessibleFunctionNamesClause}");
            }

            public Diagnostic DecoratorMayNotTargetTypeAlias(string decoratorName) => CoreError(
                "BCP308",
                $@"The decorator ""{decoratorName}"" may not be used on statements whose declared type is a reference to a user-defined type.");

            public Diagnostic ValueCannotBeFlattened(TypeSymbol flattenInputType, TypeSymbol incompatibleType) => CoreError(
                "BCP309",
                $@"Values of type ""{flattenInputType.Name}"" cannot be flattened because ""{incompatibleType.Name}"" is not an array type.");

            public Diagnostic IndexOutOfBounds(string typeName, long tupleLength, long indexSought)
            {
                var message = new StringBuilder("The provided index value of \"").Append(indexSought).Append("\" is not valid for type \"").Append(typeName).Append("\".");
                if (tupleLength > 0)
                {
                    message.Append(" Indexes for this type must be between 0 and ").Append(tupleLength - 1).Append('.');
                }

                return CoreError(
                    "BCP311",
                    message.ToString());
            }

            public Diagnostic MultipleAdditionalPropertiesDeclarations() => CoreError(
                "BCP315",
                "An object type may have at most one additional properties declaration.");

            public Diagnostic SealedIncompatibleWithAdditionalPropertiesDeclaration() => CoreError(
                "BCP316",
                $@"The ""{LanguageConstants.ParameterSealedPropertyName}"" decorator may not be used on object types with an explicit additional properties type declaration.");

            public Diagnostic ExpectedPropertyNameOrMatcher() => CoreError(
                "BCP317",
                "Expected an identifier, a string, or an asterisk at this location.");

            public Diagnostic DereferenceOfPossiblyNullReference(string possiblyNullType, AccessExpressionSyntax accessExpression) => CoreWarning(
                "BCP318",
                $@"The value of type ""{possiblyNullType}"" may be null at the start of the deployment, which would cause this access expression (and the overall deployment with it) to fail.")
                with
            {
                Fixes = [
                    new(
                        "If you do not know whether the value will be null and the template would handle a null value for the overall expression, use a `.?` (safe dereference) operator to short-circuit the access expression if the base expression's value is null",
                        true,
                        CodeFixKind.QuickFix,
                        new(accessExpression.Span, accessExpression.AsSafeAccess().ToString())),
                    AsNonNullable(accessExpression.BaseExpression),
                ]
            };

            private static CodeFix AsNonNullable(SyntaxBase expression) => new(
                "If you know the value will not be null, use a non-null assertion operator to inform the compiler that the value will not be null",
                false,
                CodeFixKind.QuickFix,
                new(expression.Span, SyntaxFactory.AsNonNullable(expression).ToString()));

            public Diagnostic UnresolvableArmJsonType(string errorSource, string message) => CoreError(
                "BCP319",
                $@"The type at ""{errorSource}"" could not be resolved by the ARM JSON template engine. Original error message: ""{message}""");

            public Diagnostic ModuleOutputResourcePropertyAccessDetected() => CoreError(
                "BCP320",
                "The properties of module output resources cannot be accessed directly. To use the properties of this resource, pass it as a resource-typed parameter to another module and access the parameter's properties therein.");

            public Diagnostic PossibleNullReferenceAssignment(TypeSymbol expectedType, TypeSymbol actualType, SyntaxBase expression) => CoreWarning(
                "BCP321",
                $"Expected a value of type \"{expectedType}\" but the provided value is of type \"{actualType}\".")
                with
            { Fixes = [AsNonNullable(expression)] };

            public Diagnostic SafeDereferenceNotPermittedOnInstanceFunctions() => CoreError(
                "BCP322",
                "The `.?` (safe dereference) operator may not be used on instance function invocations.");

            public Diagnostic SafeDereferenceNotPermittedOnResourceCollections() => CoreError(
                "BCP323",
                "The `[?]` (safe dereference) operator may not be used on resource or module collections.");

            public Diagnostic ExpectedTypeIdentifier() => CoreError(
                "BCP325",
                "Expected a type identifier at this location.");

            public Diagnostic NullableTypedParamsMayNotHaveDefaultValues() => CoreError(
                "BCP326",
                "Nullable-typed parameters may not be assigned default values. They have an implicit default of 'null' that cannot be overridden.");

            public Diagnostic SourceIntDomainDisjointFromTargetIntDomain_SourceHigh(bool warnInsteadOfError, long sourceMin, long targetMax) => CoreDiagnostic(
                warnInsteadOfError ? DiagnosticLevel.Warning : DiagnosticLevel.Error,
                "BCP327",
                $"The provided value (which will always be greater than or equal to {sourceMin}) is too large to assign to a target for which the maximum allowable value is {targetMax}.");

            public Diagnostic SourceIntDomainDisjointFromTargetIntDomain_SourceLow(bool warnInsteadOfError, long sourceMax, long targetMin) => CoreDiagnostic(
                warnInsteadOfError ? DiagnosticLevel.Warning : DiagnosticLevel.Error,
                "BCP328",
                $"The provided value (which will always be less than or equal to {sourceMax}) is too small to assign to a target for which the minimum allowable value is {targetMin}.");

            public Diagnostic SourceIntDomainExtendsBelowTargetIntDomain(long sourceMin, long targetMin) => CoreWarning(
                "BCP329",
                $"The provided value can be as small as {sourceMin} and may be too small to assign to a target with a configured minimum of {targetMin}.");

            public Diagnostic SourceIntDomainExtendsAboveTargetIntDomain(long sourceMax, long targetMax) => CoreWarning(
                "BCP330",
                $"The provided value can be as large as {sourceMax} and may be too large to assign to a target with a configured maximum of {targetMax}.");

            public Diagnostic MinMayNotExceedMax(string minDecoratorName, long minValue, string maxDecoratorName, long maxValue) => CoreError(
                "BCP331",
                $@"A type's ""{minDecoratorName}"" must be less than or equal to its ""{maxDecoratorName}"", but a minimum of {minValue} and a maximum of {maxValue} were specified.");

            public Diagnostic SourceValueLengthDomainDisjointFromTargetValueLengthDomain_SourceHigh(bool warnInsteadOfError, long sourceMinLength, long targetMaxLength) => CoreDiagnostic(
                warnInsteadOfError ? DiagnosticLevel.Warning : DiagnosticLevel.Error,
                "BCP332",
                $"The provided value (whose length will always be greater than or equal to {sourceMinLength}) is too long to assign to a target for which the maximum allowable length is {targetMaxLength}.");

            public Diagnostic SourceValueLengthDomainDisjointFromTargetValueLengthDomain_SourceLow(bool warnInsteadOfError, long sourceMaxLength, long targetMinLength) => CoreDiagnostic(
                warnInsteadOfError ? DiagnosticLevel.Warning : DiagnosticLevel.Error,
                "BCP333",
                $"The provided value (whose length will always be less than or equal to {sourceMaxLength}) is too short to assign to a target for which the minimum allowable length is {targetMinLength}.");

            public Diagnostic SourceValueLengthDomainExtendsBelowTargetValueLengthDomain(long sourceMinLength, long targetMinLength) => CoreWarning(
                "BCP334",
                $"The provided value can have a length as small as {sourceMinLength} and may be too short to assign to a target with a configured minimum length of {targetMinLength}.");

            public Diagnostic SourceValueLengthDomainExtendsAboveTargetValueLengthDomain(long sourceMaxLength, long targetMaxLength) => CoreWarning(
                "BCP335",
                $"The provided value can have a length as large as {sourceMaxLength} and may be too long to assign to a target with a configured maximum length of {targetMaxLength}.");

            public Diagnostic UnrecognizedParamsFileDeclaration(bool moduleExtensionConfigsEnabled)
            {
                List<string> supportedDeclarations = [
                    LanguageConstants.UsingKeyword,
                    LanguageConstants.ExtendsKeyword,
                    LanguageConstants.ParameterKeyword,
                    LanguageConstants.VariableKeyword,
                    LanguageConstants.TypeKeyword,
                ];

                if (moduleExtensionConfigsEnabled)
                {
                    supportedDeclarations.Add(LanguageConstants.ExtensionConfigKeyword);
                }

                return CoreError(
                    "BCP337",
                    $@"This declaration type is not valid for a Bicep Parameters file. Supported declarations: {ToQuotedString(supportedDeclarations)}.");
            }

            public Diagnostic FailedToEvaluateParameter(string parameterName, string message) => CoreError(
                "BCP338",
                $"Failed to evaluate parameter \"{parameterName}\": {message}");

            public Diagnostic ArrayIndexOutOfBounds(long indexSought) => CoreError(
                "BCP339",
                $"""The provided array index value of "{indexSought}" is not valid. Array index should be greater than or equal to 0.""");

            public Diagnostic UnparsableYamlType() => CoreError(
                "BCP340",
                $"Unable to parse literal YAML value. Please ensure that it is well-formed.");

            public Diagnostic RuntimeValueNotAllowedInFunctionDeclaration(string? accessedSymbolName, IEnumerable<string>? accessiblePropertyNames, IEnumerable<string>? variableDependencyChain)
            {
                var variableDependencyChainClause = BuildVariableDependencyChainClause(variableDependencyChain);
                var accessiblePropertiesClause = BuildAccessiblePropertiesClause(accessedSymbolName, accessiblePropertyNames);

                return CoreError(
                    "BCP341",
                    $"This expression is being used inside a function declaration, which requires a value that can be calculated at the start of the deployment.{variableDependencyChainClause}{accessiblePropertiesClause}");
            }

            public Diagnostic UserDefinedTypesNotAllowedInFunctionDeclaration() => CoreError(
                "BCP342",
                $"""User-defined types are not supported in user-defined function parameters or outputs.""");

            public Diagnostic ExpectedAssertIdentifier() => CoreError(
                "BCP344",
                "Expected an assert identifier at this location.");

            public Diagnostic TestDeclarationMustReferenceBicepTest() => CoreError(
                "BCP345",
                "A test declaration can only reference a Bicep File");

            public Diagnostic ExpectedTestIdentifier() => CoreError(
                "BCP346",
                "Expected a test identifier at this location.");

            public Diagnostic ExpectedTestPathString() => CoreError(
                "BCP347",
                "Expected a test path string at this location.");
            public Diagnostic TestDeclarationStatementsUnsupported() => CoreError(
                "BCP348",
                $@"Using a test declaration statement requires enabling EXPERIMENTAL feature ""{nameof(ExperimentalFeaturesEnabled.TestFramework)}"".");

            public Diagnostic AssertsUnsupported() => CoreError(
                "BCP349",
                $@"Using an assert declaration requires enabling EXPERIMENTAL feature ""{nameof(ExperimentalFeaturesEnabled.Assertions)}"".");

            public Diagnostic InvalidAssertAssignment(TypeSymbol valueType) => CoreError(
                "BCP350",
                $"Value of type \"{valueType}\" cannot be assigned to an assert. Asserts can take values of type 'bool' only.");

            public Diagnostic FunctionOnlyValidWithDirectAssignment(string functionName) => CoreError(
                "BCP351",
                $"Function \"{functionName}\" is not valid at this location. It can only be used when directly assigning to a parameter.");

            public Diagnostic FailedToEvaluateVariable(string name, string message) => CoreError(
                "BCP352",
                $"Failed to evaluate variable \"{name}\": {message}");

            public Diagnostic ItemsMustBeCaseInsensitivelyUnique(string itemTypePluralName, IEnumerable<string> itemNames) => CoreError(
                "BCP353",
                $"The {itemTypePluralName} {ToQuotedString(itemNames)} differ only in casing. The ARM deployments engine is not case sensitive and will not be able to distinguish between them.");

            public Diagnostic ExpectedSymbolListOrWildcard() => CoreError(
                "BCP354",
                "Expected left brace ('{') or asterisk ('*') character at this location.");

            public Diagnostic ExpectedExportedSymbolName() => CoreError(
                "BCP355",
                "Expected the name of an exported symbol at this location.");

            public Diagnostic ExpectedNamespaceIdentifier() => CoreError(
                "BCP356",
                "Expected a valid namespace identifier at this location.");

            public Diagnostic PathHasNotBeenSpecified() => CoreError(
                "BCP358",
                "This declaration is missing a template file path reference.");

            public Diagnostic ImportedSymbolNotFound(string symbolName) => CoreError(
                "BCP360",
                $"The '{symbolName}' symbol was not found in (or was not exported by) the imported template.");

            public Diagnostic ExportDecoratorMustTargetStatement() => CoreError(
                "BCP361",
                @"The ""@export()"" decorator must target a top-level statement.");

            public Diagnostic SymbolImportedMultipleTimes(params string[] importedAs) => CoreError(
                "BCP362",
                $"This symbol is imported multiple times under the names {string.Join(", ", importedAs.Select(identifier => $"'{identifier}'"))}.");

            public Diagnostic DiscriminatorDecoratorOnlySupportedForObjectUnions() => CoreError(
                "BCP363",
                $"The \"{LanguageConstants.TypeDiscriminatorDecoratorName}\" decorator can only be applied to object-only union types with unique member types.");

            public Diagnostic DiscriminatorPropertyMustBeRequiredStringLiteral(string discriminatorPropertyName) => CoreError(
                "BCP364",
                $"The property \"{discriminatorPropertyName}\" must be a required string literal on all union member types.");

            public Diagnostic DiscriminatorPropertyMemberDuplicatedValue(string discriminatorPropertyName, string discriminatorPropertyValue) => CoreError(
                "BCP365",
                $"The value \"{discriminatorPropertyValue}\" for discriminator property \"{discriminatorPropertyName}\" is duplicated across multiple union member types. The value must be unique across all union member types.");

            public Diagnostic DiscriminatorPropertyNameMustMatch(string acceptablePropertyName) => CoreError(
                "BCP366",
                $"The discriminator property name must be \"{acceptablePropertyName}\" on all union member types.");

            public Diagnostic FeatureIsTemporarilyDisabled(string featureName) => CoreError(
                "BCP367",
                $"The \"{featureName}\" feature is temporarily disabled.");

            public Diagnostic ParameterReferencesKeyVaultSuppliedParameter(string targetName) => CoreError(
                "BCP368",
                $"The value of the \"{targetName}\" parameter cannot be known until the template deployment has started because it uses a reference to a secret value in Azure Key Vault. Expressions that refer to the \"{targetName}\" parameter may be used in {LanguageConstants.LanguageFileExtension} files but not in {LanguageConstants.ParamsFileExtension} files.");

            public Diagnostic ParameterReferencesDefaultedParameter(string targetName) => CoreError(
                "BCP369",
                $"The value of the \"{targetName}\" parameter cannot be known until the template deployment has started because it uses the default value defined in the template. Expressions that refer to the \"{targetName}\" parameter may be used in {LanguageConstants.LanguageFileExtension} files but not in {LanguageConstants.ParamsFileExtension} files.");

            public Diagnostic ClosureContainsNonExportableSymbols(IEnumerable<string> nonExportableSymbols) => CoreError(
                "BCP372",
                @$"The ""@export()"" decorator may not be applied to variables that refer to parameters, modules, or resource, either directly or indirectly. The target of this decorator contains direct or transitive references to the following unexportable symbols: {ToQuotedString(nonExportableSymbols)}.");

            public Diagnostic ImportedSymbolHasErrors(string name, string message) => CoreError(
                "BCP373",
                $"Unable to import the symbol named \"{name}\": {message}");

            public Diagnostic ImportedModelContainsAmbiguousExports(IEnumerable<string> ambiguousExportNames) => CoreError(
                "BCP374",
                $"The imported model cannot be loaded with a wildcard because it contains the following duplicated exports: {ToQuotedString(ambiguousExportNames)}.");

            public Diagnostic ImportListItemDoesNotIncludeDeclaredSymbolName() => CoreError(
                "BCP375",
                "An import list item that identifies its target with a quoted string must include an 'as <alias>' clause.");

            public Diagnostic ImportedSymbolKindNotSupportedInSourceFileKind(string name, ExportMetadataKind exportMetadataKind, BicepSourceFileKind sourceFileKind) => CoreError(
                "BCP376",
                $"The \"{name}\" symbol cannot be imported because imports of kind {exportMetadataKind} are not supported in files of kind {sourceFileKind}.");

            public Diagnostic InvalidExtensionAliasName(string aliasName) => CoreError(
                "BCP377",
                $"The extension alias name \"{aliasName}\" is invalid. Valid characters are alphanumeric, \"_\", or \"-\".");

            public Diagnostic InvalidOciArtifactExtensionAliasRegistryNullOrUndefined(string aliasName, IOUri? configFileUri) => CoreError(
                "BCP378",
                $"The OCI artifact extension alias \"{aliasName}\" in the {BuildBicepConfigurationClause(configFileUri)} is invalid. The \"registry\" property cannot be null or undefined.");

            public Diagnostic OciArtifactExtensionAliasNameDoesNotExistInConfiguration(string aliasName, IOUri? configFileUri) => CoreError(
                "BCP379",
                $"The OCI artifact extension alias name \"{aliasName}\" does not exist in the {BuildBicepConfigurationClause(configFileUri)}.");

            public Diagnostic UnsupportedArtifactType(ArtifactType artifactType) => CoreError(
                "BCP380",
                $"Artifacts of type: \"{artifactType}\" are not supported."
            );

            public Diagnostic TypeIsNotParameterizable(string typeName) => CoreError(
                "BCP383",
                $"The \"{typeName}\" type is not parameterizable.");

            public Diagnostic TypeRequiresParameterization(string typeName, int requiredArgumentCount) => CoreError(
                "BCP384",
                $"The \"{typeName}\" type requires {requiredArgumentCount} argument(s).");

            public Diagnostic DecoratorMayNotTargetResourceDerivedType(string decoratorName) => CoreError(
                "BCP386",
                $@"The decorator ""{decoratorName}"" may not be used on statements whose declared type is a reference to a resource-derived type.");

            public Diagnostic NegatedTypeIndexSought() => CoreError(
                "BCP387",
                "Indexing into a type requires an integer greater than or equal to 0.");

            public Diagnostic TupleRequiredForIndexAccess(TypeSymbol wrongType) => CoreError(
                "BCP388",
                $"Cannot access elements of type \"{wrongType}\" by index. An tuple type is required.");

            public Diagnostic ExplicitAdditionalPropertiesTypeRequiredForAccessThereto(TypeSymbol wrongType) => CoreError(
                "BCP389",
                $"The type \"{wrongType}\" does not declare an additional properties type.");

            public Diagnostic ExplicitItemsTypeRequiredForAccessThereto() => CoreError(
                "BCP390",
                $"The array item type access operator ('[*]') can only be used with typed arrays.");

            public Diagnostic AccessExpressionForbiddenBase() => CoreError(
                "BCP391",
                "Type member access is only supported on a reference to a named type.");

            public Diagnostic InvalidResourceTypeIdentifier(string resourceTypeIdentifier) => CoreWarning(
                "BCP392",
                $"""The supplied resource type identifier "{resourceTypeIdentifier}" was not recognized as a valid resource type name.""");

            public Diagnostic UnrecognizedResourceDerivedTypePointerSegment(string unrecognizedSegment) => CoreWarning(
                "BCP393",
                $"""The type pointer segment "{unrecognizedSegment}" was not recognized. Supported pointer segments are: "properties", "items", "prefixItems", and "additionalProperties".""");

            public Diagnostic CannotUseEntireResourceBodyAsType() => CoreError(
                "BCP394",
                "Resource-derived type expressions must dereference a property within the resource body. Using the entire resource body type is not permitted.");

            public Diagnostic InvalidTypesTgzPackage_DeserializationFailed() => CoreError(
                "BCP396",
                "The referenced extension types artifact has been published with malformed content.");

            public Diagnostic InvalidExtension_ImplicitExtensionMissingConfig(IOUri? configFileUri, string name) => CoreError(
                "BCP397",
                $"""Extension {name} is incorrectly configured in the {BuildBicepConfigurationClause(configFileUri)}. It is referenced in the "{RootConfiguration.ImplicitExtensionsKey}" section, but is missing corresponding configuration in the "{RootConfiguration.ExtensionsKey}" section.""");

            public Diagnostic InvalidExtension_NotABuiltInExtension(IOUri? configFileUri, string name) => CoreError(
                "BCP398",
                $"""Extension {name} is incorrectly configured in the {BuildBicepConfigurationClause(configFileUri)}. It is configured as built-in in the "{RootConfiguration.ExtensionsKey}" section, but no built-in extension exists.""");

            public Diagnostic SpreadOperatorUnsupportedInLocation(SpreadExpressionSyntax spread) => CoreError(
                "BCP401",
                $"The spread operator \"{spread.Ellipsis.Text}\" is not permitted in this location.");

            public Diagnostic SpreadOperatorRequiresAssignableValue(SpreadExpressionSyntax spread, TypeSymbol requiredType) => CoreError(
                "BCP402",
                $"The spread operator \"{spread.Ellipsis.Text}\" can only be used in this context for an expression assignable to type \"{requiredType}\".");

            public Diagnostic ArrayTypeMismatchSpread(bool warnInsteadOfError, TypeSymbol expectedType, TypeSymbol actualType) => CoreDiagnostic(
                warnInsteadOfError ? DiagnosticLevel.Warning : DiagnosticLevel.Error,
                "BCP403",
                $"The enclosing array expects elements of type \"{expectedType}\", but the array being spread contains elements of incompatible type \"{actualType}\".");

            public Diagnostic ExtendsPathHasNotBeenSpecified() => CoreError(
                "BCP404",
                $"The \"{LanguageConstants.ExtendsKeyword}\" declaration is missing a bicepparam file path reference");

            public Diagnostic MoreThanOneExtendsDeclarationSpecified() => CoreError(
                "BCP405",
                $"More than one \"{LanguageConstants.ExtendsKeyword}\" declaration are present");

            public Diagnostic ExtendsNotSupported() => CoreError(
                "BCP406",
                $"Using \"{LanguageConstants.ExtendsKeyword}\" keyword requires enabling EXPERIMENTAL feature \"{nameof(ExperimentalFeaturesEnabled.ExtendableParamFiles)}\".");

            public Diagnostic MicrosoftGraphBuiltinRetired(ExtensionDeclarationSyntax? syntax)
            {
                var msGraphRegistryPath = "br:mcr.microsoft.com/bicep/extensions/microsoftgraph/v1.0:0.1.9-preview";
                var codeFix = new CodeFix(
                    $"Replace built-in extension \'microsoftGraph\' with dynamic types registry path",
                    true,
                    CodeFixKind.QuickFix,
                    new CodeReplacement(syntax?.SpecificationString.Span ?? TextSpan, $"\'{msGraphRegistryPath}\'"));

                return CoreError(
                "BCP407",
                $"Built-in extension \"microsoftGraph\" is retired. Use dynamic types instead. See https://aka.ms/graphBicepDynamicTypes")
                with
                {
                    Fixes = [codeFix]
                };
            }

            public Diagnostic NameofInvalidOnUnnamedExpression() => CoreError(
                "BCP408",
                $"The \"{LanguageConstants.NameofFunctionName}\" function can only be used with an expression which has a name.");

            public Diagnostic ResourceParameterizedTypeIsDeprecated(ParameterizedTypeInstantiationSyntaxBase syntax)
            {
                var fixToResourceInput = new CodeFix(
                    $"Replace the 'resource<>' parameterized type with the 'resourceInput<>' parameterized type (for values that will be used in the right-hand side of a `resource` statement)",
                    true,
                    CodeFixKind.QuickFix,
                    new CodeReplacement(syntax.Name.Span, LanguageConstants.TypeNameResourceInput));

                var fixToResourceOutput = new CodeFix(
                    $"Replace the 'resource<>' parameterized type with the 'resourceOutput<>' parameterized type (for values that should match the value of a `resource` symbol after it has been declared)",
                    // we've encouraged users to adopt resource-derived types for when values will be passed to resource statements. Few if any existing usages should align with `resourceOutput<>`
                    isPreferred: false,
                    CodeFixKind.QuickFix,
                    new CodeReplacement(syntax.Name.Span, LanguageConstants.TypeNameResourceOutput));

                return CoreWarning(
                    "BCP409",
                    "The 'resource<>' parameterized type has been deprecated. Please specify whether you want this type to correspond to the resource input or the resource output.")
                    with
                { Fixes = [fixToResourceInput, fixToResourceOutput] };
            }

            public Diagnostic AttemptToDivideByZero() => CoreError("BCP410", "Division by zero is not supported.");

            public Diagnostic TypeExpressionResolvesToUnassignableType(TypeSymbol type) => CoreError(
                "BCP411",
                $"The type \"{type}\" cannot be used in a type assignment because it does not fit within one of ARM's primitive type categories (string, int, bool, array, object).{TypeInaccuracyClause}");

            public Diagnostic InvalidVariableType(IEnumerable<string> validTypes) => CoreError(
                "BCP412",
                $"The variable type is not valid. Please specify one of the following types: {ToQuotedString(validTypes)}.");

            public Diagnostic FromEndArrayAccessNotSupportedOnBaseType(TypeSymbol baseType) => CoreError(
                "BCP414",
                $"The \"^\" indexing operator cannot be used on base expressions of type \"{baseType}\".");

            public Diagnostic FromEndArrayAccessNotSupportedWithIndexType(TypeSymbol indexType) => CoreError(
                "BCP415",
                $"The \"^\" indexing operator cannot be used with index expressions of type \"{indexType}\".");

            public Diagnostic SuppliedStringDoesNotMatchExpectedPattern(bool shouldWarn, string expectedPattern)
                => CoreDiagnostic(
                    shouldWarn ? DiagnosticLevel.Warning : DiagnosticLevel.Error,
                    "BCP416",
                    $"The supplied string does not match the expected pattern of /${expectedPattern}/.");

            public Diagnostic SpreadOperatorCannotBeUsedWithForLoop(SpreadExpressionSyntax spread) => CoreError(
                "BCP417",
                $"The spread operator \"{spread.Ellipsis.Text}\" cannot be used inside objects with property for-expressions.");

            public Diagnostic ExtensionCannotBeReferenced() => CoreError(
                "BCP418",
                "Extensions cannot be referenced here. Extensions can only be referenced by module extension configurations.");

            public Diagnostic InvalidReservedImplicitExtensionNamespace(string name) => CoreError(
                "BCP419",
                $"Namespace name \"{name}\", and cannot be used an extension name.");

            public Diagnostic ScopeKindUnresolvableAtCompileTime() => CoreError(
                "BCP420",
                "The scope could not be resolved at compile time because the supplied expression is ambiguous or too complex. Scoping expressions must be reducible to a specific kind of scope without knowledge of parameter values.");

            public Diagnostic SecureOutputsNotSupportedWithLocalDeploy(string moduleName) => CoreError(
                "BCP421",
                $"""Module "{moduleName}" contains one or more secure outputs, which are not supported with "{LanguageConstants.TargetScopeKeyword}" set to "{LanguageConstants.TargetScopeTypeLocal}".""");

            public Diagnostic InstanceFunctionCallOnPossiblyNullBase(TypeSymbol baseType, SyntaxBase expression) => CoreWarning(
                "BCP422",
                $"A resource of type \"{baseType}\" may or may not exist when this function is called, which could cause the deployment to fail.")
                with
            { Fixes = [AsNonNullable(expression)] };

<<<<<<< HEAD
            public Diagnostic SecureOutputsOnlyAllowedOnDirectModuleReference() => CoreError(
                "BCP423",
                "Secure outputs may only be accessed via a direct module reference. Only non-sensitive outputs are supported when dereferencing a module indirectly via a variable or lambda.");
=======
            public Diagnostic ExtensionAliasMustBeDefinedForInlinedRegistryExtensionDeclaration() => CoreError(
                "BCP423",
                "An extension alias must be defined for an extension declaration with an inlined registry reference.");

            public Diagnostic MissingExtensionConfigAssignments(IEnumerable<string> identifiers) => CoreError(
                "BCP424",
                $"The following extensions are declared in the Bicep file but are missing a configuration assignment in the params files: {ToQuotedString(identifiers)}.");

            public Diagnostic ExtensionConfigAssignmentDoesNotMatchToExtension(string identifier) => CoreError(
                "BCP425",
                $"The extension configuration assignment for \"{identifier}\" does not match an extension in the Bicep file.");
>>>>>>> eb21df00
        }

        public static DiagnosticBuilderInternal ForPosition(TextSpan span)
            => new(span);

        public static DiagnosticBuilderInternal ForPosition(IPositionable positionable)
            => new(positionable.Span);

        public static DiagnosticBuilderInternal ForDocumentStart()
            => new(TextSpan.TextDocumentStart);
    }
}<|MERGE_RESOLUTION|>--- conflicted
+++ resolved
@@ -1926,11 +1926,6 @@
                 with
             { Fixes = [AsNonNullable(expression)] };
 
-<<<<<<< HEAD
-            public Diagnostic SecureOutputsOnlyAllowedOnDirectModuleReference() => CoreError(
-                "BCP423",
-                "Secure outputs may only be accessed via a direct module reference. Only non-sensitive outputs are supported when dereferencing a module indirectly via a variable or lambda.");
-=======
             public Diagnostic ExtensionAliasMustBeDefinedForInlinedRegistryExtensionDeclaration() => CoreError(
                 "BCP423",
                 "An extension alias must be defined for an extension declaration with an inlined registry reference.");
@@ -1942,7 +1937,10 @@
             public Diagnostic ExtensionConfigAssignmentDoesNotMatchToExtension(string identifier) => CoreError(
                 "BCP425",
                 $"The extension configuration assignment for \"{identifier}\" does not match an extension in the Bicep file.");
->>>>>>> eb21df00
+
+            public Diagnostic SecureOutputsOnlyAllowedOnDirectModuleReference() => CoreError(
+                "BCP426",
+                "Secure outputs may only be accessed via a direct module reference. Only non-sensitive outputs are supported when dereferencing a module indirectly via a variable or lambda.");
         }
 
         public static DiagnosticBuilderInternal ForPosition(TextSpan span)
