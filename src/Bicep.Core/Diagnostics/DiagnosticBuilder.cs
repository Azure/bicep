--- conflicted
+++ resolved
@@ -1811,22 +1811,6 @@
                 "BCP319",
                 $@"The type at ""{errorSource}"" could not be resolved by the ARM JSON template engine. Original error message: ""{message}""");
 
-<<<<<<< HEAD
-            public ErrorDiagnostic NullableTypesUnsupported() => new(
-                TextSpan,
-                "BCP320",
-                $@"Using nullable types requires enabling EXPERIMENTAL feature ""{nameof(ExperimentalFeaturesEnabled.UserDefinedTypes)}"".");
-
-            public ErrorDiagnostic ExpectedTypeIdentifier() => new(
-                TextSpan,
-                "BCP321",
-                "Expected a type identifier at this location.");
-
-            public ErrorDiagnostic NullableTypedParamsMayNotHaveDefaultValues() => new(
-                TextSpan,
-                "BCP322",
-                "Nullable-typed parameters may not be assigned default values. They have an implicit default of 'null' that cannot be overridden.");
-=======
             public ErrorDiagnostic ModuleOutputResourcePropertyAccessDetected() => new(
                 TextSpan,
                 "BCP320",
@@ -1846,7 +1830,21 @@
                 false,
                 CodeFixKind.QuickFix,
                 new(expression.Span, SyntaxFactory.AsNonNullable(expression).ToTextPreserveFormatting()));
->>>>>>> 4a41cfb8
+
+            public ErrorDiagnostic NullableTypesUnsupported() => new(
+                TextSpan,
+                "BCP322",
+                $@"Using nullable types requires enabling EXPERIMENTAL feature ""{nameof(ExperimentalFeaturesEnabled.UserDefinedTypes)}"".");
+
+            public ErrorDiagnostic ExpectedTypeIdentifier() => new(
+                TextSpan,
+                "BCP323",
+                "Expected a type identifier at this location.");
+
+            public ErrorDiagnostic NullableTypedParamsMayNotHaveDefaultValues() => new(
+                TextSpan,
+                "BCP324",
+                "Nullable-typed parameters may not be assigned default values. They have an implicit default of 'null' that cannot be overridden.");
         }
 
         public static DiagnosticBuilderInternal ForPosition(TextSpan span)
