// Copyright (c) Microsoft Corporation.
// Licensed under the MIT License.

using System;
using System.Collections.Generic;
using System.Collections.Immutable;
using System.Linq;
using System.Text;
using Bicep.Core.CodeAction;
using Bicep.Core.Configuration;
using Bicep.Core.Extensions;
using Bicep.Core.Modules;
using Bicep.Core.Navigation;
using Bicep.Core.Parsing;
using Bicep.Core.Resources;
using Bicep.Core.Semantics;
using Bicep.Core.Syntax;
using Bicep.Core.TypeSystem;

namespace Bicep.Core.Diagnostics
{
    public static class DiagnosticBuilder
    {
        public const string UseStringInterpolationInsteadClause = "Use string interpolation instead.";

        public delegate ErrorDiagnostic ErrorBuilderDelegate(DiagnosticBuilderInternal builder);

        public delegate Diagnostic DiagnosticBuilderDelegate(DiagnosticBuilderInternal builder);

        public class DiagnosticBuilderInternal
        {

            private const string TypeInaccuracyClause = " If this is an inaccuracy in the documentation, please report it to the Bicep Team.";
            private static readonly Uri TypeInaccuracyLink = new("https://aka.ms/bicep-type-issues");

            public DiagnosticBuilderInternal(TextSpan textSpan)
            {
                TextSpan = textSpan;
            }

            public TextSpan TextSpan { get; }

            private static string ToQuotedString(IEnumerable<string> elements)
                => elements.Any() ? $"\"{elements.ConcatString("\", \"")}\"" : "";

            private static string ToQuotedStringWithCaseInsensitiveOrdering(IEnumerable<string> elements)
                => ToQuotedString(elements.OrderBy(s => s, StringComparer.OrdinalIgnoreCase));

            private static string BuildVariableDependencyChainClause(IEnumerable<string>? variableDependencyChain) => variableDependencyChain is not null
                ? $" You are referencing a variable which cannot be calculated at the start (\"{string.Join("\" -> \"", variableDependencyChain)}\")."
                : string.Empty;

            private static string BuildNonDeployTimeConstantPropertyClause(string? accessedSymbolName, string? propertyName) =>
                accessedSymbolName is not null && propertyName is not null
                    ? $" The property \"{propertyName}\" of {accessedSymbolName} cannot be calculated at the start."
                    : string.Empty;

            private static string BuildAccessiblePropertiesClause(string? accessedSymbolName, IEnumerable<string>? accessiblePropertyNames) => accessedSymbolName is not null && accessiblePropertyNames is not null
                ? $" Properties of {accessedSymbolName} which can be calculated at the start include {ToQuotedString(accessiblePropertyNames.OrderBy(s => s))}."
                : string.Empty;

            private static string BuildInvalidOciArtifactReferenceClause(string? aliasName, string referenceValue) => aliasName is not null
                ? $"The OCI artifact reference \"{referenceValue}\" after resolving alias \"{aliasName}\" is not valid."
                : $"The specified OCI artifact reference \"{referenceValue}\" is not valid.";

            private static string BuildInvalidTemplateSpecReferenceClause(string? aliasName, string referenceValue) => aliasName is not null
                ? $"The Template Spec reference \"{referenceValue}\" after resolving alias \"{aliasName}\" is not valid."
                : $"The specified Template Spec reference \"{referenceValue}\" is not valid.";

            private static string BuildBicepConfigurationClause(string? configurationPath) => configurationPath is not null
                ? $"Bicep configuration \"{configurationPath}\""
                : $"built-in Bicep configuration";

            public ErrorDiagnostic UnrecognizedToken(string token) => new(
                TextSpan,
                "BCP001",
                $"The following token is not recognized: \"{token}\".");

            public ErrorDiagnostic UnterminatedMultilineComment() => new(
                TextSpan,
                "BCP002",
                "The multi-line comment at this location is not terminated. Terminate it with the */ character sequence.");

            public ErrorDiagnostic UnterminatedString() => new(
                TextSpan,
                "BCP003",
                "The string at this location is not terminated. Terminate the string with a single quote character.");

            public ErrorDiagnostic UnterminatedStringWithNewLine() => new(
                TextSpan,
                "BCP004",
                "The string at this location is not terminated due to an unexpected new line character.");

            public ErrorDiagnostic UnterminatedStringEscapeSequenceAtEof() => new(
                TextSpan,
                "BCP005",
                "The string at this location is not terminated. Complete the escape sequence and terminate the string with a single unescaped quote character.");

            public ErrorDiagnostic UnterminatedStringEscapeSequenceUnrecognized(IEnumerable<string> escapeSequences) => new(
                TextSpan,
                "BCP006",
                $"The specified escape sequence is not recognized. Only the following escape sequences are allowed: {ToQuotedString(escapeSequences)}.");

            public ErrorDiagnostic UnrecognizedDeclaration() => new(
                TextSpan,
                "BCP007",
                "This declaration type is not recognized. Specify a metadata, parameter, variable, resource, or output declaration.");

            public ErrorDiagnostic ExpectedParameterContinuation() => new(
                TextSpan,
                "BCP008",
                "Expected the \"=\" token, or a newline at this location.");

            public ErrorDiagnostic UnrecognizedExpression() => new(
                TextSpan,
                "BCP009",
                "Expected a literal value, an array, an object, a parenthesized expression, or a function call at this location.");

            public ErrorDiagnostic InvalidInteger() => new(
                TextSpan,
                "BCP010",
                "Expected a valid 64-bit signed integer.");

            public ErrorDiagnostic InvalidType() => new(
                TextSpan,
                "BCP011",
                "The type of the specified value is incorrect. Specify a string, boolean, or integer literal.");

            public ErrorDiagnostic ExpectedKeyword(string keyword) => new(
                TextSpan,
                "BCP012",
                $"Expected the \"{keyword}\" keyword at this location.");

            public ErrorDiagnostic ExpectedParameterIdentifier() => new(
                TextSpan,
                "BCP013",
                "Expected a parameter identifier at this location.");

            public ErrorDiagnostic ExpectedVariableIdentifier() => new(
                TextSpan,
                "BCP015",
                "Expected a variable identifier at this location.");

            public ErrorDiagnostic ExpectedOutputIdentifier() => new(
                TextSpan,
                "BCP016",
                "Expected an output identifier at this location.");

            public ErrorDiagnostic ExpectedResourceIdentifier() => new(
                TextSpan,
                "BCP017",
                "Expected a resource identifier at this location.");

            public ErrorDiagnostic ExpectedCharacter(string character) => new(
                TextSpan,
                "BCP018",
                $"Expected the \"{character}\" character at this location.");

            public ErrorDiagnostic ExpectedNewLine() => new(
                TextSpan,
                "BCP019",
                "Expected a new line character at this location.");

            public ErrorDiagnostic ExpectedFunctionOrPropertyName() => new(
                TextSpan,
                "BCP020",
                "Expected a function or property name at this location.");

            public ErrorDiagnostic ExpectedNumericLiteral() => new(
                TextSpan,
                "BCP021",
                "Expected a numeric literal at this location.");

            public ErrorDiagnostic ExpectedPropertyName() => new(
                TextSpan,
                "BCP022",
                "Expected a property name at this location.");

            public ErrorDiagnostic ExpectedVariableOrFunctionName() => new(
                TextSpan,
                "BCP023",
                "Expected a variable or function name at this location.");

            public ErrorDiagnostic IdentifierNameExceedsLimit() => new(
                TextSpan,
                "BCP024",
                $"The identifier exceeds the limit of {LanguageConstants.MaxIdentifierLength}. Reduce the length of the identifier.");

            public ErrorDiagnostic PropertyMultipleDeclarations(string property) => new(
                TextSpan,
                "BCP025",
                $"The property \"{property}\" is declared multiple times in this object. Remove or rename the duplicate properties.");

            public ErrorDiagnostic OutputTypeMismatch(TypeSymbol expectedType, TypeSymbol actualType) => new(
                TextSpan,
                "BCP026",
                $"The output expects a value of type \"{expectedType}\" but the provided value is of type \"{actualType}\".");

            public ErrorDiagnostic IdentifierMultipleDeclarations(string identifier) => new(
                TextSpan,
                "BCP028",
                $"Identifier \"{identifier}\" is declared multiple times. Remove or rename the duplicates.");

            public ErrorDiagnostic InvalidResourceType() => new(
                TextSpan,
                "BCP029",
                "The resource type is not valid. Specify a valid resource type of format \"<types>@<apiVersion>\".");

            public ErrorDiagnostic InvalidOutputType(IEnumerable<string> validTypes) => new(
                TextSpan,
                "BCP030",
                $"The output type is not valid. Please specify one of the following types: {ToQuotedString(validTypes)}.");

            public ErrorDiagnostic InvalidParameterType(IEnumerable<string> validTypes) => new(
                TextSpan,
                "BCP031",
                $"The parameter type is not valid. Please specify one of the following types: {ToQuotedString(validTypes)}.");

            public ErrorDiagnostic CompileTimeConstantRequired() => new(
                TextSpan,
                "BCP032",
                "The value must be a compile-time constant.");

            public Diagnostic ExpectedValueTypeMismatch(bool warnInsteadOfError, TypeSymbol expectedType, TypeSymbol actualType) => new(
                TextSpan,
                warnInsteadOfError ? DiagnosticLevel.Warning : DiagnosticLevel.Error,
                "BCP033",
                $"Expected a value of type \"{expectedType}\" but the provided value is of type \"{actualType}\".");

            public Diagnostic ArrayTypeMismatch(bool warnInsteadOfError, TypeSymbol expectedType, TypeSymbol actualType) => new(
                TextSpan,
                warnInsteadOfError ? DiagnosticLevel.Warning : DiagnosticLevel.Error,
                "BCP034",
                $"The enclosing array expected an item of type \"{expectedType}\", but the provided item was of type \"{actualType}\".");

            public Diagnostic MissingRequiredProperties(bool warnInsteadOfError, Symbol? sourceDeclaration, ObjectSyntax objectSyntax, ICollection<string> properties, string blockName, bool showTypeInaccuracy, IDiagnosticLookup parsingErrorLookup)
            {
                var sourceDeclarationClause = sourceDeclaration is not null
                    ? $" from source declaration \"{sourceDeclaration.Name}\""
                    : string.Empty;

                var newSyntax = SyntaxModifier.TryAddProperties(
                    objectSyntax,
                    properties.Select(p => SyntaxFactory.CreateObjectProperty(p, SyntaxFactory.EmptySkippedTrivia)),
                    parsingErrorLookup);

                if (newSyntax is null)
                {
                    // We're unable to come up with an automatic code fix - most likely because there are unhandled parse errors
                    return new Diagnostic(
                        TextSpan,
                        warnInsteadOfError ? DiagnosticLevel.Warning : DiagnosticLevel.Error,
                        "BCP035",
                        $"The specified \"{blockName}\" declaration is missing the following required properties{sourceDeclarationClause}: {ToQuotedString(properties)}.{(showTypeInaccuracy ? TypeInaccuracyClause : string.Empty)}",
                        showTypeInaccuracy ? TypeInaccuracyLink : null);
                }

                var codeFix = new CodeFix("Add required properties", true, CodeFixKind.QuickFix, new CodeReplacement(objectSyntax.Span, newSyntax.ToTextPreserveFormatting()));

                return new FixableDiagnostic(
                    TextSpan,
                    warnInsteadOfError ? DiagnosticLevel.Warning : DiagnosticLevel.Error,
                    "BCP035",
                    $"The specified \"{blockName}\" declaration is missing the following required properties{sourceDeclarationClause}: {ToQuotedString(properties)}.{(showTypeInaccuracy ? TypeInaccuracyClause : string.Empty)}",
                    showTypeInaccuracy ? TypeInaccuracyLink : null,
                    DiagnosticStyling.Default,
                    codeFix);
            }

            public Diagnostic PropertyTypeMismatch(bool warnInsteadOfError, Symbol? sourceDeclaration, string property, TypeSymbol expectedType, TypeSymbol actualType, bool showTypeInaccuracy = false)
            {
                var sourceDeclarationClause = sourceDeclaration is not null
                    ? $" in source declaration \"{sourceDeclaration.Name}\""
                    : string.Empty;

                return new(
                    TextSpan,
                    warnInsteadOfError ? DiagnosticLevel.Warning : DiagnosticLevel.Error,
                    "BCP036",
                    $"The property \"{property}\" expected a value of type \"{expectedType}\" but the provided value{sourceDeclarationClause} is of type \"{actualType}\".{(showTypeInaccuracy ? TypeInaccuracyClause : string.Empty)}",
                    showTypeInaccuracy ? TypeInaccuracyLink : null);
            }

            public Diagnostic DisallowedProperty(bool warnInsteadOfError, Symbol? sourceDeclaration, string property, TypeSymbol type, ICollection<string> validUnspecifiedProperties, bool showTypeInaccuracy)
            {
                var permissiblePropertiesClause = validUnspecifiedProperties.Any()
                    ? $" Permissible properties include {ToQuotedString(validUnspecifiedProperties)}."
                    : $" No other properties are allowed.";

                var sourceDeclarationClause = sourceDeclaration is not null
                    ? $" from source declaration \"{sourceDeclaration.Name}\""
                    : string.Empty;

                return new(
                    TextSpan,
                    warnInsteadOfError ? DiagnosticLevel.Warning : DiagnosticLevel.Error,
                    "BCP037",
                    $"The property \"{property}\"{sourceDeclarationClause} is not allowed on objects of type \"{type}\".{permissiblePropertiesClause}{(showTypeInaccuracy ? TypeInaccuracyClause : string.Empty)}", showTypeInaccuracy ? TypeInaccuracyLink : null);
            }

            public Diagnostic DisallowedInterpolatedKeyProperty(bool warnInsteadOfError, Symbol? sourceDeclaration, TypeSymbol type, ICollection<string> validUnspecifiedProperties)
            {
                var permissiblePropertiesClause = validUnspecifiedProperties.Any()
                    ? $" Permissible properties include {ToQuotedString(validUnspecifiedProperties)}."
                    : $" No other properties are allowed.";

                var sourceDeclarationClause = sourceDeclaration is not null
                    ? $" in source declaration \"{sourceDeclaration.Name}\""
                    : string.Empty;

                return new(
                    TextSpan,
                    warnInsteadOfError ? DiagnosticLevel.Warning : DiagnosticLevel.Error,
                    "BCP040",
                    $"String interpolation is not supported for keys on objects of type \"{type}\"{sourceDeclarationClause}.{permissiblePropertiesClause}");
            }

            public ErrorDiagnostic VariableTypeAssignmentDisallowed(TypeSymbol valueType) => new(
                TextSpan,
                "BCP041",
                $"Values of type \"{valueType}\" cannot be assigned to a variable.");

            public ErrorDiagnostic InvalidExpression() => new(
                TextSpan,
                "BCP043",
                "This is not a valid expression.");

            public ErrorDiagnostic UnaryOperatorInvalidType(string operatorName, TypeSymbol type) => new(
                TextSpan,
                "BCP044",
                $"Cannot apply operator \"{operatorName}\" to operand of type \"{type}\".");

            public ErrorDiagnostic BinaryOperatorInvalidType(string operatorName, TypeSymbol type1, TypeSymbol type2, string? additionalInfo) => new(
                TextSpan,
                "BCP045",
                $"Cannot apply operator \"{operatorName}\" to operands of type \"{type1}\" and \"{type2}\".{(additionalInfo is null ? string.Empty : " " + additionalInfo)}");

            public ErrorDiagnostic ValueTypeMismatch(TypeSymbol type) => new(
                TextSpan,
                "BCP046",
                $"Expected a value of type \"{type}\".");

            public ErrorDiagnostic ResourceTypeInterpolationUnsupported() => new(
                TextSpan,
                "BCP047",
                "String interpolation is unsupported for specifying the resource type.");

            public ErrorDiagnostic CannotResolveFunctionOverload(IList<string> overloadSignatures, TypeSymbol argumentType, IList<TypeSymbol> parameterTypes)
            {
                var messageBuilder = new StringBuilder();
                var overloadCount = overloadSignatures.Count;

                messageBuilder.Append("Cannot resolve function overload.");

                for (int i = 0; i < overloadCount; i++)
                {
                    messageBuilder
                        .Append('\n')
                        .Append($"  Overload {i + 1} of {overloadCount}, \"{overloadSignatures[i]}\", gave the following error:\n")
                        .Append($"    Argument of type \"{argumentType}\" is not assignable to parameter of type \"{parameterTypes[i]}\".");
                }

                var message = messageBuilder.ToString();

                return new ErrorDiagnostic(
                    TextSpan,
                    "BCP048",
                    message);
            }

            public ErrorDiagnostic StringOrIntegerIndexerRequired(TypeSymbol wrongType) => new(
                TextSpan,
                "BCP049",
                $"The array index must be of type \"{LanguageConstants.String}\" or \"{LanguageConstants.Int}\" but the provided index was of type \"{wrongType}\".");

            public ErrorDiagnostic FilePathIsEmpty() => new(
                TextSpan,
                "BCP050",
                "The specified path is empty.");

            public ErrorDiagnostic FilePathBeginsWithForwardSlash() => new(
                TextSpan,
                "BCP051",
                "The specified path begins with \"/\". Files must be referenced using relative paths.");

            public Diagnostic UnknownProperty(bool warnInsteadOfError, TypeSymbol type, string badProperty) => new(
                TextSpan,
                warnInsteadOfError ? DiagnosticLevel.Warning : DiagnosticLevel.Error,
                "BCP052",
                $"The type \"{type}\" does not contain property \"{badProperty}\".");

            public Diagnostic UnknownPropertyWithAvailableProperties(bool warnInsteadOfError, TypeSymbol type, string badProperty, IEnumerable<string> availableProperties) => new(
                TextSpan,
                warnInsteadOfError ? DiagnosticLevel.Warning : DiagnosticLevel.Error,
                "BCP053",
                $"The type \"{type}\" does not contain property \"{badProperty}\". Available properties include {ToQuotedString(availableProperties)}.");

            public ErrorDiagnostic NoPropertiesAllowed(TypeSymbol type) => new(
                TextSpan,
                "BCP054",
                $"The type \"{type}\" does not contain any properties.");

            public ErrorDiagnostic ObjectRequiredForPropertyAccess(TypeSymbol wrongType) => new(
                TextSpan,
                "BCP055",
                $"Cannot access properties of type \"{wrongType}\". An \"{LanguageConstants.Object}\" type is required.");

            public ErrorDiagnostic AmbiguousSymbolReference(string name, IEnumerable<string> namespaces) => new(
                TextSpan,
                "BCP056",
                $"The reference to name \"{name}\" is ambiguous because it exists in namespaces {ToQuotedString(namespaces)}. The reference must be fully-qualified.");

            public ErrorDiagnostic SymbolicNameDoesNotExist(string name) => new(
                TextSpan,
                "BCP057",
                $"The name \"{name}\" does not exist in the current context.");

            public ErrorDiagnostic SymbolicNameIsNotAFunction(string name) => new(
                TextSpan,
                "BCP059",
                $"The name \"{name}\" is not a function.");

            public ErrorDiagnostic VariablesFunctionNotSupported() => new(
                TextSpan,
                "BCP060",
                $"The \"variables\" function is not supported. Directly reference variables by their symbolic names.");

            public ErrorDiagnostic ParametersFunctionNotSupported() => new(
                TextSpan,
                "BCP061",
                $"The \"parameters\" function is not supported. Directly reference parameters by their symbolic names.");

            public ErrorDiagnostic ReferencedSymbolHasErrors(string name) => new(
                TextSpan,
                "BCP062",
                $"The referenced declaration with name \"{name}\" is not valid.");

            public ErrorDiagnostic SymbolicNameIsNotAVariableOrParameter(string name) => new(
                TextSpan,
                "BCP063",
                $"The name \"{name}\" is not a parameter, variable, resource or module.");

            public ErrorDiagnostic UnexpectedTokensInInterpolation() => new(
                TextSpan,
                "BCP064",
                "Found unexpected tokens in interpolated expression.");

            public ErrorDiagnostic FunctionOnlyValidInParameterDefaults(string functionName) => new(
                TextSpan,
                "BCP065",
                $"Function \"{functionName}\" is not valid at this location. It can only be used as a parameter default value.");

            public ErrorDiagnostic FunctionOnlyValidInResourceBody(string functionName) => new(
                TextSpan,
                "BCP066",
                $"Function \"{functionName}\" is not valid at this location. It can only be used in resource declarations.");

            public ErrorDiagnostic ObjectRequiredForMethodAccess(TypeSymbol wrongType) => new(
                TextSpan,
                "BCP067",
                $"Cannot call functions on type \"{wrongType}\". An \"{LanguageConstants.Object}\" type is required.");

            public ErrorDiagnostic ExpectedResourceTypeString() => new(
                TextSpan,
                "BCP068",
                "Expected a resource type string. Specify a valid resource type of format \"<types>@<apiVersion>\".");

            public ErrorDiagnostic FunctionNotSupportedOperatorAvailable(string function, string @operator) => new(
                TextSpan,
                "BCP069",
                $"The function \"{function}\" is not supported. Use the \"{@operator}\" operator instead.");

            public ErrorDiagnostic ArgumentTypeMismatch(TypeSymbol argumentType, TypeSymbol parameterType) => new(
                TextSpan,
                "BCP070",
                $"Argument of type \"{argumentType}\" is not assignable to parameter of type \"{parameterType}\".");

            public ErrorDiagnostic ArgumentCountMismatch(int argumentCount, int minimumArgumentCount, int? maximumArgumentCount)
            {
                string expected;

                if (!maximumArgumentCount.HasValue)
                {
                    expected = $"at least {minimumArgumentCount} {(minimumArgumentCount == 1 ? "argument" : "arguments")}";
                }
                else if (minimumArgumentCount == maximumArgumentCount.Value)
                {
                    expected = $"{minimumArgumentCount} {(minimumArgumentCount == 1 ? "argument" : "arguments")}";
                }
                else
                {
                    expected = $"{minimumArgumentCount} to {maximumArgumentCount} arguments";
                }

                return new ErrorDiagnostic(
                    TextSpan,
                    "BCP071",
                    $"Expected {expected}, but got {argumentCount}.");
            }

            public ErrorDiagnostic CannotReferenceSymbolInParamDefaultValue() => new(
                TextSpan,
                "BCP072",
                "This symbol cannot be referenced here. Only other parameters can be referenced in parameter default values.");

            public Diagnostic CannotAssignToReadOnlyProperty(bool warnInsteadOfError, string property, bool showTypeInaccuracy) => new(
                TextSpan,
                warnInsteadOfError ? DiagnosticLevel.Warning : DiagnosticLevel.Error,
                "BCP073",
                $"The property \"{property}\" is read-only. Expressions cannot be assigned to read-only properties.{(showTypeInaccuracy ? TypeInaccuracyClause : string.Empty)}", showTypeInaccuracy ? TypeInaccuracyLink : null);

            public ErrorDiagnostic ArraysRequireIntegerIndex(TypeSymbol wrongType) => new(
                TextSpan,
                "BCP074",
                $"Indexing over arrays requires an index of type \"{LanguageConstants.Int}\" but the provided index was of type \"{wrongType}\".");

            public ErrorDiagnostic ObjectsRequireStringIndex(TypeSymbol wrongType) => new(
                TextSpan,
                "BCP075",
                $"Indexing over objects requires an index of type \"{LanguageConstants.String}\" but the provided index was of type \"{wrongType}\".");

            public ErrorDiagnostic IndexerRequiresObjectOrArray(TypeSymbol wrongType) => new(
                TextSpan,
                "BCP076",
                $"Cannot index over expression of type \"{wrongType}\". Arrays or objects are required.");

            public Diagnostic WriteOnlyProperty(bool warnInsteadOfError, TypeSymbol type, string badProperty) => new(
                TextSpan,
                warnInsteadOfError ? DiagnosticLevel.Warning : DiagnosticLevel.Error,
                "BCP077",
                $"The property \"{badProperty}\" on type \"{type}\" is write-only. Write-only properties cannot be accessed.");

            public Diagnostic MissingRequiredProperty(bool warnInsteadOfError, string propertyName, TypeSymbol expectedType) => new(
                TextSpan,
                warnInsteadOfError ? DiagnosticLevel.Warning : DiagnosticLevel.Error,
                "BCP078",
                $"The property \"{propertyName}\" requires a value of type \"{expectedType}\", but none was supplied.");

            public ErrorDiagnostic CyclicExpressionSelfReference() => new(
                TextSpan,
                "BCP079",
                "This expression is referencing its own declaration, which is not allowed.");

            public ErrorDiagnostic CyclicExpression(IEnumerable<string> cycle) => new(
                TextSpan,
                "BCP080",
                $"The expression is involved in a cycle (\"{string.Join("\" -> \"", cycle)}\").");

            public Diagnostic ResourceTypesUnavailable(ResourceTypeReference resourceTypeReference) => new(
                TextSpan,
                DiagnosticLevel.Warning,
                "BCP081",
                $"Resource type \"{resourceTypeReference.FormatName()}\" does not have types available.");

            public FixableErrorDiagnostic SymbolicNameDoesNotExistWithSuggestion(string name, string suggestedName) => new(
                TextSpan,
                "BCP082",
                $"The name \"{name}\" does not exist in the current context. Did you mean \"{suggestedName}\"?",
                null,
                DiagnosticStyling.Default,
                new CodeFix($"Change \"{name}\" to \"{suggestedName}\"", true, CodeFixKind.QuickFix, CodeManipulator.Replace(TextSpan, suggestedName)));

            public FixableDiagnostic UnknownPropertyWithSuggestion(bool warnInsteadOfError, TypeSymbol type, string badProperty, string suggestedProperty) => new(
                TextSpan,
                warnInsteadOfError ? DiagnosticLevel.Warning : DiagnosticLevel.Error,
                "BCP083",
                $"The type \"{type}\" does not contain property \"{badProperty}\". Did you mean \"{suggestedProperty}\"?",
                null,
                DiagnosticStyling.Default,
                new CodeFix($"Change \"{badProperty}\" to \"{suggestedProperty}\"", true, CodeFixKind.QuickFix, CodeManipulator.Replace(TextSpan, suggestedProperty)));

            public ErrorDiagnostic SymbolicNameCannotUseReservedNamespaceName(string name, IEnumerable<string> namespaces) => new(
                TextSpan,
                "BCP084",
                $"The symbolic name \"{name}\" is reserved. Please use a different symbolic name. Reserved namespaces are {ToQuotedString(namespaces.OrderBy(ns => ns))}.");

            public ErrorDiagnostic FilePathContainsForbiddenCharacters(IEnumerable<char> forbiddenChars) => new(
                TextSpan,
                "BCP085",
                $"The specified file path contains one ore more invalid path characters. The following are not permitted: {ToQuotedString(forbiddenChars.OrderBy(x => x).Select(x => x.ToString()))}.");

            public ErrorDiagnostic FilePathHasForbiddenTerminator(IEnumerable<char> forbiddenPathTerminatorChars) => new(
                TextSpan,
                "BCP086",
                $"The specified file path ends with an invalid character. The following are not permitted: {ToQuotedString(forbiddenPathTerminatorChars.OrderBy(x => x).Select(x => x.ToString()))}.");

            public ErrorDiagnostic ComplexLiteralsNotAllowed() => new(
                TextSpan,
                "BCP087",
                "Array and object literals are not allowed here.");

            public FixableDiagnostic PropertyStringLiteralMismatchWithSuggestion(bool warnInsteadOfError, string property, TypeSymbol expectedType, string actualStringLiteral, string suggestedStringLiteral) => new(
                TextSpan,
                warnInsteadOfError ? DiagnosticLevel.Warning : DiagnosticLevel.Error,
                "BCP088",
                $"The property \"{property}\" expected a value of type \"{expectedType}\" but the provided value is of type \"{actualStringLiteral}\". Did you mean \"{suggestedStringLiteral}\"?",
                null,
                DiagnosticStyling.Default,
                new CodeFix($"Change \"{actualStringLiteral}\" to \"{suggestedStringLiteral}\"", true, CodeFixKind.QuickFix, CodeManipulator.Replace(TextSpan, suggestedStringLiteral)));

            public FixableDiagnostic DisallowedPropertyWithSuggestion(bool warnInsteadOfError, string property, TypeSymbol type, string suggestedProperty) => new(
                TextSpan,
                warnInsteadOfError ? DiagnosticLevel.Warning : DiagnosticLevel.Error,
                "BCP089",
                $"The property \"{property}\" is not allowed on objects of type \"{type}\". Did you mean \"{suggestedProperty}\"?",
                null,
                DiagnosticStyling.Default,
                new CodeFix($"Change \"{property}\" to \"{suggestedProperty}\"", true, CodeFixKind.QuickFix, CodeManipulator.Replace(TextSpan, suggestedProperty)));

            public ErrorDiagnostic ModulePathHasNotBeenSpecified() => new(
                TextSpan,
                "BCP090",
                "This module declaration is missing a file path reference.");

            public ErrorDiagnostic ErrorOccurredReadingFile(string failureMessage) => new(
                TextSpan,
                "BCP091",
                $"An error occurred reading file. {failureMessage}");

            public ErrorDiagnostic FilePathInterpolationUnsupported() => new(
                TextSpan,
                "BCP092",
                "String interpolation is not supported in file paths.");

            public ErrorDiagnostic FilePathCouldNotBeResolved(string filePath, string parentPath) => new(
                TextSpan,
                "BCP093",
                $"File path \"{filePath}\" could not be resolved relative to \"{parentPath}\".");

            public ErrorDiagnostic CyclicModuleSelfReference() => new(
                TextSpan,
                "BCP094",
                "This module references itself, which is not allowed.");

            public ErrorDiagnostic CyclicFile(IEnumerable<string> cycle) => new(
                TextSpan,
                "BCP095",
                $"The file is involved in a cycle (\"{string.Join("\" -> \"", cycle)}\").");

            public ErrorDiagnostic ExpectedModuleIdentifier() => new(
                TextSpan,
                "BCP096",
                "Expected a module identifier at this location.");

            public ErrorDiagnostic ExpectedModulePathString() => new(
                TextSpan,
                "BCP097",
                "Expected a module path string. This should be a relative path to another bicep file, e.g. 'myModule.bicep' or '../parent/myModule.bicep'");

            public ErrorDiagnostic FilePathContainsBackSlash() => new(
                TextSpan,
                "BCP098",
                "The specified file path contains a \"\\\" character. Use \"/\" instead as the directory separator character.");

            public ErrorDiagnostic AllowedMustContainItems() => new(
                TextSpan,
                "BCP099",
                $"The \"{LanguageConstants.ParameterAllowedPropertyName}\" array must contain one or more items.");

            public ErrorDiagnostic IfFunctionNotSupported() => new(
                TextSpan,
                "BCP100",
                "The function \"if\" is not supported. Use the \"?:\" (ternary conditional) operator instead, e.g. condition ? ValueIfTrue : ValueIfFalse");

            public ErrorDiagnostic CreateArrayFunctionNotSupported() => new(
                TextSpan,
                "BCP101",
                "The \"createArray\" function is not supported. Construct an array literal using [].");

            public ErrorDiagnostic CreateObjectFunctionNotSupported() => new(
                TextSpan,
                "BCP102",
                "The \"createObject\" function is not supported. Construct an object literal using {}.");

            public ErrorDiagnostic DoubleQuoteToken(string token) => new(
                TextSpan,
                "BCP103",
                $"The following token is not recognized: \"{token}\". Strings are defined using single quotes in bicep.");

            public ErrorDiagnostic ReferencedModuleHasErrors() => new(
                TextSpan,
                "BCP104",
                $"The referenced module has errors.");

            public ErrorDiagnostic UnableToLoadNonFileUri(Uri fileUri) => new(
                TextSpan,
                "BCP105",
                $"Unable to load file from URI \"{fileUri}\".");

            public ErrorDiagnostic UnexpectedCommaSeparator() => new(
                TextSpan,
                "BCP106",
                "Expected a new line character at this location. Commas are not used as separator delimiters.");

            public ErrorDiagnostic FunctionDoesNotExistInNamespace(Symbol namespaceType, string name) => new(
                TextSpan,
                "BCP107",
                $"The function \"{name}\" does not exist in namespace \"{namespaceType.Name}\".");

            public FixableErrorDiagnostic FunctionDoesNotExistInNamespaceWithSuggestion(Symbol namespaceType, string name, string suggestedName) => new(
                TextSpan,
                "BCP108",
                $"The function \"{name}\" does not exist in namespace \"{namespaceType.Name}\". Did you mean \"{suggestedName}\"?",
                null,
                DiagnosticStyling.Default,
                new CodeFix($"Change \"{name}\" to \"{suggestedName}\"", true, CodeFixKind.QuickFix, CodeManipulator.Replace(TextSpan, suggestedName)));

            public ErrorDiagnostic FunctionDoesNotExistOnObject(TypeSymbol type, string name) => new(
                TextSpan,
                "BCP109",
                $"The type \"{type}\" does not contain function \"{name}\".");

            public FixableErrorDiagnostic FunctionDoesNotExistOnObjectWithSuggestion(TypeSymbol type, string name, string suggestedName) => new(
                TextSpan,
                "BCP110",
                $"The type \"{type}\" does not contain function \"{name}\". Did you mean \"{suggestedName}\"?",
                null,
                DiagnosticStyling.Default,
                new CodeFix($"Change \"{name}\" to \"{suggestedName}\"", true, CodeFixKind.QuickFix, CodeManipulator.Replace(TextSpan, suggestedName)));

            public ErrorDiagnostic FilePathContainsControlChars() => new(
                TextSpan,
                "BCP111",
                $"The specified file path contains invalid control code characters.");

            public ErrorDiagnostic TargetScopeMultipleDeclarations() => new(
                TextSpan,
                "BCP112",
                $"The \"{LanguageConstants.TargetScopeKeyword}\" cannot be declared multiple times in one file.");

            public Diagnostic InvalidModuleScopeForTenantScope() => new(
                TextSpan,
                DiagnosticLevel.Error,
                "BCP113",
                $"Unsupported scope for module deployment in a \"{LanguageConstants.TargetScopeTypeTenant}\" target scope. Omit this property to inherit the current scope, or specify a valid scope. " +
                $"Permissible scopes include tenant: tenant(), named management group: managementGroup(<name>), named subscription: subscription(<subId>), or named resource group in a named subscription: resourceGroup(<subId>, <name>).");

            public Diagnostic InvalidModuleScopeForManagementScope() => new(
                TextSpan,
                DiagnosticLevel.Error,
                "BCP114",
                $"Unsupported scope for module deployment in a \"{LanguageConstants.TargetScopeTypeManagementGroup}\" target scope. Omit this property to inherit the current scope, or specify a valid scope. " +
                $"Permissible scopes include current management group: managementGroup(), named management group: managementGroup(<name>), named subscription: subscription(<subId>), tenant: tenant(), or named resource group in a named subscription: resourceGroup(<subId>, <name>).");

            public Diagnostic InvalidModuleScopeForSubscriptionScope() => new(
                TextSpan,
                DiagnosticLevel.Error,
                "BCP115",
                $"Unsupported scope for module deployment in a \"{LanguageConstants.TargetScopeTypeSubscription}\" target scope. Omit this property to inherit the current scope, or specify a valid scope. " +
                $"Permissible scopes include current subscription: subscription(), named subscription: subscription(<subId>), named resource group in same subscription: resourceGroup(<name>), named resource group in different subscription: resourceGroup(<subId>, <name>), or tenant: tenant().");

            public Diagnostic InvalidModuleScopeForResourceGroup() => new(
                TextSpan,
                DiagnosticLevel.Error,
                "BCP116",
                $"Unsupported scope for module deployment in a \"{LanguageConstants.TargetScopeTypeResourceGroup}\" target scope. Omit this property to inherit the current scope, or specify a valid scope. " +
                $"Permissible scopes include current resource group: resourceGroup(), named resource group in same subscription: resourceGroup(<name>), named resource group in a different subscription: resourceGroup(<subId>, <name>), current subscription: subscription(), named subscription: subscription(<subId>) or tenant: tenant().");

            public ErrorDiagnostic EmptyIndexerNotAllowed() => new(
                TextSpan,
                "BCP117",
                "An empty indexer is not allowed. Specify a valid expression."
            );

            public ErrorDiagnostic ExpectBodyStartOrIfOrLoopStart() => new(
                TextSpan,
                "BCP118",
                "Expected the \"{\" character, the \"[\" character, or the \"if\" keyword at this location.");

            public Diagnostic InvalidExtensionResourceScope() => new(
                TextSpan,
                DiagnosticLevel.Error,
                "BCP119",
                $"Unsupported scope for extension resource deployment. Expected a resource reference.");

            public Diagnostic RuntimeValueNotAllowedInProperty(string propertyName, string? objectTypeName, string? accessedSymbolName, IEnumerable<string>? accessiblePropertyNames, IEnumerable<string>? variableDependencyChain)
            {
                var variableDependencyChainClause = BuildVariableDependencyChainClause(variableDependencyChain);
                var accessiblePropertiesClause = BuildAccessiblePropertiesClause(accessedSymbolName, accessiblePropertyNames);

                return new ErrorDiagnostic(
                    TextSpan,
                    "BCP120",
                    $"This expression is being used in an assignment to the \"{propertyName}\" property of the \"{objectTypeName}\" type, which requires a value that can be calculated at the start of the deployment.{variableDependencyChainClause}{accessiblePropertiesClause}");
            }

            public ErrorDiagnostic ResourceMultipleDeclarations(IEnumerable<string> resourceNames) => new(
                TextSpan,
                "BCP121",
                $"Resources: {ToQuotedString(resourceNames)} are defined with this same name in a file. Rename them or split into different modules.");

            public ErrorDiagnostic ModuleMultipleDeclarations(IEnumerable<string> moduleNames) => new(
                TextSpan,
                "BCP122",
                $"Modules: {ToQuotedString(moduleNames)} are defined with this same name and this same scope in a file. Rename them or split into different modules.");

            public ErrorDiagnostic ExpectedNamespaceOrDecoratorName() => new(
                TextSpan,
                "BCP123",
                "Expected a namespace or decorator name at this location.");

            public ErrorDiagnostic CannotAttachDecoratorToTarget(string decoratorName, TypeSymbol attachableType, TypeSymbol targetType) => new(
                TextSpan,
                "BCP124",
                $"The decorator \"{decoratorName}\" can only be attached to targets of type \"{attachableType}\", but the target has type \"{targetType}\".");

            public ErrorDiagnostic CannotUseFunctionAsParameterDecorator(string functionName) => new(
                TextSpan,
                "BCP125",
                $"Function \"{functionName}\" cannot be used as a parameter decorator.");

            public ErrorDiagnostic CannotUseFunctionAsVariableDecorator(string functionName) => new(
                TextSpan,
                "BCP126",
                $"Function \"{functionName}\" cannot be used as a variable decorator.");

            public ErrorDiagnostic CannotUseFunctionAsResourceDecorator(string functionName) => new(
                TextSpan,
                "BCP127",
                $"Function \"{functionName}\" cannot be used as a resource decorator.");

            public ErrorDiagnostic CannotUseFunctionAsModuleDecorator(string functionName) => new(
                TextSpan,
                "BCP128",
                $"Function \"{functionName}\" cannot be used as a module decorator.");

            public ErrorDiagnostic CannotUseFunctionAsOutputDecorator(string functionName) => new(
                TextSpan,
                "BCP129",
                $"Function \"{functionName}\" cannot be used as an output decorator.");

            public ErrorDiagnostic DecoratorsNotAllowed() => new(
                TextSpan,
                "BCP130",
                "Decorators are not allowed here.");

            public ErrorDiagnostic ExpectedDeclarationAfterDecorator() => new(
                TextSpan,
                "BCP132",
                "Expected a declaration after the decorator.");

            public ErrorDiagnostic InvalidUnicodeEscape() => new(
                TextSpan,
                "BCP133",
                "The unicode escape sequence is not valid. Valid unicode escape sequences range from \\u{0} to \\u{10FFFF}.");

            public Diagnostic UnsupportedModuleScope(ResourceScope suppliedScope, ResourceScope supportedScopes) => new(
                TextSpan,
                DiagnosticLevel.Error,
                "BCP134",
                $"Scope {ToQuotedString(LanguageConstants.GetResourceScopeDescriptions(suppliedScope))} is not valid for this module. Permitted scopes: {ToQuotedString(LanguageConstants.GetResourceScopeDescriptions(supportedScopes))}.");

            public Diagnostic UnsupportedResourceScope(ResourceScope suppliedScope, ResourceScope supportedScopes) => new(
                TextSpan,
                DiagnosticLevel.Error,
                "BCP135",
                $"Scope {ToQuotedString(LanguageConstants.GetResourceScopeDescriptions(suppliedScope))} is not valid for this resource type. Permitted scopes: {ToQuotedString(LanguageConstants.GetResourceScopeDescriptions(supportedScopes))}.");

            public ErrorDiagnostic ExpectedLoopVariableIdentifier() => new(
                TextSpan,
                "BCP136",
                "Expected a loop item variable identifier at this location.");

            public ErrorDiagnostic LoopArrayExpressionTypeMismatch(TypeSymbol actualType) => new(
                TextSpan,
                "BCP137",
                $"Loop expected an expression of type \"{LanguageConstants.Array}\" but the provided value is of type \"{actualType}\".");

            public ErrorDiagnostic ForExpressionsNotSupportedHere() => new(
                TextSpan,
                "BCP138",
                "For-expressions are not supported in this context. For-expressions may be used as values of resource, module, variable, and output declarations, or values of resource and module properties.");

            public Diagnostic InvalidCrossResourceScope() => new(
                TextSpan,
                DiagnosticLevel.Error,
                "BCP139",
                $"A resource's scope must match the scope of the Bicep file for it to be deployable. You must use modules to deploy resources to a different scope.");

            public ErrorDiagnostic UnterminatedMultilineString() => new(
                TextSpan,
                "BCP140",
                $"The multi-line string at this location is not terminated. Terminate it with \"'''\".");

            public ErrorDiagnostic ExpressionNotCallable() => new(
                TextSpan,
                "BCP141",
                "The expression cannot be used as a decorator as it is not callable.");

            public ErrorDiagnostic TooManyPropertyForExpressions() => new(
                TextSpan,
                "BCP142",
                "Property value for-expressions cannot be nested.");

            public ErrorDiagnostic ExpressionedPropertiesNotAllowedWithLoops() => new(
                TextSpan,
                "BCP143",
                "For-expressions cannot be used with properties whose names are also expressions.");

            public ErrorDiagnostic DirectAccessToCollectionNotSupported(IEnumerable<string>? accessChain = null)
            {
                var accessChainClause = accessChain?.Any() ?? false
                    ? $"The collection was accessed by the chain of \"{string.Join("\" -> \"", accessChain)}\". "
                    : "";

                return new(
                    TextSpan,
                    "BCP144",
                    $"Directly referencing a resource or module collection is not currently supported here. {accessChainClause}Apply an array indexer to the expression.");
            }

            public ErrorDiagnostic OutputMultipleDeclarations(string identifier) => new(
                TextSpan,
                "BCP145",
                $"Output \"{identifier}\" is declared multiple times. Remove or rename the duplicates.");

            public ErrorDiagnostic ExpectedParameterDeclarationAfterDecorator() => new(
                TextSpan,
                "BCP147",
                "Expected a parameter declaration after the decorator.");

            public ErrorDiagnostic ExpectedVariableDeclarationAfterDecorator() => new(
                TextSpan,
                "BCP148",
                "Expected a variable declaration after the decorator.");

            public ErrorDiagnostic ExpectedResourceDeclarationAfterDecorator() => new(
                TextSpan,
                "BCP149",
                "Expected a resource declaration after the decorator.");

            public ErrorDiagnostic ExpectedModuleDeclarationAfterDecorator() => new(
                TextSpan,
                "BCP150",
                "Expected a module declaration after the decorator.");

            public ErrorDiagnostic ExpectedOutputDeclarationAfterDecorator() => new(
                TextSpan,
                "BCP151",
                "Expected an output declaration after the decorator.");

            public ErrorDiagnostic CannotUseFunctionAsDecorator(string functionName) => new(
                TextSpan,
                "BCP152",
                $"Function \"{functionName}\" cannot be used as a decorator.");

            public ErrorDiagnostic ExpectedResourceOrModuleDeclarationAfterDecorator() => new(
                TextSpan,
                "BCP153",
                "Expected a resource or module declaration after the decorator.");

            public ErrorDiagnostic BatchSizeTooSmall(long value, long limit) => new(
                TextSpan,
                "BCP154",
                $"Expected a batch size of at least {limit} but the specified value was \"{value}\".");

            public ErrorDiagnostic BatchSizeNotAllowed(string decoratorName) => new(
                TextSpan,
                "BCP155",
                $"The decorator \"{decoratorName}\" can only be attached to resource or module collections.");

            public ErrorDiagnostic InvalidResourceTypeSegment(string typeSegment) => new(
                TextSpan,
                "BCP156",
                $"The resource type segment \"{typeSegment}\" is invalid. Nested resources must specify a single type segment, and optionally can specify an api version using the format \"<type>@<apiVersion>\".");

            public ErrorDiagnostic InvalidAncestorResourceType() => new(
                TextSpan,
                "BCP157",
                $"The resource type cannot be determined due to an error in the containing resource.");

            public ErrorDiagnostic ResourceRequiredForResourceAccess(string wrongType) => new(
                TextSpan,
                "BCP158",
                $"Cannot access nested resources of type \"{wrongType}\". A resource type is required.");

            public ErrorDiagnostic NestedResourceNotFound(string resourceName, string identifierName, IEnumerable<string> nestedResourceNames) => new(
                TextSpan,
                "BCP159",
                $"The resource \"{resourceName}\" does not contain a nested resource named \"{identifierName}\". Known nested resources are: {ToQuotedString(nestedResourceNames)}.");

            public ErrorDiagnostic NestedResourceNotAllowedInLoop() => new(
                TextSpan,
                "BCP160",
                $"A nested resource cannot appear inside of a resource with a for-expression.");

            public ErrorDiagnostic ExpectedLoopItemIdentifierOrVariableBlockStart() => new(
                TextSpan,
                "BCP162",
                "Expected a loop item variable identifier or \"(\" at this location.");

            public ErrorDiagnostic ScopeUnsupportedOnChildResource(string parentIdentifier) => new(
                TextSpan,
                "BCP164",
                $"A child resource's scope is computed based on the scope of its ancestor resource. This means that using the \"{LanguageConstants.ResourceScopePropertyName}\" property on a child resource is unsupported.");

            public ErrorDiagnostic ScopeDisallowedForAncestorResource(string ancestorIdentifier) => new(
                TextSpan,
                "BCP165",
                $"A resource's computed scope must match that of the Bicep file for it to be deployable. This resource's scope is computed from the \"{LanguageConstants.ResourceScopePropertyName}\" property value assigned to ancestor resource \"{ancestorIdentifier}\". You must use modules to deploy resources to a different scope.");

            public ErrorDiagnostic DuplicateDecorator(string decoratorName) => new(
                TextSpan,
                "BCP166",
                $"Duplicate \"{decoratorName}\" decorator.");

            public ErrorDiagnostic ExpectBodyStartOrIf() => new(
                TextSpan,
                "BCP167",
                "Expected the \"{\" character or the \"if\" keyword at this location.");

            public ErrorDiagnostic LengthMustNotBeNegative() => new(
                TextSpan,
                "BCP168",
                $"Length must not be a negative value.");

            public ErrorDiagnostic TopLevelChildResourceNameIncorrectQualifierCount(int expectedSlashCount) => new(
                TextSpan,
                "BCP169",
                $"Expected resource name to contain {expectedSlashCount} \"/\" character(s). The number of name segments must match the number of segments in the resource type.");

            public ErrorDiagnostic ChildResourceNameContainsQualifiers() => new(
                TextSpan,
                "BCP170",
                $"Expected resource name to not contain any \"/\" characters. Child resources with a parent resource reference (via the parent property or via nesting) must not contain a fully-qualified name.");

            public ErrorDiagnostic ResourceTypeIsNotValidParent(string resourceType, string parentResourceType) => new(
                TextSpan,
                "BCP171",
                $"Resource type \"{resourceType}\" is not a valid child resource of parent \"{parentResourceType}\".");

            public ErrorDiagnostic ParentResourceTypeHasErrors(string resourceName) => new(
                TextSpan,
                "BCP172",
                $"The resource type cannot be validated due to an error in parent resource \"{resourceName}\".");

            public ErrorDiagnostic CannotUsePropertyInExistingResource(string property) => new(
                TextSpan,
                "BCP173",
                $"The property \"{property}\" cannot be used in an existing resource declaration.");

            public Diagnostic ResourceTypeContainsProvidersSegment() => new(
                TextSpan,
                DiagnosticLevel.Warning,
                "BCP174",
                $"Type validation is not available for resource types declared containing a \"/providers/\" segment. Please instead use the \"scope\" property.",
                new Uri("https://aka.ms/BicepScopes"));

            public ErrorDiagnostic AnyTypeIsNotAllowed() => new(
                TextSpan,
                "BCP176",
                $"Values of the \"any\" type are not allowed here.");

            public ErrorDiagnostic RuntimeValueNotAllowedInIfConditionExpression(string? accessedSymbolName, IEnumerable<string>? accessiblePropertyNames, IEnumerable<string>? variableDependencyChain)
            {
                var variableDependencyChainClause = BuildVariableDependencyChainClause(variableDependencyChain);
                var accessiblePropertiesClause = BuildAccessiblePropertiesClause(accessedSymbolName, accessiblePropertyNames);

                return new ErrorDiagnostic(
                    TextSpan,
                    "BCP177",
                    $"This expression is being used in the if-condition expression, which requires a value that can be calculated at the start of the deployment.{variableDependencyChainClause}{accessiblePropertiesClause}");
            }

            public ErrorDiagnostic RuntimeValueNotAllowedInForExpression(string? accessedSymbolName, IEnumerable<string>? accessiblePropertyNames, IEnumerable<string>? variableDependencyChain)
            {
                var variableDependencyChainClause = BuildVariableDependencyChainClause(variableDependencyChain);
                var accessiblePropertiesClause = BuildAccessiblePropertiesClause(accessedSymbolName, accessiblePropertyNames);

                return new ErrorDiagnostic(
                    TextSpan,
                    "BCP178",
                    $"This expression is being used in the for-expression, which requires a value that can be calculated at the start of the deployment.{variableDependencyChainClause}{accessiblePropertiesClause}");
            }

            public Diagnostic ForExpressionContainsLoopInvariants(string itemVariableName, string? indexVariableName, IEnumerable<string> expectedVariantProperties) => new(
                TextSpan,
                DiagnosticLevel.Warning,
                "BCP179",
                indexVariableName is null
                    ? $"Unique resource or deployment name is required when looping. The loop item variable \"{itemVariableName}\" must be referenced in at least one of the value expressions of the following properties: {ToQuotedString(expectedVariantProperties)}"
                    : $"Unique resource or deployment name is required when looping. The loop item variable \"{itemVariableName}\" or the index variable \"{indexVariableName}\" must be referenced in at least one of the value expressions of the following properties in the loop body: {ToQuotedString(expectedVariantProperties)}");

            public ErrorDiagnostic FunctionOnlyValidInModuleSecureParameterAssignment(string functionName) => new(
                TextSpan,
                "BCP180",
                $"Function \"{functionName}\" is not valid at this location. It can only be used when directly assigning to a module parameter with a secure decorator.");

            public ErrorDiagnostic RuntimeValueNotAllowedInRunTimeFunctionArguments(string functionName, string? accessedSymbolName, IEnumerable<string>? accessiblePropertyNames, IEnumerable<string>? variableDependencyChain)
            {
                var variableDependencyChainClause = BuildVariableDependencyChainClause(variableDependencyChain);
                var accessiblePropertiesClause = BuildAccessiblePropertiesClause(accessedSymbolName, accessiblePropertyNames);

                return new ErrorDiagnostic(
                    TextSpan,
                    "BCP181",
                    $"This expression is being used in an argument of the function \"{functionName}\", which requires a value that can be calculated at the start of the deployment.{variableDependencyChainClause}{accessiblePropertiesClause}");
            }

            public ErrorDiagnostic RuntimeValueNotAllowedInVariableForBody(string variableName, string? accessedSymbolName, IEnumerable<string>? accessiblePropertyNames, IEnumerable<string>? variableDependencyChain, string? violatingPropertyName)
            {
                var variableDependencyChainClause = BuildVariableDependencyChainClause(variableDependencyChain);
                var violatingPropertyNameClause = BuildNonDeployTimeConstantPropertyClause(accessedSymbolName, violatingPropertyName);
                var accessiblePropertiesClause = BuildAccessiblePropertiesClause(accessedSymbolName, accessiblePropertyNames);

                return new ErrorDiagnostic(
                    TextSpan,
                    "BCP182",
                    $"This expression is being used in the for-body of the variable \"{variableName}\", which requires values that can be calculated at the start of the deployment.{variableDependencyChainClause}{violatingPropertyNameClause}{accessiblePropertiesClause}");
            }

            public ErrorDiagnostic ModuleParametersPropertyRequiresObjectLiteral() => new(
                TextSpan,
                "BCP183",
                $"The value of the module \"{LanguageConstants.ModuleParamsPropertyName}\" property must be an object literal.");

            public ErrorDiagnostic FileExceedsMaximumSize(string filePath, long maxSize, string unit) => new(
               TextSpan,
               "BCP184",
               $"File '{filePath}' exceeded maximum size of {maxSize} {unit}.");

            public Diagnostic FileEncodingMismatch(string detectedEncoding) => new(
               TextSpan,
               DiagnosticLevel.Info,
               "BCP185",
               $"Encoding mismatch. File was loaded with '{detectedEncoding}' encoding.");

            public ErrorDiagnostic UnparseableJsonType() => new(
               TextSpan,
               "BCP186",
               $"Unable to parse literal JSON value. Please ensure that it is well-formed.");

            public Diagnostic FallbackPropertyUsed(string property) => new(
                TextSpan,
                DiagnosticLevel.Warning,
                "BCP187",
                $"The property \"{property}\" does not exist in the resource or type definition, although it might still be valid.{TypeInaccuracyClause}", TypeInaccuracyLink);

            public ErrorDiagnostic ReferencedArmTemplateHasErrors() => new(
                TextSpan,
                "BCP188",
                $"The referenced ARM template has errors. Please see https://aka.ms/arm-template for information on how to diagnose and fix the template.");

            public ErrorDiagnostic UnknownModuleReferenceScheme(string badScheme, ImmutableArray<string> allowedSchemes)
            {
                string FormatSchemes() => ToQuotedString(allowedSchemes.Where(scheme => !string.Equals(scheme, ModuleReferenceSchemes.Local)));

                return new(
                    TextSpan,
                    "BCP189",
                    (allowedSchemes.Contains(ModuleReferenceSchemes.Local, StringComparer.Ordinal), allowedSchemes.Any(scheme => !string.Equals(scheme, ModuleReferenceSchemes.Local, StringComparison.Ordinal))) switch
                    {
                        (false, false) => "Module references are not supported in this context.",
                        (false, true) => $"The specified module reference scheme \"{badScheme}\" is not recognized. Specify a module reference using one of the following schemes: {FormatSchemes()}",
                        (true, false) => $"The specified module reference scheme \"{badScheme}\" is not recognized. Specify a path to a local module file.",
                        (true, true) => $"The specified module reference scheme \"{badScheme}\" is not recognized. Specify a path to a local module file or a module reference using one of the following schemes: {FormatSchemes()}",
                    });
            }

            // TODO: This error is context sensitive:
            // - In CLI, it's permanent and only likely to occur with bicep build --no-restore.
            // - In VS code, it's transient until the background restore finishes.
            //
            // Should it be split into two separate errors instead?
            public ErrorDiagnostic ModuleRequiresRestore(string moduleRef) => new(
                TextSpan,
                "BCP190",
                $"The module with reference \"{moduleRef}\" has not been restored.");

            public ErrorDiagnostic ModuleRestoreFailed(string moduleRef) => new(
                TextSpan,
                "BCP191",
                $"Unable to restore the module with reference \"{moduleRef}\".");

            public ErrorDiagnostic ModuleRestoreFailedWithMessage(string moduleRef, string message) => new(
                TextSpan,
                "BCP192",
                $"Unable to restore the module with reference \"{moduleRef}\": {message}");

            public ErrorDiagnostic InvalidOciArtifactReference(string? aliasName, string badRef) => new(
                TextSpan,
                "BCP193",
                $"{BuildInvalidOciArtifactReferenceClause(aliasName, badRef)} Specify a reference in the format of \"{ModuleReferenceSchemes.Oci}:<artifact-uri>:<tag>\", or \"{ModuleReferenceSchemes.Oci}/<module-alias>:<module-name-or-path>:<tag>\".");

            public ErrorDiagnostic InvalidTemplateSpecReference(string? aliasName, string badRef) => new(
                TextSpan,
                "BCP194",
                $"{BuildInvalidTemplateSpecReferenceClause(aliasName, badRef)} Specify a reference in the format of \"{ModuleReferenceSchemes.TemplateSpecs}:<subscription-ID>/<resource-group-name>/<template-spec-name>:<version>\", or \"{ModuleReferenceSchemes.TemplateSpecs}/<module-alias>:<template-spec-name>:<version>\".");

            public ErrorDiagnostic InvalidOciArtifactReferenceInvalidPathSegment(string? aliasName, string badRef, string badSegment) => new(
                TextSpan,
                "BCP195",
                $"{BuildInvalidOciArtifactReferenceClause(aliasName, badRef)} The module path segment \"{badSegment}\" is not valid. Each module name path segment must be a lowercase alphanumeric string optionally separated by a \".\", \"_\" , or \"-\".");

            public ErrorDiagnostic InvalidOciArtifactReferenceMissingTagOrDigest(string? aliasName, string badRef) => new(
                TextSpan,
                "BCP196",
                $"{BuildInvalidOciArtifactReferenceClause(aliasName, badRef)} The module tag or digest is missing.");

            public ErrorDiagnostic InvalidOciArtifactReferenceTagTooLong(string? aliasName, string badRef, string badTag, int maxLength) => new(
                TextSpan,
                "BCP197",
                $"{BuildInvalidOciArtifactReferenceClause(aliasName, badRef)} The tag \"{badTag}\" exceeds the maximum length of {maxLength} characters.");

            public ErrorDiagnostic InvalidOciArtifactReferenceInvalidTag(string? aliasName, string badRef, string badTag) => new(
                TextSpan,
                "BCP198",
                $"{BuildInvalidOciArtifactReferenceClause(aliasName, badRef)} The tag \"{badTag}\" is not valid. Valid characters are alphanumeric, \".\", \"_\", or \"-\" but the tag cannot begin with \".\", \"_\", or \"-\".");

            public ErrorDiagnostic InvalidOciArtifactReferenceRepositoryTooLong(string? aliasName, string badRef, string badRepository, int maxLength) => new(
                TextSpan,
                "BCP199",
                $"{BuildInvalidOciArtifactReferenceClause(aliasName, badRef)} Module path \"{badRepository}\" exceeds the maximum length of {maxLength} characters.");

            public ErrorDiagnostic InvalidOciArtifactReferenceRegistryTooLong(string? aliasName, string badRef, string badRegistry, int maxLength) => new(
                TextSpan,
                "BCP200",
                $"{BuildInvalidOciArtifactReferenceClause(aliasName, badRef)} The registry \"{badRegistry}\" exceeds the maximum length of {maxLength} characters.");

            public ErrorDiagnostic ExpectedProviderSpecificationOrCompileTimeImportExpression() => new(
                TextSpan,
                "BCP201",
                "Expected a provider specification string of format \"<providerName>@<providerVersion>\", the \"*\" character, or the \"{\" character at this location.");

            public ErrorDiagnostic ExpectedImportAliasName() => new(
                TextSpan,
                "BCP202",
                "Expected an import alias name at this location.");

            public ErrorDiagnostic ImportsAreDisabled() => new(
                TextSpan,
                "BCP203",
                $@"Using import statements requires enabling EXPERIMENTAL feature ""{nameof(ExperimentalFeaturesEnabled.Extensibility)}"".");

            public ErrorDiagnostic UnrecognizedImportProvider(string identifier) => new(
                TextSpan,
                "BCP204",
                $"Imported namespace \"{identifier}\" is not recognized.");

            public ErrorDiagnostic ImportProviderDoesNotSupportConfiguration(string identifier) => new(
                TextSpan,
                "BCP205",
                $"Imported namespace \"{identifier}\" does not support configuration.");

            public ErrorDiagnostic ImportProviderRequiresConfiguration(string identifier) => new(
                TextSpan,
                "BCP206",
                $"Imported namespace \"{identifier}\" requires configuration, but none was provided.");

            public ErrorDiagnostic NamespaceMultipleDeclarations(string identifier) => new(
                TextSpan,
                "BCP207",
                $"Namespace \"{identifier}\" is imported multiple times. Remove the duplicates.");

            public ErrorDiagnostic UnknownResourceReferenceScheme(string badNamespace, IEnumerable<string> allowedNamespaces) => new(
                TextSpan,
                "BCP208",
                $"The specified namespace \"{badNamespace}\" is not recognized. Specify a resource reference using one of the following namespaces: {ToQuotedString(allowedNamespaces)}.");

            public ErrorDiagnostic FailedToFindResourceTypeInNamespace(string @namespace, string resourceType) => new(
                TextSpan,
                "BCP209",
                $"Failed to find resource type \"{resourceType}\" in namespace \"{@namespace}\".");

            public ErrorDiagnostic ParentResourceInDifferentNamespace(string childNamespace, string parentNamespace) => new(
                TextSpan,
                "BCP210",
                $"Resource type belonging to namespace \"{childNamespace}\" cannot have a parent resource type belonging to different namespace \"{parentNamespace}\".");

            public ErrorDiagnostic InvalidModuleAliasName(string aliasName) => new(
                TextSpan,
                "BCP211",
                $"The module alias name \"{aliasName}\" is invalid. Valid characters are alphanumeric, \"_\", or \"-\".");

            public ErrorDiagnostic TemplateSpecModuleAliasNameDoesNotExistInConfiguration(string aliasName, string? configurationPath) => new(
                TextSpan,
                "BCP212",
                $"The Template Spec module alias name \"{aliasName}\" does not exist in the {BuildBicepConfigurationClause(configurationPath)}.");

            public ErrorDiagnostic OciArtifactModuleAliasNameDoesNotExistInConfiguration(string aliasName, string? configurationPath) => new(
                TextSpan,
                "BCP213",
                $"The OCI artifact module alias name \"{aliasName}\" does not exist in the {BuildBicepConfigurationClause(configurationPath)}.");

            public ErrorDiagnostic InvalidTemplateSpecAliasSubscriptionNullOrUndefined(string aliasName, string? configurationPath) => new(
                TextSpan,
                "BCP214",
                $"The Template Spec module alias \"{aliasName}\" in the {BuildBicepConfigurationClause(configurationPath)} is in valid. The \"subscription\" property cannot be null or undefined.");

            public ErrorDiagnostic InvalidTemplateSpecAliasResourceGroupNullOrUndefined(string aliasName, string? configurationPath) => new(
                TextSpan,
                "BCP215",
                $"The Template Spec module alias \"{aliasName}\" in the {BuildBicepConfigurationClause(configurationPath)} is in valid. The \"resourceGroup\" property cannot be null or undefined.");

            public ErrorDiagnostic InvalidOciArtifactModuleAliasRegistryNullOrUndefined(string aliasName, string? configurationPath) => new(
                TextSpan,
                "BCP216",
                $"The OCI artifact module alias \"{aliasName}\" in the {BuildBicepConfigurationClause(configurationPath)} is invalid. The \"registry\" property cannot be null or undefined.");

            public ErrorDiagnostic InvalidTemplateSpecReferenceInvalidSubscirptionId(string? aliasName, string subscriptionId, string referenceValue) => new(
                TextSpan,
                "BCP217",
                $"{BuildInvalidTemplateSpecReferenceClause(aliasName, referenceValue)} The subscription ID \"{subscriptionId}\" in is not a GUID.");

            public ErrorDiagnostic InvalidTemplateSpecReferenceResourceGroupNameTooLong(string? aliasName, string resourceGroupName, string referenceValue, int maximumLength) => new(
                TextSpan,
                "BCP218",
                $"{BuildInvalidTemplateSpecReferenceClause(aliasName, referenceValue)} The resource group name \"{resourceGroupName}\" exceeds the maximum length of {maximumLength} characters.");

            public ErrorDiagnostic InvalidTemplateSpecReferenceInvalidResourceGroupName(string? aliasName, string resourceGroupName, string referenceValue) => new(
                TextSpan,
                "BCP219",
                $"{BuildInvalidTemplateSpecReferenceClause(aliasName, referenceValue)} The resource group name \"{resourceGroupName}\" is invalid. Valid characters are alphanumeric, unicode charaters, \".\", \"_\", \"-\", \"(\", or \")\", but the resource group name cannot end with \".\".");

            public ErrorDiagnostic InvalidTemplateSpecReferenceTemplateSpecNameTooLong(string? aliasName, string templateSpecName, string referenceValue, int maximumLength) => new(
                TextSpan,
                "BCP220",
                $"{BuildInvalidTemplateSpecReferenceClause(aliasName, referenceValue)} The Template Spec name \"{templateSpecName}\" exceeds the maximum length of {maximumLength} characters.");

            public ErrorDiagnostic InvalidTemplateSpecReferenceInvalidTemplateSpecName(string? aliasName, string templateSpecName, string referenceValue) => new(
                TextSpan,
                "BCP221",
                $"{BuildInvalidTemplateSpecReferenceClause(aliasName, referenceValue)} The Template Spec name \"{templateSpecName}\" is invalid. Valid characters are alphanumeric, \".\", \"_\", \"-\", \"(\", or \")\", but the Template Spec name cannot end with \".\".");

            public ErrorDiagnostic InvalidTemplateSpecReferenceTemplateSpecVersionTooLong(string? aliasName, string templateSpecVersion, string referenceValue, int maximumLength) => new(
                TextSpan,
                "BCP222",
                $"{BuildInvalidTemplateSpecReferenceClause(aliasName, referenceValue)} The Template Spec version \"{templateSpecVersion}\" exceeds the maximum length of {maximumLength} characters.");

            public ErrorDiagnostic InvalidTemplateSpecReferenceInvalidTemplateSpecVersion(string? aliasName, string templateSpecVersion, string referenceValue) => new(
                TextSpan,
                "BCP223",
                $"{BuildInvalidTemplateSpecReferenceClause(aliasName, referenceValue)} The Template Spec version \"{templateSpecVersion}\" is invalid. Valid characters are alphanumeric, \".\", \"_\", \"-\", \"(\", or \")\", but the Template Spec name cannot end with \".\".");

            public ErrorDiagnostic InvalidOciArtifactReferenceInvalidDigest(string? aliasName, string badRef, string badDigest) => new(
                TextSpan,
                "BCP224",
                $"{BuildInvalidOciArtifactReferenceClause(aliasName, badRef)} The digest \"{badDigest}\" is not valid. The valid format is a string \"sha256:\" followed by exactly 64 lowercase hexadecimal digits.");

            public Diagnostic AmbiguousDiscriminatorPropertyValue(string propertyName) => new(
                TextSpan,
                DiagnosticLevel.Warning,
                "BCP225",
                $"The discriminator property \"{propertyName}\" value cannot be determined at compilation time. Type checking for this object is disabled.");

            public ErrorDiagnostic MissingDiagnosticCodes() => new(
                TextSpan,
                "BCP226",
                "Expected at least one diagnostic code at this location. Valid format is \"#disable-next-line diagnosticCode1 diagnosticCode2 ...\""
            );

            public ErrorDiagnostic UnsupportedResourceTypeParameterOrOutputType(string resourceType) => new(
                TextSpan,
                "BCP227",
                $"The type \"{resourceType}\" cannot be used as a parameter or output type. Extensibility types are currently not supported as parameters or outputs.");

            public ErrorDiagnostic InvalidResourceScopeCannotBeResourceTypeParameter(string parameterName) => new(
                TextSpan,
                "BCP229",
                $"The parameter \"{parameterName}\" cannot be used as a resource scope or parent. Resources passed as parameters cannot be used as a scope or parent of a resource.");

            public Diagnostic ModuleParamOrOutputResourceTypeUnavailable(ResourceTypeReference resourceTypeReference) => new(
                TextSpan,
                DiagnosticLevel.Warning,
                "BCP230",
                $"The referenced module uses resource type \"{resourceTypeReference.FormatName()}\" which does not have types available.");

            public ErrorDiagnostic ParamOrOutputResourceTypeUnsupported() => new(
                TextSpan,
                "BCP231",
                $@"Using resource-typed parameters and outputs requires enabling EXPERIMENTAL feature ""{nameof(ExperimentalFeaturesEnabled.ResourceTypedParamsAndOutputs)}"".");

            public ErrorDiagnostic ModuleDeleteFailed(string moduleRef) => new(
                TextSpan,
                "BCP232",
                $"Unable to delete the module with reference \"{moduleRef}\" from cache.");

            public ErrorDiagnostic ModuleDeleteFailedWithMessage(string moduleRef, string message) => new(
                TextSpan,
                "BCP233",
                $"Unable to delete the module with reference \"{moduleRef}\" from cache: {message}");

            public Diagnostic ArmFunctionLiteralTypeConversionFailedWithMessage(string literalValue, string armFunctionName, string message) => new(
                TextSpan,
                DiagnosticLevel.Warning,
                "BCP234",
                $"The ARM function \"{armFunctionName}\" failed when invoked on the value [{literalValue}]: {message}");

            public ErrorDiagnostic NoJsonTokenOnPathOrPathInvalid() => new(
                TextSpan,
                "BCP235",
                $"Specified JSONPath does not exist in the given file or is invalid.");

            public ErrorDiagnostic ExpectedNewLineOrCommaSeparator() => new(
                TextSpan,
                "BCP236",
                "Expected a new line or comma character at this location.");

            public ErrorDiagnostic ExpectedCommaSeparator() => new(
                TextSpan,
                "BCP237",
                "Expected a comma character at this location.");

            public ErrorDiagnostic UnexpectedNewLineAfterCommaSeparator() => new(
                TextSpan,
                "BCP238",
                "Unexpected new line character after a comma.");

            public ErrorDiagnostic ReservedIdentifier(string name) => new(
                TextSpan,
                "BCP239",
                $"Identifier \"{name}\" is a reserved Bicep symbol name and cannot be used in this context.");

            public ErrorDiagnostic InvalidValueForParentProperty() => new(
                TextSpan,
                "BCP240",
                "The \"parent\" property only permits direct references to resources. Expressions are not supported.");

            public Diagnostic DeprecatedProvidersFunction(string functionName) => new(
                TextSpan,
                DiagnosticLevel.Warning,
                "BCP241",
                $"The \"{functionName}\" function is deprecated and will be removed in a future release of Bicep. Please add a comment to https://github.com/Azure/bicep/issues/2017 if you believe this will impact your workflow.",
                styling: DiagnosticStyling.ShowCodeDeprecated);

            public ErrorDiagnostic LambdaFunctionsOnlyValidInFunctionArguments() => new(
                TextSpan,
                "BCP242",
                $"Lambda functions may only be specified directly as function arguments.");

            public ErrorDiagnostic ParenthesesMustHaveExactlyOneItem() => new(
                TextSpan,
                "BCP243",
                "Parentheses must contain exactly one expression.");

            public ErrorDiagnostic LambdaExpectedArgCountMismatch(TypeSymbol lambdaType, int expectedArgCount, int actualArgCount) => new(
                TextSpan,
                "BCP244",
                $"Expected lambda expression of type \"{lambdaType}\" with {expectedArgCount} arguments but received {actualArgCount} arguments.");

            public Diagnostic ResourceTypeIsReadonly(ResourceTypeReference resourceTypeReference) => new(
                TextSpan,
                DiagnosticLevel.Warning,
                "BCP245",
                $"Resource type \"{resourceTypeReference.FormatName()}\" can only be used with the 'existing' keyword.");

            public Diagnostic ResourceTypeIsReadonlyAtScope(ResourceTypeReference resourceTypeReference, ResourceScope writableScopes) => new(
                TextSpan,
                DiagnosticLevel.Warning,
                "BCP246",
                $"Resource type \"{resourceTypeReference.FormatName()}\" can only be used with the 'existing' keyword at the requested scope."
                    + $" Permitted scopes for deployment: {ToQuotedString(LanguageConstants.GetResourceScopeDescriptions(writableScopes))}.");

            public ErrorDiagnostic LambdaVariablesInResourceOrModuleArrayAccessUnsupported(IEnumerable<string> variableNames) => new(
                TextSpan,
                "BCP247",
                $"Using lambda variables inside resource or module array access is not currently supported."
                    + $" Found the following lambda variable(s) being accessed: {ToQuotedString(variableNames)}.");

            public ErrorDiagnostic LambdaVariablesInInlineFunctionUnsupported(string functionName, IEnumerable<string> variableNames) => new(
                TextSpan,
                "BCP248",
                $"Using lambda variables inside the \"{functionName}\" function is not currently supported."
                    + $" Found the following lambda variable(s) being accessed: {ToQuotedString(variableNames)}.");

            public ErrorDiagnostic ExpectedLoopVariableBlockWith2Elements(int actualCount) => new(
                TextSpan,
                "BCP249",
                $"Expected loop variable block to consist of exactly 2 elements (item variable and index variable), but found {actualCount}.");

            public ErrorDiagnostic ParameterMultipleAssignments(string identifier) => new(
                TextSpan,
                "BCP250",
                $"Parameter \"{identifier}\" is assigned multiple times. Remove or rename the duplicates.");

            public ErrorDiagnostic UsingPathHasNotBeenSpecified() => new(
                TextSpan,
                "BCP256",
                "The using declaration is missing a bicep template file path reference.");

            public ErrorDiagnostic ExpectedFilePathString() => new(
                TextSpan,
                "BCP257",
                "Expected a Bicep file path string. This should be a relative path to another bicep file, e.g. 'myModule.bicep' or '../parent/myModule.bicep'");

            public ErrorDiagnostic MissingParameterAssignment(IEnumerable<string> identifiers) => new(
                TextSpan,
                "BCP258",
                $"The following parameters are declared in the Bicep file but are missing an assignment in the params file: {ToQuotedString(identifiers)}.");

            public ErrorDiagnostic MissingParameterDeclaration(string? identifier) => new(
                TextSpan,
                "BCP259",
                $"The parameter \"{identifier}\" is assigned in the params file without being declared in the Bicep file.");

            public ErrorDiagnostic ParameterTypeMismatch(string? identifier, TypeSymbol expectedType, TypeSymbol actualType) => new(
                TextSpan,
                "BCP260",
                $"The parameter \"{identifier}\" expects a value of type \"{expectedType}\" but the provided value is of type \"{actualType}\".");

            public ErrorDiagnostic UsingDeclarationNotSpecified() => new(
                TextSpan,
                "BCP261",
                "A using declaration must be present in this parameters file.");

            public ErrorDiagnostic MoreThanOneUsingDeclarationSpecified() => new(
                TextSpan,
                "BCP262",
                "More than one using declaration are present");

            public ErrorDiagnostic UsingDeclarationReferencesInvalidFile() => new(
                TextSpan,
                "BCP263",
                "The file specified in the using declaration path does not exist");

            public ErrorDiagnostic AmbiguousResourceTypeBetweenImports(string resourceTypeName, IEnumerable<string> namespaces) => new(
                TextSpan,
                "BCP264",
                $"Resource type \"{resourceTypeName}\" is declared in multiple imported namespaces ({ToQuotedStringWithCaseInsensitiveOrdering(namespaces)}), and must be fully-qualified.");

            public FixableErrorDiagnostic SymbolicNameShadowsAKnownFunction(string name, string knownFunctionNamespace, string knownFunctionName) => new(
                TextSpan,
                "BCP265",
                $"The name \"{name}\" is not a function. Did you mean \"{knownFunctionNamespace}.{knownFunctionName}\"?",
                null,
                DiagnosticStyling.Default,
                new CodeFix($"Change \"{name}\" to \"{knownFunctionNamespace}.{knownFunctionName}\"", true, CodeFixKind.QuickFix, CodeManipulator.Replace(TextSpan, $"{knownFunctionNamespace}.{knownFunctionName}")));

            public ErrorDiagnostic ExpectedMetadataIdentifier() => new(
                TextSpan,
                "BCP266",
                "Expected a metadata identifier at this location.");

            public ErrorDiagnostic ExpectedMetadataDeclarationAfterDecorator() => new(
                TextSpan,
                "BCP267",
                "Expected an metadata declaration after the decorator.");

            public ErrorDiagnostic ReservedMetadataIdentifier(string name) => new(
                TextSpan,
                "BCP268",
                $"Invalid identifier: \"{name}\". Metadata identifiers starting with '_' are reserved. Please use a different identifier.");

            public ErrorDiagnostic CannotUseFunctionAsMetadataDecorator(string functionName) => new(
                TextSpan,
                "BCP269",
                $"Function \"{functionName}\" cannot be used as a metadata decorator.");

            public ErrorDiagnostic UnparsableBicepConfigFile(string configurationPath, string parsingErrorMessage) => new(
                TextSpan,
                "BCP271",
                $"Failed to parse the contents of the Bicep configuration file \"{configurationPath}\" as valid JSON: \"{parsingErrorMessage}\".");

            public ErrorDiagnostic UnloadableBicepConfigFile(string configurationPath, string loadErrorMessage) => new(
                TextSpan,
                "BCP272",
                $"Could not load the Bicep configuration file \"{configurationPath}\": \"{loadErrorMessage}\".");

            public ErrorDiagnostic InvalidBicepConfigFile(string configurationPath, string parsingErrorMessage) => new(
                TextSpan,
                "BCP273",
                $"Failed to parse the contents of the Bicep configuration file \"{configurationPath}\": \"{parsingErrorMessage}\".");

            public Diagnostic PotentialConfigDirectoryCouldNotBeScanned(string? directoryPath, string scanErrorMessage) => new(
                TextSpan,
                DiagnosticLevel.Info, // should this be a warning instead?
                "BCP274",
                $"Error scanning \"{directoryPath}\" for bicep configuration: \"{scanErrorMessage}\".");

            public ErrorDiagnostic FoundDirectoryInsteadOfFile(string directoryPath) => new(
                TextSpan,
                "BCP275",
                $"Unable to open file at path \"{directoryPath}\". Found a directory instead.");

            public ErrorDiagnostic UsingDeclarationMustReferenceBicepFile() => new(
                TextSpan,
                "BCP276",
                "A using declaration can only reference a Bicep file.");

            public ErrorDiagnostic ModuleDeclarationMustReferenceBicepModule() => new(
                TextSpan,
                "BCP277",
                "A module declaration can only reference a Bicep File, an ARM template, a registry reference or a template spec reference.");

            public ErrorDiagnostic CyclicParametersSelfReference() => new(
                TextSpan,
                "BCP278",
                "This parameters file references itself, which is not allowed.");

            public ErrorDiagnostic UnrecognizedTypeExpression() => new(
                TextSpan,
                "BCP279",
                $"Expected a type at this location. Please specify a valid type expression or one of the following types: {ToQuotedString(LanguageConstants.DeclarationTypes.Keys)}.");

            public ErrorDiagnostic TypeDeclarationStatementsUnsupported() => new(
                TextSpan,
                "BCP280",
                $@"Using a type declaration statement requires enabling EXPERIMENTAL feature ""{nameof(ExperimentalFeaturesEnabled.UserDefinedTypes)}"".");

            public ErrorDiagnostic TypedArrayDeclarationsUnsupported() => new(
                TextSpan,
                "BCP281",
                $@"Using a typed array type declaration requires enabling EXPERIMENTAL feature ""{nameof(ExperimentalFeaturesEnabled.UserDefinedTypes)}"".");

            public ErrorDiagnostic TypedObjectDeclarationsUnsupported() => new(
                TextSpan,
                "BCP282",
                $@"Using a strongly-typed object type declaration requires enabling EXPERIMENTAL feature ""{nameof(ExperimentalFeaturesEnabled.UserDefinedTypes)}"".");

            public ErrorDiagnostic TypeLiteralDeclarationsUnsupported() => new(
                TextSpan,
                "BCP283",
                $@"Using a literal value as a type requires enabling EXPERIMENTAL feature ""{nameof(ExperimentalFeaturesEnabled.UserDefinedTypes)}"".");

            public ErrorDiagnostic TypeUnionDeclarationsUnsupported() => new(
                TextSpan,
                "BCP284",
                $@"Using a type union declaration requires enabling EXPERIMENTAL feature ""{nameof(ExperimentalFeaturesEnabled.UserDefinedTypes)}"".");

            public ErrorDiagnostic TypeExpressionLiteralConversionFailed() => new(
                TextSpan,
                "BCP285",
                "The type expression could not be reduced to a literal value.");

            public ErrorDiagnostic InvalidUnionTypeMember(string keystoneType) => new(
                TextSpan,
                "BCP286",
                $"This union member is invalid because it cannot be assigned to the '{keystoneType}' type.");

            public ErrorDiagnostic ValueSymbolUsedAsType(string symbolName) => new(
                TextSpan,
                "BCP287",
                // TODO: Add "Did you mean 'typeof({symbolName})'?" When support for typeof has been added.
                $"'{symbolName}' refers to a value but is being used as a type here.");

            public ErrorDiagnostic TypeSymbolUsedAsValue(string symbolName) => new(
                TextSpan,
                "BCP288",
                $"'{symbolName}' refers to a type but is being used as a value here.");

            public ErrorDiagnostic InvalidTypeDefinition() => new(
                TextSpan,
                "BCP289",
                $"The type definition is not valid.");

            public ErrorDiagnostic ExpectedParameterOrTypeDeclarationAfterDecorator() => new(
                TextSpan,
                "BCP290",
                "Expected a parameter or type declaration after the decorator.");

            public ErrorDiagnostic ExpectedParameterOrOutputDeclarationAfterDecorator() => new(
                TextSpan,
                "BCP291",
                "Expected a parameter or output declaration after the decorator.");

            public ErrorDiagnostic ExpectedParameterOutputOrTypeDeclarationAfterDecorator() => new(
                TextSpan,
                "BCP292",
                "Expected a parameter, output, or type declaration after the decorator.");

            public ErrorDiagnostic NonLiteralUnionMember() => new(
                TextSpan,
                "BCP293",
                "All members of a union type declaration must be literal values.");

            public ErrorDiagnostic InvalidTypeUnion() => new(
                TextSpan,
                "BCP294",
                "Type unions must be reduceable to a single ARM type (such as 'string', 'int', or 'bool').");

            public ErrorDiagnostic DecoratorNotPermittedOnLiteralType(string decoratorName) => new(
                TextSpan,
                "BCP295",
                $"The '{decoratorName}' decorator may not be used on targets of a union or literal type. The allowed values for this parameter or type definition will be derived from the union or literal type automatically.");

            public ErrorDiagnostic NonConstantTypeProperty() => new(
                TextSpan,
                "BCP296",
                "Property names on types must be compile-time constant values.");

            public ErrorDiagnostic CannotUseFunctionAsTypeDecorator(string functionName) => new(
                TextSpan,
                "BCP297",
                $"Function \"{functionName}\" cannot be used as a type decorator.");

            public ErrorDiagnostic CyclicTypeSelfReference() => new(
                TextSpan,
                "BCP298",
                "This type definition includes itself as required component, which creates a constraint that cannot be fulfilled.");

            public ErrorDiagnostic CyclicType(IEnumerable<string> cycle) => new(
                TextSpan,
                "BCP299",
                $"This type definition includes itself as a required component via a cycle (\"{string.Join("\" -> \"", cycle)}\").");

            public ErrorDiagnostic ExpectedTypeLiteral() => new(
                TextSpan,
                "BCP300",
                $"Expected a type literal at this location. Please specify a concrete value or a reference to a literal type.");

            public ErrorDiagnostic ReservedTypeName(string reservedName) => new(
                TextSpan,
                "BCP301",
                $@"The type name ""{reservedName}"" is reserved and may not be attached to a user-defined type.");

            public ErrorDiagnostic SymbolicNameIsNotAType(string name, IEnumerable<string> validTypes) => new(
                TextSpan,
                "BCP302",
                $@"The name ""{name}"" is not a valid type. Please specify one of the following types: {ToQuotedString(validTypes)}.");

            public ErrorDiagnostic ProviderSpecificationInterpolationUnsupported() => new(
                TextSpan,
                "BCP303",
                "String interpolation is unsupported for specifying the provider.");

            public ErrorDiagnostic InvalidProviderSpecification() => new(
                TextSpan,
                "BCP304",
                "Invalid provider specifier string. Specify a valid provider of format \"<providerName>@<providerVersion>\".");

            public ErrorDiagnostic ExpectedWithOrAsKeywordOrNewLine() => new(
                TextSpan,
                "BCP305",
                $"Expected the \"with\" keyword, \"as\" keyword, or a new line character at this location.");

            public ErrorDiagnostic NamespaceSymbolUsedAsType(string name) => new(
                TextSpan,
                "BCP306",
                $@"The name ""{name}"" refers to a namespace, not to a type.");

            public ErrorDiagnostic NestedRuntimePropertyAccessNotSupported(string? resourceSymbol, IEnumerable<string> runtimePropertyNames, IEnumerable<string> accessiblePropertyNames, IEnumerable<string> accessibleFunctionNames)
            {
                var accessiblePropertyNamesClause = accessiblePropertyNames.Any() ? @$" the accessible properties of ""{resourceSymbol}"" include {ToQuotedString(accessiblePropertyNames.OrderBy(x => x))}." : "";
                var accessibleFunctionNamesClause = accessibleFunctionNames.Any() ? @$" The accessible functions of ""{resourceSymbol}"" include {ToQuotedString(accessibleFunctionNames.OrderBy(x => x))}." : "";

                return new(
                    TextSpan,
                    "BCP307",
                    $"The expression cannot be evaluated, because the identifier properties of the referenced existing resource including {ToQuotedString(runtimePropertyNames.OrderBy(x => x))} cannot be calculated at the start of the deployment. In this situation,{accessiblePropertyNamesClause}{accessibleFunctionNamesClause}");
            }

            public ErrorDiagnostic DecoratorMayNotTargetTypeAlias(string decoratorName) => new(
                TextSpan,
                "BCP308",
                $@"The decorator ""{decoratorName}"" may not be used on statements whose declared type is a reference to a user-defined type.");

            public ErrorDiagnostic ValueCannotBeFlattened(TypeSymbol flattenInputType, TypeSymbol incompatibleType) => new(
                TextSpan,
                "BCP309",
                $@"Values of type ""{flattenInputType.Name}"" cannot be flattened because ""{incompatibleType.Name}"" is not an array type.");

            public ErrorDiagnostic TypedTupleDeclarationsUnsupported() => new(
                TextSpan,
                "BCP310",
                $@"Using a strongly-typed tuple type declaration requires enabling EXPERIMENTAL feature ""{nameof(ExperimentalFeaturesEnabled.UserDefinedTypes)}"".");

            public ErrorDiagnostic IndexOutOfBounds(string typeName, long tupleLength, long indexSought)
            {
                var message = new StringBuilder("The provided index value of \"").Append(indexSought).Append("\" is not valid for type \"").Append(typeName).Append("\".");
                if (tupleLength > 0)
                {
                    message.Append(" Indexes for this type must be between 0 and ").Append(tupleLength - 1).Append(".");
                }

                return new(TextSpan, "BCP311", message.ToString());
            }

            public ErrorDiagnostic MultipleAdditionalPropertiesDeclarations() => new(
                TextSpan,
                "BCP315",
                "An object type may have at most one additional properties declaration.");

            public ErrorDiagnostic SealedIncompatibleWithAdditionalPropertiesDeclaration() => new(
                TextSpan,
                "BCP316",
                $@"The ""{LanguageConstants.ParameterSealedPropertyName}"" decorator may not be used on object types with an explicit additional properties type declaration.");

            public ErrorDiagnostic ExpectedPropertyNameOrMatcher() => new(
                TextSpan,
                "BCP317",
                "Expected an identifier, a string, or an asterisk at this location.");

            public FixableDiagnostic DereferenceOfPossiblyNullReference(string possiblyNullType, AccessExpressionSyntax accessExpression) => new(
                TextSpan,
                DiagnosticLevel.Warning,
                "BCP318",
                $@"The value of type ""{possiblyNullType}"" may be null at the start of the deployment, which would cause this access expression (and the overall deployment with it) to fail.",
                null,
                DiagnosticStyling.Default,
                new(
                    "If you do not know whether the value will be null and the template would handle a null value for the overall expression, use a `.?` (safe dereference) operator to short-circuit the access expression if the base expression's value is null",
                    true,
                    CodeFixKind.QuickFix,
                    new(accessExpression.Span, accessExpression.AsSafeAccess().ToTextPreserveFormatting())),
                AsNonNullable(accessExpression.BaseExpression));

            private static CodeFix AsNonNullable(SyntaxBase expression) => new(
                "If you know the value will not be null, use a non-null assertion operator to inform the compiler that the value will not be null",
                false,
                CodeFixKind.QuickFix,
                new(expression.Span, SyntaxFactory.AsNonNullable(expression).ToTextPreserveFormatting()));

            public ErrorDiagnostic UnresolvableArmJsonType(string errorSource, string message) => new(
                TextSpan,
                "BCP319",
                $@"The type at ""{errorSource}"" could not be resolved by the ARM JSON template engine. Original error message: ""{message}""");

            public ErrorDiagnostic ModuleOutputResourcePropertyAccessDetected() => new(
                TextSpan,
                "BCP320",
                "The properties of module output resources cannot be accessed directly. To use the properties of this resource, pass it as a resource-typed parameter to another module and access the parameter's properties therein.");

            public FixableDiagnostic PossibleNullReferenceAssignment(TypeSymbol expectedType, TypeSymbol actualType, SyntaxBase expression) => new(
                TextSpan,
                DiagnosticLevel.Warning,
                "BCP321",
                $"Expected a value of type \"{expectedType}\" but the provided value is of type \"{actualType}\".",
                documentationUri: null,
                styling: DiagnosticStyling.Default,
                fix: AsNonNullable(expression));

            public ErrorDiagnostic SafeDereferenceNotPermittedOnInstanceFunctions() => new(
                TextSpan,
                "BCP322",
                "The `.?` (safe dereference) operator may not be used on instance function invocations.");

            public ErrorDiagnostic SafeDereferenceNotPermittedOnResourceCollections() => new(
                TextSpan,
                "BCP323",
                "The `[?]` (safe dereference) operator may not be used on resource or module collections.");

            public ErrorDiagnostic NullableTypesUnsupported() => new(
                TextSpan,
                "BCP324",
                $@"Using nullable types requires enabling EXPERIMENTAL feature ""{nameof(ExperimentalFeaturesEnabled.UserDefinedTypes)}"".");

            public ErrorDiagnostic ExpectedTypeIdentifier() => new(
                TextSpan,
                "BCP325",
                "Expected a type identifier at this location.");

            public ErrorDiagnostic NullableTypedParamsMayNotHaveDefaultValues() => new(
                TextSpan,
                "BCP326",
                "Nullable-typed parameters may not be assigned default values. They have an implicit default of 'null' that cannot be overridden.");

            public Diagnostic SourceIntDomainDisjointFromTargetIntDomain_SourceHigh(bool warnInsteadOfError, long sourceMin, long targetMax) => new(
                TextSpan,
                warnInsteadOfError ? DiagnosticLevel.Warning : DiagnosticLevel.Error,
                "BCP327",
                $"The provided value (which will always be greater than or equal to {sourceMin}) is too large to assign to a target for which the maximum allowable value is {targetMax}.");

            public Diagnostic SourceIntDomainDisjointFromTargetIntDomain_SourceLow(bool warnInsteadOfError, long sourceMax, long targetMin) => new(
                TextSpan,
                warnInsteadOfError ? DiagnosticLevel.Warning : DiagnosticLevel.Error,
                "BCP328",
                $"The provided value (which will always be less than or equal to {sourceMax}) is too small to assign to a target for which the minimum allowable value is {targetMin}.");

            public Diagnostic SourceIntDomainExtendsBelowTargetIntDomain(long sourceMin, long targetMin) => new(
                TextSpan,
                DiagnosticLevel.Warning,
                "BCP329",
                $"The provided value can be as small as {sourceMin} and may be too small to assign to a target with a configured minimum of {targetMin}.");

            public Diagnostic SourceIntDomainExtendsAboveTargetIntDomain(long sourceMax, long targetMax) => new(
                TextSpan,
                DiagnosticLevel.Warning,
                "BCP330",
                $"The provided value can be as large as {sourceMax} and may be too large to assign to a target with a configured maximum of {targetMax}.");

            public ErrorDiagnostic MinMayNotExceedMax(string minDecoratorName, long minValue, string maxDecoratorName, long maxValue) => new(
                TextSpan,
                "BCP331",
                $@"A type's ""{minDecoratorName}"" must be less than or equal to its ""{maxDecoratorName}"", but a minimum of {minValue} and a maximum of {maxValue} were specified.");

            public Diagnostic SourceValueLengthDomainDisjointFromTargetValueLengthDomain_SourceHigh(bool warnInsteadOfError, long sourceMinLength, long targetMaxLength) => new(
                TextSpan,
                warnInsteadOfError ? DiagnosticLevel.Warning : DiagnosticLevel.Error,
                "BCP332",
                $"The provided value (whose length will always be greater than or equal to {sourceMinLength}) is too long to assign to a target for which the maximum allowable length is {targetMaxLength}.");

            public Diagnostic SourceValueLengthDomainDisjointFromTargetValueLengthDomain_SourceLow(bool warnInsteadOfError, long sourceMaxLength, long targetMinLength) => new(
                TextSpan,
                warnInsteadOfError ? DiagnosticLevel.Warning : DiagnosticLevel.Error,
                "BCP333",
                $"The provided value (whose length will always be less than or equal to {sourceMaxLength}) is too short to assign to a target for which the minimum allowable length is {targetMinLength}.");

            public Diagnostic SourceValueLengthDomainExtendsBelowTargetValueLengthDomain(long sourceMinLength, long targetMinLength) => new(
                TextSpan,
                DiagnosticLevel.Warning,
                "BCP334",
                $"The provided value can have a length as small as {sourceMinLength} and may be too short to assign to a target with a configured minimum length of {targetMinLength}.");

            public Diagnostic SourceValueLengthDomainExtendsAboveTargetValueLengthDomain(long sourceMaxLength, long targetMaxLength) => new(
                TextSpan,
                DiagnosticLevel.Warning,
                "BCP335",
                $"The provided value can have a length as large as {sourceMaxLength} and may be too long to assign to a target with a configured maximum length of {targetMaxLength}.");

            public ErrorDiagnostic UnrecognizedParamsFileDeclaration() => new(
                TextSpan,
                "BCP337",
                $@"This declaration type is not valid for a Bicep Parameters file. Specify a ""{LanguageConstants.UsingKeyword}"", ""{LanguageConstants.ParameterKeyword}"" or ""{LanguageConstants.VariableKeyword}"" declaration.");

            public ErrorDiagnostic FailedToEvaluateParameter(string parameterName, string message) => new(
                TextSpan,
                "BCP338",
                $"Failed to evaluate parameter \"{parameterName}\": {message}");

            public ErrorDiagnostic ArrayIndexOutOfBounds(long indexSought) => new(
                TextSpan,
                "BCP339",
                $"""The provided array index value of "{indexSought}" is not valid. Array index should be greater than or equal to 0.""");

            public ErrorDiagnostic UnparseableYamlType() => new(
               TextSpan,
               "BCP340",
               $"Unable to parse literal YAML value. Please ensure that it is well-formed.");

            public ErrorDiagnostic RuntimeValueNotAllowedInFunctionDeclaration(string? accessedSymbolName, IEnumerable<string>? accessiblePropertyNames, IEnumerable<string>? variableDependencyChain)
            {
                var variableDependencyChainClause = BuildVariableDependencyChainClause(variableDependencyChain);
                var accessiblePropertiesClause = BuildAccessiblePropertiesClause(accessedSymbolName, accessiblePropertyNames);

                return new ErrorDiagnostic(
                    TextSpan,
                    "BCP341",
                    $"This expression is being used inside a function declaration, which requires a value that can be calculated at the start of the deployment.{variableDependencyChainClause}{accessiblePropertiesClause}");
            }

            public ErrorDiagnostic UserDefinedTypesNotAllowedInFunctionDeclaration() => new(
                TextSpan,
                "BCP342",
                $"""User-defined types are not supported in user-defined function parameters or outputs.""");

            public ErrorDiagnostic FuncDeclarationStatementsUnsupported() => new(
                TextSpan,
                "BCP343",
                $@"Using a func declaration statement requires enabling EXPERIMENTAL feature ""{nameof(ExperimentalFeaturesEnabled.UserDefinedFunctions)}"".");

            public ErrorDiagnostic ExpectedAssertIdentifier() => new(
                TextSpan,
                "BCP344",
                "Expected an assert identifier at this location.");

            public ErrorDiagnostic TestDeclarationMustReferenceBicepTest() => new(
                TextSpan,
                "BCP345",
                "A test declaration can only reference a Bicep File");

            public ErrorDiagnostic ExpectedTestIdentifier() => new(
                TextSpan,
                "BCP0346",
                "Expected a test identifier at this location.");

            public ErrorDiagnostic ExpectedTestPathString() => new(
                TextSpan,
                "BCP0347",
                "Expected a test path string at this location.");
            public ErrorDiagnostic TestDeclarationStatementsUnsupported() => new(
                TextSpan,
                "BCP348",
                $@"Using a test declaration statement requires enabling EXPERIMENTAL feature ""{nameof(ExperimentalFeaturesEnabled.TestFramework)}"".");

            public ErrorDiagnostic AssertsUnsupported() => new(
                TextSpan,
                "BCP349",
                $@"Using an assert declaration requires enabling EXPERIMENTAL feature ""{nameof(ExperimentalFeaturesEnabled.Assertions)}"".");

            public ErrorDiagnostic InvalidAssertAssignment(TypeSymbol valueType) => new(
                TextSpan,
                "BCP350",
                $"Value of type \"{valueType}\" cannot be assigned to an assert. Asserts can take values of type 'bool' only.");

            public ErrorDiagnostic FunctionOnlyValidWithDirectAssignment(string functionName) => new(
                TextSpan,
                "BCP351",
                $"Function \"{functionName}\" is not valid at this location. It can only be used when directly assigning to a parameter.");

<<<<<<< HEAD
            public ErrorDiagnostic DiscriminatorDecoratorOnlySupportedForObjectUnions() => new(
                TextSpan,
                "BCP352",
                $"The \"{LanguageConstants.TypeDiscriminatorDecoratorName}\" decorator can only be applied to object-only union types with unique member types.");

            public ErrorDiagnostic DiscriminatorPropertyMustBeRequiredStringLiteral(string discriminatorPropertyName) => new(
                TextSpan,
                "BCP353",
                $"The property \"{discriminatorPropertyName}\" must be a required string literal on all union member types.");

            public ErrorDiagnostic DiscriminatorPropertyMemberDuplicatedValue(string discriminatorPropertyName, string discriminatorPropertyValue) => new(
                TextSpan,
                "BCP354",
                $"The value \"{discriminatorPropertyValue}\" for discriminator property \"{discriminatorPropertyName}\" is duplicated across multiple union member types. The value must be unique across all union member types.");

            public ErrorDiagnostic DiscriminatorPropertyNameMustMatch(string acceptablePropertyName) => new(
                TextSpan,
                "BCP355",
                $"The discriminator property name must be \"{acceptablePropertyName}\" on all union member types.");
=======
            public ErrorDiagnostic FailedToEvaluateVariable(string name, string message) => new(
                TextSpan,
                "BCP352",
                $"Failed to evaluate variable \"{name}\": {message}");

            public ErrorDiagnostic ItemsMustBeCaseInsensitivelyUnique(string itemTypePluralName, IEnumerable<string> itemNames) => new(
                TextSpan,
                "BCP353",
                $"The {itemTypePluralName} {ToQuotedString(itemNames)} differ only in casing. The ARM deployments engine is not case sensitive and will not be able to distinguish between them.");

            public ErrorDiagnostic ExpectedSymbolListOrWildcard() => new(
                TextSpan,
                "BCP354",
                "Expected left brace ('{') or asterisk ('*') character at this location.");

            public ErrorDiagnostic ExpectedExportedSymbolName() => new(
                TextSpan,
                "BCP355",
                "Expected the name of an exported symbol at this location.");

            public ErrorDiagnostic ExpectedNamespaceIdentifier() => new(
                TextSpan,
                "BCP356",
                "Expected a valid namespace identifier at this location.");

            public ErrorDiagnostic CompileTimeImportsNotSupported() => new(
                TextSpan,
                "BCP357",
                $@"Using compile-time import statements requires enabling EXPERIMENTAL feature ""{nameof(ExperimentalFeaturesEnabled.CompileTimeImports)}"".");

            public ErrorDiagnostic PathHasNotBeenSpecified() => new(
                TextSpan,
                "BCP358",
                "This declaration is missing a template file path reference.");

            public ErrorDiagnostic CompileTimeImportDeclarationMustReferenceTemplate() => new(
                TextSpan,
                "BCP359",
                "A compile-time import can only reference a Bicep file, an ARM template, a registry artifact, or a template spec.");

            public ErrorDiagnostic ImportedSymbolNotFound(string symbolName) => new(
                TextSpan,
                "BCP360",
                $"The '{symbolName}' symbol was not found in (or was not exported by) the imported template.");

            public ErrorDiagnostic ExportDecoratorMustTargetStatement() => new(
                TextSpan,
                "BCP361",
                @"The ""@export()"" decorator must target a top-level statement.");

            public ErrorDiagnostic SymbolImportedMultipleTimes(params string[] importedAs) => new(
                TextSpan,
                "BCP362",
                $"This symbol is imported multiple times under the names {string.Join(", ", importedAs.Select(identifier => $"'{identifier}'"))}.");
>>>>>>> e39a2f10
        }

        public static DiagnosticBuilderInternal ForPosition(TextSpan span)
            => new(span);

        public static DiagnosticBuilderInternal ForPosition(IPositionable positionable)
            => new(positionable.Span);

        public static DiagnosticBuilderInternal ForDocumentStart()
            => new(TextSpan.TextDocumentStart);
    }
}<|MERGE_RESOLUTION|>--- conflicted
+++ resolved
@@ -1977,27 +1977,6 @@
                 "BCP351",
                 $"Function \"{functionName}\" is not valid at this location. It can only be used when directly assigning to a parameter.");
 
-<<<<<<< HEAD
-            public ErrorDiagnostic DiscriminatorDecoratorOnlySupportedForObjectUnions() => new(
-                TextSpan,
-                "BCP352",
-                $"The \"{LanguageConstants.TypeDiscriminatorDecoratorName}\" decorator can only be applied to object-only union types with unique member types.");
-
-            public ErrorDiagnostic DiscriminatorPropertyMustBeRequiredStringLiteral(string discriminatorPropertyName) => new(
-                TextSpan,
-                "BCP353",
-                $"The property \"{discriminatorPropertyName}\" must be a required string literal on all union member types.");
-
-            public ErrorDiagnostic DiscriminatorPropertyMemberDuplicatedValue(string discriminatorPropertyName, string discriminatorPropertyValue) => new(
-                TextSpan,
-                "BCP354",
-                $"The value \"{discriminatorPropertyValue}\" for discriminator property \"{discriminatorPropertyName}\" is duplicated across multiple union member types. The value must be unique across all union member types.");
-
-            public ErrorDiagnostic DiscriminatorPropertyNameMustMatch(string acceptablePropertyName) => new(
-                TextSpan,
-                "BCP355",
-                $"The discriminator property name must be \"{acceptablePropertyName}\" on all union member types.");
-=======
             public ErrorDiagnostic FailedToEvaluateVariable(string name, string message) => new(
                 TextSpan,
                 "BCP352",
@@ -2052,7 +2031,26 @@
                 TextSpan,
                 "BCP362",
                 $"This symbol is imported multiple times under the names {string.Join(", ", importedAs.Select(identifier => $"'{identifier}'"))}.");
->>>>>>> e39a2f10
+
+            public ErrorDiagnostic DiscriminatorDecoratorOnlySupportedForObjectUnions() => new(
+                TextSpan,
+                "BCP363",
+                $"The \"{LanguageConstants.TypeDiscriminatorDecoratorName}\" decorator can only be applied to object-only union types with unique member types.");
+
+            public ErrorDiagnostic DiscriminatorPropertyMustBeRequiredStringLiteral(string discriminatorPropertyName) => new(
+                TextSpan,
+                "BCP364",
+                $"The property \"{discriminatorPropertyName}\" must be a required string literal on all union member types.");
+
+            public ErrorDiagnostic DiscriminatorPropertyMemberDuplicatedValue(string discriminatorPropertyName, string discriminatorPropertyValue) => new(
+                TextSpan,
+                "BCP365",
+                $"The value \"{discriminatorPropertyValue}\" for discriminator property \"{discriminatorPropertyName}\" is duplicated across multiple union member types. The value must be unique across all union member types.");
+
+            public ErrorDiagnostic DiscriminatorPropertyNameMustMatch(string acceptablePropertyName) => new(
+                TextSpan,
+                "BCP366",
+                $"The discriminator property name must be \"{acceptablePropertyName}\" on all union member types.");
         }
 
         public static DiagnosticBuilderInternal ForPosition(TextSpan span)
