--- conflicted
+++ resolved
@@ -1959,15 +1959,6 @@
                 "BCP430",
                 $"Unable to open directory at path \"{filePath}\". Found a file instead.");
 
-<<<<<<< HEAD
-            public Diagnostic BaseIdentifierNotAvailableWithoutExtends() => CoreError(
-                "BCP431",
-                $"The identifier '{LanguageConstants.BaseIdentifier}' is only available in parameter files that declare an '{LanguageConstants.ExtendsKeyword}' clause.");
-
-            public Diagnostic BaseIdentifierRedeclared() => CoreError(
-                "BCP432",
-                $"The identifier '{LanguageConstants.BaseIdentifier}' is reserved and cannot be declared.");
-=======
             public Diagnostic InvalidModuleExtensionConfigAssignmentExpression(string propertyName) => CoreError(
                 "BCP431",
                 $"The value of the \"{propertyName}\" property must be an object literal or a valid extension config inheritance expression.");
@@ -1997,7 +1988,14 @@
             public Diagnostic ExpectedWithKeywordOrNewLine() => CoreError(
                 "BCP436",
                 $"Expected the \"with\" keyword or a new line character at this location.");
->>>>>>> a216e837
+
+            public Diagnostic BaseIdentifierNotAvailableWithoutExtends() => CoreError(
+                "BCP437",
+                $"The identifier '{LanguageConstants.BaseIdentifier}' is only available in parameter files that declare an '{LanguageConstants.ExtendsKeyword}' clause.");
+
+            public Diagnostic BaseIdentifierRedeclared() => CoreError(
+                "BCP438",
+                $"The identifier '{LanguageConstants.BaseIdentifier}' is reserved and cannot be declared.");
         }
 
         public static DiagnosticBuilderInternal ForPosition(TextSpan span)
