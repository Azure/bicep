--- conflicted
+++ resolved
@@ -1959,11 +1959,6 @@
                 "BCP430",
                 $"Unable to open directory at path \"{filePath}\". Found a file instead.");
 
-<<<<<<< HEAD
-            public Diagnostic SecureDecoratorOnlyAllowedOnStringsAndObjects() => CoreError(
-                "BCP431",
-                "The @secure() decorator can only be used on statements whose type clause is \"string,\", \"object\", or a literal type.");
-=======
             public Diagnostic InvalidModuleExtensionConfigAssignmentExpression(string propertyName) => CoreError(
                 "BCP431",
                 $"The value of the \"{propertyName}\" property must be an object literal or a valid extension config inheritance expression.");
@@ -1985,7 +1980,10 @@
             public Diagnostic CannotExplicitlyDependOnInlinedResource(string dependentName, string dependencyName, IEnumerable<string> runtimePropertyNames) => CoreError(
                 "BCP434",
                 $"The resource \"{dependentName}\" cannot declare an explicit dependency on \"{dependencyName}\" because the identifier properties of the latter including {ToQuotedString(runtimePropertyNames.OrderBy(x => x))} cannot be calculated at the start of the deployment.");
->>>>>>> e2df07be
+
+            public Diagnostic SecureDecoratorOnlyAllowedOnStringsAndObjects() => CoreError(
+                "BCP435",
+                "The @secure() decorator can only be used on statements whose type clause is \"string,\", \"object\", or a literal type.");
         }
 
         public static DiagnosticBuilderInternal ForPosition(TextSpan span)
