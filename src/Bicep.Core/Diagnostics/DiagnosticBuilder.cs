// Copyright (c) Microsoft Corporation.
// Licensed under the MIT License.

using System;
using System.Collections.Generic;
using System.Linq;
using System.Text;
using Bicep.Core.CodeAction;
using Bicep.Core.Extensions;
using Bicep.Core.Parsing;
using Bicep.Core.Resources;
using Bicep.Core.Semantics;
using Bicep.Core.Syntax;
using Bicep.Core.TypeSystem;

namespace Bicep.Core.Diagnostics
{
    public static class DiagnosticBuilder
    {
        public delegate ErrorDiagnostic ErrorBuilderDelegate(DiagnosticBuilderInternal builder);

        public delegate Diagnostic DiagnosticBuilderDelegate(DiagnosticBuilderInternal builder);

        public class DiagnosticBuilderInternal
        {
            public DiagnosticBuilderInternal(TextSpan textSpan)
            {
                TextSpan = textSpan;
            }

            public TextSpan TextSpan { get; }

            private static string ToQuotedString(IEnumerable<string> elements)
                => elements.Any() ? $"\"{elements.ConcatString("\", \"")}\"" : "";

            public ErrorDiagnostic UnrecognizedToken(string token) => new(
                TextSpan,
                "BCP001",
                $"The following token is not recognized: \"{token}\".");

            public ErrorDiagnostic UnterminatedMultilineComment() => new(
                TextSpan,
                "BCP002",
                "The multi-line comment at this location is not terminated. Terminate it with the */ character sequence.");

            public ErrorDiagnostic UnterminatedString() => new(
                TextSpan,
                "BCP003",
                "The string at this location is not terminated. Terminate the string with a single quote character.");

            public ErrorDiagnostic UnterminatedStringWithNewLine() => new(
                TextSpan,
                "BCP004",
                "The string at this location is not terminated due to an unexpected new line character.");

            public ErrorDiagnostic UnterminatedStringEscapeSequenceAtEof() => new(
                TextSpan,
                "BCP005",
                "The string at this location is not terminated. Complete the escape sequence and terminate the string with a single unescaped quote character.");

            public ErrorDiagnostic UnterminatedStringEscapeSequenceUnrecognized(IEnumerable<string> escapeSequences) => new(
                TextSpan,
                "BCP006",
                $"The specified escape sequence is not recognized. Only the following escape sequences are allowed: {ToQuotedString(escapeSequences)}.");

            public ErrorDiagnostic UnrecognizedDeclaration() => new(
                TextSpan,
                "BCP007",
                "This declaration type is not recognized. Specify a parameter, variable, resource, or output declaration.");

            public ErrorDiagnostic ExpectedParameterContinuation() => new(
                TextSpan,
                "BCP008",
                "Expected the \"=\" token, a parameter modifier, or a newline at this location.");

            public ErrorDiagnostic UnrecognizedExpression() => new(
                TextSpan,
                "BCP009",
                "Expected a literal value, an array, an object, a parenthesized expression, or a function call at this location.");

            public ErrorDiagnostic InvalidInteger() => new(
                TextSpan,
                "BCP010",
                "Expected a valid 32-bit signed integer.");

            public ErrorDiagnostic InvalidType() => new(
                TextSpan,
                "BCP011",
                "The type of the specified value is incorrect. Specify a string, boolean, or integer literal.");

            public ErrorDiagnostic ExpectedKeyword(string keyword) => new(
                TextSpan,
                "BCP012",
                $"Expected the \"{keyword}\" keyword at this location.");

            public ErrorDiagnostic ExpectedParameterIdentifier() => new(
                TextSpan,
                "BCP013",
                "Expected a parameter identifier at this location.");

            public ErrorDiagnostic ExpectedParameterType() => new(
                TextSpan,
                "BCP014",
                $"Expected a parameter type at this location. Please specify one of the following types: {ToQuotedString(LanguageConstants.DeclarationTypes.Keys)}.");

            public ErrorDiagnostic ExpectedVariableIdentifier() => new(
                TextSpan,
                "BCP015",
                "Expected a variable identifier at this location.");

            public ErrorDiagnostic ExpectedOutputIdentifier() => new(
                TextSpan,
                "BCP016",
                "Expected an output identifier at this location.");

            public ErrorDiagnostic ExpectedResourceIdentifier() => new(
                TextSpan,
                "BCP017",
                "Expected a resource identifier at this location.");

            public ErrorDiagnostic ExpectedCharacter(string character) => new(
                TextSpan,
                "BCP018",
                $"Expected the \"{character}\" character at this location.");

            public ErrorDiagnostic ExpectedNewLine() => new(
                TextSpan,
                "BCP019",
                "Expected a new line character at this location.");

            public ErrorDiagnostic ExpectedFunctionOrPropertyName() => new(
                TextSpan,
                "BCP020",
                "Expected a function or property name at this location.");

            public ErrorDiagnostic ExpectedNumericLiteral() => new(
                TextSpan,
                "BCP021",
                "Expected a numeric literal at this location.");

            public ErrorDiagnostic ExpectedPropertyName() => new(
                TextSpan,
                "BCP022",
                "Expected a property name at this location.");

            public ErrorDiagnostic ExpectedVariableOrFunctionName() => new(
                TextSpan,
                "BCP023",
                "Expected a variable or function name at this location.");

            public ErrorDiagnostic IdentifierNameExceedsLimit() => new(
                TextSpan,
                "BCP024",
                $"The identifier exceeds the limit of {LanguageConstants.MaxIdentifierLength}. Reduce the length of the identifier.");

            public ErrorDiagnostic PropertyMultipleDeclarations(string property) => new(
                TextSpan,
                "BCP025",
                $"The property \"{property}\" is declared multiple times in this object. Remove or rename the duplicate properties.");

            public ErrorDiagnostic OutputTypeMismatch(TypeSymbol expectedType, TypeSymbol actualType) => new(
                TextSpan,
                "BCP026",
                $"The output expects a value of type \"{expectedType}\" but the provided value is of type \"{actualType}\".");

            public ErrorDiagnostic ParameterTypeMismatch(TypeSymbol expectedType, TypeSymbol actualType) => new(
                TextSpan,
                "BCP027",
                $"The parameter expects a default value of type \"{expectedType}\" but provided value is of type \"{actualType}\".");

            public ErrorDiagnostic IdentifierMultipleDeclarations(string identifier) => new(
                TextSpan,
                "BCP028",
                $"Identifier \"{identifier}\" is declared multiple times. Remove or rename the duplicates.");

            public ErrorDiagnostic InvalidResourceType() => new(
                TextSpan,
                "BCP029",
                "The resource type is not valid. Specify a valid resource type of format \"<provider>/<types>@<apiVersion>\".");

            public ErrorDiagnostic InvalidOutputType() => new(
                TextSpan,
                "BCP030",
                $"The output type is not valid. Please specify one of the following types: {ToQuotedString(LanguageConstants.DeclarationTypes.Keys)}.");

            public ErrorDiagnostic InvalidParameterType() => new(
                TextSpan,
                "BCP031",
                $"The parameter type is not valid. Please specify one of the following types: {ToQuotedString(LanguageConstants.DeclarationTypes.Keys)}.");

            public ErrorDiagnostic CompileTimeConstantRequired() => new(
                TextSpan,
                "BCP032",
                "The value must be a compile-time constant.");

            public Diagnostic ExpectedValueTypeMismatch(bool warnInsteadOfError, TypeSymbol expectedType, TypeSymbol actualType) => new(
                TextSpan,
                warnInsteadOfError ? DiagnosticLevel.Warning : DiagnosticLevel.Error,
                "BCP033",
                $"Expected a value of type \"{expectedType}\" but the provided value is of type \"{actualType}\".");

            public Diagnostic ArrayTypeMismatch(bool warnInsteadOfError, TypeSymbol expectedType, TypeSymbol actualType) => new(
                TextSpan,
                warnInsteadOfError ? DiagnosticLevel.Warning : DiagnosticLevel.Error,
                "BCP034",
                $"The enclosing array expected an item of type \"{expectedType}\", but the provided item was of type \"{actualType}\".");

            public Diagnostic MissingRequiredProperties(bool warnInsteadOfError, IEnumerable<string> properties, string blockName) => new(
                TextSpan,
                warnInsteadOfError ? DiagnosticLevel.Warning : DiagnosticLevel.Error,
                "BCP035",
                $"The specified \"{blockName}\" declaration is missing the following required properties: {ToQuotedString(properties)}.");

            public Diagnostic PropertyTypeMismatch(bool warnInsteadOfError, string property, TypeSymbol expectedType, TypeSymbol actualType) => new(
                TextSpan,
                warnInsteadOfError ? DiagnosticLevel.Warning : DiagnosticLevel.Error,
                "BCP036",
                $"The property \"{property}\" expected a value of type \"{expectedType}\" but the provided value is of type \"{actualType}\".");

            public Diagnostic DisallowedProperty(bool warnInsteadOfError, TypeSymbol type) => new(
                TextSpan,
                warnInsteadOfError ? DiagnosticLevel.Warning : DiagnosticLevel.Error,
                "BCP037",
                $"No other properties are allowed on objects of type \"{type}\".");

            public Diagnostic DisallowedPropertyWithPermissibleProperties(bool warnInsteadOfError, string property, TypeSymbol type, IEnumerable<string> validUnspecifiedProperties) => new(
                TextSpan,
                warnInsteadOfError ? DiagnosticLevel.Warning : DiagnosticLevel.Error,
                "BCP038",
                $"The property \"{property}\" is not allowed on objects of type \"{type}\". Permissible properties include {ToQuotedString(validUnspecifiedProperties)}.");

            public Diagnostic DisallowedInterpolatedKeyProperty(bool warnInsteadOfError, TypeSymbol type) => new(
                TextSpan,
                warnInsteadOfError ? DiagnosticLevel.Warning : DiagnosticLevel.Error,
                "BCP039",
                $"String interpolation is not supported for keys on objects of type \"{type}\".");

            public Diagnostic DisallowedInterpolatedKeyPropertyWithPermissibleProperties(bool warnInsteadOfError, TypeSymbol type, IEnumerable<string> validUnspecifiedProperties) => new(
                TextSpan,
                warnInsteadOfError ? DiagnosticLevel.Warning : DiagnosticLevel.Error,
                "BCP040",
                $"String interpolation is not supported for keys on objects of type \"{type}\". Permissible properties include {ToQuotedString(validUnspecifiedProperties)}.");

            public ErrorDiagnostic VariableTypeAssignmentDisallowed(TypeSymbol valueType) => new(
                TextSpan,
                "BCP041",
                $"Values of type \"{valueType}\" cannot be assigned to a variable.");

            public ErrorDiagnostic InvalidExpression() => new(
                TextSpan,
                "BCP043",
                "This is not a valid expression.");

            public ErrorDiagnostic UnaryOperatorInvalidType(string operatorName, TypeSymbol type) => new(
                TextSpan,
                "BCP044",
                $"Cannot apply operator \"{operatorName}\" to operand of type \"{type}\".");

            public ErrorDiagnostic BinaryOperatorInvalidType(string operatorName, TypeSymbol type1, TypeSymbol type2) => new(
                TextSpan,
                "BCP045",
                $"Cannot apply operator \"{operatorName}\" to operands of type \"{type1}\" and \"{type2}\".");

            public ErrorDiagnostic ValueTypeMismatch(TypeSymbol type) => new(
                TextSpan,
                "BCP046",
                $"Expected a value of type \"{type}\".");

            public ErrorDiagnostic ResourceTypeInterpolationUnsupported() => new(
                TextSpan,
                "BCP047",
                "String interpolation is unsupported for specifying the resource type.");

            public ErrorDiagnostic CannotResolveFunctionOverload(IList<string> overloadSignatures, TypeSymbol argumentType, IList<TypeSymbol> parameterTypes)
            {
                var messageBuilder = new StringBuilder();
                var overloadCount = overloadSignatures.Count;

                messageBuilder.Append("Cannot resolve function overload.");

                for (int i = 0; i < overloadCount; i++)
                {
                    messageBuilder
                        .Append('\n')
                        .Append($"  Overload {i + 1} of {overloadCount}, \"{overloadSignatures[i]}\", gave the following error:\n")
                        .Append($"    Argument of type \"{argumentType}\" is not assignable to parameter of type \"{parameterTypes[i]}\".");
                }

                var message = messageBuilder.ToString();

                return new ErrorDiagnostic(
                    TextSpan,
                    "BCP048",
                    message);
            }

            public ErrorDiagnostic StringOrIntegerIndexerRequired(TypeSymbol wrongType) => new(
                TextSpan,
                "BCP049",
                $"The array index must be of type \"{LanguageConstants.String}\" or \"{LanguageConstants.Int}\" but the provided index was of type \"{wrongType}\".");

            public ErrorDiagnostic ModulePathIsEmpty() => new(
                TextSpan,
                "BCP050",
                "The specified module path is empty.");

            public ErrorDiagnostic ModulePathBeginsWithForwardSlash() => new(
                TextSpan,
                "BCP051",
                "The specified module path begins with \"/\". Module files must be referenced using relative paths.");

            public Diagnostic UnknownProperty(bool warnInsteadOfError, TypeSymbol type, string badProperty) => new(
                TextSpan,
                warnInsteadOfError ? DiagnosticLevel.Warning : DiagnosticLevel.Error,
                "BCP052",
                $"The type \"{type}\" does not contain property \"{badProperty}\".");

            public Diagnostic UnknownPropertyWithAvailableProperties(bool warnInsteadOfError, TypeSymbol type, string badProperty, IEnumerable<string> availableProperties) => new(
                TextSpan,
                warnInsteadOfError ? DiagnosticLevel.Warning : DiagnosticLevel.Error,
                "BCP053",
                $"The type \"{type}\" does not contain property \"{badProperty}\". Available properties include {ToQuotedString(availableProperties)}.");

            public ErrorDiagnostic NoPropertiesAllowed(TypeSymbol type) => new(
                TextSpan,
                "BCP054",
                $"The type \"{type}\" does not contain any properties.");

            public ErrorDiagnostic ObjectRequiredForPropertyAccess(TypeSymbol wrongType) => new(
                TextSpan,
                "BCP055",
                $"Cannot access properties of type \"{wrongType}\". An \"{LanguageConstants.Object}\" type is required.");

            public ErrorDiagnostic AmbiguousSymbolReference(string name, IEnumerable<string> namespaces) => new(
                TextSpan,
                "BCP056",
                $"The reference to name \"{name}\" is ambiguous because it exists in namespaces {ToQuotedString(namespaces)}. The reference must be fully-qualified.");

            public ErrorDiagnostic SymbolicNameDoesNotExist(string name) => new(
                TextSpan,
                "BCP057",
                $"The name \"{name}\" does not exist in the current context.");

            public ErrorDiagnostic OutputReferenceNotSupported(string name) => new(
                TextSpan,
                "BCP058",
                $"The name \"{name}\" is an output. Outputs cannot be referenced in expressions.");

            public ErrorDiagnostic SymbolicNameIsNotAFunction(string name) => new(
                TextSpan,
                "BCP059",
                $"The name \"{name}\" is not a function.");

            public ErrorDiagnostic VariablesFunctionNotSupported() => new(
                TextSpan,
                "BCP060",
                $"The \"variables\" function is not supported. Directly reference variables by their symbolic names.");

            public ErrorDiagnostic ParametersFunctionNotSupported() => new(
                TextSpan,
                "BCP061",
                $"The \"parameters\" function is not supported. Directly reference parameters by their symbolic names.");

            public ErrorDiagnostic ReferencedSymbolHasErrors(string name) => new(
                TextSpan,
                "BCP062",
                $"The referenced declaration with name \"{name}\" is not valid.");

            public ErrorDiagnostic SymbolicNameIsNotAVariableOrParameter(string name) => new(
                TextSpan,
                "BCP063",
                $"The name \"{name}\" is not a parameter, variable, resource or module.");

            public ErrorDiagnostic UnexpectedTokensInInterpolation() => new(
                TextSpan,
                "BCP064",
                "Found unexpected tokens in interpolated expression.");

            public ErrorDiagnostic FunctionOnlyValidInParameterDefaults(string functionName) => new(
                TextSpan,
                "BCP065",
                $"Function \"{functionName}\" is not valid at this location. It can only be used in parameter default declarations.");

            public ErrorDiagnostic FunctionOnlyValidInResourceBody(string functionName) => new(
                TextSpan,
                "BCP066",
                $"Function \"{functionName}\" is not valid at this location. It can only be used in resource declarations.");

            public ErrorDiagnostic ObjectRequiredForMethodAccess(TypeSymbol wrongType) => new(
                TextSpan,
                "BCP067",
                $"Cannot call functions on type \"{wrongType}\". An \"{LanguageConstants.Object}\" type is required.");

            public ErrorDiagnostic ExpectedResourceTypeString() => new(
                TextSpan,
                "BCP068",
                "Expected a resource type string. Specify a valid resource type of format \"<provider>/<types>@<apiVersion>\".");

            public ErrorDiagnostic FunctionNotSupportedOperatorAvailable(string function, string @operator) => new(
                TextSpan,
                "BCP069",
                $"The function \"{function}\" is not supported. Use the \"{@operator}\" operator instead.");

            public ErrorDiagnostic ArgumentTypeMismatch(TypeSymbol argumentType, TypeSymbol parameterType) => new(
                TextSpan,
                "BCP070",
                $"Argument of type \"{argumentType}\" is not assignable to parameter of type \"{parameterType}\".");

            public ErrorDiagnostic ArgumentCountMismatch(int argumentCount, int mininumArgumentCount, int? maximumArgumentCount)
            {
                string expected;

                if (!maximumArgumentCount.HasValue)
                {
                    expected = $"as least {mininumArgumentCount} {(mininumArgumentCount == 1 ? "argument" : "arguments")}";
                }
                else if (mininumArgumentCount == maximumArgumentCount.Value)
                {
                    expected = $"{mininumArgumentCount} {(mininumArgumentCount == 1 ? "argument" : "arguments")}";
                }
                else
                {
                    expected = $"{mininumArgumentCount} to {maximumArgumentCount} arguments";
                }

                return new ErrorDiagnostic(
                    TextSpan,
                    "BCP071",
                    $"Expected {expected}, but got {argumentCount}.");
            }

            public ErrorDiagnostic CannotReferenceSymbolInParamDefaultValue() => new(
                TextSpan,
                "BCP072",
                "This symbol cannot be referenced here. Only other parameters can be referenced in parameter default values.");

            public Diagnostic CannotAssignToReadOnlyProperty(bool warnInsteadOfError, string property) => new(
                TextSpan,
                warnInsteadOfError ? DiagnosticLevel.Warning : DiagnosticLevel.Error,
                "BCP073",
                $"The property \"{property}\" is read-only. Expressions cannot be assigned to read-only properties.");

            public ErrorDiagnostic ArraysRequireIntegerIndex(TypeSymbol wrongType) => new(
                TextSpan,
                "BCP074",
                $"Indexing over arrays requires an index of type \"{LanguageConstants.Int}\" but the provided index was of type \"{wrongType}\".");

            public ErrorDiagnostic ObjectsRequireStringIndex(TypeSymbol wrongType) => new(
                TextSpan,
                "BCP075",
                $"Indexing over objects requires an index of type \"{LanguageConstants.String}\" but the provided index was of type \"{wrongType}\".");

            public ErrorDiagnostic IndexerRequiresObjectOrArray(TypeSymbol wrongType) => new(
                TextSpan,
                "BCP076",
                $"Cannot index over expression of type \"{wrongType}\". Arrays or objects are required.");

            public Diagnostic WriteOnlyProperty(bool warnInsteadOfError, TypeSymbol type, string badProperty) => new(
                TextSpan,
                warnInsteadOfError ? DiagnosticLevel.Warning : DiagnosticLevel.Error,
                "BCP077",
                $"The property \"{badProperty}\" on type \"{type}\" is write-only. Write-only properties cannot be accessed.");

            public Diagnostic MissingRequiredProperty(bool warnInsteadOfError, string propertyName, TypeSymbol expectedType) => new(
                TextSpan,
                warnInsteadOfError ? DiagnosticLevel.Warning : DiagnosticLevel.Error,
                "BCP078",
                $"The property \"{propertyName}\" requires a value of type \"{expectedType}\", but none was supplied.");

            public ErrorDiagnostic CyclicExpressionSelfReference() => new(
                TextSpan,
                "BCP079",
                "This expression is referencing its own declaration, which is not allowed.");

            public ErrorDiagnostic CyclicExpression(IEnumerable<string> cycle) => new(
                TextSpan,
                "BCP080",
                $"The expression is involved in a cycle (\"{string.Join("\" -> \"", cycle)}\").");

            public Diagnostic ResourceTypesUnavailable(ResourceTypeReference resourceTypeReference) => new(
                TextSpan,
                DiagnosticLevel.Warning,
                "BCP081",
                $"Resource type \"{resourceTypeReference.FormatName()}\" does not have types available.");

            public FixableErrorDiagnostic SymbolicNameDoesNotExistWithSuggestion(string name, string suggestedName) => new(
                TextSpan,
                "BCP082",
                $"The name \"{name}\" does not exist in the current context. Did you mean \"{suggestedName}\"?",
                null,
                new CodeFix($"Change \"{name}\" to \"{suggestedName}\"", true, CodeManipulator.Replace(TextSpan, suggestedName)));

            public FixableDiagnostic UnknownPropertyWithSuggestion(bool warnInsteadOfError, TypeSymbol type, string badProperty, string suggestedProperty) => new(
                TextSpan,
                warnInsteadOfError ? DiagnosticLevel.Warning : DiagnosticLevel.Error,
                "BCP083",
                $"The type \"{type}\" does not contain property \"{badProperty}\". Did you mean \"{suggestedProperty}\"?",
                null,
                new CodeFix($"Change \"{badProperty}\" to \"{suggestedProperty}\"", true, CodeManipulator.Replace(TextSpan, suggestedProperty)));

            public ErrorDiagnostic SymbolicNameCannotUseReservedNamespaceName(string name, IEnumerable<string> namespaces) => new(
                TextSpan,
                "BCP084",
                $"The symbolic name \"{name}\" is reserved. Please use a different symbolic name. Reserved namespaces are {ToQuotedString(namespaces.OrderBy(ns => ns))}.");

            public ErrorDiagnostic ModulePathContainsForbiddenCharacters(IEnumerable<char> forbiddenChars) => new(
                TextSpan,
                "BCP085",
                $"The specified module path contains one ore more invalid path characters. The following are not permitted: {ToQuotedString(forbiddenChars.OrderBy(x => x).Select(x => x.ToString()))}.");

            public ErrorDiagnostic ModulePathHasForbiddenTerminator(IEnumerable<char> forbiddenPathTerminatorChars) => new(
                TextSpan,
                "BCP086",
                $"The specified module path ends with an invalid character. The following are not permitted: {ToQuotedString(forbiddenPathTerminatorChars.OrderBy(x => x).Select(x => x.ToString()))}.");

            public ErrorDiagnostic ComplexLiteralsNotAllowed() => new(
                TextSpan,
                "BCP087",
                "Array and object literals are not allowed here.");

            public FixableDiagnostic PropertyStringLiteralMismatchWithSuggestion(bool warnInsteadOfError, string property, TypeSymbol expectedType, string actualStringLiteral, string suggestedStringLiteral) => new(
                TextSpan,
                warnInsteadOfError ? DiagnosticLevel.Warning : DiagnosticLevel.Error,
                "BCP088",
                $"The property \"{property}\" expected a value of type \"{expectedType}\" but the provided value is of type \"{actualStringLiteral}\". Did you mean \"{suggestedStringLiteral}\"?",
                null,
                new CodeFix($"Change \"{actualStringLiteral}\" to \"{suggestedStringLiteral}\"", true, CodeManipulator.Replace(TextSpan, suggestedStringLiteral)));

            public FixableDiagnostic DisallowedPropertyWithSuggestion(bool warnInsteadOfError, string property, TypeSymbol type, string suggestedProperty) => new(
                TextSpan,
                warnInsteadOfError ? DiagnosticLevel.Warning : DiagnosticLevel.Error,
                "BCP089",
                $"The property \"{property}\" is not allowed on objects of type \"{type}\". Did you mean \"{suggestedProperty}\"?",
                null,
                new CodeFix($"Change \"{property}\" to \"{suggestedProperty}\"", true, CodeManipulator.Replace(TextSpan, suggestedProperty)));

            public ErrorDiagnostic ModulePathHasNotBeenSpecified() => new(
                TextSpan,
                "BCP090",
                "This module declaration is missing a file path reference.");

            public ErrorDiagnostic ErrorOccurredReadingFile(string failureMessage) => new(
                TextSpan,
                "BCP091",
                $"An error occurred reading file. {failureMessage}");

            public ErrorDiagnostic ModulePathInterpolationUnsupported() => new(
                TextSpan,
                "BCP092",
                "String interpolation is not supported in module paths.");

            public ErrorDiagnostic ModulePathCouldNotBeResolved(string modulePath, string parentPath) => new(
                TextSpan,
                "BCP093",
                $"Module path \"{modulePath}\" could not be resolved relative to \"{parentPath}\".");

            public ErrorDiagnostic CyclicModuleSelfReference() => new(
                TextSpan,
                "BCP094",
                "This module references itself, which is not allowed.");

            public ErrorDiagnostic CyclicModule(IEnumerable<string> cycle) => new(
                TextSpan,
                "BCP095",
                $"The module is involved in a cycle (\"{string.Join("\" -> \"", cycle)}\").");

            public ErrorDiagnostic ExpectedModuleIdentifier() => new(
                TextSpan,
                "BCP096",
                "Expected a module identifier at this location.");

            public ErrorDiagnostic ExpectedModulePathString() => new(
                TextSpan,
                "BCP097",
                "Expected a module path string. This should be a relative path to another bicep file, e.g. 'myModule.bicep' or '../parent/myModule.bicep'");

            public ErrorDiagnostic ModulePathContainsBackSlash() => new(
                TextSpan,
                "BCP098",
                "The specified module path contains a \"\\\" character. Use \"/\" instead as the directory separator character.");

            public ErrorDiagnostic AllowedMustContainItems() => new(
                TextSpan,
                "BCP099",
                $"The \"{LanguageConstants.ParameterAllowedPropertyName}\" array must contain one or more items.");

            public ErrorDiagnostic IfFunctionNotSupported() => new(
                TextSpan,
                "BCP100",
                "The \"if\" function is not supported. Use the ternary conditional operator instead.");

            public ErrorDiagnostic CreateArrayFunctionNotSupported() => new(
                TextSpan,
                "BCP101",
                "The \"createArray\" function is not supported. Construct an array literal using [].");

            public ErrorDiagnostic CreateObjectFunctionNotSupported() => new(
                TextSpan,
                "BCP102",
                "The \"createObject\" function is not supported. Construct an object literal using {}.");

            public ErrorDiagnostic DoubleQuoteToken(string token) => new(
                TextSpan,
                "BCP103",
                $"The following token is not recognized: \"{token}\". Strings are defined using single quotes in bicep.");

            public ErrorDiagnostic ReferencedModuleHasErrors() => new(
                TextSpan,
                "BCP104",
                $"The referenced module has errors.");

            public ErrorDiagnostic UnableToLoadNonFileUri(Uri fileUri) => new(
                TextSpan,
                "BCP105",
                $"Unable to load file from URI \"{fileUri}\".");

            public ErrorDiagnostic UnexpectedCommaSeparator() => new(
                TextSpan,
                "BCP106",
                "Expected a new line character at this location. Commas are not used as separator delimiters.");

            public ErrorDiagnostic FunctionDoesNotExistInNamespace(Symbol namespaceType, string name) => new(
                TextSpan,
                "BCP107",
                $"The function \"{name}\" does not exist in namespace \"{namespaceType.Name}\".");

            public FixableErrorDiagnostic FunctionDoesNotExistInNamespaceWithSuggestion(Symbol namespaceType, string name, string suggestedName) => new(
                TextSpan,
                "BCP108",
                $"The function \"{name}\" does not exist in namespace \"{namespaceType.Name}\". Did you mean \"{suggestedName}\"?",
                null,
                new CodeFix($"Change \"{name}\" to \"{suggestedName}\"", true, CodeManipulator.Replace(TextSpan, suggestedName)));

            public ErrorDiagnostic FunctionDoesNotExistOnObject(TypeSymbol type, string name) => new(
                TextSpan,
                "BCP109",
                $"The type \"{type}\" does not contain function \"{name}\".");

            public FixableErrorDiagnostic FunctionDoesNotExistOnObjectWithSuggestion(TypeSymbol type, string name, string suggestedName) => new(
                TextSpan,
                "BCP110",
                $"The type \"{type}\" does not contain function \"{name}\". Did you mean \"{suggestedName}\"?",
                null,
                new CodeFix($"Change \"{name}\" to \"{suggestedName}\"", true, CodeManipulator.Replace(TextSpan, suggestedName)));

            public ErrorDiagnostic ModulePathContainsControlChars() => new(
                TextSpan,
                "BCP111",
                $"The specified module path contains invalid control code characters.");

            public ErrorDiagnostic TargetScopeMultipleDeclarations() => new(
                TextSpan,
                "BCP112",
                $"The \"{LanguageConstants.TargetScopeKeyword}\" cannot be declared multiple times in one file.");

            public Diagnostic InvalidModuleScopeForTenantScope() => new(
                TextSpan,
                DiagnosticLevel.Error,
                "BCP113",
                $"Unsupported scope for module deployment in a \"{LanguageConstants.TargetScopeTypeTenant}\" target scope. Omit this property to inherit the current scope, or specify a valid scope. " +
                $"Permissible scopes include tenant: tenant(), named management group: managementGroup(<name>), named subscription: subscription(<subId>), or named resource group in a named subscription: resourceGroup(<subId>, <name>).");

            public Diagnostic InvalidModuleScopeForManagementScope() => new(
                TextSpan,
                DiagnosticLevel.Error,
                "BCP114",
                $"Unsupported scope for module deployment in a \"{LanguageConstants.TargetScopeTypeManagementGroup}\" target scope. Omit this property to inherit the current scope, or specify a valid scope. " +
                $"Permissible scopes include current management group: managementGroup(), named management group: managementGroup(<name>), named subscription: subscription(<subId>), tenant: tenant(), or named resource group in a named subscription: resourceGroup(<subId>, <name>).");

            public Diagnostic InvalidModuleScopeForSubscriptionScope() => new(
                TextSpan,
                DiagnosticLevel.Error,
                "BCP115",
                $"Unsupported scope for module deployment in a \"{LanguageConstants.TargetScopeTypeSubscription}\" target scope. Omit this property to inherit the current scope, or specify a valid scope. " +
                $"Permissible scopes include current subscription: subscription(), named subscription: subscription(<subId>), named resource group in same subscription: resourceGroup(<name>), named resource group in different subscription: resourceGroup(<subId>, <name>), or tenant: tenant().");

            public Diagnostic InvalidModuleScopeForResourceGroup() => new(
                TextSpan,
                DiagnosticLevel.Error,
                "BCP116",
                $"Unsupported scope for module deployment in a \"{LanguageConstants.TargetScopeTypeResourceGroup}\" target scope. Omit this property to inherit the current scope, or specify a valid scope. " +
                $"Permissible scopes include current resource group: resourceGroup(), named resource group in same subscription: resourceGroup(<name>), named resource group in a different subscription: resourceGroup(<subId>, <name>), current subscription: subscription(), named subscription: subscription(<subId>) or tenant: tenant().");

            public ErrorDiagnostic EmptyIndexerNotAllowed() => new(
                TextSpan,
                "BCP117",
                "An empty indexer is not allowed. Specify a valid expression."
            );

            public ErrorDiagnostic ExpectBodyStartOrIfOrLoopStart() => new(
                TextSpan,
                "BCP118",
                "Expected the \"{\" character, the \"[\" character, or the \"if\" keyword at this location.");

            public Diagnostic InvalidExtensionResourceScope() => new(
                TextSpan,
                DiagnosticLevel.Error,
                "BCP119",
                $"Unsupported scope for extension resource deployment. Expected a resource reference.");

            public Diagnostic RuntimePropertyNotAllowedInProperty(string property, IEnumerable<string> usableProperties, string accessedSymbol, IEnumerable<string>? variableDependencyChain)
            {
                var variableDependencyChainClause = BuildVariableDependencyChainClause(variableDependencyChain);

                return new ErrorDiagnostic(
                    TextSpan,
                    "BCP120",
                    $"The property \"{property}\" must be evaluable at the start of the deployment, and cannot depend on any values that have not yet been calculated. {variableDependencyChainClause}Accessible properties of {accessedSymbol} are {ToQuotedString(usableProperties.OrderBy(s => s))}.");
            }

            public ErrorDiagnostic ResourceMultipleDeclarations(IEnumerable<string> resourceNames) => new(
                TextSpan,
                "BCP121",
                $"Resources: {ToQuotedString(resourceNames)} are defined with this same name in a file. Rename them or split into different modules.");

            public ErrorDiagnostic ModuleMultipleDeclarations(IEnumerable<string> moduleNames) => new(
                TextSpan,
                "BCP122",
                $"Modules: {ToQuotedString(moduleNames)} are defined with this same name and this same scope in a file. Rename them or split into different modules.");

            public ErrorDiagnostic ExpectedNamespaceOrDecoratorName() => new(
                TextSpan,
                "BCP123",
                "Expected a namespace or decorator name at this location.");

            public ErrorDiagnostic CannotAttachDecoratorToTarget(string decoratorName, TypeSymbol attachableType, TypeSymbol targetType) => new(
                TextSpan,
                "BCP124",
                $"The decorator \"{decoratorName}\" can only be attached to targets of type \"{attachableType}\", but the target has type \"{targetType}\".");

            public ErrorDiagnostic CannotUseFunctionAsParameterDecorator(string functionName) => new(
                TextSpan,
                "BCP125",
                $"Function \"{functionName}\" cannot be used as a parameter decorator.");

            public ErrorDiagnostic CannotUseFunctionAsVariableDecorator(string functionName) => new(
                TextSpan,
                "BCP126",
                $"Function \"{functionName}\" cannot be used as a variable decorator.");

            public ErrorDiagnostic CannotUseFunctionAsResourceDecorator(string functionName) => new(
                TextSpan,
                "BCP127",
                $"Function \"{functionName}\" cannot be used as a resource decorator.");

            public ErrorDiagnostic CannotUseFunctionAsModuleDecorator(string functionName) => new(
                TextSpan,
                "BCP128",
                $"Function \"{functionName}\" cannot be used as a module decorator.");

            public ErrorDiagnostic CannotUseFunctionAsOutputDecorator(string functionName) => new(
                TextSpan,
                "BCP129",
                $"Function \"{functionName}\" cannot be used as an output decorator.");

            public ErrorDiagnostic DecoratorsNotAllowed() => new(
                TextSpan,
                "BCP130",
                "Decorators are not allowed here.");

            public ErrorDiagnostic CannotUseParameterDecoratorsAndModifiersTogether() => new(
                TextSpan,
                "BCP131",
                "Parameter modifiers and decorators cannot be used together. Please use decorators only.");

            public ErrorDiagnostic ExpectedDeclarationAfterDecorator() => new(
                TextSpan,
                "BCP132",
                "Expected a declaration after the decorator.");

            public ErrorDiagnostic InvalidUnicodeEscape() => new(
                TextSpan,
                "BCP133",
                "The unicode escape sequence is not valid. Valid unicode escape sequences range from \\u{0} to \\u{10FFFF}.");

            public Diagnostic UnsupportedModuleScope(ResourceScope suppliedScope, ResourceScope supportedScopes) => new(
                TextSpan,
                DiagnosticLevel.Error,
                "BCP134",
                $"Scope {ToQuotedString(LanguageConstants.GetResourceScopeDescriptions(suppliedScope))} is not valid for this module. Permitted scopes: {ToQuotedString(LanguageConstants.GetResourceScopeDescriptions(supportedScopes))}.");

            public Diagnostic UnsupportedResourceScope(ResourceScope suppliedScope, ResourceScope supportedScopes) => new(
                TextSpan,
                DiagnosticLevel.Error,
                "BCP135",
                $"Scope {ToQuotedString(LanguageConstants.GetResourceScopeDescriptions(suppliedScope))} is not valid for this resource type. Permitted scopes: {ToQuotedString(LanguageConstants.GetResourceScopeDescriptions(supportedScopes))}.");

            public ErrorDiagnostic ExpectedLoopVariableIdentifier() => new(
                TextSpan,
                "BCP136",
                "Expected a loop item variable identifier at this location.");

            public ErrorDiagnostic LoopArrayExpressionTypeMismatch(TypeSymbol actualType) => new(
                TextSpan,
                "BCP137",
                $"Loop expected an expression of type \"{LanguageConstants.Array}\" but the provided value is of type \"{actualType}\".");

            public ErrorDiagnostic ForExpressionsNotSupportedHere() => new(
                TextSpan,
                "BCP138",
                "For-expressions are not supported in this context. For-expressions may be used as values of resource, module, variable, and output declarations, or values of resource and module properties.");

            public Diagnostic InvalidCrossResourceScope() => new(
                TextSpan,
                DiagnosticLevel.Error,
                "BCP139",
                $"The root resource scope must match that of the Bicep file. To deploy a resource to a different root scope, use a module.");

            public ErrorDiagnostic UnterminatedMultilineString() => new(
                TextSpan,
                "BCP140",
                $"The multi-line string at this location is not terminated. Terminate it with \"'''\".");

            public ErrorDiagnostic ExpressionNotCallable() => new(
                TextSpan,
                "BCP141",
                "The expression cannot be used as a decorator as it is not callable.");

            public ErrorDiagnostic TooManyPropertyForExpressions() => new(
                TextSpan,
                "BCP142",
                "Property value for-expressions cannot be nested.");

            public ErrorDiagnostic ExpressionedPropertiesNotAllowedWithLoops() => new(
                TextSpan,
                "BCP143",
                "For-expressions cannot be used with properties whose names are also expressions.");

            public ErrorDiagnostic DirectAccessToCollectionNotSupported() => new(
                TextSpan,
                "BCP144",
                "Directly referencing a resource or module collection is not currently supported. Apply an array indexer to the expression.");

            public ErrorDiagnostic OutputMultipleDeclarations(string identifier) => new(
                TextSpan,
                "BCP145",
                $"Output \"{identifier}\" is declared multiple times. Remove or rename the duplicates.");

            public ErrorDiagnostic ExpectedOutputType() => new(
                TextSpan,
                "BCP146",
                $"Expected an output type at this location. Please specify one of the following types: {ToQuotedString(LanguageConstants.DeclarationTypes.Keys)}.");

            public ErrorDiagnostic ExpectedParameterDeclarationAfterDecorator() => new(
                TextSpan,
                "BCP147",
                "Expected a parameter declaration after the decorator.");

            public ErrorDiagnostic ExpectedVariableDeclarationAfterDecorator() => new(
                TextSpan,
                "BCP148",
                "Expected a variable declaration after the decorator.");

            public ErrorDiagnostic ExpectedResourceDeclarationAfterDecorator() => new(
                TextSpan,
                "BCP149",
                "Expected a resource declaration after the decorator.");

            public ErrorDiagnostic ExpectedModuleDeclarationAfterDecorator() => new(
                TextSpan,
                "BCP150",
                "Expected a module declaration after the decorator.");

            public ErrorDiagnostic ExpectedOutputDeclarationAfterDecorator() => new(
                TextSpan,
                "BCP151",
                "Expected an output declaration after the decorator.");

            public ErrorDiagnostic CannotUseFunctionAsDecorator(string functionName) => new(
                TextSpan,
                "BCP152",
                $"Function \"{functionName}\" cannot be used as a decorator.");

            public ErrorDiagnostic ExpectedResourceOrModuleDeclarationAfterDecorator() => new(
                TextSpan,
                "BCP153",
                "Expected a resource or module declaration after the decorator.");

            public ErrorDiagnostic BatchSizeTooSmall(long value, long limit) => new(
                TextSpan,
                "BCP154",
                $"Expected a batch size of at least {limit} but the specified value was \"{value}\".");

            public ErrorDiagnostic BatchSizeNotAllowed(string decoratorName) => new(
                TextSpan,
                "BCP155",
                $"The decorator \"{decoratorName}\" can only be attached to resource or module collections.");

            public ErrorDiagnostic InvalidResourceTypeSegment(string typeSegment) => new(
                TextSpan,
                "BCP156",
                $"The resource type segment \"{typeSegment}\" is invalid. Nested resources must specify a single type segment, and optionally can specify an api version using the format \"<type>@<apiVersion>\".");

            public ErrorDiagnostic InvalidAncestorResourceType(string resourceName) => new(
                TextSpan,
                "BCP157",
                $"The resource type cannot be determined due to an error in containing resource \"{resourceName}\".");

            public ErrorDiagnostic ResourceRequiredForResourceAccess(string wrongType) => new(
                TextSpan,
                "BCP158",
                $"Cannot access nested resources of type \"{wrongType}\". A resource type is required.");

            public ErrorDiagnostic NestedResourceNotFound(string resourceName, string identifierName, IEnumerable<string> nestedResourceNames) => new(
                TextSpan,
                "BCP159",
                $"The resource \"{resourceName}\" does not contain a nested resource named \"{identifierName}\". Known nested resources are: {ToQuotedString(nestedResourceNames)}.");

            public ErrorDiagnostic NestedResourceNotAllowedInLoop() => new(
                TextSpan,
                "BCP160",
                $"A nested resource cannot appear inside of a resource with a for-expression.");

            public Diagnostic ParameterModifiersDeprecated() => new(
                TextSpan,
                DiagnosticLevel.Info,
                "BCP161",
                "Parameter modifiers are deprecated and will be removed in a future release. Use decorators instead (see https://aka.ms/BicepSpecParams for examples).",
                DiagnosticLabel.Deprecated);

            public ErrorDiagnostic ExpectedLoopItemIdentifierOrVariableBlockStart() => new(
                TextSpan,
                "BCP162",
                "Expected a loop item variable identifier or \"(\" at this location.");

            public ErrorDiagnostic ExpectedLoopIndexIdentifier() => new(
                TextSpan,
                "BCP163",
                "Expected a loop index variable identifier at this location.");

            public ErrorDiagnostic ScopeUnsupportedOnChildResource(string parentIdentifier) => new(
                TextSpan,
                "BCP164",
                $"The \"{LanguageConstants.ResourceScopePropertyName}\" property is unsupported for a resource with a parent resource. This resource has \"{parentIdentifier}\" declared as its parent.");

            public ErrorDiagnostic ScopeDisallowedForAncestorResource(string ancestorIdentifier) => new(
                TextSpan,
                "BCP165",
                $"Cannot deploy a resource with ancestor under a different scope. Resource \"{ancestorIdentifier}\" has the \"{LanguageConstants.ResourceScopePropertyName}\" property set.");

            public ErrorDiagnostic DuplicateDecorator(string decoratorName) => new(
                TextSpan,
                "BCP166",
                $"Duplicate \"{decoratorName}\" decorator.");

            public ErrorDiagnostic ExpectBodyStartOrIf() => new(
                TextSpan,
                "BCP167",
                "Expected the \"{\" character or the \"if\" keyword at this location.");

            public ErrorDiagnostic LengthMustNotBeNegative() => new(
                TextSpan,
                "BCP168",
                $"Length must not be a negative value.");

            public ErrorDiagnostic TopLevelChildResourceNameMissingQualifiers(int expectedSlashCount) => new(
                TextSpan,
                "BCP169",
                $"Expected resource name to contain {expectedSlashCount} \"/\" characters. The number of name segments must match the number of segments in the resource type.");

            public ErrorDiagnostic ChildResourceNameContainsQualifiers() => new(
                TextSpan,
                "BCP170",
                $"Expected resource name to not contain any \"/\" characters. Child resources with a parent resource reference (via the parent property or via nesting) must not contain a fully-qualified name.");

            public ErrorDiagnostic ResourceTypeIsNotValidParent(string resourceType, string parentResourceType) => new(
                TextSpan,
                "BCP171",
                $"Resource type \"{resourceType}\" is not a valid child resource of parent \"{parentResourceType}\".");

            public ErrorDiagnostic ParentResourceTypeHasErrors(string resourceName) => new(
                TextSpan,
                "BCP172",
                $"The resource type cannot be validated due to an error in parent resource \"{resourceName}\".");

            public ErrorDiagnostic CannotUsePropertyInExistingResource(string property) => new(
                TextSpan,
                "BCP173",
                $"The property \"{property}\" cannot be used in an existing resource declaration.");

            public Diagnostic ResourceTypeContainsProvidersSegment() => new(
                TextSpan,
                DiagnosticLevel.Warning,
                "BCP174",
                $"Type validation is not available for resource types declared containing a \"/providers/\" segment. Please instead use the \"scope\" property. See https://aka.ms/BicepScopes for more information.");

            public ErrorDiagnostic VariableLoopsRuntimeDependencyNotAllowed(IEnumerable<string> variableDependencyChain)
            {
                var variableDependencyChainClause = variableDependencyChain.Any()
                    ? $" Variable dependency chain: \"{string.Join("\" -> \"", variableDependencyChain)}\"."
                    : string.Empty;

                return new(
                    TextSpan,
                    "BCP175",
                    $"The variable for-expression body or array expression must be evaluable at the start of the deployment and cannot depend on any values that have not yet been calculated.{variableDependencyChainClause}");
            }

            public ErrorDiagnostic AnyTypeIsNotAllowed() => new(
                TextSpan,
                "BCP176",
                $"Values of the \"any\" type are not allowed here.");

<<<<<<< HEAD
            public ErrorDiagnostic FunctionOnlyValidInModuleSecureParameterAssignment(string functionName) => new(
                TextSpan,
                "BCP177",
                $"Function \"{functionName}\" is not valid at this location. It can only be used when directly assigning a value to a module parameter with a secure decorator.");

=======
            public ErrorDiagnostic RuntimePropertyNotAllowedInIfConditionExpression(IEnumerable<string> usableProperties, string accessedSymbol, IEnumerable<string>? variableDependencyChain)
            {
                var variableDependencyChainClause = BuildVariableDependencyChainClause(variableDependencyChain);

                return new ErrorDiagnostic(
                    TextSpan,
                    "BCP177",
                    $"The if-condition expression must be evaluable at the start of the deployment, and cannot depend on any values that have not yet been calculated. {variableDependencyChainClause}Accessible properties of {accessedSymbol} are {ToQuotedString(usableProperties.OrderBy(s => s))}.");
            }

            public ErrorDiagnostic RuntimePropertyNotAllowedInForExpression(IEnumerable<string> usableProperties, string accessedSymbol, IEnumerable<string>? variableDependencyChain)
            {
                var variableDependencyChainClause = BuildVariableDependencyChainClause(variableDependencyChain);

                return new ErrorDiagnostic(
                    TextSpan,
                    "BCP178",
                    $"The for-expression must be evaluable at the start of the deployment, and cannot depend on any values that have not yet been calculated. {variableDependencyChainClause}Accessible properties of {accessedSymbol} are {ToQuotedString(usableProperties.OrderBy(s => s))}.");
            }

            private static string BuildVariableDependencyChainClause(IEnumerable<string>? variableDependencyChain) => variableDependencyChain != null
                ? $"You are referencing a variable which cannot be calculated in time (\"{string.Join("\" -> \"", variableDependencyChain)}\"). "
                : string.Empty;
>>>>>>> e6aed7c6
        }

        public static DiagnosticBuilderInternal ForPosition(TextSpan span)
            => new(span);

        public static DiagnosticBuilderInternal ForPosition(IPositionable positionable)
            => new(positionable.Span);
    }
}<|MERGE_RESOLUTION|>--- conflicted
+++ resolved
@@ -1001,13 +1001,6 @@
                 "BCP176",
                 $"Values of the \"any\" type are not allowed here.");
 
-<<<<<<< HEAD
-            public ErrorDiagnostic FunctionOnlyValidInModuleSecureParameterAssignment(string functionName) => new(
-                TextSpan,
-                "BCP177",
-                $"Function \"{functionName}\" is not valid at this location. It can only be used when directly assigning a value to a module parameter with a secure decorator.");
-
-=======
             public ErrorDiagnostic RuntimePropertyNotAllowedInIfConditionExpression(IEnumerable<string> usableProperties, string accessedSymbol, IEnumerable<string>? variableDependencyChain)
             {
                 var variableDependencyChainClause = BuildVariableDependencyChainClause(variableDependencyChain);
@@ -1031,7 +1024,11 @@
             private static string BuildVariableDependencyChainClause(IEnumerable<string>? variableDependencyChain) => variableDependencyChain != null
                 ? $"You are referencing a variable which cannot be calculated in time (\"{string.Join("\" -> \"", variableDependencyChain)}\"). "
                 : string.Empty;
->>>>>>> e6aed7c6
+
+            public ErrorDiagnostic FunctionOnlyValidInModuleSecureParameterAssignment(string functionName) => new(
+                TextSpan,
+                "BCP179",
+                $"Function \"{functionName}\" is not valid at this location. It can only be used when directly assigning a value to a module parameter with a secure decorator.");
         }
 
         public static DiagnosticBuilderInternal ForPosition(TextSpan span)
