--- conflicted
+++ resolved
@@ -1366,7 +1366,6 @@
                 "BCP231",
                 "Using resource-typed parameters and outputs requires enabling EXPERIMENTAL feature BICEP_RESOURCE_TYPED_PARAMS_AND_OUTPUTS_EXPERIMENTAL.");
 
-<<<<<<< HEAD
             public ErrorDiagnostic ModuleDeleteFailed(string moduleRef) => new(
                 TextSpan,
                 "BCP232",
@@ -1519,7 +1518,7 @@
                 TextSpan,
                 "BCP260",
                 $"The parameter \"{identifier}\" expects a value of type \"{expectedType}\" but the provided value is of type \"{actualType}\".");
-             
+
             public Diagnostic UsingDeclarationNotSpecified() => new(
                 TextSpan,
                 DiagnosticLevel.Warning,
@@ -1535,15 +1534,14 @@
                 TextSpan,
                 "BCP263",
                 "The file specified in the using declaration path does not exist");
-=======
+
             public FixableErrorDiagnostic SymbolicNameShadowsAKnownFunction(string name, string knownFunctionNamespace, string knownFunctionName) => new(
                 TextSpan,
-                "BCP232",
-                $"The name \"{name}\" is not a function. Did you mean {knownFunctionNamespace}.{knownFunctionName}()",
+                "BCP264",
+                $"The name \"{name}\" is not a function. Did you mean \"{knownFunctionNamespace}.{knownFunctionName}\"?",
                 null,
-                null,
+                DiagnosticStyling.Default,
                 new CodeFix($"Change \"{name}\" to \"{knownFunctionNamespace}.{knownFunctionName}\"", true, CodeFixKind.QuickFix, CodeManipulator.Replace(TextSpan, $"{knownFunctionNamespace}.{knownFunctionName}")));
->>>>>>> 9efc2a8b
         }
 
         public static DiagnosticBuilderInternal ForPosition(TextSpan span)
