// Copyright (c) Microsoft Corporation.
// Licensed under the MIT License.

using System;
using System.Collections.Generic;
using System.Linq;
using System.Text;
using Bicep.Core.CodeAction;
using Bicep.Core.Extensions;
using Bicep.Core.Parsing;
using Bicep.Core.Resources;
using Bicep.Core.Semantics;
using Bicep.Core.Syntax;
using Bicep.Core.TypeSystem;

namespace Bicep.Core.Diagnostics
{
    public static class DiagnosticBuilder
    {
        public delegate ErrorDiagnostic ErrorBuilderDelegate(DiagnosticBuilderInternal builder);

        public delegate Diagnostic DiagnosticBuilderDelegate(DiagnosticBuilderInternal builder);

        public class DiagnosticBuilderInternal
        {
            public DiagnosticBuilderInternal(TextSpan textSpan)
            {
                TextSpan = textSpan;
            }

            public TextSpan TextSpan { get; }

            private static string ToQuotedString(IEnumerable<string> elements)
                => elements.Any() ? $"\"{elements.ConcatString("\", \"")}\"" : "";

            public ErrorDiagnostic UnrecognizedToken(string token) => new(
                TextSpan,
                "BCP001",
                $"The following token is not recognized: \"{token}\".");

            public ErrorDiagnostic UnterminatedMultilineComment() => new(
                TextSpan,
                "BCP002",
                "The multi-line comment at this location is not terminated. Terminate it with the */ character sequence.");

            public ErrorDiagnostic UnterminatedString() => new(
                TextSpan,
                "BCP003",
                "The string at this location is not terminated. Terminate the string with a single quote character.");

            public ErrorDiagnostic UnterminatedStringWithNewLine() => new(
                TextSpan,
                "BCP004",
                "The string at this location is not terminated due to an unexpected new line character.");

            public ErrorDiagnostic UnterminatedStringEscapeSequenceAtEof() => new(
                TextSpan,
                "BCP005",
                "The string at this location is not terminated. Complete the escape sequence and terminate the string with a single unescaped quote character.");

            public ErrorDiagnostic UnterminatedStringEscapeSequenceUnrecognized(IEnumerable<string> escapeSequences) => new(
                TextSpan,
                "BCP006",
                $"The specified escape sequence is not recognized. Only the following escape sequences are allowed: {ToQuotedString(escapeSequences)}.");

            public ErrorDiagnostic UnrecognizedDeclaration() => new(
                TextSpan,
                "BCP007",
                "This declaration type is not recognized. Specify a parameter, variable, resource, or output declaration.");

            public ErrorDiagnostic ExpectedParameterContinuation() => new(
                TextSpan,
                "BCP008",
                "Expected the \"=\" token, a parameter modifier, or a newline at this location.");

            public ErrorDiagnostic UnrecognizedExpression() => new(
                TextSpan,
                "BCP009",
                "Expected a literal value, an array, an object, a parenthesized expression, or a function call at this location.");

            public ErrorDiagnostic InvalidInteger() => new(
                TextSpan,
                "BCP010",
                "Expected a valid 32-bit signed integer.");

            public ErrorDiagnostic InvalidType() => new(
                TextSpan,
                "BCP011",
                "The type of the specified value is incorrect. Specify a string, boolean, or integer literal.");

            public ErrorDiagnostic ExpectedKeyword(string keyword) => new(
                TextSpan,
                "BCP012",
                $"Expected the \"{keyword}\" keyword at this location.");

            public ErrorDiagnostic ExpectedParameterIdentifier() => new(
                TextSpan,
                "BCP013",
                "Expected a parameter identifier at this location.");

            public ErrorDiagnostic ExpectedParameterType() => new(
                TextSpan,
                "BCP014",
                $"Expected a parameter type at this location. Please specify one of the following types: {ToQuotedString(LanguageConstants.DeclarationTypes.Keys)}.");

            public ErrorDiagnostic ExpectedVariableIdentifier() => new(
                TextSpan,
                "BCP015",
                "Expected a variable identifier at this location.");

            public ErrorDiagnostic ExpectedOutputIdentifier() => new(
                TextSpan,
                "BCP016",
                "Expected an output identifier at this location.");

            public ErrorDiagnostic ExpectedResourceIdentifier() => new(
                TextSpan,
                "BCP017",
                "Expected a resource identifier at this location.");

            public ErrorDiagnostic ExpectedCharacter(string character) => new(
                TextSpan,
                "BCP018",
                $"Expected the \"{character}\" character at this location.");

            public ErrorDiagnostic ExpectedNewLine() => new(
                TextSpan,
                "BCP019",
                "Expected a new line character at this location.");

            public ErrorDiagnostic ExpectedFunctionOrPropertyName() => new(
                TextSpan,
                "BCP020",
                "Expected a function or property name at this location.");

            public ErrorDiagnostic ExpectedNumericLiteral() => new(
                TextSpan,
                "BCP021",
                "Expected a numeric literal at this location.");

            public ErrorDiagnostic ExpectedPropertyName() => new(
                TextSpan,
                "BCP022",
                "Expected a property name at this location.");

            public ErrorDiagnostic ExpectedVariableOrFunctionName() => new(
                TextSpan,
                "BCP023",
                "Expected a variable or function name at this location.");

            public ErrorDiagnostic IdentifierNameExceedsLimit() => new(
                TextSpan,
                "BCP024",
                $"The identifier exceeds the limit of {LanguageConstants.MaxIdentifierLength}. Reduce the length of the identifier.");

            public ErrorDiagnostic PropertyMultipleDeclarations(string property) => new(
                TextSpan,
                "BCP025",
                $"The property \"{property}\" is declared multiple times in this object. Remove or rename the duplicate properties.");

            public ErrorDiagnostic OutputTypeMismatch(TypeSymbol expectedType, TypeSymbol actualType) => new(
                TextSpan,
                "BCP026",
                $"The output expects a value of type \"{expectedType}\" but the provided value is of type \"{actualType}\".");

            public ErrorDiagnostic ParameterTypeMismatch(TypeSymbol expectedType, TypeSymbol actualType) => new(
                TextSpan,
                "BCP027",
                $"The parameter expects a default value of type \"{expectedType}\" but provided value is of type \"{actualType}\".");

            public ErrorDiagnostic IdentifierMultipleDeclarations(string identifier) => new(
                TextSpan,
                "BCP028",
                $"Identifier \"{identifier}\" is declared multiple times. Remove or rename the duplicates.");

            public ErrorDiagnostic InvalidResourceType() => new(
                TextSpan,
                "BCP029",
                "The resource type is not valid. Specify a valid resource type of format \"<provider>/<types>@<apiVersion>\".");

            public ErrorDiagnostic InvalidOutputType() => new(
                TextSpan,
                "BCP030",
                $"The output type is not valid. Please specify one of the following types: {ToQuotedString(LanguageConstants.DeclarationTypes.Keys)}.");

            public ErrorDiagnostic InvalidParameterType() => new(
                TextSpan,
                "BCP031",
                $"The parameter type is not valid. Please specify one of the following types: {ToQuotedString(LanguageConstants.DeclarationTypes.Keys)}.");

            public ErrorDiagnostic CompileTimeConstantRequired() => new(
                TextSpan,
                "BCP032",
                "The value must be a compile-time constant.");

            public Diagnostic ExpectedValueTypeMismatch(bool warnInsteadOfError, TypeSymbol expectedType, TypeSymbol actualType) => new(
                TextSpan,
                warnInsteadOfError ? DiagnosticLevel.Warning : DiagnosticLevel.Error,
                "BCP033",
                $"Expected a value of type \"{expectedType}\" but the provided value is of type \"{actualType}\".");

            public Diagnostic ArrayTypeMismatch(bool warnInsteadOfError, TypeSymbol expectedType, TypeSymbol actualType) => new(
                TextSpan,
                warnInsteadOfError ? DiagnosticLevel.Warning : DiagnosticLevel.Error,
                "BCP034",
                $"The enclosing array expected an item of type \"{expectedType}\", but the provided item was of type \"{actualType}\".");

            public Diagnostic MissingRequiredProperties(bool warnInsteadOfError, IEnumerable<string> properties, string blockName) => new(
                TextSpan,
                warnInsteadOfError ? DiagnosticLevel.Warning : DiagnosticLevel.Error,
                "BCP035",
                $"The specified \"{blockName}\" declaration is missing the following required properties: {ToQuotedString(properties)}.");

            public Diagnostic PropertyTypeMismatch(bool warnInsteadOfError, string property, TypeSymbol expectedType, TypeSymbol actualType) => new(
                TextSpan,
                warnInsteadOfError ? DiagnosticLevel.Warning : DiagnosticLevel.Error,
                "BCP036",
                $"The property \"{property}\" expected a value of type \"{expectedType}\" but the provided value is of type \"{actualType}\".");

            public Diagnostic DisallowedProperty(bool warnInsteadOfError, TypeSymbol type) => new(
                TextSpan,
                warnInsteadOfError ? DiagnosticLevel.Warning : DiagnosticLevel.Error,
                "BCP037",
                $"No other properties are allowed on objects of type \"{type}\".");

            public Diagnostic DisallowedPropertyWithPermissibleProperties(bool warnInsteadOfError, string property, TypeSymbol type, IEnumerable<string> validUnspecifiedProperties) => new(
                TextSpan,
                warnInsteadOfError ? DiagnosticLevel.Warning : DiagnosticLevel.Error,
                "BCP038",
                $"The property \"{property}\" is not allowed on objects of type \"{type}\". Permissible properties include {ToQuotedString(validUnspecifiedProperties)}.");

            public Diagnostic DisallowedInterpolatedKeyProperty(bool warnInsteadOfError, TypeSymbol type) => new(
                TextSpan,
                warnInsteadOfError ? DiagnosticLevel.Warning : DiagnosticLevel.Error,
                "BCP039",
                $"String interpolation is not supported for keys on objects of type \"{type}\".");

            public Diagnostic DisallowedInterpolatedKeyPropertyWithPermissibleProperties(bool warnInsteadOfError, TypeSymbol type, IEnumerable<string> validUnspecifiedProperties) => new(
                TextSpan,
                warnInsteadOfError ? DiagnosticLevel.Warning : DiagnosticLevel.Error,
                "BCP040",
                $"String interpolation is not supported for keys on objects of type \"{type}\". Permissible properties include {ToQuotedString(validUnspecifiedProperties)}.");

            public ErrorDiagnostic VariableTypeAssignmentDisallowed(TypeSymbol valueType) => new(
                TextSpan,
                "BCP041",
                $"Values of type \"{valueType}\" cannot be assigned to a variable.");

            public ErrorDiagnostic InvalidExpression() => new(
                TextSpan,
                "BCP043",
                "This is not a valid expression.");

            public ErrorDiagnostic UnaryOperatorInvalidType(string operatorName, TypeSymbol type) => new(
                TextSpan,
                "BCP044",
                $"Cannot apply operator \"{operatorName}\" to operand of type \"{type}\".");

            public ErrorDiagnostic BinaryOperatorInvalidType(string operatorName, TypeSymbol type1, TypeSymbol type2) => new(
                TextSpan,
                "BCP045",
                $"Cannot apply operator \"{operatorName}\" to operands of type \"{type1}\" and \"{type2}\".");

            public ErrorDiagnostic ValueTypeMismatch(TypeSymbol type) => new(
                TextSpan,
                "BCP046",
                $"Expected a value of type \"{type}\".");

            public ErrorDiagnostic ResourceTypeInterpolationUnsupported() => new(
                TextSpan,
                "BCP047",
                "String interpolation is unsupported for specifying the resource type.");

            public ErrorDiagnostic CannotResolveFunctionOverload(IList<string> overloadSignatures, TypeSymbol argumentType, IList<TypeSymbol> parameterTypes)
            {
                var messageBuilder = new StringBuilder();
                var overloadCount = overloadSignatures.Count;

                messageBuilder.Append("Cannot resolve function overload.");

                for (int i = 0; i < overloadCount; i++)
                {
                    messageBuilder
                        .Append('\n')
                        .Append($"  Overload {i + 1} of {overloadCount}, \"{overloadSignatures[i]}\", gave the following error:\n")
                        .Append($"    Argument of type \"{argumentType}\" is not assignable to parameter of type \"{parameterTypes[i]}\".");
                }

                var message = messageBuilder.ToString();

                return new ErrorDiagnostic(
                    TextSpan,
                    "BCP048",
                    message);
            }

            public ErrorDiagnostic StringOrIntegerIndexerRequired(TypeSymbol wrongType) => new(
                TextSpan,
                "BCP049",
                $"The array index must be of type \"{LanguageConstants.String}\" or \"{LanguageConstants.Int}\" but the provided index was of type \"{wrongType}\".");

            public ErrorDiagnostic ModulePathIsEmpty() => new(
                TextSpan,
                "BCP050",
                "The specified module path is empty.");

            public ErrorDiagnostic ModulePathBeginsWithForwardSlash() => new(
                TextSpan,
                "BCP051",
                "The specified module path begins with \"/\". Module files must be referenced using relative paths.");

            public Diagnostic UnknownProperty(bool warnInsteadOfError, TypeSymbol type, string badProperty) => new(
                TextSpan,
                warnInsteadOfError ? DiagnosticLevel.Warning : DiagnosticLevel.Error,
                "BCP052",
                $"The type \"{type}\" does not contain property \"{badProperty}\".");

            public Diagnostic UnknownPropertyWithAvailableProperties(bool warnInsteadOfError, TypeSymbol type, string badProperty, IEnumerable<string> availableProperties) => new(
                TextSpan,
                warnInsteadOfError ? DiagnosticLevel.Warning : DiagnosticLevel.Error,
                "BCP053",
                $"The type \"{type}\" does not contain property \"{badProperty}\". Available properties include {ToQuotedString(availableProperties)}.");

            public ErrorDiagnostic NoPropertiesAllowed(TypeSymbol type) => new(
                TextSpan,
                "BCP054",
                $"The type \"{type}\" does not contain any properties.");

            public ErrorDiagnostic ObjectRequiredForPropertyAccess(TypeSymbol wrongType) => new(
                TextSpan,
                "BCP055",
                $"Cannot access properties of type \"{wrongType}\". An \"{LanguageConstants.Object}\" type is required.");

            public ErrorDiagnostic AmbiguousSymbolReference(string name, IEnumerable<string> namespaces) => new(
                TextSpan,
                "BCP056",
                $"The reference to name \"{name}\" is ambiguous because it exists in namespaces {ToQuotedString(namespaces)}. The reference must be fully-qualified.");

            public ErrorDiagnostic SymbolicNameDoesNotExist(string name) => new(
                TextSpan,
                "BCP057",
                $"The name \"{name}\" does not exist in the current context.");

            public ErrorDiagnostic OutputReferenceNotSupported(string name) => new(
                TextSpan,
                "BCP058",
                $"The name \"{name}\" is an output. Outputs cannot be referenced in expressions.");

            public ErrorDiagnostic SymbolicNameIsNotAFunction(string name) => new(
                TextSpan,
                "BCP059",
                $"The name \"{name}\" is not a function.");

            public ErrorDiagnostic VariablesFunctionNotSupported() => new(
                TextSpan,
                "BCP060",
                $"The \"variables\" function is not supported. Directly reference variables by their symbolic names.");

            public ErrorDiagnostic ParametersFunctionNotSupported() => new(
                TextSpan,
                "BCP061",
                $"The \"parameters\" function is not supported. Directly reference parameters by their symbolic names.");

            public ErrorDiagnostic ReferencedSymbolHasErrors(string name) => new(
                TextSpan,
                "BCP062",
                $"The referenced declaration with name \"{name}\" is not valid.");

            public ErrorDiagnostic SymbolicNameIsNotAVariableOrParameter(string name) => new(
                TextSpan,
                "BCP063",
                $"The name \"{name}\" is not a parameter, variable, resource or module.");

            public ErrorDiagnostic UnexpectedTokensInInterpolation() => new(
                TextSpan,
                "BCP064",
                "Found unexpected tokens in interpolated expression.");

            public ErrorDiagnostic FunctionOnlyValidInParameterDefaults(string functionName) => new(
                TextSpan,
                "BCP065",
                $"Function \"{functionName}\" is not valid at this location. It can only be used in parameter default declarations.");

            public ErrorDiagnostic FunctionOnlyValidInResourceBody(string functionName) => new(
                TextSpan,
                "BCP066",
                $"Function \"{functionName}\" is not valid at this location. It can only be used in resource declarations.");

            public ErrorDiagnostic ObjectRequiredForMethodAccess(TypeSymbol wrongType) => new(
                TextSpan,
                "BCP067",
                $"Cannot call functions on type \"{wrongType}\". An \"{LanguageConstants.Object}\" type is required.");

            public ErrorDiagnostic ExpectedResourceTypeString() => new(
                TextSpan,
                "BCP068",
                "Expected a resource type string. Specify a valid resource type of format \"<provider>/<types>@<apiVersion>\".");

            public ErrorDiagnostic FunctionNotSupportedOperatorAvailable(string function, string @operator) => new(
                TextSpan,
                "BCP069",
                $"The function \"{function}\" is not supported. Use the \"{@operator}\" operator instead.");

            public ErrorDiagnostic ArgumentTypeMismatch(TypeSymbol argumentType, TypeSymbol parameterType) => new(
                TextSpan,
                "BCP070",
                $"Argument of type \"{argumentType}\" is not assignable to parameter of type \"{parameterType}\".");

            public ErrorDiagnostic ArgumentCountMismatch(int argumentCount, int mininumArgumentCount, int? maximumArgumentCount)
            {
                string expected;

                if (!maximumArgumentCount.HasValue)
                {
                    expected = $"as least {mininumArgumentCount} {(mininumArgumentCount == 1 ? "argument" : "arguments")}";
                }
                else if (mininumArgumentCount == maximumArgumentCount.Value)
                {
                    expected = $"{mininumArgumentCount} {(mininumArgumentCount == 1 ? "argument" : "arguments")}";
                }
                else
                {
                    expected = $"{mininumArgumentCount} to {maximumArgumentCount} arguments";
                }

                return new ErrorDiagnostic(
                    TextSpan,
                    "BCP071",
                    $"Expected {expected}, but got {argumentCount}.");
            }

            public ErrorDiagnostic CannotReferenceSymbolInParamDefaultValue() => new(
                TextSpan,
                "BCP072",
                "This symbol cannot be referenced here. Only other parameters can be referenced in parameter default values.");

            public Diagnostic CannotAssignToReadOnlyProperty(bool warnInsteadOfError, string property) => new(
                TextSpan,
                warnInsteadOfError ? DiagnosticLevel.Warning : DiagnosticLevel.Error,
                "BCP073",
                $"The property \"{property}\" is read-only. Expressions cannot be assigned to read-only properties.");

            public ErrorDiagnostic ArraysRequireIntegerIndex(TypeSymbol wrongType) => new(
                TextSpan,
                "BCP074",
                $"Indexing over arrays requires an index of type \"{LanguageConstants.Int}\" but the provided index was of type \"{wrongType}\".");

            public ErrorDiagnostic ObjectsRequireStringIndex(TypeSymbol wrongType) => new(
                TextSpan,
                "BCP075",
                $"Indexing over objects requires an index of type \"{LanguageConstants.String}\" but the provided index was of type \"{wrongType}\".");

            public ErrorDiagnostic IndexerRequiresObjectOrArray(TypeSymbol wrongType) => new(
                TextSpan,
                "BCP076",
                $"Cannot index over expression of type \"{wrongType}\". Arrays or objects are required.");

            public Diagnostic WriteOnlyProperty(bool warnInsteadOfError, TypeSymbol type, string badProperty) => new(
                TextSpan,
                warnInsteadOfError ? DiagnosticLevel.Warning : DiagnosticLevel.Error,
                "BCP077",
                $"The property \"{badProperty}\" on type \"{type}\" is write-only. Write-only properties cannot be accessed.");

            public Diagnostic MissingRequiredProperty(bool warnInsteadOfError, string propertyName, TypeSymbol expectedType) => new(
                TextSpan,
                warnInsteadOfError ? DiagnosticLevel.Warning : DiagnosticLevel.Error,
                "BCP078",
                $"The property \"{propertyName}\" requires a value of type \"{expectedType}\", but none was supplied.");

            public ErrorDiagnostic CyclicExpressionSelfReference() => new(
                TextSpan,
                "BCP079",
                "This expression is referencing its own declaration, which is not allowed.");

            public ErrorDiagnostic CyclicExpression(IEnumerable<string> cycle) => new(
                TextSpan,
                "BCP080",
                $"The expression is involved in a cycle (\"{string.Join("\" -> \"", cycle)}\").");

            public Diagnostic ResourceTypesUnavailable(ResourceTypeReference resourceTypeReference) => new(
                TextSpan,
                DiagnosticLevel.Warning,
                "BCP081",
                $"Resource type \"{resourceTypeReference.FormatName()}\" does not have types available.");

            public FixableErrorDiagnostic SymbolicNameDoesNotExistWithSuggestion(string name, string suggestedName) => new(
                TextSpan,
                "BCP082",
                $"The name \"{name}\" does not exist in the current context. Did you mean \"{suggestedName}\"?",
                null,
                new CodeFix($"Change \"{name}\" to \"{suggestedName}\"", true, CodeManipulator.Replace(TextSpan, suggestedName)));

            public FixableDiagnostic UnknownPropertyWithSuggestion(bool warnInsteadOfError, TypeSymbol type, string badProperty, string suggestedProperty) => new(
                TextSpan,
                warnInsteadOfError ? DiagnosticLevel.Warning : DiagnosticLevel.Error,
                "BCP083",
                $"The type \"{type}\" does not contain property \"{badProperty}\". Did you mean \"{suggestedProperty}\"?",
                null,
                new CodeFix($"Change \"{badProperty}\" to \"{suggestedProperty}\"", true, CodeManipulator.Replace(TextSpan, suggestedProperty)));

            public ErrorDiagnostic SymbolicNameCannotUseReservedNamespaceName(string name, IEnumerable<string> namespaces) => new(
                TextSpan,
                "BCP084",
                $"The symbolic name \"{name}\" is reserved. Please use a different symbolic name. Reserved namespaces are {ToQuotedString(namespaces.OrderBy(ns => ns))}.");

            public ErrorDiagnostic ModulePathContainsForbiddenCharacters(IEnumerable<char> forbiddenChars) => new(
                TextSpan,
                "BCP085",
                $"The specified module path contains one ore more invalid path characters. The following are not permitted: {ToQuotedString(forbiddenChars.OrderBy(x => x).Select(x => x.ToString()))}.");

            public ErrorDiagnostic ModulePathHasForbiddenTerminator(IEnumerable<char> forbiddenPathTerminatorChars) => new(
                TextSpan,
                "BCP086",
                $"The specified module path ends with an invalid character. The following are not permitted: {ToQuotedString(forbiddenPathTerminatorChars.OrderBy(x => x).Select(x => x.ToString()))}.");

            public ErrorDiagnostic ComplexLiteralsNotAllowed() => new(
                TextSpan,
                "BCP087",
                "Array and object literals are not allowed here.");

            public FixableDiagnostic PropertyStringLiteralMismatchWithSuggestion(bool warnInsteadOfError, string property, TypeSymbol expectedType, string actualStringLiteral, string suggestedStringLiteral) => new(
                TextSpan,
                warnInsteadOfError ? DiagnosticLevel.Warning : DiagnosticLevel.Error,
                "BCP088",
                $"The property \"{property}\" expected a value of type \"{expectedType}\" but the provided value is of type \"{actualStringLiteral}\". Did you mean \"{suggestedStringLiteral}\"?",
                null,
                new CodeFix($"Change \"{actualStringLiteral}\" to \"{suggestedStringLiteral}\"", true, CodeManipulator.Replace(TextSpan, suggestedStringLiteral)));

            public FixableDiagnostic DisallowedPropertyWithSuggestion(bool warnInsteadOfError, string property, TypeSymbol type, string suggestedProperty) => new(
                TextSpan,
                warnInsteadOfError ? DiagnosticLevel.Warning : DiagnosticLevel.Error,
                "BCP089",
                $"The property \"{property}\" is not allowed on objects of type \"{type}\". Did you mean \"{suggestedProperty}\"?",
                null,
                new CodeFix($"Change \"{property}\" to \"{suggestedProperty}\"", true, CodeManipulator.Replace(TextSpan, suggestedProperty)));

            public ErrorDiagnostic ModulePathHasNotBeenSpecified() => new(
                TextSpan,
                "BCP090",
                "This module declaration is missing a file path reference.");

            public ErrorDiagnostic ErrorOccurredReadingFile(string failureMessage) => new(
                TextSpan,
                "BCP091",
                $"An error occurred reading file. {failureMessage}");

            public ErrorDiagnostic ModulePathInterpolationUnsupported() => new(
                TextSpan,
                "BCP092",
                "String interpolation is not supported in module paths.");

            public ErrorDiagnostic ModulePathCouldNotBeResolved(string modulePath, string parentPath) => new(
                TextSpan,
                "BCP093",
                $"Module path \"{modulePath}\" could not be resolved relative to \"{parentPath}\".");

            public ErrorDiagnostic CyclicModuleSelfReference() => new(
                TextSpan,
                "BCP094",
                "This module references itself, which is not allowed.");

            public ErrorDiagnostic CyclicModule(IEnumerable<string> cycle) => new(
                TextSpan,
                "BCP095",
                $"The module is involved in a cycle (\"{string.Join("\" -> \"", cycle)}\").");

            public ErrorDiagnostic ExpectedModuleIdentifier() => new(
                TextSpan,
                "BCP096",
                "Expected a module identifier at this location.");

            public ErrorDiagnostic ExpectedModulePathString() => new(
                TextSpan,
                "BCP097",
                "Expected a module path string. This should be a relative path to another bicep file, e.g. 'myModule.bicep' or '../parent/myModule.bicep'");

            public ErrorDiagnostic ModulePathContainsBackSlash() => new(
                TextSpan,
                "BCP098",
                "The specified module path contains a \"\\\" character. Use \"/\" instead as the directory separator character.");

            public ErrorDiagnostic AllowedMustContainItems() => new(
                TextSpan,
                "BCP099",
                $"The \"{LanguageConstants.ParameterAllowedPropertyName}\" array must contain one or more items.");

            public ErrorDiagnostic IfFunctionNotSupported() => new(
                TextSpan,
                "BCP100",
                "The \"if\" function is not supported. Use the ternary conditional operator instead.");

            public ErrorDiagnostic CreateArrayFunctionNotSupported() => new(
                TextSpan,
                "BCP101",
                "The \"createArray\" function is not supported. Construct an array literal using [].");

            public ErrorDiagnostic CreateObjectFunctionNotSupported() => new(
                TextSpan,
                "BCP102",
                "The \"createObject\" function is not supported. Construct an object literal using {}.");

            public ErrorDiagnostic DoubleQuoteToken(string token) => new(
                TextSpan,
                "BCP103",
                $"The following token is not recognized: \"{token}\". Strings are defined using single quotes in bicep.");

            public ErrorDiagnostic ReferencedModuleHasErrors() => new(
                TextSpan,
                "BCP104",
                $"The referenced module has errors.");

            public ErrorDiagnostic UnableToLoadNonFileUri(Uri fileUri) => new(
                TextSpan,
                "BCP105",
                $"Unable to load file from URI \"{fileUri}\".");

            public ErrorDiagnostic UnexpectedCommaSeparator() => new(
                TextSpan,
                "BCP106",
                "Expected a new line character at this location. Commas are not used as separator delimiters.");

            public ErrorDiagnostic FunctionDoesNotExistInNamespace(Symbol namespaceSymbol, string name) => new(
                TextSpan,
                "BCP107",
                $"The function \"{name}\" does not exist in namespace \"{namespaceSymbol.Name}\".");

            public FixableErrorDiagnostic FunctionDoesNotExistInNamespaceWithSuggestion(Symbol namespaceSymbol, string name, string suggestedName) => new(
                TextSpan,
                "BCP108",
                $"The function \"{name}\" does not exist in namespace \"{namespaceSymbol.Name}\". Did you mean \"{suggestedName}\"?",
                null,
                new CodeFix($"Change \"{name}\" to \"{suggestedName}\"", true, CodeManipulator.Replace(TextSpan, suggestedName)));

            public ErrorDiagnostic FunctionDoesNotExistOnObject(TypeSymbol type, string name) => new(
                TextSpan,
                "BCP109",
                $"The type \"{type}\" does not contain function \"{name}\".");

            public FixableErrorDiagnostic FunctionDoesNotExistOnObjectWithSuggestion(TypeSymbol type, string name, string suggestedName) => new(
                TextSpan,
                "BCP110",
                $"The type \"{type}\" does not contain function \"{name}\". Did you mean \"{suggestedName}\"?",
                null,
                new CodeFix($"Change \"{name}\" to \"{suggestedName}\"", true, CodeManipulator.Replace(TextSpan, suggestedName)));

            public ErrorDiagnostic ModulePathContainsControlChars() => new(
                TextSpan,
                "BCP111",
                $"The specified module path contains invalid control code characters.");

            public ErrorDiagnostic TargetScopeMultipleDeclarations() => new(
                TextSpan,
                "BCP112",
                $"The \"{LanguageConstants.TargetScopeKeyword}\" cannot be declared multiple times in one file.");

            public Diagnostic InvalidModuleScopeForTenantScope() => new(
                TextSpan,
                DiagnosticLevel.Error,
                "BCP113",
                $"Unsupported scope for module deployment in a \"{LanguageConstants.TargetScopeTypeTenant}\" target scope. Omit this property to inherit the current scope, or specify a valid scope. " +
                $"Permissible scopes include tenant: tenant(), named management group: managementGroup(<name>), named subscription: subscription(<subId>), or named resource group in a named subscription: resourceGroup(<subId>, <name>).");

            public Diagnostic InvalidModuleScopeForManagementScope() => new(
                TextSpan,
                DiagnosticLevel.Error,
                "BCP114",
                $"Unsupported scope for module deployment in a \"{LanguageConstants.TargetScopeTypeManagementGroup}\" target scope. Omit this property to inherit the current scope, or specify a valid scope. " +
                $"Permissible scopes include current management group: managementGroup(), named management group: managementGroup(<name>), named subscription: subscription(<subId>), tenant: tenant(), or named resource group in a named subscription: resourceGroup(<subId>, <name>).");

            public Diagnostic InvalidModuleScopeForSubscriptionScope() => new(
                TextSpan,
                DiagnosticLevel.Error,
                "BCP115",
                $"Unsupported scope for module deployment in a \"{LanguageConstants.TargetScopeTypeSubscription}\" target scope. Omit this property to inherit the current scope, or specify a valid scope. " +
                $"Permissible scopes include current subscription: subscription(), named subscription: subscription(<subId>), named resource group in same subscription: resourceGroup(<name>), named resource group in different subscription: resourceGroup(<subId>, <name>), or tenant: tenant().");

            public Diagnostic InvalidModuleScopeForResourceGroup() => new(
                TextSpan,
                DiagnosticLevel.Error,
                "BCP116",
                $"Unsupported scope for module deployment in a \"{LanguageConstants.TargetScopeTypeResourceGroup}\" target scope. Omit this property to inherit the current scope, or specify a valid scope. " +
                $"Permissible scopes include current resource group: resourceGroup(), named resource group in same subscription: resourceGroup(<name>), named resource group in a different subscription: resourceGroup(<subId>, <name>), current subscription: subscription(), named subscription: subscription(<subId>) or tenant: tenant().");

            public ErrorDiagnostic EmptyIndexerNotAllowed() => new(
                TextSpan,
                "BCP117",
                "An empty indexer is not allowed. Specify a valid expression."
            );

            public ErrorDiagnostic ExpectBodyStartOrIfOrLoopStart() => new(
                TextSpan,
                "BCP118",
                "Expected the \"{\" character, the \"[\" character, or the \"if\" keyword at this location.");

            public Diagnostic InvalidExtensionResourceScope() => new(
                TextSpan,
                DiagnosticLevel.Error,
                "BCP119",
                $"Unsupported scope for extension resource deployment. Expected a resource reference.");

            public Diagnostic RuntimePropertyNotAllowed(string property, IEnumerable<string> usableProperties, string accessedSymbol, IEnumerable<string>? variableDependencyChain)
            {
                var variableDependencyChainClause = variableDependencyChain != null ?
                 $"You are referencing a variable which cannot be calculated in time (\"{string.Join("\" -> \"", variableDependencyChain)}\"). " : "";

                return new ErrorDiagnostic(
                TextSpan,
                "BCP120",
                $"The property \"{property}\" must be evaluable at the start of the deployment, and cannot depend on any values that have not yet been calculated. {variableDependencyChainClause}Accessible properties of {accessedSymbol} are {ToQuotedString(usableProperties.OrderBy(s => s))}."
                );
            }

            public ErrorDiagnostic ResourceMultipleDeclarations(IEnumerable<string> resourceNames) => new(
                TextSpan,
                "BCP121",
                $"Resources: {ToQuotedString(resourceNames)} are defined with this same name in a file. Rename them or split into different modules.");

            public ErrorDiagnostic ModuleMultipleDeclarations(IEnumerable<string> moduleNames) => new(
                TextSpan,
                "BCP122",
                $"Modules: {ToQuotedString(moduleNames)} are defined with this same name and this same scope in a file. Rename them or split into different modules.");

            public ErrorDiagnostic ExpectedNamespaceOrDecoratorName() => new(
                TextSpan,
                "BCP123",
                "Expected a namespace or decorator name at this location.");

            public ErrorDiagnostic CannotAttachDecoratorToTarget(string decoratorName, TypeSymbol attachableType, TypeSymbol targetType) => new(
                TextSpan,
                "BCP124",
                $"The decorator \"{decoratorName}\" can only be attached to targets of type \"{attachableType}\", but the target has type \"{targetType}\".");

            public ErrorDiagnostic CannotUseFunctionAsParameterDecorator(string functionName) => new(
                TextSpan,
                "BCP125",
                $"Function \"{functionName}\" cannot be used as a parameter decorator.");

            public ErrorDiagnostic CannotUseFunctionAsVariableDecorator(string functionName) => new(
                TextSpan,
                "BCP126",
                $"Function \"{functionName}\" cannot be used as a variable decorator.");

            public ErrorDiagnostic CannotUseFunctionAsResourceDecorator(string functionName) => new(
                TextSpan,
                "BCP127",
                $"Function \"{functionName}\" cannot be used as a resource decorator.");

            public ErrorDiagnostic CannotUseFunctionAsModuleDecorator(string functionName) => new(
                TextSpan,
                "BCP128",
                $"Function \"{functionName}\" cannot be used as a module decorator.");

            public ErrorDiagnostic CannotUseFunctionAsOutputDecorator(string functionName) => new(
                TextSpan,
                "BCP129",
                $"Function \"{functionName}\" cannot be used as an output decorator.");

            public ErrorDiagnostic DecoratorsNotAllowed() => new(
                TextSpan,
                "BCP130",
                "Decorators are not allowed here.");

            public ErrorDiagnostic CannotUseParameterDecoratorsAndModifiersTogether() => new(
                TextSpan,
                "BCP131",
                "Parameter modifiers and decorators cannot be used together. Please use decorators only.");

            public ErrorDiagnostic ExpectedDeclarationAfterDecorator() => new(
                TextSpan,
                "BCP132",
                "Expected a declaration after the decorator.");

            public ErrorDiagnostic InvalidUnicodeEscape() => new(
                TextSpan,
                "BCP133",
                "The unicode escape sequence is not valid. Valid unicode escape sequences range from \\u{0} to \\u{10FFFF}.");

            public Diagnostic UnsupportedModuleScope(ResourceScope suppliedScope, ResourceScope supportedScopes) => new(
                TextSpan,
                DiagnosticLevel.Error,
                "BCP134",
                $"Scope {ToQuotedString(LanguageConstants.GetResourceScopeDescriptions(suppliedScope))} is not valid for this module. Permitted scopes: {ToQuotedString(LanguageConstants.GetResourceScopeDescriptions(supportedScopes))}.");

            public Diagnostic UnsupportedResourceScope(ResourceScope suppliedScope, ResourceScope supportedScopes) => new(
                TextSpan,
                DiagnosticLevel.Error,
                "BCP135",
                $"Scope {ToQuotedString(LanguageConstants.GetResourceScopeDescriptions(suppliedScope))} is not valid for this resource type. Permitted scopes: {ToQuotedString(LanguageConstants.GetResourceScopeDescriptions(supportedScopes))}.");

            public ErrorDiagnostic ExpectedLoopVariableIdentifier() => new(
                TextSpan,
                "BCP136",
                "Expected a loop item variable identifier at this location.");

            public ErrorDiagnostic LoopArrayExpressionTypeMismatch(TypeSymbol actualType) => new(
                TextSpan,
                "BCP137",
                $"Loop expected an expression of type \"{LanguageConstants.Array}\" but the provided value is of type \"{actualType}\".");

            public ErrorDiagnostic ForExpressionsNotSupportedHere() => new(
                TextSpan,
                "BCP138",
                "For-expressions are not supported in this context. For-expressions may be used as values of resource and module declarations, values of resource and module properties, or values of outputs.");

            public Diagnostic InvalidCrossResourceScope() => new(
                TextSpan,
                DiagnosticLevel.Error,
                "BCP139",
                $"The root resource scope must match that of the Bicep file. To deploy a resource to a different root scope, use a module.");

            public ErrorDiagnostic UnterminatedMultilineString() => new(
                TextSpan,
                "BCP140",
                $"The multi-line string at this location is not terminated. Terminate it with \"'''\".");

            public ErrorDiagnostic ExpressionNotCallable() => new(
                TextSpan,
                "BCP141",
                "The expression cannot be used as a decorator as it is not callable.");

            public ErrorDiagnostic TooManyPropertyForExpressions() => new(
                TextSpan,
                "BCP142",
                "Property value for-expressions cannot be nested.");

            public ErrorDiagnostic ExpressionedPropertiesNotAllowedWithLoops() => new(
                TextSpan,
                "BCP143",
                "For-expressions cannot be used with properties whose names are also expressions.");

            public ErrorDiagnostic DirectAccessToCollectionNotSupported() => new(
                TextSpan,
                "BCP144",
                "Directly referencing a resource or module collection is not currently supported. Apply an array indexer to the expression.");

            public ErrorDiagnostic OutputMultipleDeclarations(string identifier) => new(
                TextSpan,
                "BCP145",
                $"Output \"{identifier}\" is declared multiple times. Remove or rename the duplicates.");

            public ErrorDiagnostic ExpectedOutputType() => new(
                TextSpan,
                "BCP146",
                $"Expected an output type at this location. Please specify one of the following types: {ToQuotedString(LanguageConstants.DeclarationTypes.Keys)}.");

            public ErrorDiagnostic ExpectedParameterDeclarationAfterDecorator() => new(
                TextSpan,
                "BCP147",
                "Expected a parameter declaration after the decorator.");

            public ErrorDiagnostic ExpectedVariableDeclarationAfterDecorator() => new(
                TextSpan,
                "BCP148",
                "Expected a variable declaration after the decorator.");

            public ErrorDiagnostic ExpectedResourceDeclarationAfterDecorator() => new(
                TextSpan,
                "BCP149",
                "Expected a resource declaration after the decorator.");

            public ErrorDiagnostic ExpectedModuleDeclarationAfterDecorator() => new(
                TextSpan,
                "BCP150",
                "Expected a module declaration after the decorator.");

            public ErrorDiagnostic ExpectedOutputDeclarationAfterDecorator() => new(
                TextSpan,
                "BCP151",
                "Expected an output declaration after the decorator.");

            public ErrorDiagnostic CannotUseFunctionAsDecorator(string functionName) => new(
                TextSpan,
                "BCP152",
                $"Function \"{functionName}\" cannot be used as a decorator.");

            public ErrorDiagnostic ExpectedResourceOrModuleDeclarationAfterDecorator() => new(
                TextSpan,
                "BCP153",
                "Expected a resource or module declaration after the decorator.");

            public ErrorDiagnostic BatchSizeTooSmall(long value, long limit) => new(
                TextSpan,
                "BCP154",
                $"Expected a batch size of at least {limit} but the specified value was \"{value}\".");

            public ErrorDiagnostic BatchSizeNotAllowed(string decoratorName) => new(
                TextSpan,
                "BCP155",
                $"The decorator \"{decoratorName}\" can only be attached to resource or module collections.");

            public ErrorDiagnostic InvalidResourceTypeSegment(string typeSegment) => new(
                TextSpan,
                "BCP156",
                $"The resource type segment \"{typeSegment}\" is invalid. Nested resources must specify a single type segment, and optionally can specify an api version using the format \"<type>@<apiVersion>\".");

            public ErrorDiagnostic InvalidAncestorResourceType(string resourceName) => new(
                TextSpan,
                "BCP157",
                $"The resource type cannot be determined due to an error in containing resource \"{resourceName}\".");

            public ErrorDiagnostic ResourceRequiredForResourceAccess(string wrongType) => new(
                TextSpan,
                "BCP158",
                $"Cannot access nested resources of type \"{wrongType}\". A resource type is required.");

            public ErrorDiagnostic NestedResourceNotFound(string resourceName, string identifierName, IEnumerable<string> nestedResourceNames) => new(
                TextSpan,
                "BCP159",
                $"The resource \"{resourceName}\" does not contain a nested resource named \"{identifierName}\". Known nested resources are: {ToQuotedString(nestedResourceNames)}.");

            public ErrorDiagnostic NestedResourceNotAllowedInLoop() => new(
                TextSpan,
                "BCP160",
                $"A nested resource cannot appear inside of a resource with a for-expression.");

            public Diagnostic ParameterModifiersDeprecated() => new(
                TextSpan,
                DiagnosticLevel.Info,
                "BCP161",
                "Parameter modifiers are deprecated and will be removed in a future release. Use decorators instead (see https://aka.ms/BicepSpecParams for examples).",
                DiagnosticLabel.Deprecated);

            public ErrorDiagnostic ExpectedLoopItemIdentifierOrVariableBlockStart() => new(
                TextSpan,
                "BCP162",
                "Expected a loop item variable identifier or \"(\" at this location.");

            public ErrorDiagnostic ExpectedLoopIndexIdentifier() => new(
                TextSpan,
                "BCP163",
                "Expected a loop index variable identifier at this location.");

<<<<<<< HEAD
            public ErrorDiagnostic FunctionOnlyValidInModuleParameterAssignment(string functionName) => new(
                TextSpan,
                "BCP164",
                $"Function \"{functionName}\" is not valid at this location. It can only be used in assigning value to a module parameter.");
=======
            public ErrorDiagnostic ScopeUnsupportedOnChildResource(string parentIdentifier) => new(
                TextSpan,
                "BCP164",
                $"The \"{LanguageConstants.ResourceScopePropertyName}\" property is unsupported for a resource with a parent resource. This resource has \"{parentIdentifier}\" declared as its parent.");

            public ErrorDiagnostic ScopeDisallowedForAncestorResource(string ancestorIdentifier) => new(
                TextSpan,
                "BCP165",
                $"Cannot deploy a resource with ancestor under a different scope. Resource \"{ancestorIdentifier}\" has the \"{LanguageConstants.ResourceScopePropertyName}\" property set.");
>>>>>>> 225441a4
        }

        public static DiagnosticBuilderInternal ForPosition(TextSpan span)
            => new(span);

        public static DiagnosticBuilderInternal ForPosition(IPositionable positionable)
            => new(positionable.Span);
    }
}<|MERGE_RESOLUTION|>--- conflicted
+++ resolved
@@ -930,12 +930,6 @@
                 "BCP163",
                 "Expected a loop index variable identifier at this location.");
 
-<<<<<<< HEAD
-            public ErrorDiagnostic FunctionOnlyValidInModuleParameterAssignment(string functionName) => new(
-                TextSpan,
-                "BCP164",
-                $"Function \"{functionName}\" is not valid at this location. It can only be used in assigning value to a module parameter.");
-=======
             public ErrorDiagnostic ScopeUnsupportedOnChildResource(string parentIdentifier) => new(
                 TextSpan,
                 "BCP164",
@@ -945,7 +939,11 @@
                 TextSpan,
                 "BCP165",
                 $"Cannot deploy a resource with ancestor under a different scope. Resource \"{ancestorIdentifier}\" has the \"{LanguageConstants.ResourceScopePropertyName}\" property set.");
->>>>>>> 225441a4
+
+            public ErrorDiagnostic FunctionOnlyValidInModuleParameterAssignment(string functionName) => new(
+                TextSpan,
+                "BCP166",
+                $"Function \"{functionName}\" is not valid at this location. It can only be used in assigning value to a module parameter.");
         }
 
         public static DiagnosticBuilderInternal ForPosition(TextSpan span)
