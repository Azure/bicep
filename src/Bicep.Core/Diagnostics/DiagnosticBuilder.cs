// Copyright (c) Microsoft Corporation.
// Licensed under the MIT License.

using System;
using System.Collections.Generic;
using System.Linq;
using System.Text;
using Bicep.Core.CodeAction;
using Bicep.Core.Extensions;
using Bicep.Core.Parsing;
using Bicep.Core.Resources;
using Bicep.Core.Semantics;
using Bicep.Core.Syntax;
using Bicep.Core.TypeSystem;

namespace Bicep.Core.Diagnostics
{
    public static class DiagnosticBuilder
    {
        public delegate ErrorDiagnostic ErrorBuilderDelegate(DiagnosticBuilderInternal builder);

        public delegate Diagnostic DiagnosticBuilderDelegate(DiagnosticBuilderInternal builder);

        public class DiagnosticBuilderInternal
        {
            public DiagnosticBuilderInternal(TextSpan textSpan)
            {
                TextSpan = textSpan;
            }

            public TextSpan TextSpan { get; }

            private static string ToQuotedString(IEnumerable<string> elements)
                => elements.Any() ? $"\"{elements.ConcatString("\", \"")}\"" : "";

            public ErrorDiagnostic UnrecognizedToken(string token) => new(
                TextSpan,
                "BCP001",
                $"The following token is not recognized: \"{token}\".");

            public ErrorDiagnostic UnterminatedMultilineComment() => new(
                TextSpan,
                "BCP002",
                "The multi-line comment at this location is not terminated. Terminate it with the */ character sequence.");

            public ErrorDiagnostic UnterminatedString() => new(
                TextSpan,
                "BCP003",
                "The string at this location is not terminated. Terminate the string with a single quote character.");

            public ErrorDiagnostic UnterminatedStringWithNewLine() => new(
                TextSpan,
                "BCP004",
                "The string at this location is not terminated due to an unexpected new line character.");

            public ErrorDiagnostic UnterminatedStringEscapeSequenceAtEof() => new(
                TextSpan,
                "BCP005",
                "The string at this location is not terminated. Complete the escape sequence and terminate the string with a single unescaped quote character.");

            public ErrorDiagnostic UnterminatedStringEscapeSequenceUnrecognized(IEnumerable<string> escapeSequences) => new(
                TextSpan,
                "BCP006",
                $"The specified escape sequence is not recognized. Only the following escape sequences are allowed: {ToQuotedString(escapeSequences)}.");

            public ErrorDiagnostic UnrecognizedDeclaration() => new(
                TextSpan,
                "BCP007",
                "This declaration type is not recognized. Specify a parameter, variable, resource, or output declaration.");

            public ErrorDiagnostic ExpectedParameterContinuation() => new(
                TextSpan,
                "BCP008",
                "Expected the \"=\" token, a parameter modifier, or a newline at this location.");

            public ErrorDiagnostic UnrecognizedExpression() => new(
                TextSpan,
                "BCP009",
                "Expected a literal value, an array, an object, a parenthesized expression, or a function call at this location.");

            public ErrorDiagnostic InvalidInteger() => new(
                TextSpan,
                "BCP010",
                "Expected a valid 32-bit signed integer.");

            public ErrorDiagnostic InvalidType() => new(
                TextSpan,
                "BCP011",
                "The type of the specified value is incorrect. Specify a string, boolean, or integer literal.");

            public ErrorDiagnostic ExpectedKeyword(string keyword) => new(
                TextSpan,
                "BCP012",
                $"Expected the \"{keyword}\" keyword at this location.");

            public ErrorDiagnostic ExpectedParameterIdentifier() => new(
                TextSpan,
                "BCP013",
                "Expected a parameter identifier at this location.");

            public ErrorDiagnostic ExpectedParameterType() => new(
                TextSpan,
                "BCP014",
                $"Expected a parameter type at this location. Please specify one of the following types: {ToQuotedString(LanguageConstants.DeclarationTypes.Keys)}.");

            public ErrorDiagnostic ExpectedVariableIdentifier() => new(
                TextSpan,
                "BCP015",
                "Expected a variable identifier at this location.");

            public ErrorDiagnostic ExpectedOutputIdentifier() => new(
                TextSpan,
                "BCP016",
                "Expected an output identifier at this location.");

            public ErrorDiagnostic ExpectedResourceIdentifier() => new(
                TextSpan,
                "BCP017",
                "Expected a resource identifier at this location.");

            public ErrorDiagnostic ExpectedCharacter(string character) => new(
                TextSpan,
                "BCP018",
                $"Expected the \"{character}\" character at this location.");

            public ErrorDiagnostic ExpectedNewLine() => new(
                TextSpan,
                "BCP019",
                "Expected a new line character at this location.");

            public ErrorDiagnostic ExpectedFunctionOrPropertyName() => new(
                TextSpan,
                "BCP020",
                "Expected a function or property name at this location.");

            public ErrorDiagnostic ExpectedNumericLiteral() => new(
                TextSpan,
                "BCP021",
                "Expected a numeric literal at this location.");

            public ErrorDiagnostic ExpectedPropertyName() => new(
                TextSpan,
                "BCP022",
                "Expected a property name at this location.");

            public ErrorDiagnostic ExpectedVariableOrFunctionName() => new(
                TextSpan,
                "BCP023",
                "Expected a variable or function name at this location.");

            public ErrorDiagnostic IdentifierNameExceedsLimit() => new(
                TextSpan,
                "BCP024",
                $"The identifier exceeds the limit of {LanguageConstants.MaxIdentifierLength}. Reduce the length of the identifier.");

            public ErrorDiagnostic PropertyMultipleDeclarations(string property) => new(
                TextSpan,
                "BCP025",
                $"The property \"{property}\" is declared multiple times in this object. Remove or rename the duplicate properties.");

            public ErrorDiagnostic OutputTypeMismatch(TypeSymbol expectedType, TypeSymbol actualType) => new(
                TextSpan,
                "BCP026",
                $"The output expects a value of type \"{expectedType}\" but the provided value is of type \"{actualType}\".");

            public ErrorDiagnostic ParameterTypeMismatch(TypeSymbol expectedType, TypeSymbol actualType) => new(
                TextSpan,
                "BCP027",
                $"The parameter expects a default value of type \"{expectedType}\" but provided value is of type \"{actualType}\".");

            public ErrorDiagnostic IdentifierMultipleDeclarations(string identifier) => new(
                TextSpan,
                "BCP028",
                $"Identifier \"{identifier}\" is declared multiple times. Remove or rename the duplicates.");

            public ErrorDiagnostic InvalidResourceType() => new(
                TextSpan,
                "BCP029",
                "The resource type is not valid. Specify a valid resource type of format \"<provider>/<types>@<apiVersion>\".");

            public ErrorDiagnostic InvalidOutputType() => new(
                TextSpan,
                "BCP030",
                $"The output type is not valid. Please specify one of the following types: {ToQuotedString(LanguageConstants.DeclarationTypes.Keys)}.");

            public ErrorDiagnostic InvalidParameterType() => new(
                TextSpan,
                "BCP031",
                $"The parameter type is not valid. Please specify one of the following types: {ToQuotedString(LanguageConstants.DeclarationTypes.Keys)}.");

            public ErrorDiagnostic CompileTimeConstantRequired() => new(
                TextSpan,
                "BCP032",
                "The value must be a compile-time constant.");

            public Diagnostic ExpectedValueTypeMismatch(bool warnInsteadOfError, TypeSymbol expectedType, TypeSymbol actualType) => new(
                TextSpan,
                warnInsteadOfError ? DiagnosticLevel.Warning : DiagnosticLevel.Error,
                "BCP033",
                $"Expected a value of type \"{expectedType}\" but the provided value is of type \"{actualType}\".");

            public Diagnostic ArrayTypeMismatch(bool warnInsteadOfError, TypeSymbol expectedType, TypeSymbol actualType) => new(
                TextSpan,
                warnInsteadOfError ? DiagnosticLevel.Warning : DiagnosticLevel.Error,
                "BCP034",
                $"The enclosing array expected an item of type \"{expectedType}\", but the provided item was of type \"{actualType}\".");

            public Diagnostic MissingRequiredProperties(bool warnInsteadOfError, IEnumerable<string> properties, string blockName) => new(
                TextSpan,
                warnInsteadOfError ? DiagnosticLevel.Warning : DiagnosticLevel.Error,
                "BCP035",
                $"The specified \"{blockName}\" declaration is missing the following required properties: {ToQuotedString(properties)}.");

            public Diagnostic PropertyTypeMismatch(bool warnInsteadOfError, string property, TypeSymbol expectedType, TypeSymbol actualType) => new(
                TextSpan,
                warnInsteadOfError ? DiagnosticLevel.Warning : DiagnosticLevel.Error,
                "BCP036",
                $"The property \"{property}\" expected a value of type \"{expectedType}\" but the provided value is of type \"{actualType}\".");

            public Diagnostic DisallowedProperty(bool warnInsteadOfError, TypeSymbol type) => new(
                TextSpan,
                warnInsteadOfError ? DiagnosticLevel.Warning : DiagnosticLevel.Error,
                "BCP037",
                $"No other properties are allowed on objects of type \"{type}\".");

            public Diagnostic DisallowedPropertyWithPermissibleProperties(bool warnInsteadOfError, string property, TypeSymbol type, IEnumerable<string> validUnspecifiedProperties) => new(
                TextSpan,
                warnInsteadOfError ? DiagnosticLevel.Warning : DiagnosticLevel.Error,
                "BCP038",
                $"The property \"{property}\" is not allowed on objects of type \"{type}\". Permissible properties include {ToQuotedString(validUnspecifiedProperties)}.");

            public Diagnostic DisallowedInterpolatedKeyProperty(bool warnInsteadOfError, TypeSymbol type) => new(
                TextSpan,
                warnInsteadOfError ? DiagnosticLevel.Warning : DiagnosticLevel.Error,
                "BCP039",
                $"String interpolation is not supported for keys on objects of type \"{type}\".");

            public Diagnostic DisallowedInterpolatedKeyPropertyWithPermissibleProperties(bool warnInsteadOfError, TypeSymbol type, IEnumerable<string> validUnspecifiedProperties) => new(
                TextSpan,
                warnInsteadOfError ? DiagnosticLevel.Warning : DiagnosticLevel.Error,
                "BCP040",
                $"String interpolation is not supported for keys on objects of type \"{type}\". Permissible properties include {ToQuotedString(validUnspecifiedProperties)}.");

            public ErrorDiagnostic VariableTypeAssignmentDisallowed(TypeSymbol valueType) => new(
                TextSpan,
                "BCP041",
                $"Values of type \"{valueType}\" cannot be assigned to a variable.");

            public ErrorDiagnostic InvalidExpression() => new(
                TextSpan,
                "BCP043",
                "This is not a valid expression.");

            public ErrorDiagnostic UnaryOperatorInvalidType(string operatorName, TypeSymbol type) => new(
                TextSpan,
                "BCP044",
                $"Cannot apply operator \"{operatorName}\" to operand of type \"{type}\".");

            public ErrorDiagnostic BinaryOperatorInvalidType(string operatorName, TypeSymbol type1, TypeSymbol type2) => new(
                TextSpan,
                "BCP045",
                $"Cannot apply operator \"{operatorName}\" to operands of type \"{type1}\" and \"{type2}\".");

            public ErrorDiagnostic ValueTypeMismatch(TypeSymbol type) => new(
                TextSpan,
                "BCP046",
                $"Expected a value of type \"{type}\".");

            public ErrorDiagnostic ResourceTypeInterpolationUnsupported() => new(
                TextSpan,
                "BCP047",
                "String interpolation is unsupported for specifying the resource type.");

            public ErrorDiagnostic CannotResolveFunctionOverload(IList<string> overloadSignatures, TypeSymbol argumentType, IList<TypeSymbol> parameterTypes)
            {
                var messageBuilder = new StringBuilder();
                var overloadCount = overloadSignatures.Count;

                messageBuilder.Append("Cannot resolve function overload.");

                for (int i = 0; i < overloadCount; i++)
                {
                    messageBuilder
                        .Append('\n')
                        .Append($"  Overload {i + 1} of {overloadCount}, \"{overloadSignatures[i]}\", gave the following error:\n")
                        .Append($"    Argument of type \"{argumentType}\" is not assignable to parameter of type \"{parameterTypes[i]}\".");
                }

                var message = messageBuilder.ToString();

                return new ErrorDiagnostic(
                    TextSpan,
                    "BCP048",
                    message);
            }

            public ErrorDiagnostic StringOrIntegerIndexerRequired(TypeSymbol wrongType) => new(
                TextSpan,
                "BCP049",
                $"The array index must be of type \"{LanguageConstants.String}\" or \"{LanguageConstants.Int}\" but the provided index was of type \"{wrongType}\".");

            public ErrorDiagnostic ModulePathIsEmpty() => new(
                TextSpan,
                "BCP050",
                "The specified module path is empty.");

            public ErrorDiagnostic ModulePathBeginsWithForwardSlash() => new(
                TextSpan,
                "BCP051",
                "The specified module path begins with \"/\". Module files must be referenced using relative paths.");

            public Diagnostic UnknownProperty(bool warnInsteadOfError, TypeSymbol type, string badProperty) => new(
                TextSpan,
                warnInsteadOfError ? DiagnosticLevel.Warning : DiagnosticLevel.Error,
                "BCP052",
                $"The type \"{type}\" does not contain property \"{badProperty}\".");

            public Diagnostic UnknownPropertyWithAvailableProperties(bool warnInsteadOfError, TypeSymbol type, string badProperty, IEnumerable<string> availableProperties) => new(
                TextSpan,
                warnInsteadOfError ? DiagnosticLevel.Warning : DiagnosticLevel.Error,
                "BCP053",
                $"The type \"{type}\" does not contain property \"{badProperty}\". Available properties include {ToQuotedString(availableProperties)}.");

            public ErrorDiagnostic NoPropertiesAllowed(TypeSymbol type) => new(
                TextSpan,
                "BCP054",
                $"The type \"{type}\" does not contain any properties.");

            public ErrorDiagnostic ObjectRequiredForPropertyAccess(TypeSymbol wrongType) => new(
                TextSpan,
                "BCP055",
                $"Cannot access properties of type \"{wrongType}\". An \"{LanguageConstants.Object}\" type is required.");

            public ErrorDiagnostic AmbiguousSymbolReference(string name, IEnumerable<string> namespaces) => new(
                TextSpan,
                "BCP056",
                $"The reference to name \"{name}\" is ambiguous because it exists in namespaces {ToQuotedString(namespaces)}. The reference must be fully-qualified.");

            public ErrorDiagnostic SymbolicNameDoesNotExist(string name) => new(
                TextSpan,
                "BCP057",
                $"The name \"{name}\" does not exist in the current context.");

            public ErrorDiagnostic OutputReferenceNotSupported(string name) => new(
                TextSpan,
                "BCP058",
                $"The name \"{name}\" is an output. Outputs cannot be referenced in expressions.");

            public ErrorDiagnostic SymbolicNameIsNotAFunction(string name) => new(
                TextSpan,
                "BCP059",
                $"The name \"{name}\" is not a function.");

            public ErrorDiagnostic VariablesFunctionNotSupported() => new(
                TextSpan,
                "BCP060",
                $"The \"variables\" function is not supported. Directly reference variables by their symbolic names.");

            public ErrorDiagnostic ParametersFunctionNotSupported() => new(
                TextSpan,
                "BCP061",
                $"The \"parameters\" function is not supported. Directly reference parameters by their symbolic names.");

            public ErrorDiagnostic ReferencedSymbolHasErrors(string name) => new(
                TextSpan,
                "BCP062",
                $"The referenced declaration with name \"{name}\" is not valid.");

            public ErrorDiagnostic SymbolicNameIsNotAVariableOrParameter(string name) => new(
                TextSpan,
                "BCP063",
                $"The name \"{name}\" is not a parameter, variable, resource or module.");

            public ErrorDiagnostic UnexpectedTokensInInterpolation() => new(
                TextSpan,
                "BCP064",
                "Found unexpected tokens in interpolated expression.");

            public ErrorDiagnostic FunctionOnlyValidInParameterDefaults(string functionName) => new(
                TextSpan,
                "BCP065",
                $"Function \"{functionName}\" is not valid at this location. It can only be used in parameter default declarations.");

            public ErrorDiagnostic FunctionOnlyValidInResourceBody(string functionName) => new(
                TextSpan,
                "BCP066",
                $"Function \"{functionName}\" is not valid at this location. It can only be used in resource declarations.");

            public ErrorDiagnostic ObjectRequiredForMethodAccess(TypeSymbol wrongType) => new(
                TextSpan,
                "BCP067",
                $"Cannot call functions on type \"{wrongType}\". An \"{LanguageConstants.Object}\" type is required.");

            public ErrorDiagnostic ExpectedResourceTypeString() => new(
                TextSpan,
                "BCP068",
                "Expected a resource type string. Specify a valid resource type of format \"<provider>/<types>@<apiVersion>\".");

            public ErrorDiagnostic FunctionNotSupportedOperatorAvailable(string function, string @operator) => new(
                TextSpan,
                "BCP069",
                $"The function \"{function}\" is not supported. Use the \"{@operator}\" operator instead.");

            public ErrorDiagnostic ArgumentTypeMismatch(TypeSymbol argumentType, TypeSymbol parameterType) => new(
                TextSpan,
                "BCP070",
                $"Argument of type \"{argumentType}\" is not assignable to parameter of type \"{parameterType}\".");

            public ErrorDiagnostic ArgumentCountMismatch(int argumentCount, int mininumArgumentCount, int? maximumArgumentCount)
            {
                string expected;

                if (!maximumArgumentCount.HasValue)
                {
                    expected = $"as least {mininumArgumentCount} {(mininumArgumentCount == 1 ? "argument" : "arguments")}";
                }
                else if (mininumArgumentCount == maximumArgumentCount.Value)
                {
                    expected = $"{mininumArgumentCount} {(mininumArgumentCount == 1 ? "argument" : "arguments")}";
                }
                else
                {
                    expected = $"{mininumArgumentCount} to {maximumArgumentCount} arguments";
                }

                return new ErrorDiagnostic(
                    TextSpan,
                    "BCP071",
                    $"Expected {expected}, but got {argumentCount}.");
            }

            public ErrorDiagnostic CannotReferenceSymbolInParamDefaultValue() => new(
                TextSpan,
                "BCP072",
                "This symbol cannot be referenced here. Only other parameters can be referenced in parameter default values.");

            public Diagnostic CannotAssignToReadOnlyProperty(bool warnInsteadOfError, string property) => new(
                TextSpan,
                warnInsteadOfError ? DiagnosticLevel.Warning : DiagnosticLevel.Error,
                "BCP073",
                $"The property \"{property}\" is read-only. Expressions cannot be assigned to read-only properties.");

            public ErrorDiagnostic ArraysRequireIntegerIndex(TypeSymbol wrongType) => new(
                TextSpan,
                "BCP074",
                $"Indexing over arrays requires an index of type \"{LanguageConstants.Int}\" but the provided index was of type \"{wrongType}\".");

            public ErrorDiagnostic ObjectsRequireStringIndex(TypeSymbol wrongType) => new(
                TextSpan,
                "BCP075",
                $"Indexing over objects requires an index of type \"{LanguageConstants.String}\" but the provided index was of type \"{wrongType}\".");

            public ErrorDiagnostic IndexerRequiresObjectOrArray(TypeSymbol wrongType) => new(
                TextSpan,
                "BCP076",
                $"Cannot index over expression of type \"{wrongType}\". Arrays or objects are required.");

            public Diagnostic WriteOnlyProperty(bool warnInsteadOfError, TypeSymbol type, string badProperty) => new(
                TextSpan,
                warnInsteadOfError ? DiagnosticLevel.Warning : DiagnosticLevel.Error,
                "BCP077",
                $"The property \"{badProperty}\" on type \"{type}\" is write-only. Write-only properties cannot be accessed.");

            public Diagnostic MissingRequiredProperty(bool warnInsteadOfError, string propertyName, TypeSymbol expectedType) => new(
                TextSpan,
                warnInsteadOfError ? DiagnosticLevel.Warning : DiagnosticLevel.Error,
                "BCP078",
                $"The property \"{propertyName}\" requires a value of type \"{expectedType}\", but none was supplied.");

            public ErrorDiagnostic CyclicExpressionSelfReference() => new(
                TextSpan,
                "BCP079",
                "This expression is referencing its own declaration, which is not allowed.");

            public ErrorDiagnostic CyclicExpression(IEnumerable<string> cycle) => new(
                TextSpan,
                "BCP080",
                $"The expression is involved in a cycle (\"{string.Join("\" -> \"", cycle)}\").");

            public Diagnostic ResourceTypesUnavailable(ResourceTypeReference resourceTypeReference) => new(
                TextSpan,
                DiagnosticLevel.Warning,
                "BCP081",
                $"Resource type \"{resourceTypeReference.FormatName()}\" does not have types available.");

            public FixableErrorDiagnostic SymbolicNameDoesNotExistWithSuggestion(string name, string suggestedName) => new(
                TextSpan,
                "BCP082",
                $"The name \"{name}\" does not exist in the current context. Did you mean \"{suggestedName}\"?",
                null,
                new CodeFix($"Change \"{name}\" to \"{suggestedName}\"", true, CodeManipulator.Replace(TextSpan, suggestedName)));

            public FixableDiagnostic UnknownPropertyWithSuggestion(bool warnInsteadOfError, TypeSymbol type, string badProperty, string suggestedProperty) => new(
                TextSpan,
                warnInsteadOfError ? DiagnosticLevel.Warning : DiagnosticLevel.Error,
                "BCP083",
                $"The type \"{type}\" does not contain property \"{badProperty}\". Did you mean \"{suggestedProperty}\"?",
                null,
                new CodeFix($"Change \"{badProperty}\" to \"{suggestedProperty}\"", true, CodeManipulator.Replace(TextSpan, suggestedProperty)));

            public ErrorDiagnostic SymbolicNameCannotUseReservedNamespaceName(string name, IEnumerable<string> namespaces) => new(
                TextSpan,
                "BCP084",
                $"The symbolic name \"{name}\" is reserved. Please use a different symbolic name. Reserved namespaces are {ToQuotedString(namespaces.OrderBy(ns => ns))}.");

            public ErrorDiagnostic ModulePathContainsForbiddenCharacters(IEnumerable<char> forbiddenChars) => new(
                TextSpan,
                "BCP085",
                $"The specified module path contains one ore more invalid path characters. The following are not permitted: {ToQuotedString(forbiddenChars.OrderBy(x => x).Select(x => x.ToString()))}.");

            public ErrorDiagnostic ModulePathHasForbiddenTerminator(IEnumerable<char> forbiddenPathTerminatorChars) => new(
                TextSpan,
                "BCP086",
                $"The specified module path ends with an invalid character. The following are not permitted: {ToQuotedString(forbiddenPathTerminatorChars.OrderBy(x => x).Select(x => x.ToString()))}.");

            public ErrorDiagnostic ComplexLiteralsNotAllowed() => new(
                TextSpan,
                "BCP087",
                "Array and object literals are not allowed here.");

            public FixableDiagnostic PropertyStringLiteralMismatchWithSuggestion(bool warnInsteadOfError, string property, TypeSymbol expectedType, string actualStringLiteral, string suggestedStringLiteral) => new(
                TextSpan,
                warnInsteadOfError ? DiagnosticLevel.Warning : DiagnosticLevel.Error,
                "BCP088",
                $"The property \"{property}\" expected a value of type \"{expectedType}\" but the provided value is of type \"{actualStringLiteral}\". Did you mean \"{suggestedStringLiteral}\"?",
                null,
                new CodeFix($"Change \"{actualStringLiteral}\" to \"{suggestedStringLiteral}\"", true, CodeManipulator.Replace(TextSpan, suggestedStringLiteral)));

            public FixableDiagnostic DisallowedPropertyWithSuggestion(bool warnInsteadOfError, string property, TypeSymbol type, string suggestedProperty) => new(
                TextSpan,
                warnInsteadOfError ? DiagnosticLevel.Warning : DiagnosticLevel.Error,
                "BCP089",
                $"The property \"{property}\" is not allowed on objects of type \"{type}\". Did you mean \"{suggestedProperty}\"?",
                null,
                new CodeFix($"Change \"{property}\" to \"{suggestedProperty}\"", true, CodeManipulator.Replace(TextSpan, suggestedProperty)));

            public ErrorDiagnostic ModulePathHasNotBeenSpecified() => new(
                TextSpan,
                "BCP090",
                "This module declaration is missing a file path reference.");

            public ErrorDiagnostic ErrorOccurredReadingFile(string failureMessage) => new(
                TextSpan,
                "BCP091",
                $"An error occurred reading file. {failureMessage}");

            public ErrorDiagnostic ModulePathInterpolationUnsupported() => new(
                TextSpan,
                "BCP092",
                "String interpolation is not supported in module paths.");

            public ErrorDiagnostic ModulePathCouldNotBeResolved(string modulePath, string parentPath) => new(
                TextSpan,
                "BCP093",
                $"Module path \"{modulePath}\" could not be resolved relative to \"{parentPath}\".");

            public ErrorDiagnostic CyclicModuleSelfReference() => new(
                TextSpan,
                "BCP094",
                "This module references itself, which is not allowed.");

            public ErrorDiagnostic CyclicModule(IEnumerable<string> cycle) => new(
                TextSpan,
                "BCP095",
                $"The module is involved in a cycle (\"{string.Join("\" -> \"", cycle)}\").");

            public ErrorDiagnostic ExpectedModuleIdentifier() => new(
                TextSpan,
                "BCP096",
                "Expected a module identifier at this location.");

            public ErrorDiagnostic ExpectedModulePathString() => new(
                TextSpan,
                "BCP097",
                "Expected a module path string. This should be a relative path to another bicep file, e.g. 'myModule.bicep' or '../parent/myModule.bicep'");

            public ErrorDiagnostic ModulePathContainsBackSlash() => new(
                TextSpan,
                "BCP098",
                "The specified module path contains a \"\\\" character. Use \"/\" instead as the directory separator character.");

            public ErrorDiagnostic AllowedMustContainItems() => new(
                TextSpan,
                "BCP099",
                $"The \"{LanguageConstants.ParameterAllowedPropertyName}\" array must contain one or more items.");

            public ErrorDiagnostic IfFunctionNotSupported() => new(
                TextSpan,
                "BCP100",
                "The \"if\" function is not supported. Use the ternary conditional operator instead.");

            public ErrorDiagnostic CreateArrayFunctionNotSupported() => new(
                TextSpan,
                "BCP101",
                "The \"createArray\" function is not supported. Construct an array literal using [].");

            public ErrorDiagnostic CreateObjectFunctionNotSupported() => new(
                TextSpan,
                "BCP102",
                "The \"createObject\" function is not supported. Construct an object literal using {}.");

            public ErrorDiagnostic DoubleQuoteToken(string token) => new(
                TextSpan,
                "BCP103",
                $"The following token is not recognized: \"{token}\". Strings are defined using single quotes in bicep.");

            public ErrorDiagnostic ReferencedModuleHasErrors() => new(
                TextSpan,
                "BCP104",
                $"The referenced module has errors.");

            public ErrorDiagnostic UnableToLoadNonFileUri(Uri fileUri) => new(
                TextSpan,
                "BCP105",
                $"Unable to load file from URI \"{fileUri}\".");

            public ErrorDiagnostic UnexpectedCommaSeparator() => new(
                TextSpan,
                "BCP106",
                "Expected a new line character at this location. Commas are not used as separator delimiters.");

            public ErrorDiagnostic FunctionDoesNotExistInNamespace(Symbol namespaceSymbol, string name) => new(
                TextSpan,
                "BCP107",
                $"The function \"{name}\" does not exist in namespace \"{namespaceSymbol.Name}\".");

            public FixableErrorDiagnostic FunctionDoesNotExistInNamespaceWithSuggestion(Symbol namespaceSymbol, string name, string suggestedName) => new(
                TextSpan,
                "BCP108",
                $"The function \"{name}\" does not exist in namespace \"{namespaceSymbol.Name}\". Did you mean \"{suggestedName}\"?",
                null,
                new CodeFix($"Change \"{name}\" to \"{suggestedName}\"", true, CodeManipulator.Replace(TextSpan, suggestedName)));

            public ErrorDiagnostic FunctionDoesNotExistOnObject(TypeSymbol type, string name) => new(
                TextSpan,
                "BCP109",
                $"The type \"{type}\" does not contain function \"{name}\".");

            public FixableErrorDiagnostic FunctionDoesNotExistOnObjectWithSuggestion(TypeSymbol type, string name, string suggestedName) => new(
                TextSpan,
                "BCP110",
                $"The type \"{type}\" does not contain function \"{name}\". Did you mean \"{suggestedName}\"?",
                null,
                new CodeFix($"Change \"{name}\" to \"{suggestedName}\"", true, CodeManipulator.Replace(TextSpan, suggestedName)));

            public ErrorDiagnostic ModulePathContainsControlChars() => new(
                TextSpan,
                "BCP111",
                $"The specified module path contains invalid control code characters.");

            public ErrorDiagnostic TargetScopeMultipleDeclarations() => new(
                TextSpan,
                "BCP112",
                $"The \"{LanguageConstants.TargetScopeKeyword}\" cannot be declared multiple times in one file.");

            public Diagnostic InvalidModuleScopeForTenantScope() => new(
                TextSpan,
                DiagnosticLevel.Error,
                "BCP113",
                $"Unsupported scope for module deployment in a \"{LanguageConstants.TargetScopeTypeTenant}\" target scope. Omit this property to inherit the current scope, or specify a valid scope. " +
                $"Permissible scopes include tenant: tenant(), named management group: managementGroup(<name>), named subscription: subscription(<subId>), or named resource group in a named subscription: resourceGroup(<subId>, <name>).");

            public Diagnostic InvalidModuleScopeForManagementScope() => new(
                TextSpan,
                DiagnosticLevel.Error,
                "BCP114",
                $"Unsupported scope for module deployment in a \"{LanguageConstants.TargetScopeTypeManagementGroup}\" target scope. Omit this property to inherit the current scope, or specify a valid scope. " +
                $"Permissible scopes include current management group: managementGroup(), named management group: managementGroup(<name>), named subscription: subscription(<subId>), tenant: tenant(), or named resource group in a named subscription: resourceGroup(<subId>, <name>).");

            public Diagnostic InvalidModuleScopeForSubscriptionScope() => new(
                TextSpan,
                DiagnosticLevel.Error,
                "BCP115",
                $"Unsupported scope for module deployment in a \"{LanguageConstants.TargetScopeTypeSubscription}\" target scope. Omit this property to inherit the current scope, or specify a valid scope. " +
                $"Permissible scopes include current subscription: subscription(), named subscription: subscription(<subId>), named resource group in same subscription: resourceGroup(<name>), named resource group in different subscription: resourceGroup(<subId>, <name>), or tenant: tenant().");

            public Diagnostic InvalidModuleScopeForResourceGroup() => new(
                TextSpan,
                DiagnosticLevel.Error,
                "BCP116",
                $"Unsupported scope for module deployment in a \"{LanguageConstants.TargetScopeTypeResourceGroup}\" target scope. Omit this property to inherit the current scope, or specify a valid scope. " +
                $"Permissible scopes include current resource group: resourceGroup(), named resource group in same subscription: resourceGroup(<name>), named resource group in a different subscription: resourceGroup(<subId>, <name>), current subscription: subscription(), named subscription: subscription(<subId>) or tenant: tenant().");

            public ErrorDiagnostic EmptyIndexerNotAllowed() => new(
                TextSpan,
                "BCP117",
                "An empty indexer is not allowed. Specify a valid expression."
            );

            public ErrorDiagnostic ExpectBodyStartOrIfOrLoopStart() => new(
                TextSpan,
                "BCP118",
                "Expected the \"{\" character, the \"[\" character, or the \"if\" keyword at this location.");

            public Diagnostic InvalidExtensionResourceScope() => new(
                TextSpan,
                DiagnosticLevel.Error,
                "BCP119",
                $"Unsupported scope for extension resource deployment. Expected a resource reference.");

            public Diagnostic RuntimePropertyNotAllowed(string property, IEnumerable<string> usableProperties, string accessedSymbol, IEnumerable<string>? variableDependencyChain)
            {
                var variableDependencyChainClause = variableDependencyChain != null ?
                 $"You are referencing a variable which cannot be calculated in time (\"{string.Join("\" -> \"", variableDependencyChain)}\"). " : "";

                return new ErrorDiagnostic(
                TextSpan,
                "BCP120",
                $"The property \"{property}\" must be evaluable at the start of the deployment, and cannot depend on any values that have not yet been calculated. {variableDependencyChainClause}Accessible properties of {accessedSymbol} are {ToQuotedString(usableProperties.OrderBy(s => s))}."
                );
            }

            public ErrorDiagnostic ResourceMultipleDeclarations(IEnumerable<string> resourceNames) => new(
                TextSpan,
                "BCP121",
                $"Resources: {ToQuotedString(resourceNames)} are defined with this same name in a file. Rename them or split into different modules.");

            public ErrorDiagnostic ModuleMultipleDeclarations(IEnumerable<string> moduleNames) => new(
                TextSpan,
                "BCP122",
                $"Modules: {ToQuotedString(moduleNames)} are defined with this same name and this same scope in a file. Rename them or split into different modules.");

            public ErrorDiagnostic ExpectedNamespaceOrDecoratorName() => new(
                TextSpan,
                "BCP123",
                "Expected a namespace or decorator name at this location.");

            public ErrorDiagnostic CannotAttachDecoratorToTarget(string decoratorName, TypeSymbol attachableType, TypeSymbol targetType) => new(
                TextSpan,
                "BCP124",
                $"The decorator \"{decoratorName}\" can only be attached to targets of type \"{attachableType}\", but the target has type \"{targetType}\".");

            public ErrorDiagnostic CannotUseFunctionAsParameterDecorator(string functionName) => new(
                TextSpan,
                "BCP125",
                $"Function \"{functionName}\" cannot be used as a parameter decorator.");

            public ErrorDiagnostic CannotUseFunctionAsVariableDecorator(string functionName) => new(
                TextSpan,
                "BCP126",
                $"Function \"{functionName}\" cannot be used as a variable decorator.");

            public ErrorDiagnostic CannotUseFunctionAsResourceDecorator(string functionName) => new(
                TextSpan,
                "BCP127",
                $"Function \"{functionName}\" cannot be used as a resource decorator.");

            public ErrorDiagnostic CannotUseFunctionAsModuleDecorator(string functionName) => new(
                TextSpan,
                "BCP128",
                $"Function \"{functionName}\" cannot be used as a module decorator.");

            public ErrorDiagnostic CannotUseFunctionAsOutputDecorator(string functionName) => new(
                TextSpan,
                "BCP129",
                $"Function \"{functionName}\" cannot be used as an output decorator.");

            public ErrorDiagnostic DecoratorsNotAllowed() => new(
                TextSpan,
                "BCP130",
                "Decorators are not allowed here.");

            public ErrorDiagnostic CannotUseParameterDecoratorsAndModifiersTogether() => new(
                TextSpan,
                "BCP131",
                "Parameter modifiers and decorators cannot be used together. Please use decorators only.");

            public ErrorDiagnostic ExpectedDeclarationAfterDecorator() => new(
                TextSpan,
                "BCP132",
                "Expected a declaration after the decorator.");

            public ErrorDiagnostic InvalidUnicodeEscape() => new(
                TextSpan,
                "BCP133",
                "The unicode escape sequence is not valid. Valid unicode escape sequences range from \\u{0} to \\u{10FFFF}.");

            public Diagnostic UnsupportedModuleScope(ResourceScope suppliedScope, ResourceScope supportedScopes) => new(
                TextSpan,
                DiagnosticLevel.Error,
                "BCP134",
                $"Scope {ToQuotedString(LanguageConstants.GetResourceScopeDescriptions(suppliedScope))} is not valid for this module. Permitted scopes: {ToQuotedString(LanguageConstants.GetResourceScopeDescriptions(supportedScopes))}.");

            public Diagnostic UnsupportedResourceScope(ResourceScope suppliedScope, ResourceScope supportedScopes) => new(
                TextSpan,
                DiagnosticLevel.Error,
                "BCP135",
                $"Scope {ToQuotedString(LanguageConstants.GetResourceScopeDescriptions(suppliedScope))} is not valid for this resource type. Permitted scopes: {ToQuotedString(LanguageConstants.GetResourceScopeDescriptions(supportedScopes))}.");

            public ErrorDiagnostic ExpectedLoopVariableIdentifier() => new(
                TextSpan,
                "BCP136",
                "Expected a loop item variable identifier at this location.");

            public ErrorDiagnostic LoopArrayExpressionTypeMismatch(TypeSymbol actualType) => new(
                TextSpan,
                "BCP137",
                $"Loop expected an expression of type \"{LanguageConstants.Array}\" but the provided value is of type \"{actualType}\".");

            public ErrorDiagnostic ForExpressionsNotSupportedHere() => new(
                TextSpan,
                "BCP138",
                "For-expressions are not supported in this context. For-expressions may be used as values of resource and module declarations, values of resource and module properties, or values of outputs.");

            public Diagnostic InvalidCrossResourceScope() => new(
                TextSpan,
                DiagnosticLevel.Error,
                "BCP139",
                $"The root resource scope must match that of the Bicep file. To deploy a resource to a different root scope, use a module.");

            public ErrorDiagnostic UnterminatedMultilineString() => new(
                TextSpan,
                "BCP140",
                $"The multi-line string at this location is not terminated. Terminate it with \"'''\".");

            public ErrorDiagnostic ExpressionNotCallable() => new(
                TextSpan,
                "BCP141",
                "The expression cannot be used as a decorator as it is not callable.");

            public ErrorDiagnostic TooManyPropertyForExpressions() => new(
                TextSpan,
                "BCP142",
                "Property value for-expressions cannot be nested.");

            public ErrorDiagnostic ExpressionedPropertiesNotAllowedWithLoops() => new(
                TextSpan,
                "BCP143",
                "For-expressions cannot be used with properties whose names are also expressions.");

            public ErrorDiagnostic DirectAccessToCollectionNotSupported() => new(
                TextSpan,
                "BCP144",
                "Directly referencing a resource or module collection is not currently supported. Apply an array indexer to the expression.");

            public ErrorDiagnostic OutputMultipleDeclarations(string identifier) => new(
                TextSpan,
                "BCP145",
                $"Output \"{identifier}\" is declared multiple times. Remove or rename the duplicates.");

            public ErrorDiagnostic ExpectedOutputType() => new(
                TextSpan,
                "BCP146",
                $"Expected an output type at this location. Please specify one of the following types: {ToQuotedString(LanguageConstants.DeclarationTypes.Keys)}.");

            public ErrorDiagnostic ExpectedParameterDeclarationAfterDecorator() => new(
                TextSpan,
                "BCP147",
                "Expected a parameter declaration after the decorator.");

            public ErrorDiagnostic ExpectedVariableDeclarationAfterDecorator() => new(
                TextSpan,
                "BCP148",
                "Expected a variable declaration after the decorator.");

            public ErrorDiagnostic ExpectedResourceDeclarationAfterDecorator() => new(
                TextSpan,
                "BCP149",
                "Expected a resource declaration after the decorator.");

            public ErrorDiagnostic ExpectedModuleDeclarationAfterDecorator() => new(
                TextSpan,
                "BCP150",
                "Expected a module declaration after the decorator.");

            public ErrorDiagnostic ExpectedOutputDeclarationAfterDecorator() => new(
                TextSpan,
                "BCP151",
                "Expected an output declaration after the decorator.");

            public ErrorDiagnostic CannotUseFunctionAsDecorator(string functionName) => new(
                TextSpan,
                "BCP152",
                $"Function \"{functionName}\" cannot be used as a decorator.");

            public ErrorDiagnostic ExpectedResourceOrModuleDeclarationAfterDecorator() => new(
                TextSpan,
                "BCP153",
                "Expected a resource or module declaration after the decorator.");

            public ErrorDiagnostic BatchSizeTooSmall(long value, long limit) => new(
                TextSpan,
                "BCP154",
                $"Expected a batch size of at least {limit} but the specified value was \"{value}\".");

            public ErrorDiagnostic BatchSizeNotAllowed(string decoratorName) => new(
                TextSpan,
                "BCP155",
                $"The decorator \"{decoratorName}\" can only be attached to resource or module collections.");

            public ErrorDiagnostic InvalidResourceTypeSegment(string typeSegment) => new(
                TextSpan,
                "BCP156",
                $"The resource type segment \"{typeSegment}\" is invalid. Nested resources must specify a single type segment, and optionally can specify an api version using the format \"<type>@<apiVersion>\".");

            public ErrorDiagnostic InvalidAncestorResourceType(string resourceName) => new(
                TextSpan,
                "BCP157",
                $"The resource type cannot be determined due to an error in containing resource \"{resourceName}\".");

            public ErrorDiagnostic ResourceRequiredForResourceAccess(string wrongType) => new(
                TextSpan,
                "BCP158",
                $"Cannot access nested resources of type \"{wrongType}\". A resource type is required.");

            public ErrorDiagnostic NestedResourceNotFound(string resourceName, string identifierName, IEnumerable<string> nestedResourceNames) => new(
                TextSpan,
                "BCP159",
                $"The resource \"{resourceName}\" does not contain a nested resource named \"{identifierName}\". Known nested resources are: {ToQuotedString(nestedResourceNames)}.");

            public ErrorDiagnostic NestedResourceNotAllowedInLoop() => new(
                TextSpan,
                "BCP160",
                $"A nested resource cannot appear inside of a resource with a for-expression.");

            public Diagnostic ParameterModifiersDeprecated() => new(
                TextSpan,
                DiagnosticLevel.Info,
                "BCP161",
                "Parameter modifiers are deprecated and will be removed in a future release. Use decorators instead (see https://aka.ms/BicepSpecParams for examples).",
                DiagnosticLabel.Deprecated);

            public ErrorDiagnostic ExpectedLoopItemIdentifierOrVariableBlockStart() => new(
                TextSpan,
                "BCP162",
                "Expected a loop item variable identifier or \"(\" at this location.");

            public ErrorDiagnostic ExpectedLoopIndexIdentifier() => new(
                TextSpan,
                "BCP163",
                "Expected a loop index variable identifier at this location.");

            public ErrorDiagnostic ScopeUnsupportedOnChildResource(string parentIdentifier) => new(
                TextSpan,
                "BCP164",
                $"The \"{LanguageConstants.ResourceScopePropertyName}\" property is unsupported for a resource with a parent resource. This resource has \"{parentIdentifier}\" declared as its parent.");

            public ErrorDiagnostic ScopeDisallowedForAncestorResource(string ancestorIdentifier) => new(
                TextSpan,
                "BCP165",
                $"Cannot deploy a resource with ancestor under a different scope. Resource \"{ancestorIdentifier}\" has the \"{LanguageConstants.ResourceScopePropertyName}\" property set.");

<<<<<<< HEAD
            public ErrorDiagnostic FunctionOnlyValidInModuleParameterAssignment(string functionName) => new(
                TextSpan,
                "BCP166",
                $"Function \"{functionName}\" is not valid at this location. It can only be used in assigning value to a module parameter.");
            public ErrorDiagnostic TypeNotValidInStringInterpolation(TypeSymbol type) => new(
                TextSpan,
                "BCP167",
                $"Type \"{type.Name}\" cannot be used inside String interpolation.");
=======
            public ErrorDiagnostic DuplicateDecorator(string decoratorName) => new(
                TextSpan,
                "BCP166",
                $"Duplicate \"{decoratorName}\" decorator.");
>>>>>>> ea8526c3
        }

        public static DiagnosticBuilderInternal ForPosition(TextSpan span)
            => new(span);

        public static DiagnosticBuilderInternal ForPosition(IPositionable positionable)
            => new(positionable.Span);
    }
}<|MERGE_RESOLUTION|>--- conflicted
+++ resolved
@@ -940,21 +940,19 @@
                 "BCP165",
                 $"Cannot deploy a resource with ancestor under a different scope. Resource \"{ancestorIdentifier}\" has the \"{LanguageConstants.ResourceScopePropertyName}\" property set.");
 
-<<<<<<< HEAD
+            public ErrorDiagnostic DuplicateDecorator(string decoratorName) => new(
+                TextSpan,
+                "BCP166",
+                $"Duplicate \"{decoratorName}\" decorator.");
+
             public ErrorDiagnostic FunctionOnlyValidInModuleParameterAssignment(string functionName) => new(
                 TextSpan,
-                "BCP166",
+                "BCP167",
                 $"Function \"{functionName}\" is not valid at this location. It can only be used in assigning value to a module parameter.");
             public ErrorDiagnostic TypeNotValidInStringInterpolation(TypeSymbol type) => new(
                 TextSpan,
-                "BCP167",
+                "BCP168",
                 $"Type \"{type.Name}\" cannot be used inside String interpolation.");
-=======
-            public ErrorDiagnostic DuplicateDecorator(string decoratorName) => new(
-                TextSpan,
-                "BCP166",
-                $"Duplicate \"{decoratorName}\" decorator.");
->>>>>>> ea8526c3
         }
 
         public static DiagnosticBuilderInternal ForPosition(TextSpan span)
