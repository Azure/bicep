--- conflicted
+++ resolved
@@ -1412,12 +1412,6 @@
                 "BCP239",
                 $"Identifier \"{name}\" is a reserved Bicep symbol name and cannot be used in this context.");
 
-<<<<<<< HEAD
-            public ErrorDiagnostic ExpectedMetadataIdentifier() => new(
-                TextSpan,
-                "BCP240",
-                "Expected a metadata identifier at this location.");
-=======
             public ErrorDiagnostic InvalidValueForParentProperty() => new(
                 TextSpan,
                 "BCP240",
@@ -1457,7 +1451,11 @@
                 "BCP246",
                 $"Resource type \"{resourceTypeReference.FormatName()}\" can only be used with the 'existing' keyword at the requested scope."
                     + $" Permitted scopes for deployment: {ToQuotedString(LanguageConstants.GetResourceScopeDescriptions(writableScopes))}.");
->>>>>>> a2b79709
+
+            public ErrorDiagnostic ExpectedMetadataIdentifier() => new(
+                TextSpan,
+                "BCP247",
+                "Expected a metadata identifier at this location.");
         }
 
         public static DiagnosticBuilderInternal ForPosition(TextSpan span)
