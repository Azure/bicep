// Copyright (c) Microsoft Corporation.
// Licensed under the MIT License.

using System.Collections.Immutable;
using System.Text;
using Bicep.Core.CodeAction;
using Bicep.Core.Configuration;
using Bicep.Core.Extensions;
using Bicep.Core.Modules;
using Bicep.Core.Registry;
using Bicep.Core.Resources;
using Bicep.Core.Semantics;
using Bicep.Core.Semantics.Metadata;
using Bicep.Core.SourceGraph;
using Bicep.Core.Syntax;
using Bicep.Core.Text;
using Bicep.Core.TypeSystem;
using Bicep.IO.Abstraction;

namespace Bicep.Core.Diagnostics
{
    public static class DiagnosticBuilder
    {
        public const string UseStringInterpolationInsteadClause = "Use string interpolation instead.";

        public delegate Diagnostic DiagnosticBuilderDelegate(DiagnosticBuilderInternal builder);

        public class DiagnosticBuilderInternal
        {

            private const string TypeInaccuracyClause = " If this is a resource type definition inaccuracy, report it using https://aka.ms/bicep-type-issues.";

            public DiagnosticBuilderInternal(TextSpan textSpan)
            {
                TextSpan = textSpan;
            }

            public TextSpan TextSpan { get; }

            private Diagnostic CoreDiagnostic(DiagnosticLevel level, string code, string message) => new(
                TextSpan,
                level,
                DiagnosticSource.Compiler,
                code,
                message)
            { Uri = new($"https://aka.ms/bicep/core-diagnostics#{code}") };

            private Diagnostic CoreError(string code, string message) => CoreDiagnostic(
                DiagnosticLevel.Error,
                code,
                message);

            private Diagnostic CoreWarning(string code, string message) => CoreDiagnostic(
                DiagnosticLevel.Warning,
                code,
                message);

            private static string ToQuotedString(IEnumerable<string> elements)
                => elements.Any() ? $"\"{elements.ConcatString("\", \"")}\"" : "";

            private static string ToQuotedStringWithCaseInsensitiveOrdering(IEnumerable<string> elements)
                => ToQuotedString(elements.OrderBy(s => s, StringComparer.OrdinalIgnoreCase));

            private static string BuildVariableDependencyChainClause(IEnumerable<string>? variableDependencyChain) => variableDependencyChain is not null
                ? $" You are referencing a variable which cannot be calculated at the start (\"{string.Join("\" -> \"", variableDependencyChain)}\")."
                : string.Empty;

            private static string BuildNonDeployTimeConstantPropertyClause(string? accessedSymbolName, string? propertyName) =>
                accessedSymbolName is not null && propertyName is not null
                    ? $" The property \"{propertyName}\" of {accessedSymbolName} cannot be calculated at the start."
                    : string.Empty;

            private static string BuildAccessiblePropertiesClause(string? accessedSymbolName, IEnumerable<string>? accessiblePropertyNames) => accessedSymbolName is not null && accessiblePropertyNames is not null
                ? $" Properties of {accessedSymbolName} which can be calculated at the start include {ToQuotedString(accessiblePropertyNames.OrderBy(s => s))}."
                : string.Empty;

            private static string BuildInvalidOciArtifactReferenceClause(string? aliasName, string referenceValue) => aliasName is not null
                ? $"The OCI artifact reference \"{referenceValue}\" after resolving alias \"{aliasName}\" is not valid."
                : $"The specified OCI artifact reference \"{referenceValue}\" is not valid.";

            private static string BuildInvalidTemplateSpecReferenceClause(string? aliasName, string referenceValue) => aliasName is not null
                ? $"The Template Spec reference \"{referenceValue}\" after resolving alias \"{aliasName}\" is not valid."
                : $"The specified Template Spec reference \"{referenceValue}\" is not valid.";

            private static string BuildBicepConfigurationClause(IOUri? configFileUri) => configFileUri is not null
                ? $"Bicep configuration \"{configFileUri}\""
                : $"built-in Bicep configuration";

            public Diagnostic UnrecognizedToken(string token) => CoreError(
                "BCP001",
                $"The following token is not recognized: \"{token}\".");

            public Diagnostic UnterminatedMultilineComment() => CoreError(
                "BCP002",
                "The multi-line comment at this location is not terminated. Terminate it with the */ character sequence.");

            public Diagnostic UnterminatedString() => CoreError(
                "BCP003",
                "The string at this location is not terminated. Terminate the string with a single quote character.");

            public Diagnostic UnterminatedStringWithNewLine() => CoreError(
                "BCP004",
                "The string at this location is not terminated due to an unexpected new line character.");

            public Diagnostic UnterminatedStringEscapeSequenceAtEof() => CoreError(
                "BCP005",
                "The string at this location is not terminated. Complete the escape sequence and terminate the string with a single unescaped quote character.");

            public Diagnostic UnterminatedStringEscapeSequenceUnrecognized(IEnumerable<string> escapeSequences) => CoreError(
                "BCP006",
                $"The specified escape sequence is not recognized. Only the following escape sequences are allowed: {ToQuotedString(escapeSequences)}.");

            public Diagnostic UnrecognizedDeclaration() => CoreError(
                "BCP007",
                "This declaration type is not recognized. Specify a metadata, parameter, variable, resource, or output declaration.");

            public Diagnostic ExpectedParameterContinuation() => CoreError(
                "BCP008",
                "Expected the \"=\" token, or a newline at this location.");

            public Diagnostic UnrecognizedExpression() => CoreError(
                "BCP009",
                "Expected a literal value, an array, an object, a parenthesized expression, or a function call at this location.");

            public Diagnostic InvalidInteger() => CoreError(
                "BCP010",
                "Expected a valid 64-bit signed integer.");

            public Diagnostic InvalidType() => CoreError(
                "BCP011",
                "The type of the specified value is incorrect. Specify a string, boolean, or integer literal.");

            public Diagnostic ExpectedKeyword(string keyword) => CoreError(
                "BCP012",
                $"Expected the \"{keyword}\" keyword at this location.");

            public Diagnostic ExpectedParameterIdentifier() => CoreError(
                "BCP013",
                "Expected a parameter identifier at this location.");

            public Diagnostic ExpectedVariableIdentifier() => CoreError(
                "BCP015",
                "Expected a variable identifier at this location.");

            public Diagnostic ExpectedOutputIdentifier() => CoreError(
                "BCP016",
                "Expected an output identifier at this location.");

            public Diagnostic ExpectedResourceIdentifier() => CoreError(
                "BCP017",
                "Expected a resource identifier at this location.");

            public Diagnostic ExpectedCharacter(string character) => CoreError(
                "BCP018",
                $"Expected the \"{character}\" character at this location.");

            public Diagnostic ExpectedNewLine() => CoreError(
                "BCP019",
                "Expected a new line character at this location.");

            public Diagnostic ExpectedFunctionOrPropertyName() => CoreError(
                "BCP020",
                "Expected a function or property name at this location.");

            public Diagnostic ExpectedNumericLiteral() => CoreError(
                "BCP021",
                "Expected a numeric literal at this location.");

            public Diagnostic ExpectedPropertyName() => CoreError(
                "BCP022",
                "Expected a property name at this location.");

            public Diagnostic ExpectedVariableOrFunctionName() => CoreError(
                "BCP023",
                "Expected a variable or function name at this location.");

            public Diagnostic IdentifierNameExceedsLimit() => CoreError(
                "BCP024",
                $"The identifier exceeds the limit of {LanguageConstants.MaxIdentifierLength}. Reduce the length of the identifier.");

            public Diagnostic PropertyMultipleDeclarations(string property) => CoreError(
                "BCP025",
                $"The property \"{property}\" is declared multiple times in this object. Remove or rename the duplicate properties.");

            public Diagnostic OutputTypeMismatch(TypeSymbol expectedType, TypeSymbol actualType) => CoreError(
                "BCP026",
                $"The output expects a value of type \"{expectedType}\" but the provided value is of type \"{actualType}\".");

            public Diagnostic IdentifierMultipleDeclarations(string identifier) => CoreError(
                "BCP028",
                $"Identifier \"{identifier}\" is declared multiple times. Remove or rename the duplicates.");

            public Diagnostic InvalidResourceType() => CoreError(
                "BCP029",
                "The resource type is not valid. Specify a valid resource type of format \"<type-name>@<apiVersion>\".");

            public Diagnostic InvalidOutputType(IEnumerable<string> validTypes) => CoreError(
                "BCP030",
                $"The output type is not valid. Please specify one of the following types: {ToQuotedString(validTypes)}.");

            public Diagnostic InvalidParameterType(IEnumerable<string> validTypes) => CoreError(
                "BCP031",
                $"The parameter type is not valid. Please specify one of the following types: {ToQuotedString(validTypes)}.");

            public Diagnostic CompileTimeConstantRequired() => CoreError(
                "BCP032",
                "The value must be a compile-time constant.");

            public Diagnostic ExpectedValueTypeMismatch(bool warnInsteadOfError, TypeSymbol expectedType, TypeSymbol actualType) => CoreDiagnostic(
                warnInsteadOfError ? DiagnosticLevel.Warning : DiagnosticLevel.Error,
                "BCP033",
                $"Expected a value of type \"{expectedType}\" but the provided value is of type \"{actualType}\".");

            public Diagnostic ArrayTypeMismatch(bool warnInsteadOfError, TypeSymbol expectedType, TypeSymbol actualType) => CoreDiagnostic(
                warnInsteadOfError ? DiagnosticLevel.Warning : DiagnosticLevel.Error,
                "BCP034",
                $"The enclosing array expected an item of type \"{expectedType}\", but the provided item was of type \"{actualType}\".");

            public Diagnostic MissingRequiredProperties(bool warnInsteadOfError, Symbol? sourceDeclaration, ObjectSyntax? objectSyntax, ICollection<string> properties, string blockName, bool showTypeInaccuracy, IDiagnosticLookup parsingErrorLookup)
            {
                var sourceDeclarationClause = sourceDeclaration is not null
                    ? $" from source declaration \"{sourceDeclaration.Name}\""
                    : string.Empty;

                if (objectSyntax is null ||
                    SyntaxModifier.TryAddProperties(
                        objectSyntax,
                        properties.Select(p => SyntaxFactory.CreateObjectProperty(p, SyntaxFactory.EmptySkippedTrivia)),
                        parsingErrorLookup) is not { } newSyntax)
                {
                    // We're unable to come up with an automatic code fix - most likely because there are unhandled parse errors
                    return CoreDiagnostic(
                        warnInsteadOfError ? DiagnosticLevel.Warning : DiagnosticLevel.Error,
                        "BCP035",
                        $"The specified \"{blockName}\" declaration is missing the following required properties{sourceDeclarationClause}: {ToQuotedString(properties)}.{(showTypeInaccuracy ? TypeInaccuracyClause : string.Empty)}");
                }

                var codeFix = new CodeFix("Add required properties", true, CodeFixKind.QuickFix, new CodeReplacement(objectSyntax.Span, newSyntax.ToString()));

                return CoreDiagnostic(
                    warnInsteadOfError ? DiagnosticLevel.Warning : DiagnosticLevel.Error,
                    "BCP035",
                    $"The specified \"{blockName}\" declaration is missing the following required properties{sourceDeclarationClause}: {ToQuotedString(properties)}.{(showTypeInaccuracy ? TypeInaccuracyClause : string.Empty)}")
                    with
                { Fixes = [codeFix] };
            }

            public Diagnostic PropertyTypeMismatch(bool warnInsteadOfError, Symbol? sourceDeclaration, string property, TypeSymbol expectedType, TypeSymbol actualType, bool showTypeInaccuracy = false)
            {
                var sourceDeclarationClause = sourceDeclaration is not null
                    ? $" in source declaration \"{sourceDeclaration.Name}\""
                    : string.Empty;

                return CoreDiagnostic(
                    warnInsteadOfError ? DiagnosticLevel.Warning : DiagnosticLevel.Error,
                    "BCP036",
                    $"The property \"{property}\" expected a value of type \"{expectedType}\" but the provided value{sourceDeclarationClause} is of type \"{actualType}\".{(showTypeInaccuracy ? TypeInaccuracyClause : string.Empty)}");
            }

            public Diagnostic DisallowedProperty(bool warnInsteadOfError, Symbol? sourceDeclaration, string property, TypeSymbol type, ICollection<string> validUnspecifiedProperties, bool showTypeInaccuracy)
            {
                var permissiblePropertiesClause = validUnspecifiedProperties.Any()
                    ? $" Permissible properties include {ToQuotedString(validUnspecifiedProperties)}."
                    : $" No other properties are allowed.";

                var sourceDeclarationClause = sourceDeclaration is not null
                    ? $" from source declaration \"{sourceDeclaration.Name}\""
                    : string.Empty;

                return CoreDiagnostic(
                    warnInsteadOfError ? DiagnosticLevel.Warning : DiagnosticLevel.Error,
                    "BCP037",
                    $"The property \"{property}\"{sourceDeclarationClause} is not allowed on objects of type \"{type}\".{permissiblePropertiesClause}{(showTypeInaccuracy ? TypeInaccuracyClause : string.Empty)}");
            }

            public Diagnostic DisallowedInterpolatedKeyProperty(bool warnInsteadOfError, Symbol? sourceDeclaration, TypeSymbol type, ICollection<string> validUnspecifiedProperties)
            {
                var permissiblePropertiesClause = validUnspecifiedProperties.Any()
                    ? $" Permissible properties include {ToQuotedString(validUnspecifiedProperties)}."
                    : $" No other properties are allowed.";

                var sourceDeclarationClause = sourceDeclaration is not null
                    ? $" in source declaration \"{sourceDeclaration.Name}\""
                    : string.Empty;

                return CoreDiagnostic(
                    warnInsteadOfError ? DiagnosticLevel.Warning : DiagnosticLevel.Error,
                    "BCP040",
                    $"String interpolation is not supported for keys on objects of type \"{type}\"{sourceDeclarationClause}.{permissiblePropertiesClause}");
            }

            public Diagnostic VariableTypeAssignmentDisallowed(TypeSymbol valueType) => CoreError(
                "BCP041",
                $"Values of type \"{valueType}\" cannot be assigned to a variable.");

            public Diagnostic InvalidExpression() => CoreError(
                "BCP043",
                "This is not a valid expression.");

            public Diagnostic UnaryOperatorInvalidType(string operatorName, TypeSymbol type) => CoreError(
                "BCP044",
                $"Cannot apply operator \"{operatorName}\" to operand of type \"{type}\".");

            public Diagnostic BinaryOperatorInvalidType(string operatorName, TypeSymbol type1, TypeSymbol type2, string? additionalInfo) => CoreError(
                "BCP045",
                $"Cannot apply operator \"{operatorName}\" to operands of type \"{type1}\" and \"{type2}\".{(additionalInfo is null ? string.Empty : " " + additionalInfo)}");

            public Diagnostic ValueTypeMismatch(TypeSymbol type) => CoreError(
                "BCP046",
                $"Expected a value of type \"{type}\".");

            public Diagnostic ResourceTypeInterpolationUnsupported() => CoreError(
                "BCP047",
                "String interpolation is unsupported for specifying the resource type.");

            public Diagnostic CannotResolveFunctionOverload(IList<string> overloadSignatures, TypeSymbol argumentType, IList<TypeSymbol> parameterTypes)
            {
                var messageBuilder = new StringBuilder();
                var overloadCount = overloadSignatures.Count;

                messageBuilder.Append("Cannot resolve function overload.");

                for (int i = 0; i < overloadCount; i++)
                {
                    messageBuilder
                        .Append('\n')
                        .Append($"  Overload {i + 1} of {overloadCount}, \"{overloadSignatures[i]}\", gave the following error:\n")
                        .Append($"    Argument of type \"{argumentType}\" is not assignable to parameter of type \"{parameterTypes[i]}\".");
                }

                var message = messageBuilder.ToString();

                return CoreError(
                    "BCP048",
                    message);
            }

            public Diagnostic StringOrIntegerIndexerRequired(TypeSymbol wrongType) => CoreError(
                "BCP049",
                $"The array index must be of type \"{LanguageConstants.String}\" or \"{LanguageConstants.Int}\" but the provided index was of type \"{wrongType}\".");

            public Diagnostic FilePathIsEmpty() => CoreError(
                "BCP050",
                "The specified path is empty.");

            public Diagnostic FilePathBeginsWithForwardSlash() => CoreError(
                "BCP051",
                "The specified path begins with \"/\". Files must be referenced using relative paths.");

            public Diagnostic UnknownProperty(bool warnInsteadOfError, TypeSymbol type, string badProperty) => CoreDiagnostic(
                warnInsteadOfError ? DiagnosticLevel.Warning : DiagnosticLevel.Error,
                "BCP052",
                $"The type \"{type}\" does not contain property \"{badProperty}\".");

            public Diagnostic UnknownPropertyWithAvailableProperties(bool warnInsteadOfError, TypeSymbol type, string badProperty, IEnumerable<string> availableProperties) => CoreDiagnostic(
                warnInsteadOfError ? DiagnosticLevel.Warning : DiagnosticLevel.Error,
                "BCP053",
                $"The type \"{type}\" does not contain property \"{badProperty}\". Available properties include {ToQuotedString(availableProperties)}.");

            public Diagnostic NoPropertiesAllowed(TypeSymbol type) => CoreError(
                "BCP054",
                $"The type \"{type}\" does not contain any properties.");

            public Diagnostic ObjectRequiredForPropertyAccess(TypeSymbol wrongType) => CoreError(
                "BCP055",
                $"Cannot access properties of type \"{wrongType}\". An \"{LanguageConstants.Object}\" type is required.");

            public Diagnostic AmbiguousSymbolReference(string name, IEnumerable<string> namespaces) => CoreError(
                "BCP056",
                $"The reference to name \"{name}\" is ambiguous because it exists in namespaces {ToQuotedString(namespaces)}. The reference must be fully-qualified.");

            public Diagnostic SymbolicNameDoesNotExist(string name) => CoreError(
                "BCP057",
                $"The name \"{name}\" does not exist in the current context.");

            public Diagnostic SymbolicNameIsNotAFunction(string name) => CoreError(
                "BCP059",
                $"The name \"{name}\" is not a function.");

            public Diagnostic VariablesFunctionNotSupported() => CoreError(
                "BCP060",
                $"The \"variables\" function is not supported. Directly reference variables by their symbolic names.");

            public Diagnostic ParametersFunctionNotSupported() => CoreError(
                "BCP061",
                $"The \"parameters\" function is not supported. Directly reference parameters by their symbolic names.");

            public Diagnostic ReferencedSymbolHasErrors(string name) => CoreError(
                "BCP062",
                $"The referenced declaration with name \"{name}\" is not valid.");

            public Diagnostic SymbolicNameIsNotAVariableOrParameter(string name) => CoreError(
                "BCP063",
                $"The name \"{name}\" is not a parameter, variable, resource or module.");

            public Diagnostic UnexpectedTokensInInterpolation() => CoreError(
                "BCP064",
                "Found unexpected tokens in interpolated expression.");

            public Diagnostic FunctionOnlyValidInParameterDefaults(string functionName) => CoreError(
                "BCP065",
                $"Function \"{functionName}\" is not valid at this location. It can only be used as a parameter default value.");

            public Diagnostic FunctionOnlyValidInResourceBody(string functionName) => CoreError(
                "BCP066",
                $"Function \"{functionName}\" is not valid at this location. It can only be used in resource declarations.");

            public Diagnostic ObjectRequiredForMethodAccess(TypeSymbol wrongType) => CoreError(
                "BCP067",
                $"Cannot call functions on type \"{wrongType}\". An \"{LanguageConstants.Object}\" type is required.");

            public Diagnostic ExpectedResourceTypeString() => CoreError(
                "BCP068",
                "Expected a resource type string. Specify a valid resource type of format \"<type-name>@<apiVersion>\".");

            public Diagnostic FunctionNotSupportedOperatorAvailable(string function, string @operator) => CoreError(
                "BCP069",
                $"The function \"{function}\" is not supported. Use the \"{@operator}\" operator instead.");

            public Diagnostic ArgumentTypeMismatch(TypeSymbol argumentType, TypeSymbol parameterType) => CoreError(
                "BCP070",
                $"Argument of type \"{argumentType}\" is not assignable to parameter of type \"{parameterType}\".");

            public Diagnostic ArgumentCountMismatch(int argumentCount, int minimumArgumentCount, int? maximumArgumentCount)
            {
                string expected;

                if (!maximumArgumentCount.HasValue)
                {
                    expected = $"at least {minimumArgumentCount} {(minimumArgumentCount == 1 ? "argument" : "arguments")}";
                }
                else if (minimumArgumentCount == maximumArgumentCount.Value)
                {
                    expected = $"{minimumArgumentCount} {(minimumArgumentCount == 1 ? "argument" : "arguments")}";
                }
                else
                {
                    expected = $"{minimumArgumentCount} to {maximumArgumentCount} arguments";
                }

                return CoreError(
                    "BCP071",
                    $"Expected {expected}, but got {argumentCount}.");
            }

            public Diagnostic CannotReferenceSymbolInParamDefaultValue() => CoreError(
                "BCP072",
                "This symbol cannot be referenced here. Only other parameters can be referenced in parameter default values.");

            public Diagnostic CannotAssignToReadOnlyProperty(bool warnInsteadOfError, string property, bool showTypeInaccuracy) => CoreDiagnostic(
                warnInsteadOfError ? DiagnosticLevel.Warning : DiagnosticLevel.Error,
                "BCP073",
                $"The property \"{property}\" is read-only. Expressions cannot be assigned to read-only properties.{(showTypeInaccuracy ? TypeInaccuracyClause : string.Empty)}");

            public Diagnostic ArraysRequireIntegerIndex(TypeSymbol wrongType) => CoreError(
                "BCP074",
                $"Indexing over arrays requires an index of type \"{LanguageConstants.Int}\" but the provided index was of type \"{wrongType}\".");

            public Diagnostic ObjectsRequireStringIndex(TypeSymbol wrongType) => CoreError(
                "BCP075",
                $"Indexing over objects requires an index of type \"{LanguageConstants.String}\" but the provided index was of type \"{wrongType}\".");

            public Diagnostic IndexerRequiresObjectOrArray(TypeSymbol wrongType) => CoreError(
                "BCP076",
                $"Cannot index over expression of type \"{wrongType}\". Arrays or objects are required.");

            public Diagnostic WriteOnlyProperty(bool warnInsteadOfError, TypeSymbol type, string badProperty) => CoreDiagnostic(
                warnInsteadOfError ? DiagnosticLevel.Warning : DiagnosticLevel.Error,
                "BCP077",
                $"The property \"{badProperty}\" on type \"{type}\" is write-only. Write-only properties cannot be accessed.");

            public Diagnostic MissingRequiredProperty(bool warnInsteadOfError, string propertyName, TypeSymbol expectedType) => CoreDiagnostic(
                warnInsteadOfError ? DiagnosticLevel.Warning : DiagnosticLevel.Error,
                "BCP078",
                $"The property \"{propertyName}\" requires a value of type \"{expectedType}\", but none was supplied.");

            public Diagnostic CyclicExpressionSelfReference() => CoreError(
                "BCP079",
                "This expression is referencing its own declaration, which is not allowed.");

            public Diagnostic CyclicExpression(IEnumerable<string> cycle) => CoreError(
                "BCP080",
                $"The expression is involved in a cycle (\"{string.Join("\" -> \"", cycle)}\").");

            public Diagnostic ResourceTypesUnavailable(ResourceTypeReference resourceTypeReference) => CoreWarning(
                "BCP081",
                $"Resource type \"{resourceTypeReference.FormatName()}\" does not have types available. Bicep is unable to validate resource properties prior to deployment, but this will not block the resource from being deployed.");

            public Diagnostic SymbolicNameDoesNotExistWithSuggestion(string name, string suggestedName) => CoreError(
                "BCP082",
                $"The name \"{name}\" does not exist in the current context. Did you mean \"{suggestedName}\"?")
                with
            {
                Fixes = [
                    new CodeFix($"Change \"{name}\" to \"{suggestedName}\"", true, CodeFixKind.QuickFix, CodeManipulator.Replace(TextSpan, suggestedName))
                ]
            };

            public Diagnostic UnknownPropertyWithSuggestion(bool warnInsteadOfError, TypeSymbol type, string badProperty, string suggestedProperty) => CoreDiagnostic(
                warnInsteadOfError ? DiagnosticLevel.Warning : DiagnosticLevel.Error,
                "BCP083",
                $"The type \"{type}\" does not contain property \"{badProperty}\". Did you mean \"{suggestedProperty}\"?")
                with
            {
                Fixes = [
                    new CodeFix($"Change \"{badProperty}\" to \"{suggestedProperty}\"", true, CodeFixKind.QuickFix, CodeManipulator.Replace(TextSpan, suggestedProperty))
                ]
            };

            public Diagnostic SymbolicNameCannotUseReservedNamespaceName(string name, IEnumerable<string> namespaces) => CoreError(
                "BCP084",
                $"The symbolic name \"{name}\" is reserved. Please use a different symbolic name. Reserved namespaces are {ToQuotedString(namespaces.OrderBy(ns => ns))}.");

            public Diagnostic FilePathContainsForbiddenCharacters(IEnumerable<char> forbiddenChars) => CoreError(
                "BCP085",
                $"The specified file path contains one ore more invalid path characters. The following are not permitted: {ToQuotedString(forbiddenChars.OrderBy(x => x).Select(x => x.ToString()))}.");

            public Diagnostic FilePathHasForbiddenTerminator(IEnumerable<char> forbiddenPathTerminatorChars) => CoreError(
                "BCP086",
                $"The specified file path ends with an invalid character. The following are not permitted: {ToQuotedString(forbiddenPathTerminatorChars.OrderBy(x => x).Select(x => x.ToString()))}.");

            public Diagnostic ComplexLiteralsNotAllowed() => CoreError(
                "BCP087",
                "Array and object literals are not allowed here.");

            public Diagnostic PropertyStringLiteralMismatchWithSuggestion(bool warnInsteadOfError, string property, TypeSymbol expectedType, string actualStringLiteral, string suggestedStringLiteral) => CoreDiagnostic(
                warnInsteadOfError ? DiagnosticLevel.Warning : DiagnosticLevel.Error,
                "BCP088",
                $"The property \"{property}\" expected a value of type \"{expectedType}\" but the provided value is of type \"{actualStringLiteral}\". Did you mean \"{suggestedStringLiteral}\"?")
                with
            {
                Fixes = [
                    new CodeFix($"Change \"{actualStringLiteral}\" to \"{suggestedStringLiteral}\"", true, CodeFixKind.QuickFix, CodeManipulator.Replace(TextSpan, suggestedStringLiteral))
                ]
            };

            public Diagnostic DisallowedPropertyWithSuggestion(bool warnInsteadOfError, string property, TypeSymbol type, string suggestedProperty) => CoreDiagnostic(
                warnInsteadOfError ? DiagnosticLevel.Warning : DiagnosticLevel.Error,
                "BCP089",
                $"The property \"{property}\" is not allowed on objects of type \"{type}\". Did you mean \"{suggestedProperty}\"?")
                with
            {
                Fixes = [
                    new CodeFix($"Change \"{property}\" to \"{suggestedProperty}\"", true, CodeFixKind.QuickFix, CodeManipulator.Replace(TextSpan, suggestedProperty))
                ]
            };

            public Diagnostic ModulePathHasNotBeenSpecified() => CoreError(
                "BCP090",
                "This module declaration is missing a file path reference.");

            public Diagnostic ErrorOccurredReadingFile(string failureMessage) => CoreError(
                "BCP091",
                $"An error occurred reading file. {failureMessage}");

            public Diagnostic FilePathInterpolationUnsupported() => CoreError(
                "BCP092",
                "String interpolation is not supported in file paths.");

            public Diagnostic FilePathCouldNotBeResolved(string filePath, string baseUri) => CoreError(
                "BCP093",
                $"File path \"{filePath}\" could not be resolved relative to \"{baseUri}\".");

            public Diagnostic CyclicModuleSelfReference() => CoreError(
                "BCP094",
                "This module references itself, which is not allowed.");

            public Diagnostic CyclicFile(IEnumerable<string> cycle) => CoreError(
                "BCP095",
                $"The file is involved in a cycle (\"{string.Join("\" -> \"", cycle)}\").");

            public Diagnostic ExpectedModuleIdentifier() => CoreError(
                "BCP096",
                "Expected a module identifier at this location.");

            public Diagnostic ExpectedModulePathString() => CoreError(
                "BCP097",
                "Expected a module path string. This should be a relative path to another bicep file, e.g. 'myModule.bicep' or '../parent/myModule.bicep'");

            public Diagnostic FilePathContainsBackSlash() => CoreError(
                "BCP098",
                "The specified file path contains a \"\\\" character. Use \"/\" instead as the directory separator character.");

            public Diagnostic AllowedMustContainItems() => CoreError(
                "BCP099",
                $"The \"{LanguageConstants.ParameterAllowedPropertyName}\" array must contain one or more items.");

            public Diagnostic IfFunctionNotSupported() => CoreError(
                "BCP100",
                "The function \"if\" is not supported. Use the \"?:\" (ternary conditional) operator instead, e.g. condition ? ValueIfTrue : ValueIfFalse");

            public Diagnostic CreateArrayFunctionNotSupported() => CoreError(
                "BCP101",
                "The \"createArray\" function is not supported. Construct an array literal using [].");

            public Diagnostic CreateObjectFunctionNotSupported() => CoreError(
                "BCP102",
                "The \"createObject\" function is not supported. Construct an object literal using {}.");

            public Diagnostic DoubleQuoteToken(string token) => CoreError(
                "BCP103",
                $"The following token is not recognized: \"{token}\". Strings are defined using single quotes in bicep.");

            public Diagnostic ReferencedModuleHasErrors() => CoreError(
                "BCP104",
                $"The referenced module has errors.");

            public Diagnostic UnableToLoadNonFileUri(Uri fileUri) => CoreError(
                "BCP105",
                $"Unable to load file from URI \"{fileUri}\".");

            public Diagnostic UnexpectedCommaSeparator() => CoreError(
                "BCP106",
                "Expected a new line character at this location. Commas are not used as separator delimiters.");

            public Diagnostic FunctionDoesNotExistInNamespace(Symbol namespaceType, string name) => CoreError(
                "BCP107",
                $"The function \"{name}\" does not exist in namespace \"{namespaceType.Name}\".");

            public Diagnostic FunctionDoesNotExistInNamespaceWithSuggestion(Symbol namespaceType, string name, string suggestedName) => CoreError(
                "BCP108",
                $"The function \"{name}\" does not exist in namespace \"{namespaceType.Name}\". Did you mean \"{suggestedName}\"?")
                with
            {
                Fixes = [
                    new CodeFix($"Change \"{name}\" to \"{suggestedName}\"", true, CodeFixKind.QuickFix, CodeManipulator.Replace(TextSpan, suggestedName))
                ]
            };

            public Diagnostic FunctionDoesNotExistOnObject(TypeSymbol type, string name) => CoreError(
                "BCP109",
                $"The type \"{type}\" does not contain function \"{name}\".");

            public Diagnostic FunctionDoesNotExistOnObjectWithSuggestion(TypeSymbol type, string name, string suggestedName) => CoreError(
                "BCP110",
                $"The type \"{type}\" does not contain function \"{name}\". Did you mean \"{suggestedName}\"?")
                with
            {
                Fixes = [
                    new CodeFix($"Change \"{name}\" to \"{suggestedName}\"", true, CodeFixKind.QuickFix, CodeManipulator.Replace(TextSpan, suggestedName))
                ]
            };

            public Diagnostic FilePathContainsControlChars() => CoreError(
                "BCP111",
                $"The specified file path contains invalid control code characters.");

            public Diagnostic TargetScopeMultipleDeclarations() => CoreError(
                "BCP112",
                $"The \"{LanguageConstants.TargetScopeKeyword}\" cannot be declared multiple times in one file.");

            public Diagnostic InvalidModuleScopeForTenantScope() => CoreError(
                "BCP113",
                $"Unsupported scope for module deployment in a \"{LanguageConstants.TargetScopeTypeTenant}\" target scope. Omit this property to inherit the current scope, or specify a valid scope. " +
                $"Permissible scopes include tenant: tenant(), named management group: managementGroup(<name>), named subscription: subscription(<subId>), or named resource group in a named subscription: resourceGroup(<subId>, <name>).");

            public Diagnostic InvalidModuleScopeForManagementScope() => CoreError(
                "BCP114",
                $"Unsupported scope for module deployment in a \"{LanguageConstants.TargetScopeTypeManagementGroup}\" target scope. Omit this property to inherit the current scope, or specify a valid scope. " +
                $"Permissible scopes include current management group: managementGroup(), named management group: managementGroup(<name>), named subscription: subscription(<subId>), tenant: tenant(), or named resource group in a named subscription: resourceGroup(<subId>, <name>).");

            public Diagnostic InvalidModuleScopeForSubscriptionScope() => CoreError(
                "BCP115",
                $"Unsupported scope for module deployment in a \"{LanguageConstants.TargetScopeTypeSubscription}\" target scope. Omit this property to inherit the current scope, or specify a valid scope. " +
                $"Permissible scopes include current subscription: subscription(), named subscription: subscription(<subId>), named resource group in same subscription: resourceGroup(<name>), named resource group in different subscription: resourceGroup(<subId>, <name>), or tenant: tenant().");

            public Diagnostic InvalidModuleScopeForResourceGroup() => CoreError(
                "BCP116",
                $"Unsupported scope for module deployment in a \"{LanguageConstants.TargetScopeTypeResourceGroup}\" target scope. Omit this property to inherit the current scope, or specify a valid scope. " +
                $"Permissible scopes include current resource group: resourceGroup(), named resource group in same subscription: resourceGroup(<name>), named resource group in a different subscription: resourceGroup(<subId>, <name>), current subscription: subscription(), named subscription: subscription(<subId>) or tenant: tenant().");

            public Diagnostic EmptyIndexerNotAllowed() => CoreError(
                "BCP117",
                "An empty indexer is not allowed. Specify a valid expression."
            );

            public Diagnostic ExpectBodyStartOrIfOrLoopStart() => CoreError(
                "BCP118",
                "Expected the \"{\" character, the \"[\" character, or the \"if\" keyword at this location.");

            public Diagnostic InvalidExtensionResourceScope() => CoreError(
                "BCP119",
                $"Unsupported scope for extension resource deployment. Expected a resource reference.");

            public Diagnostic RuntimeValueNotAllowedInProperty(string propertyName, string? objectTypeName, string? accessedSymbolName, IEnumerable<string>? accessiblePropertyNames, IEnumerable<string>? variableDependencyChain)
            {
                var variableDependencyChainClause = BuildVariableDependencyChainClause(variableDependencyChain);
                var accessiblePropertiesClause = BuildAccessiblePropertiesClause(accessedSymbolName, accessiblePropertyNames);

                return CoreError(
                    "BCP120",
                    $"This expression is being used in an assignment to the \"{propertyName}\" property of the \"{objectTypeName}\" type, which requires a value that can be calculated at the start of the deployment.{variableDependencyChainClause}{accessiblePropertiesClause}");
            }

            public Diagnostic ResourceMultipleDeclarations(IEnumerable<string> resourceNames) => CoreError(
                "BCP121",
                $"Resources: {ToQuotedString(resourceNames)} are defined with this same name in a file. Rename them or split into different modules.");

            public Diagnostic ModuleMultipleDeclarations(IEnumerable<string> moduleNames) => CoreError(
                "BCP122",
                $"Modules: {ToQuotedString(moduleNames)} are defined with this same name and this same scope in a file. Rename them or split into different modules.");

            public Diagnostic ExpectedNamespaceOrDecoratorName() => CoreError(
                "BCP123",
                "Expected a namespace or decorator name at this location.");

            public Diagnostic CannotAttachDecoratorToTarget(string decoratorName, TypeSymbol attachableType, TypeSymbol targetType) => CoreError(
                "BCP124",
                $"The decorator \"{decoratorName}\" can only be attached to targets of type \"{attachableType}\", but the target has type \"{targetType}\".");

            public Diagnostic CannotUseFunctionAsParameterDecorator(string functionName) => CoreError(
                "BCP125",
                $"Function \"{functionName}\" cannot be used as a parameter decorator.");

            public Diagnostic CannotUseFunctionAsVariableDecorator(string functionName) => CoreError(
                "BCP126",
                $"Function \"{functionName}\" cannot be used as a variable decorator.");

            public Diagnostic CannotUseFunctionAsResourceDecorator(string functionName) => CoreError(
                "BCP127",
                $"Function \"{functionName}\" cannot be used as a resource decorator.");

            public Diagnostic CannotUseFunctionAsModuleDecorator(string functionName) => CoreError(
                "BCP128",
                $"Function \"{functionName}\" cannot be used as a module decorator.");

            public Diagnostic CannotUseFunctionAsOutputDecorator(string functionName) => CoreError(
                "BCP129",
                $"Function \"{functionName}\" cannot be used as an output decorator.");

            public Diagnostic DecoratorsNotAllowed() => CoreError(
                "BCP130",
                "Decorators are not allowed here.");

            public Diagnostic ExpectedDeclarationAfterDecorator() => CoreError(
                "BCP132",
                "Expected a declaration after the decorator.");

            public Diagnostic InvalidUnicodeEscape() => CoreError(
                "BCP133",
                "The unicode escape sequence is not valid. Valid unicode escape sequences range from \\u{0} to \\u{10FFFF}.");

            public Diagnostic UnsupportedModuleScope(ResourceScope suppliedScope, ResourceScope supportedScopes) => CoreError(
                "BCP134",
                $"Scope {ToQuotedString(LanguageConstants.GetResourceScopeDescriptions(suppliedScope))} is not valid for this module. Permitted scopes: {ToQuotedString(LanguageConstants.GetResourceScopeDescriptions(supportedScopes))}.");

            public Diagnostic UnsupportedResourceScope(ResourceScope suppliedScope, ResourceScope supportedScopes) => CoreError(
                "BCP135",
                $"Scope {ToQuotedString(LanguageConstants.GetResourceScopeDescriptions(suppliedScope))} is not valid for this resource type. Permitted scopes: {ToQuotedString(LanguageConstants.GetResourceScopeDescriptions(supportedScopes))}.");

            public Diagnostic ExpectedLoopVariableIdentifier() => CoreError(
                "BCP136",
                "Expected a loop item variable identifier at this location.");

            public Diagnostic LoopArrayExpressionTypeMismatch(TypeSymbol actualType) => CoreError(
                "BCP137",
                $"Loop expected an expression of type \"{LanguageConstants.Array}\" but the provided value is of type \"{actualType}\".");

            public Diagnostic ForExpressionsNotSupportedHere() => CoreError(
                "BCP138",
                "For-expressions are not supported in this context. For-expressions may be used as values of resource, module, variable, and output declarations, or values of resource and module properties.");

            public Diagnostic InvalidCrossResourceScope() => CoreError(
                "BCP139",
                $"A resource's scope must match the scope of the Bicep file for it to be deployable. You must use modules to deploy resources to a different scope.");

            public Diagnostic UnterminatedMultilineString() => CoreError(
                "BCP140",
                $"The multi-line string at this location is not terminated. Terminate it with \"'''\".");

            public Diagnostic ExpressionNotCallable() => CoreError(
                "BCP141",
                "The expression cannot be used as a decorator as it is not callable.");

            public Diagnostic TooManyPropertyForExpressions() => CoreError(
                "BCP142",
                "Property value for-expressions cannot be nested.");

            public Diagnostic ExpressionedPropertiesNotAllowedWithLoops() => CoreError(
                "BCP143",
                "For-expressions cannot be used with properties whose names are also expressions.");

            public Diagnostic DirectAccessToCollectionNotSupported(IEnumerable<string>? accessChain = null)
            {
                var accessChainClause = accessChain?.Any() ?? false
                    ? $"The collection was accessed by the chain of \"{string.Join("\" -> \"", accessChain)}\". "
                    : "";

                return CoreError(
                    "BCP144",
                    $"Directly referencing a resource or module collection is not currently supported here. {accessChainClause}Apply an array indexer to the expression.");
            }

            public Diagnostic OutputMultipleDeclarations(string identifier) => CoreError(
                "BCP145",
                $"Output \"{identifier}\" is declared multiple times. Remove or rename the duplicates.");

            public Diagnostic ExpectedParameterDeclarationAfterDecorator() => CoreError(
                "BCP147",
                "Expected a parameter declaration after the decorator.");

            public Diagnostic ExpectedVariableDeclarationAfterDecorator() => CoreError(
                "BCP148",
                "Expected a variable declaration after the decorator.");

            public Diagnostic ExpectedResourceDeclarationAfterDecorator() => CoreError(
                "BCP149",
                "Expected a resource declaration after the decorator.");

            public Diagnostic ExpectedModuleDeclarationAfterDecorator() => CoreError(
                "BCP150",
                "Expected a module declaration after the decorator.");

            public Diagnostic ExpectedOutputDeclarationAfterDecorator() => CoreError(
                "BCP151",
                "Expected an output declaration after the decorator.");

            public Diagnostic CannotUseFunctionAsDecorator(string functionName) => CoreError(
                "BCP152",
                $"Function \"{functionName}\" cannot be used as a decorator.");

            public Diagnostic ExpectedResourceOrModuleDeclarationAfterDecorator() => CoreError(
                "BCP153",
                "Expected a resource or module declaration after the decorator.");

            public Diagnostic BatchSizeTooSmall(long value, long limit) => CoreError(
                "BCP154",
                $"Expected a batch size of at least {limit} but the specified value was \"{value}\".");

            public Diagnostic BatchSizeNotAllowed(string decoratorName) => CoreError(
                "BCP155",
                $"The decorator \"{decoratorName}\" can only be attached to resource or module collections.");

            public Diagnostic InvalidResourceTypeSegment(string typeSegment) => CoreError(
                "BCP156",
                $"The resource type segment \"{typeSegment}\" is invalid. Nested resources must specify a single type segment, and optionally can specify an api version using the format \"<type>@<apiVersion>\".");

            public Diagnostic InvalidAncestorResourceType() => CoreError(
                "BCP157",
                $"The resource type cannot be determined due to an error in the containing resource.");

            public Diagnostic ResourceRequiredForResourceAccess(string wrongType) => CoreError(
                "BCP158",
                $"Cannot access nested resources of type \"{wrongType}\". A resource type is required.");

            public Diagnostic NestedResourceNotFound(string resourceName, string identifierName, IEnumerable<string> nestedResourceNames)
            {
                var nestedResourceNamesClause = nestedResourceNames.Any()
                    ? $" Known nested resources are: {ToQuotedString(nestedResourceNames)}."
                    : string.Empty;

                return CoreError(
                    "BCP159",
                    $"""The resource "{resourceName}" does not contain a nested resource named "{identifierName}".{nestedResourceNamesClause}""");
            }

            public Diagnostic NestedResourceNotAllowedInLoop() => CoreError(
                "BCP160",
                $"A nested resource cannot appear inside of a resource with a for-expression.");

            public Diagnostic ExpectedLoopItemIdentifierOrVariableBlockStart() => CoreError(
                "BCP162",
                "Expected a loop item variable identifier or \"(\" at this location.");

            public Diagnostic ScopeUnsupportedOnChildResource() => CoreError(
                "BCP164",
                $"A child resource's scope is computed based on the scope of its ancestor resource. This means that using the \"{LanguageConstants.ResourceScopePropertyName}\" property on a child resource is unsupported.");

            public Diagnostic ScopeDisallowedForAncestorResource(string ancestorIdentifier) => CoreError(
                "BCP165",
                $"A resource's computed scope must match that of the Bicep file for it to be deployable. This resource's scope is computed from the \"{LanguageConstants.ResourceScopePropertyName}\" property value assigned to ancestor resource \"{ancestorIdentifier}\". You must use modules to deploy resources to a different scope.");

            public Diagnostic DuplicateDecorator(string decoratorName) => CoreError(
                "BCP166",
                $"Duplicate \"{decoratorName}\" decorator.");

            public Diagnostic ExpectBodyStartOrIf() => CoreError(
                "BCP167",
                "Expected the \"{\" character or the \"if\" keyword at this location.");

            public Diagnostic LengthMustNotBeNegative() => CoreError(
                "BCP168",
                $"Length must not be a negative value.");

            public Diagnostic TopLevelChildResourceNameIncorrectQualifierCount(int expectedSlashCount) => CoreError(
                "BCP169",
                $"Expected resource name to contain {expectedSlashCount} \"/\" character(s). The number of name segments must match the number of segments in the resource type.");

            public Diagnostic ChildResourceNameContainsQualifiers() => CoreError(
                "BCP170",
                $"Expected resource name to not contain any \"/\" characters. Child resources with a parent resource reference (via the parent property or via nesting) must not contain a fully-qualified name.");

            public Diagnostic ResourceTypeIsNotValidParent(string resourceType, string parentResourceType) => CoreError(
                "BCP171",
                $"Resource type \"{resourceType}\" is not a valid child resource of parent \"{parentResourceType}\".");

            public Diagnostic ParentResourceTypeHasErrors(string resourceName) => CoreError(
                "BCP172",
                $"The resource type cannot be validated due to an error in parent resource \"{resourceName}\".");

            public Diagnostic CannotUsePropertyInExistingResource(string property) => CoreError(
                "BCP173",
                $"The property \"{property}\" cannot be used in an existing resource declaration.");

            public Diagnostic ResourceTypeContainsProvidersSegment() => CoreWarning(
                "BCP174",
                $"Type validation is not available for resource types declared containing a \"/providers/\" segment. Please instead use the \"scope\" property.");

            public Diagnostic AnyTypeIsNotAllowed() => CoreError(
                "BCP176",
                $"Values of the \"any\" type are not allowed here.");

            public Diagnostic RuntimeValueNotAllowedInIfConditionExpression(string? accessedSymbolName, IEnumerable<string>? accessiblePropertyNames, IEnumerable<string>? variableDependencyChain)
            {
                var variableDependencyChainClause = BuildVariableDependencyChainClause(variableDependencyChain);
                var accessiblePropertiesClause = BuildAccessiblePropertiesClause(accessedSymbolName, accessiblePropertyNames);

                return CoreError(
                    "BCP177",
                    $"This expression is being used in the if-condition expression, which requires a value that can be calculated at the start of the deployment.{variableDependencyChainClause}{accessiblePropertiesClause}");
            }

            public Diagnostic RuntimeValueNotAllowedInForExpression(string? accessedSymbolName, IEnumerable<string>? accessiblePropertyNames, IEnumerable<string>? variableDependencyChain)
            {
                var variableDependencyChainClause = BuildVariableDependencyChainClause(variableDependencyChain);
                var accessiblePropertiesClause = BuildAccessiblePropertiesClause(accessedSymbolName, accessiblePropertyNames);

                return CoreError(
                    "BCP178",
                    $"This expression is being used in the for-expression, which requires a value that can be calculated at the start of the deployment.{variableDependencyChainClause}{accessiblePropertiesClause}");
            }

            public Diagnostic ForExpressionContainsLoopInvariants(string itemVariableName, string? indexVariableName, IEnumerable<string> expectedVariantProperties) => CoreWarning(
                "BCP179",
                indexVariableName is null
                    ? $"Unique resource or deployment name is required when looping. The loop item variable \"{itemVariableName}\" must be referenced in at least one of the value expressions of the following properties: {ToQuotedString(expectedVariantProperties)}"
                    : $"Unique resource or deployment name is required when looping. The loop item variable \"{itemVariableName}\" or the index variable \"{indexVariableName}\" must be referenced in at least one of the value expressions of the following properties in the loop body: {ToQuotedString(expectedVariantProperties)}");

            public Diagnostic FunctionOnlyValidInModuleSecureParameterAndExtensionConfigAssignment(string functionName, bool moduleExtensionConfigsEnabled) => CoreError(
                "BCP180",
                moduleExtensionConfigsEnabled
                    ? $"Function \"{functionName}\" is not valid at this location. It can only be used when directly assigning to a module parameter with a secure decorator or a secure extension configuration property."
                    : $"Function \"{functionName}\" is not valid at this location. It can only be used when directly assigning to a module parameter with a secure decorator.");

            public Diagnostic RuntimeValueNotAllowedInRunTimeFunctionArguments(string functionName, string? accessedSymbolName, IEnumerable<string>? accessiblePropertyNames, IEnumerable<string>? variableDependencyChain)
            {
                var variableDependencyChainClause = BuildVariableDependencyChainClause(variableDependencyChain);
                var accessiblePropertiesClause = BuildAccessiblePropertiesClause(accessedSymbolName, accessiblePropertyNames);

                return CoreError(
                    "BCP181",
                    $"This expression is being used in an argument of the function \"{functionName}\", which requires a value that can be calculated at the start of the deployment.{variableDependencyChainClause}{accessiblePropertiesClause}");
            }

            public Diagnostic RuntimeValueNotAllowedInVariableForBody(string variableName, string? accessedSymbolName, IEnumerable<string>? accessiblePropertyNames, IEnumerable<string>? variableDependencyChain, string? violatingPropertyName)
            {
                var variableDependencyChainClause = BuildVariableDependencyChainClause(variableDependencyChain);
                var violatingPropertyNameClause = BuildNonDeployTimeConstantPropertyClause(accessedSymbolName, violatingPropertyName);
                var accessiblePropertiesClause = BuildAccessiblePropertiesClause(accessedSymbolName, accessiblePropertyNames);

                return CoreError(
                    "BCP182",
                    $"This expression is being used in the for-body of the variable \"{variableName}\", which requires values that can be calculated at the start of the deployment.{variableDependencyChainClause}{violatingPropertyNameClause}{accessiblePropertiesClause}");
            }

            public Diagnostic PropertyRequiresObjectLiteral(string propertyName) => CoreError(
                "BCP183",
                $"The value of the module \"{propertyName}\" property must be an object literal.");

            public Diagnostic FileExceedsMaximumSize(string filePath, long maxSize, string unit) => CoreError(
                "BCP184",
                $"File '{filePath}' exceeded maximum size of {maxSize} {unit}.");

            public Diagnostic FileEncodingMismatch(string detectedEncoding) => CoreDiagnostic(
                DiagnosticLevel.Info,
                "BCP185",
                $"Encoding mismatch. File was loaded with '{detectedEncoding}' encoding.");

            public Diagnostic UnparsableJsonType() => CoreError(
                "BCP186",
                $"Unable to parse literal JSON value. Please ensure that it is well-formed.");

            public Diagnostic FallbackPropertyUsed(bool shouldDowngrade, string property) => CoreDiagnostic(
                shouldDowngrade ? DiagnosticLevel.Info : DiagnosticLevel.Warning,
                "BCP187",
                $"The property \"{property}\" does not exist in the resource or type definition, although it might still be valid.{TypeInaccuracyClause}");

            public Diagnostic ReferencedArmTemplateHasErrors() => CoreError(
                "BCP188",
                $"The referenced ARM template has errors. Please see https://aka.ms/arm-template for information on how to diagnose and fix the template.");

            public Diagnostic UnknownModuleReferenceScheme(string badScheme, ImmutableArray<string> allowedSchemes)
            {
                string FormatSchemes() => ToQuotedString(allowedSchemes.Where(scheme => !string.Equals(scheme, ArtifactReferenceSchemes.Local)));

                return CoreError(
                    "BCP189",
                    (allowedSchemes.Contains(ArtifactReferenceSchemes.Local, StringComparer.Ordinal), allowedSchemes.Any(scheme => !string.Equals(scheme, ArtifactReferenceSchemes.Local, StringComparison.Ordinal))) switch
                    {
                        (false, false) => "Module references are not supported in this context.",
                        (false, true) => $"The specified module reference scheme \"{badScheme}\" is not recognized. Specify a module reference using one of the following schemes: {FormatSchemes()}",
                        (true, false) => $"The specified module reference scheme \"{badScheme}\" is not recognized. Specify a path to a local module file.",
                        (true, true) => $"The specified module reference scheme \"{badScheme}\" is not recognized. Specify a path to a local module file or a module reference using one of the following schemes: {FormatSchemes()}",
                    });
            }

            // TODO: This error is context sensitive:
            // - In CLI, it's permanent and only likely to occur with bicep build --no-restore.
            // - In VS code, it's transient until the background restore finishes.
            //
            // Should it be split into two separate errors instead?
            public Diagnostic ArtifactRequiresRestore(string artifactRef) => CoreError(
                "BCP190",
                $"The artifact with reference \"{artifactRef}\" has not been restored.");

            public Diagnostic ArtifactRestoreFailed(string artifactRef) => CoreError(
                "BCP191",
                $"Unable to restore the artifact with reference \"{artifactRef}\".");

            public Diagnostic ArtifactRestoreFailedWithMessage(string artifactRef, string message) => CoreError(
                "BCP192",
                $"Unable to restore the artifact with reference \"{artifactRef}\": {message}");

            public Diagnostic InvalidOciArtifactReference(string? aliasName, string badRef) => CoreError(
                "BCP193",
                $"{BuildInvalidOciArtifactReferenceClause(aliasName, badRef)} Specify a reference in the format of \"{ArtifactReferenceSchemes.Oci}:<artifact-uri>:<tag>\", or \"{ArtifactReferenceSchemes.Oci}/<module-alias>:<module-name-or-path>:<tag>\".");

            public Diagnostic InvalidTemplateSpecReference(string? aliasName, string badRef) => CoreError(
                "BCP194",
                $"{BuildInvalidTemplateSpecReferenceClause(aliasName, badRef)} Specify a reference in the format of \"{ArtifactReferenceSchemes.TemplateSpecs}:<subscription-ID>/<resource-group-name>/<template-spec-name>:<version>\", or \"{ArtifactReferenceSchemes.TemplateSpecs}/<module-alias>:<template-spec-name>:<version>\".");

            public Diagnostic InvalidOciArtifactReferenceInvalidPathSegment(string? aliasName, string badRef, string badSegment) => CoreError(
                "BCP195",
                $"{BuildInvalidOciArtifactReferenceClause(aliasName, badRef)} The artifact path segment \"{badSegment}\" is not valid. Each artifact name path segment must be a lowercase alphanumeric string optionally separated by a \".\", \"_\" , or \"-\".");

            public Diagnostic InvalidOciArtifactReferenceMissingTagOrDigest(string? aliasName, string badRef) => CoreError(
                "BCP196",
                $"{BuildInvalidOciArtifactReferenceClause(aliasName, badRef)} The module tag or digest is missing.");

            public Diagnostic InvalidOciArtifactReferenceTagTooLong(string? aliasName, string badRef, string badTag, int maxLength) => CoreError(
                "BCP197",
                $"{BuildInvalidOciArtifactReferenceClause(aliasName, badRef)} The tag \"{badTag}\" exceeds the maximum length of {maxLength} characters.");

            public Diagnostic InvalidOciArtifactReferenceInvalidTag(string? aliasName, string badRef, string badTag) => CoreError(
                "BCP198",
                $"{BuildInvalidOciArtifactReferenceClause(aliasName, badRef)} The tag \"{badTag}\" is not valid. Valid characters are alphanumeric, \".\", \"_\", or \"-\" but the tag cannot begin with \".\", \"_\", or \"-\".");

            public Diagnostic InvalidOciArtifactReferenceRepositoryTooLong(string? aliasName, string badRef, string badRepository, int maxLength) => CoreError(
                "BCP199",
                $"{BuildInvalidOciArtifactReferenceClause(aliasName, badRef)} Module path \"{badRepository}\" exceeds the maximum length of {maxLength} characters.");

            public Diagnostic InvalidOciArtifactReferenceRegistryTooLong(string? aliasName, string badRef, string badRegistry, int maxLength) => CoreError(
                "BCP200",
                $"{BuildInvalidOciArtifactReferenceClause(aliasName, badRef)} The registry \"{badRegistry}\" exceeds the maximum length of {maxLength} characters.");

            public Diagnostic ExpectedExtensionSpecification() => CoreError(
                "BCP201",
                "Expected an extension specification string. This should either be a relative path, or a valid OCI artifact specification.");

            public Diagnostic ExpectedExtensionAliasName() => CoreError(
                "BCP202",
                "Expected an extension alias name at this location.");

            public Diagnostic UnrecognizedExtension(string identifier) => CoreError(
                "BCP204",
                $"Extension \"{identifier}\" is not recognized.");

            public Diagnostic ExtensionDoesNotSupportConfiguration(string identifier) => CoreError(
                "BCP205",
                $"Extension \"{identifier}\" does not support configuration.");

            public Diagnostic ExtensionRequiresConfiguration(string identifier) => CoreError(
                "BCP206",
                $"Extension \"{identifier}\" requires configuration, but none was provided.");

            public Diagnostic NamespaceMultipleDeclarations(string identifier) => CoreError(
                "BCP207",
                $"Namespace \"{identifier}\" is declared multiple times. Remove the duplicates.");

            public Diagnostic UnknownResourceReferenceScheme(string badNamespace, IEnumerable<string> allowedNamespaces) => CoreError(
                "BCP208",
                $"The specified namespace \"{badNamespace}\" is not recognized. Specify a resource reference using one of the following namespaces: {ToQuotedString(allowedNamespaces)}.");

            public Diagnostic FailedToFindResourceTypeInNamespace(string @namespace, string resourceType) => CoreError(
                "BCP209",
                $"Failed to find resource type \"{resourceType}\" in namespace \"{@namespace}\".");

            public Diagnostic ParentResourceInDifferentNamespace(string childNamespace, string parentNamespace) => CoreError(
                "BCP210",
                $"Resource type belonging to namespace \"{childNamespace}\" cannot have a parent resource type belonging to different namespace \"{parentNamespace}\".");

            public Diagnostic InvalidModuleAliasName(string aliasName) => CoreError(
                "BCP211",
                $"The module alias name \"{aliasName}\" is invalid. Valid characters are alphanumeric, \"_\", or \"-\".");

            public Diagnostic TemplateSpecModuleAliasNameDoesNotExistInConfiguration(string aliasName, IOUri? configFileUri) => CoreError(
                "BCP212",
                $"The Template Spec module alias name \"{aliasName}\" does not exist in the {BuildBicepConfigurationClause(configFileUri)}.");

            public Diagnostic OciArtifactModuleAliasNameDoesNotExistInConfiguration(string aliasName, IOUri? configFileUri) => CoreError(
                "BCP213",
                $"The OCI artifact module alias name \"{aliasName}\" does not exist in the {BuildBicepConfigurationClause(configFileUri)}.");

            public Diagnostic InvalidTemplateSpecAliasSubscriptionNullOrUndefined(string aliasName, IOUri? configFileUri) => CoreError(
                "BCP214",
                $"The Template Spec module alias \"{aliasName}\" in the {BuildBicepConfigurationClause(configFileUri)} is in valid. The \"subscription\" property cannot be null or undefined.");

            public Diagnostic InvalidTemplateSpecAliasResourceGroupNullOrUndefined(string aliasName, IOUri? configFileUri) => CoreError(
                "BCP215",
                $"The Template Spec module alias \"{aliasName}\" in the {BuildBicepConfigurationClause(configFileUri)} is in valid. The \"resourceGroup\" property cannot be null or undefined.");

            public Diagnostic InvalidOciArtifactModuleAliasRegistryNullOrUndefined(string aliasName, IOUri? configFileUri) => CoreError(
                "BCP216",
                $"The OCI artifact module alias \"{aliasName}\" in the {BuildBicepConfigurationClause(configFileUri)} is invalid. The \"registry\" property cannot be null or undefined.");

            public Diagnostic InvalidTemplateSpecReferenceInvalidSubscriptionId(string? aliasName, string subscriptionId, string referenceValue) => CoreError(
                "BCP217",
                $"{BuildInvalidTemplateSpecReferenceClause(aliasName, referenceValue)} The subscription ID \"{subscriptionId}\" in is not a GUID.");

            public Diagnostic InvalidTemplateSpecReferenceResourceGroupNameTooLong(string? aliasName, string resourceGroupName, string referenceValue, int maximumLength) => CoreError(
                "BCP218",
                $"{BuildInvalidTemplateSpecReferenceClause(aliasName, referenceValue)} The resource group name \"{resourceGroupName}\" exceeds the maximum length of {maximumLength} characters.");

            public Diagnostic InvalidTemplateSpecReferenceInvalidResourceGroupName(string? aliasName, string resourceGroupName, string referenceValue) => CoreError(
                "BCP219",
                $"{BuildInvalidTemplateSpecReferenceClause(aliasName, referenceValue)} The resource group name \"{resourceGroupName}\" is invalid. Valid characters are alphanumeric, unicode characters, \".\", \"_\", \"-\", \"(\", or \")\", but the resource group name cannot end with \".\".");

            public Diagnostic InvalidTemplateSpecReferenceTemplateSpecNameTooLong(string? aliasName, string templateSpecName, string referenceValue, int maximumLength) => CoreError(
                "BCP220",
                $"{BuildInvalidTemplateSpecReferenceClause(aliasName, referenceValue)} The Template Spec name \"{templateSpecName}\" exceeds the maximum length of {maximumLength} characters.");

            public Diagnostic InvalidTemplateSpecReferenceInvalidTemplateSpecName(string? aliasName, string templateSpecName, string referenceValue) => CoreError(
                "BCP221",
                $"{BuildInvalidTemplateSpecReferenceClause(aliasName, referenceValue)} The Template Spec name \"{templateSpecName}\" is invalid. Valid characters are alphanumeric, \".\", \"_\", \"-\", \"(\", or \")\", but the Template Spec name cannot end with \".\".");

            public Diagnostic InvalidTemplateSpecReferenceTemplateSpecVersionTooLong(string? aliasName, string templateSpecVersion, string referenceValue, int maximumLength) => CoreError(
                "BCP222",
                $"{BuildInvalidTemplateSpecReferenceClause(aliasName, referenceValue)} The Template Spec version \"{templateSpecVersion}\" exceeds the maximum length of {maximumLength} characters.");

            public Diagnostic InvalidTemplateSpecReferenceInvalidTemplateSpecVersion(string? aliasName, string templateSpecVersion, string referenceValue) => CoreError(
                "BCP223",
                $"{BuildInvalidTemplateSpecReferenceClause(aliasName, referenceValue)} The Template Spec version \"{templateSpecVersion}\" is invalid. Valid characters are alphanumeric, \".\", \"_\", \"-\", \"(\", or \")\", but the Template Spec name cannot end with \".\".");

            public Diagnostic InvalidOciArtifactReferenceInvalidDigest(string? aliasName, string badRef, string badDigest) => CoreError(
                "BCP224",
                $"{BuildInvalidOciArtifactReferenceClause(aliasName, badRef)} The digest \"{badDigest}\" is not valid. The valid format is a string \"sha256:\" followed by exactly 64 lowercase hexadecimal digits.");

            public Diagnostic AmbiguousDiscriminatorPropertyValue(string propertyName) => CoreWarning(
                "BCP225",
                $"The discriminator property \"{propertyName}\" value cannot be determined at compilation time. Type checking for this object is disabled.");

            public Diagnostic MissingDiagnosticCodes() => CoreError(
                "BCP226",
                "Expected at least one diagnostic code at this location. Valid format is \"#disable-next-line diagnosticCode1 diagnosticCode2 ...\""
            );

            public Diagnostic UnsupportedResourceTypeParameterOrOutputType(string resourceType) => CoreError(
                "BCP227",
                $"The type \"{resourceType}\" cannot be used as a parameter or output type. Resource types from extensions are currently not supported as parameters or outputs.");

            public Diagnostic InvalidResourceScopeCannotBeResourceTypeParameter(string parameterName) => CoreError(
                "BCP229",
                $"The parameter \"{parameterName}\" cannot be used as a resource scope or parent. Resources passed as parameters cannot be used as a scope or parent of a resource.");

            public Diagnostic ModuleParamOrOutputResourceTypeUnavailable(ResourceTypeReference resourceTypeReference) => CoreWarning(
                "BCP230",
                $"The referenced module uses resource type \"{resourceTypeReference.FormatName()}\" which does not have types available. Bicep is unable to validate resource properties prior to deployment, but this will not block the resource from being deployed.");

            public Diagnostic ParamOrOutputResourceTypeUnsupported() => CoreError(
                "BCP231",
                $@"Using resource-typed parameters and outputs requires enabling EXPERIMENTAL feature ""{nameof(ExperimentalFeaturesEnabled.ResourceTypedParamsAndOutputs)}"".");

            public Diagnostic ArtifactDeleteFailed(string moduleRef) => CoreError(
                "BCP232",
                $"Unable to delete the module with reference \"{moduleRef}\" from cache.");

            public Diagnostic ArtifactDeleteFailedWithMessage(string moduleRef, string message) => CoreError(
                "BCP233",
                $"Unable to delete the module with reference \"{moduleRef}\" from cache: {message}");

            public Diagnostic ArmFunctionLiteralTypeConversionFailedWithMessage(string literalValue, string armFunctionName, string message) => CoreWarning(
                "BCP234",
                $"The ARM function \"{armFunctionName}\" failed when invoked on the value [{literalValue}]: {message}");

            public Diagnostic NoJsonTokenOnPathOrPathInvalid() => CoreError(
                "BCP235",
                $"Specified JSONPath does not exist in the given file or is invalid.");

            public Diagnostic ExpectedNewLineOrCommaSeparator() => CoreError(
                "BCP236",
                "Expected a new line or comma character at this location.");

            public Diagnostic ExpectedCommaSeparator() => CoreError(
                "BCP237",
                "Expected a comma character at this location.");

            public Diagnostic UnexpectedNewLineAfterCommaSeparator() => CoreError(
                "BCP238",
                "Unexpected new line character after a comma.");

            public Diagnostic ReservedIdentifier(string name) => CoreError(
                "BCP239",
                $"Identifier \"{name}\" is a reserved Bicep symbol name and cannot be used in this context.");

            public Diagnostic InvalidValueForParentProperty() => CoreError(
                "BCP240",
                "The \"parent\" property only permits direct references to resources. Expressions are not supported.");

            public Diagnostic DeprecatedProvidersFunction(string functionName) => CoreWarning(
                "BCP241",
                $"The \"{functionName}\" function is deprecated and will be removed in a future release of Bicep. Please add a comment to https://github.com/Azure/bicep/issues/2017 if you believe this will impact your workflow.")
                with
            { Styling = DiagnosticStyling.ShowCodeDeprecated };

            public Diagnostic LambdaFunctionsOnlyValidInFunctionArguments() => CoreError(
                "BCP242",
                $"Lambda functions may only be specified directly as function arguments.");

            public Diagnostic ParenthesesMustHaveExactlyOneItem() => CoreError(
                "BCP243",
                "Parentheses must contain exactly one expression.");

            public Diagnostic LambdaExpectedArgCountMismatch(TypeSymbol lambdaType, int minArgCount, int maxArgCount, int actualArgCount) => CoreError(
                "BCP244",
                minArgCount == maxArgCount ?
                    $"Expected lambda expression of type \"{lambdaType}\" with {minArgCount} arguments but received {actualArgCount} arguments." :
                    $"Expected lambda expression of type \"{lambdaType}\" with between {minArgCount} and {maxArgCount} arguments but received {actualArgCount} arguments.");

            public Diagnostic ResourceTypeIsReadonly(ResourceTypeReference resourceTypeReference) => CoreWarning(
                "BCP245",
                $"Resource type \"{resourceTypeReference.FormatName()}\" can only be used with the 'existing' keyword.");

            public Diagnostic ResourceTypeIsReadonlyAtScope(ResourceTypeReference resourceTypeReference, ResourceScope writableScopes) => CoreWarning(
                "BCP246",
                $"Resource type \"{resourceTypeReference.FormatName()}\" can only be used with the 'existing' keyword at the requested scope."
                    + $" Permitted scopes for deployment: {ToQuotedString(LanguageConstants.GetResourceScopeDescriptions(writableScopes))}.");

            public Diagnostic LambdaVariablesInResourceOrModuleArrayAccessUnsupported(IEnumerable<string> variableNames) => CoreError(
                "BCP247",
                $"Using lambda variables inside resource or module array access is not currently supported."
                    + $" Found the following lambda variable(s) being accessed: {ToQuotedString(variableNames)}.");

            public Diagnostic LambdaVariablesInInlineFunctionUnsupported(string functionName, IEnumerable<string> variableNames) => CoreError(
                "BCP248",
                $"Using lambda variables inside the \"{functionName}\" function is not currently supported."
                    + $" Found the following lambda variable(s) being accessed: {ToQuotedString(variableNames)}.");

            public Diagnostic ExpectedLoopVariableBlockWith2Elements(int actualCount) => CoreError(
                "BCP249",
                $"Expected loop variable block to consist of exactly 2 elements (item variable and index variable), but found {actualCount}.");

            public Diagnostic ParameterMultipleAssignments(string identifier) => CoreError(
                "BCP250",
                $"Parameter \"{identifier}\" is assigned multiple times. Remove or rename the duplicates.");

            public Diagnostic UsingPathHasNotBeenSpecified() => CoreError(
                "BCP256",
                "The using declaration is missing a bicep template file path reference.");

            public Diagnostic ExpectedFilePathString() => CoreError(
                "BCP257",
                "Expected a Bicep file path string. This should be a relative path to another bicep file, e.g. 'myModule.bicep' or '../parent/myModule.bicep'");

            public IDiagnostic MissingParameterAssignment(IEnumerable<string> identifiers, CodeFix insertMissingCodefix) => CoreError(
                "BCP258",
                $"The following parameters are declared in the Bicep file but are missing an assignment in the params file: {ToQuotedString(identifiers)}.")
                with
            { Fixes = [insertMissingCodefix] };

            public Diagnostic MissingParameterDeclaration(string? identifier) => CoreError(
                "BCP259",
                $"The parameter \"{identifier}\" is assigned in the params file without being declared in the Bicep file.");

            public Diagnostic ParameterTypeMismatch(string? identifier, TypeSymbol expectedType, TypeSymbol actualType) => CoreError(
                "BCP260",
                $"The parameter \"{identifier}\" expects a value of type \"{expectedType}\" but the provided value is of type \"{actualType}\".");

            public Diagnostic UsingDeclarationNotSpecified() => CoreError(
                "BCP261",
                "A using declaration must be present in this parameters file.");

            public Diagnostic MoreThanOneUsingDeclarationSpecified() => CoreError(
                "BCP262",
                "More than one using declaration are present");

            public Diagnostic UsingDeclarationReferencesInvalidFile() => CoreError(
                "BCP263",
                "The file specified in the using declaration path does not exist");

            public Diagnostic AmbiguousResourceTypeBetweenImports(string resourceTypeName, IEnumerable<string> namespaces) => CoreError(
                "BCP264",
                $"Resource type \"{resourceTypeName}\" is declared in multiple imported namespaces ({ToQuotedStringWithCaseInsensitiveOrdering(namespaces)}), and must be fully-qualified.");

            public Diagnostic SymbolicNameShadowsAKnownFunction(string name, string knownFunctionNamespace, string knownFunctionName) => CoreError(
                "BCP265",
                $"The name \"{name}\" is not a function. Did you mean \"{knownFunctionNamespace}.{knownFunctionName}\"?")
                with
            {
                Fixes = [
                    new CodeFix($"Change \"{name}\" to \"{knownFunctionNamespace}.{knownFunctionName}\"", true, CodeFixKind.QuickFix, CodeManipulator.Replace(TextSpan, $"{knownFunctionNamespace}.{knownFunctionName}"))
                ]
            };

            public Diagnostic ExpectedMetadataIdentifier() => CoreError(
                "BCP266",
                "Expected a metadata identifier at this location.");

            public Diagnostic ExpectedMetadataDeclarationAfterDecorator() => CoreError(
                "BCP267",
                "Expected an metadata declaration after the decorator.");

            public Diagnostic ReservedMetadataIdentifier(string name) => CoreError(
                "BCP268",
                $"Invalid identifier: \"{name}\". Metadata identifiers starting with '_' are reserved. Please use a different identifier.");

            public Diagnostic CannotUseFunctionAsMetadataDecorator(string functionName) => CoreError(
                "BCP269",
                $"Function \"{functionName}\" cannot be used as a metadata decorator.");

            public Diagnostic UnparsableBicepConfigFile(IOUri configFileUri, string parsingErrorMessage) => CoreError(
                "BCP271",
                $"Failed to parse the contents of the Bicep configuration file \"{configFileUri}\" as valid JSON: {parsingErrorMessage.TrimEnd('.')}.");

            public Diagnostic UnloadableBicepConfigFile(IOUri configFileUri, string loadErrorMessage) => CoreError(
                "BCP272",
                $"Could not load the Bicep configuration file \"{configFileUri}\": {loadErrorMessage.TrimEnd('.')}.");

            public Diagnostic InvalidBicepConfigFile(IOUri configFileUri, string parsingErrorMessage) => CoreError(
                "BCP273",
                $"Failed to parse the contents of the Bicep configuration file \"{configFileUri}\": {parsingErrorMessage.TrimEnd('.')}.");

            public Diagnostic PotentialConfigDirectoryCouldNotBeScanned(IOUri? directoryIdentifier, string scanErrorMessage) => CoreDiagnostic(
                DiagnosticLevel.Info, // should this be a warning instead?
                "BCP274",
                $"Error scanning \"{directoryIdentifier}\" for bicep configuration: {scanErrorMessage.TrimEnd('.')}.");

            public Diagnostic FoundDirectoryInsteadOfFile(string directoryPath) => CoreError(
                "BCP275",
                $"Unable to open file at path \"{directoryPath}\". Found a directory instead.");

            public Diagnostic UsingDeclarationMustReferenceBicepFile() => CoreError(
                "BCP276",
                "A using declaration can only reference a Bicep file.");

            public Diagnostic ModuleDeclarationMustReferenceBicepModule() => CoreError(
                "BCP277",
                "A module declaration can only reference a Bicep File, an ARM template, a registry reference or a template spec reference.");

            public Diagnostic CyclicParametersSelfReference() => CoreError(
                "BCP278",
                "This parameters file references itself, which is not allowed.");

            public Diagnostic UnrecognizedTypeExpression() => CoreError(
                "BCP279",
                $"Expected a type at this location. Please specify a valid type expression or one of the following types: {ToQuotedString(LanguageConstants.DeclarationTypes.Keys)}.");

            public Diagnostic TypeExpressionLiteralConversionFailed() => CoreError(
                "BCP285",
                "The type expression could not be reduced to a literal value.");

            public Diagnostic InvalidUnionTypeMember(string keystoneType) => CoreError(
                "BCP286",
                $"This union member is invalid because it cannot be assigned to the '{keystoneType}' type.");

            public Diagnostic ValueSymbolUsedAsType(string symbolName) => CoreError(
                "BCP287",
                // TODO: Add "Did you mean 'typeof({symbolName})'?" When support for typeof has been added.
                $"'{symbolName}' refers to a value but is being used as a type here.");

            public Diagnostic TypeSymbolUsedAsValue(string symbolName) => CoreError(
                "BCP288",
                $"'{symbolName}' refers to a type but is being used as a value here.");

            public Diagnostic InvalidTypeDefinition() => CoreError(
                "BCP289",
                $"The type definition is not valid.");

            public Diagnostic ExpectedParameterOrTypeDeclarationAfterDecorator() => CoreError(
                "BCP290",
                "Expected a parameter or type declaration after the decorator.");

            public Diagnostic ExpectedParameterOrOutputDeclarationAfterDecorator() => CoreError(
                "BCP291",
                "Expected a parameter or output declaration after the decorator.");

            public Diagnostic ExpectedParameterOutputOrTypeDeclarationAfterDecorator() => CoreError(
                "BCP292",
                "Expected a parameter, output, or type declaration after the decorator.");

            public Diagnostic NonLiteralUnionMember() => CoreError(
                "BCP293",
                "All members of a union type declaration must be literal values.");

            public Diagnostic InvalidTypeUnion() => CoreError(
                "BCP294",
                "Type unions must be reducible to a single ARM type (such as 'string', 'int', or 'bool').");

            public Diagnostic DecoratorNotPermittedOnLiteralType(string decoratorName) => CoreError(
                "BCP295",
                $"The '{decoratorName}' decorator may not be used on targets of a union or literal type. The allowed values for this parameter or type definition will be derived from the union or literal type automatically.");

            public Diagnostic NonConstantTypeProperty() => CoreError(
                "BCP296",
                "Property names on types must be compile-time constant values.");

            public Diagnostic CannotUseFunctionAsTypeDecorator(string functionName) => CoreError(
                "BCP297",
                $"Function \"{functionName}\" cannot be used as a type decorator.");

            public Diagnostic CyclicTypeSelfReference() => CoreError(
                "BCP298",
                "This type definition includes itself as required component, which creates a constraint that cannot be fulfilled.");

            public Diagnostic CyclicType(IEnumerable<string> cycle) => CoreError(
                "BCP299",
                $"This type definition includes itself as a required component via a cycle (\"{string.Join("\" -> \"", cycle)}\").");

            public Diagnostic ExpectedTypeLiteral() => CoreError(
                "BCP300",
                $"Expected a type literal at this location. Please specify a concrete value or a reference to a literal type.");

            public Diagnostic ReservedTypeName(string reservedName) => CoreError(
                "BCP301",
                $@"The type name ""{reservedName}"" is reserved and may not be attached to a user-defined type.");

            public Diagnostic SymbolicNameIsNotAType(string name, IEnumerable<string> validTypes) => CoreError(
                "BCP302",
                $@"The name ""{name}"" is not a valid type. Please specify one of the following types: {ToQuotedString(validTypes)}.");

            public Diagnostic ExtensionSpecificationInterpolationUnsupported() => CoreError(
                "BCP303",
                "String interpolation is unsupported for specifying the extension.");

            public Diagnostic ExpectedWithOrAsKeywordOrNewLine() => CoreError(
                "BCP305",
                $"Expected the \"with\" keyword, \"as\" keyword, or a new line character at this location.");

            public Diagnostic NamespaceSymbolUsedAsType(string name) => CoreError(
                "BCP306",
                $@"The name ""{name}"" refers to a namespace, not to a type.");

            public Diagnostic NestedRuntimePropertyAccessNotSupported(string? resourceSymbol, IEnumerable<string> runtimePropertyNames, IEnumerable<string> accessiblePropertyNames, IEnumerable<string> accessibleFunctionNames)
            {
                var accessiblePropertyNamesClause = accessiblePropertyNames.Any() ? @$" the accessible properties of ""{resourceSymbol}"" include {ToQuotedString(accessiblePropertyNames.OrderBy(x => x))}." : "";
                var accessibleFunctionNamesClause = accessibleFunctionNames.Any() ? @$" The accessible functions of ""{resourceSymbol}"" include {ToQuotedString(accessibleFunctionNames.OrderBy(x => x))}." : "";

                return CoreError(
                    "BCP307",
                    $"The expression cannot be evaluated, because the identifier properties of the referenced existing resource including {ToQuotedString(runtimePropertyNames.OrderBy(x => x))} cannot be calculated at the start of the deployment. In this situation,{accessiblePropertyNamesClause}{accessibleFunctionNamesClause}");
            }

            public Diagnostic DecoratorMayNotTargetTypeAlias(string decoratorName) => CoreError(
                "BCP308",
                $@"The decorator ""{decoratorName}"" may not be used on statements whose declared type is a reference to a user-defined type.");

            public Diagnostic ValueCannotBeFlattened(TypeSymbol flattenInputType, TypeSymbol incompatibleType) => CoreError(
                "BCP309",
                $@"Values of type ""{flattenInputType.Name}"" cannot be flattened because ""{incompatibleType.Name}"" is not an array type.");

            public Diagnostic IndexOutOfBounds(string typeName, long tupleLength, long indexSought)
            {
                var message = new StringBuilder("The provided index value of \"").Append(indexSought).Append("\" is not valid for type \"").Append(typeName).Append("\".");
                if (tupleLength > 0)
                {
                    message.Append(" Indexes for this type must be between 0 and ").Append(tupleLength - 1).Append('.');
                }

                return CoreError(
                    "BCP311",
                    message.ToString());
            }

            public Diagnostic MultipleAdditionalPropertiesDeclarations() => CoreError(
                "BCP315",
                "An object type may have at most one additional properties declaration.");

            public Diagnostic SealedIncompatibleWithAdditionalPropertiesDeclaration() => CoreError(
                "BCP316",
                $@"The ""{LanguageConstants.ParameterSealedPropertyName}"" decorator may not be used on object types with an explicit additional properties type declaration.");

            public Diagnostic ExpectedPropertyNameOrMatcher() => CoreError(
                "BCP317",
                "Expected an identifier, a string, or an asterisk at this location.");

            public Diagnostic DereferenceOfPossiblyNullReference(string possiblyNullType, AccessExpressionSyntax accessExpression) => CoreWarning(
                "BCP318",
                $@"The value of type ""{possiblyNullType}"" may be null at the start of the deployment, which would cause this access expression (and the overall deployment with it) to fail.")
                with
            {
                Fixes = [
                    new(
                        "If you do not know whether the value will be null and the template would handle a null value for the overall expression, use a `.?` (safe dereference) operator to short-circuit the access expression if the base expression's value is null",
                        true,
                        CodeFixKind.QuickFix,
                        new(accessExpression.Span, accessExpression.AsSafeAccess().ToString())),
                    AsNonNullable(accessExpression.BaseExpression),
                ]
            };

            private static CodeFix AsNonNullable(SyntaxBase expression) => new(
                "If you know the value will not be null, use a non-null assertion operator to inform the compiler that the value will not be null",
                false,
                CodeFixKind.QuickFix,
                new(expression.Span, SyntaxFactory.AsNonNullable(expression).ToString()));

            public Diagnostic UnresolvableArmJsonType(string errorSource, string message) => CoreError(
                "BCP319",
                $@"The type at ""{errorSource}"" could not be resolved by the ARM JSON template engine. Original error message: ""{message}""");

            public Diagnostic ModuleOutputResourcePropertyAccessDetected() => CoreError(
                "BCP320",
                "The properties of module output resources cannot be accessed directly. To use the properties of this resource, pass it as a resource-typed parameter to another module and access the parameter's properties therein.");

            public Diagnostic PossibleNullReferenceAssignment(TypeSymbol expectedType, TypeSymbol actualType, SyntaxBase expression) => CoreWarning(
                "BCP321",
                $"Expected a value of type \"{expectedType}\" but the provided value is of type \"{actualType}\".")
                with
            { Fixes = [AsNonNullable(expression)] };

            public Diagnostic SafeDereferenceNotPermittedOnInstanceFunctions() => CoreError(
                "BCP322",
                "The `.?` (safe dereference) operator may not be used on instance function invocations.");

            public Diagnostic SafeDereferenceNotPermittedOnResourceCollections() => CoreError(
                "BCP323",
                "The `[?]` (safe dereference) operator may not be used on resource or module collections.");

            public Diagnostic ExpectedTypeIdentifier() => CoreError(
                "BCP325",
                "Expected a type identifier at this location.");

            public Diagnostic NullableTypedParamsMayNotHaveDefaultValues() => CoreError(
                "BCP326",
                "Nullable-typed parameters may not be assigned default values. They have an implicit default of 'null' that cannot be overridden.");

            public Diagnostic SourceIntDomainDisjointFromTargetIntDomain_SourceHigh(bool warnInsteadOfError, long sourceMin, long targetMax) => CoreDiagnostic(
                warnInsteadOfError ? DiagnosticLevel.Warning : DiagnosticLevel.Error,
                "BCP327",
                $"The provided value (which will always be greater than or equal to {sourceMin}) is too large to assign to a target for which the maximum allowable value is {targetMax}.");

            public Diagnostic SourceIntDomainDisjointFromTargetIntDomain_SourceLow(bool warnInsteadOfError, long sourceMax, long targetMin) => CoreDiagnostic(
                warnInsteadOfError ? DiagnosticLevel.Warning : DiagnosticLevel.Error,
                "BCP328",
                $"The provided value (which will always be less than or equal to {sourceMax}) is too small to assign to a target for which the minimum allowable value is {targetMin}.");

            public Diagnostic SourceIntDomainExtendsBelowTargetIntDomain(long sourceMin, long targetMin) => CoreWarning(
                "BCP329",
                $"The provided value can be as small as {sourceMin} and may be too small to assign to a target with a configured minimum of {targetMin}.");

            public Diagnostic SourceIntDomainExtendsAboveTargetIntDomain(long sourceMax, long targetMax) => CoreWarning(
                "BCP330",
                $"The provided value can be as large as {sourceMax} and may be too large to assign to a target with a configured maximum of {targetMax}.");

            public Diagnostic MinMayNotExceedMax(string minDecoratorName, long minValue, string maxDecoratorName, long maxValue) => CoreError(
                "BCP331",
                $@"A type's ""{minDecoratorName}"" must be less than or equal to its ""{maxDecoratorName}"", but a minimum of {minValue} and a maximum of {maxValue} were specified.");

            public Diagnostic SourceValueLengthDomainDisjointFromTargetValueLengthDomain_SourceHigh(bool warnInsteadOfError, long sourceMinLength, long targetMaxLength) => CoreDiagnostic(
                warnInsteadOfError ? DiagnosticLevel.Warning : DiagnosticLevel.Error,
                "BCP332",
                $"The provided value (whose length will always be greater than or equal to {sourceMinLength}) is too long to assign to a target for which the maximum allowable length is {targetMaxLength}.");

            public Diagnostic SourceValueLengthDomainDisjointFromTargetValueLengthDomain_SourceLow(bool warnInsteadOfError, long sourceMaxLength, long targetMinLength) => CoreDiagnostic(
                warnInsteadOfError ? DiagnosticLevel.Warning : DiagnosticLevel.Error,
                "BCP333",
                $"The provided value (whose length will always be less than or equal to {sourceMaxLength}) is too short to assign to a target for which the minimum allowable length is {targetMinLength}.");

            public Diagnostic SourceValueLengthDomainExtendsBelowTargetValueLengthDomain(long sourceMinLength, long targetMinLength) => CoreWarning(
                "BCP334",
                $"The provided value can have a length as small as {sourceMinLength} and may be too short to assign to a target with a configured minimum length of {targetMinLength}.");

            public Diagnostic SourceValueLengthDomainExtendsAboveTargetValueLengthDomain(long sourceMaxLength, long targetMaxLength) => CoreWarning(
                "BCP335",
                $"The provided value can have a length as large as {sourceMaxLength} and may be too long to assign to a target with a configured maximum length of {targetMaxLength}.");

            public Diagnostic UnrecognizedParamsFileDeclaration(bool moduleExtensionConfigsEnabled)
            {
                List<string> supportedDeclarations = [
                    LanguageConstants.UsingKeyword,
                    LanguageConstants.ExtendsKeyword,
                    LanguageConstants.ParameterKeyword,
                    LanguageConstants.VariableKeyword,
                    LanguageConstants.TypeKeyword,
                ];

                if (moduleExtensionConfigsEnabled)
                {
                    supportedDeclarations.Add(LanguageConstants.ExtensionConfigKeyword);
                }

                return CoreError(
                    "BCP337",
                    $@"This declaration type is not valid for a Bicep Parameters file. Supported declarations: {ToQuotedString(supportedDeclarations)}.");
            }

            public Diagnostic FailedToEvaluateSubject(string subjectType, string subjectName, string message) => CoreError(
                "BCP338",
                $"Failed to evaluate {subjectType} \"{subjectName}\": {message}");

            public Diagnostic ArrayIndexOutOfBounds(long indexSought) => CoreError(
                "BCP339",
                $"""The provided array index value of "{indexSought}" is not valid. Array index should be greater than or equal to 0.""");

            public Diagnostic UnparsableYamlType() => CoreError(
                "BCP340",
                $"Unable to parse literal YAML value. Please ensure that it is well-formed.");

            public Diagnostic RuntimeValueNotAllowedInFunctionDeclaration(string? accessedSymbolName, IEnumerable<string>? accessiblePropertyNames, IEnumerable<string>? variableDependencyChain)
            {
                var variableDependencyChainClause = BuildVariableDependencyChainClause(variableDependencyChain);
                var accessiblePropertiesClause = BuildAccessiblePropertiesClause(accessedSymbolName, accessiblePropertyNames);

                return CoreError(
                    "BCP341",
                    $"This expression is being used inside a function declaration, which requires a value that can be calculated at the start of the deployment.{variableDependencyChainClause}{accessiblePropertiesClause}");
            }

            public Diagnostic UserDefinedTypesNotAllowedInFunctionDeclaration() => CoreError(
                "BCP342",
                $"""User-defined types are not supported in user-defined function parameters or outputs.""");

            public Diagnostic ExpectedAssertIdentifier() => CoreError(
                "BCP344",
                "Expected an assert identifier at this location.");

            public Diagnostic TestDeclarationMustReferenceBicepTest() => CoreError(
                "BCP345",
                "A test declaration can only reference a Bicep File");

            public Diagnostic ExpectedTestIdentifier() => CoreError(
                "BCP346",
                "Expected a test identifier at this location.");

            public Diagnostic ExpectedTestPathString() => CoreError(
                "BCP347",
                "Expected a test path string at this location.");
            public Diagnostic TestDeclarationStatementsUnsupported() => CoreError(
                "BCP348",
                $@"Using a test declaration statement requires enabling EXPERIMENTAL feature ""{nameof(ExperimentalFeaturesEnabled.TestFramework)}"".");

            public Diagnostic AssertsUnsupported() => CoreError(
                "BCP349",
                $@"Using an assert declaration requires enabling EXPERIMENTAL feature ""{nameof(ExperimentalFeaturesEnabled.Assertions)}"".");

            public Diagnostic InvalidAssertAssignment(TypeSymbol valueType) => CoreError(
                "BCP350",
                $"Value of type \"{valueType}\" cannot be assigned to an assert. Asserts can take values of type 'bool' only.");

            public Diagnostic FunctionOnlyValidWithDirectAssignment(string functionName) => CoreError(
                "BCP351",
                $"Function \"{functionName}\" is not valid at this location. It can only be used when directly assigning to a parameter.");

            public Diagnostic FailedToEvaluateVariable(string name, string message) => CoreError(
                "BCP352",
                $"Failed to evaluate variable \"{name}\": {message}");

            public Diagnostic ItemsMustBeCaseInsensitivelyUnique(string itemTypePluralName, IEnumerable<string> itemNames) => CoreError(
                "BCP353",
                $"The {itemTypePluralName} {ToQuotedString(itemNames)} differ only in casing. The ARM deployments engine is not case sensitive and will not be able to distinguish between them.");

            public Diagnostic ExpectedSymbolListOrWildcard() => CoreError(
                "BCP354",
                "Expected left brace ('{') or asterisk ('*') character at this location.");

            public Diagnostic ExpectedExportedSymbolName() => CoreError(
                "BCP355",
                "Expected the name of an exported symbol at this location.");

            public Diagnostic ExpectedNamespaceIdentifier() => CoreError(
                "BCP356",
                "Expected a valid namespace identifier at this location.");

            public Diagnostic PathHasNotBeenSpecified() => CoreError(
                "BCP358",
                "This declaration is missing a template file path reference.");

            public Diagnostic ImportedSymbolNotFound(string symbolName) => CoreError(
                "BCP360",
                $"The '{symbolName}' symbol was not found in (or was not exported by) the imported template.");

            public Diagnostic ExportDecoratorMustTargetStatement() => CoreError(
                "BCP361",
                @"The ""@export()"" decorator must target a top-level statement.");

            public Diagnostic SymbolImportedMultipleTimes(params string[] importedAs) => CoreError(
                "BCP362",
                $"This symbol is imported multiple times under the names {string.Join(", ", importedAs.Select(identifier => $"'{identifier}'"))}.");

            public Diagnostic DiscriminatorDecoratorOnlySupportedForObjectUnions() => CoreError(
                "BCP363",
                $"The \"{LanguageConstants.TypeDiscriminatorDecoratorName}\" decorator can only be applied to object-only union types with unique member types.");

            public Diagnostic DiscriminatorPropertyMustBeRequiredStringLiteral(string discriminatorPropertyName) => CoreError(
                "BCP364",
                $"The property \"{discriminatorPropertyName}\" must be a required string literal on all union member types.");

            public Diagnostic DiscriminatorPropertyMemberDuplicatedValue(string discriminatorPropertyName, string discriminatorPropertyValue) => CoreError(
                "BCP365",
                $"The value \"{discriminatorPropertyValue}\" for discriminator property \"{discriminatorPropertyName}\" is duplicated across multiple union member types. The value must be unique across all union member types.");

            public Diagnostic DiscriminatorPropertyNameMustMatch(string acceptablePropertyName) => CoreError(
                "BCP366",
                $"The discriminator property name must be \"{acceptablePropertyName}\" on all union member types.");

            public Diagnostic FeatureIsTemporarilyDisabled(string featureName) => CoreError(
                "BCP367",
                $"The \"{featureName}\" feature is temporarily disabled.");

            public Diagnostic ParameterReferencesKeyVaultSuppliedParameter(string targetName) => CoreError(
                "BCP368",
                $"The value of the \"{targetName}\" parameter cannot be known until the template deployment has started because it uses a reference to a secret value in Azure Key Vault. Expressions that refer to the \"{targetName}\" parameter may be used in {LanguageConstants.LanguageFileExtension} files but not in {LanguageConstants.ParamsFileExtension} files.");

            public Diagnostic ParameterReferencesDefaultedParameter(string targetName) => CoreError(
                "BCP369",
                $"The value of the \"{targetName}\" parameter cannot be known until the template deployment has started because it uses the default value defined in the template. Expressions that refer to the \"{targetName}\" parameter may be used in {LanguageConstants.LanguageFileExtension} files but not in {LanguageConstants.ParamsFileExtension} files.");

            public Diagnostic ClosureContainsNonExportableSymbols(IEnumerable<string> nonExportableSymbols) => CoreError(
                "BCP372",
                @$"The ""@export()"" decorator may not be applied to variables that refer to parameters, modules, or resource, either directly or indirectly. The target of this decorator contains direct or transitive references to the following unexportable symbols: {ToQuotedString(nonExportableSymbols)}.");

            public Diagnostic ImportedSymbolHasErrors(string name, string message) => CoreError(
                "BCP373",
                $"Unable to import the symbol named \"{name}\": {message}");

            public Diagnostic ImportedModelContainsAmbiguousExports(IEnumerable<string> ambiguousExportNames) => CoreError(
                "BCP374",
                $"The imported model cannot be loaded with a wildcard because it contains the following duplicated exports: {ToQuotedString(ambiguousExportNames)}.");

            public Diagnostic ImportListItemDoesNotIncludeDeclaredSymbolName() => CoreError(
                "BCP375",
                "An import list item that identifies its target with a quoted string must include an 'as <alias>' clause.");

            public Diagnostic ImportedSymbolKindNotSupportedInSourceFileKind(string name, ExportMetadataKind exportMetadataKind, BicepSourceFileKind sourceFileKind) => CoreError(
                "BCP376",
                $"The \"{name}\" symbol cannot be imported because imports of kind {exportMetadataKind} are not supported in files of kind {sourceFileKind}.");

            public Diagnostic InvalidExtensionAliasName(string aliasName) => CoreError(
                "BCP377",
                $"The extension alias name \"{aliasName}\" is invalid. Valid characters are alphanumeric, \"_\", or \"-\".");

            public Diagnostic InvalidOciArtifactExtensionAliasRegistryNullOrUndefined(string aliasName, IOUri? configFileUri) => CoreError(
                "BCP378",
                $"The OCI artifact extension alias \"{aliasName}\" in the {BuildBicepConfigurationClause(configFileUri)} is invalid. The \"registry\" property cannot be null or undefined.");

            public Diagnostic OciArtifactExtensionAliasNameDoesNotExistInConfiguration(string aliasName, IOUri? configFileUri) => CoreError(
                "BCP379",
                $"The OCI artifact extension alias name \"{aliasName}\" does not exist in the {BuildBicepConfigurationClause(configFileUri)}.");

            public Diagnostic UnsupportedArtifactType(ArtifactType artifactType) => CoreError(
                "BCP380",
                $"Artifacts of type: \"{artifactType}\" are not supported."
            );

            public Diagnostic TypeIsNotParameterizable(string typeName) => CoreError(
                "BCP383",
                $"The \"{typeName}\" type is not parameterizable.");

            public Diagnostic TypeRequiresParameterization(string typeName, int requiredArgumentCount) => CoreError(
                "BCP384",
                $"The \"{typeName}\" type requires {requiredArgumentCount} argument(s).");

            public Diagnostic DecoratorMayNotTargetResourceDerivedType(string decoratorName) => CoreError(
                "BCP386",
                $@"The decorator ""{decoratorName}"" may not be used on statements whose declared type is a reference to a resource-derived type.");

            public Diagnostic NegatedTypeIndexSought() => CoreError(
                "BCP387",
                "Indexing into a type requires an integer greater than or equal to 0.");

            public Diagnostic TupleRequiredForIndexAccess(TypeSymbol wrongType) => CoreError(
                "BCP388",
                $"Cannot access elements of type \"{wrongType}\" by index. An tuple type is required.");

            public Diagnostic ExplicitAdditionalPropertiesTypeRequiredForAccessThereto(TypeSymbol wrongType) => CoreError(
                "BCP389",
                $"The type \"{wrongType}\" does not declare an additional properties type.");

            public Diagnostic ExplicitItemsTypeRequiredForAccessThereto() => CoreError(
                "BCP390",
                $"The array item type access operator ('[*]') can only be used with typed arrays.");

            public Diagnostic AccessExpressionForbiddenBase() => CoreError(
                "BCP391",
                "Type member access is only supported on a reference to a named type.");

            public Diagnostic InvalidResourceTypeIdentifier(string resourceTypeIdentifier) => CoreWarning(
                "BCP392",
                $"""The supplied resource type identifier "{resourceTypeIdentifier}" was not recognized as a valid resource type name.""");

            public Diagnostic UnrecognizedResourceDerivedTypePointerSegment(string unrecognizedSegment) => CoreWarning(
                "BCP393",
                $"""The type pointer segment "{unrecognizedSegment}" was not recognized. Supported pointer segments are: "properties", "items", "prefixItems", and "additionalProperties".""");

            public Diagnostic CannotUseEntireResourceBodyAsType() => CoreError(
                "BCP394",
                "Resource-derived type expressions must dereference a property within the resource body. Using the entire resource body type is not permitted.");

            public Diagnostic InvalidTypesTgzPackage_DeserializationFailed() => CoreError(
                "BCP396",
                "The referenced extension types artifact has been published with malformed content.");

            public Diagnostic InvalidExtension_ImplicitExtensionMissingConfig(IOUri? configFileUri, string name) => CoreError(
                "BCP397",
                $"""Extension {name} is incorrectly configured in the {BuildBicepConfigurationClause(configFileUri)}. It is referenced in the "{RootConfiguration.ImplicitExtensionsKey}" section, but is missing corresponding configuration in the "{RootConfiguration.ExtensionsKey}" section.""");

            public Diagnostic InvalidExtension_NotABuiltInExtension(IOUri? configFileUri, string name) => CoreError(
                "BCP398",
                $"""Extension {name} is incorrectly configured in the {BuildBicepConfigurationClause(configFileUri)}. It is configured as built-in in the "{RootConfiguration.ExtensionsKey}" section, but no built-in extension exists.""");

            public Diagnostic SpreadOperatorUnsupportedInLocation(SpreadExpressionSyntax spread) => CoreError(
                "BCP401",
                $"The spread operator \"{spread.Ellipsis.Text}\" is not permitted in this location.");

            public Diagnostic SpreadOperatorRequiresAssignableValue(SpreadExpressionSyntax spread, TypeSymbol requiredType) => CoreError(
                "BCP402",
                $"The spread operator \"{spread.Ellipsis.Text}\" can only be used in this context for an expression assignable to type \"{requiredType}\".");

            public Diagnostic ArrayTypeMismatchSpread(bool warnInsteadOfError, TypeSymbol expectedType, TypeSymbol actualType) => CoreDiagnostic(
                warnInsteadOfError ? DiagnosticLevel.Warning : DiagnosticLevel.Error,
                "BCP403",
                $"The enclosing array expects elements of type \"{expectedType}\", but the array being spread contains elements of incompatible type \"{actualType}\".");

            public Diagnostic ExtendsPathHasNotBeenSpecified() => CoreError(
                "BCP404",
                $"The \"{LanguageConstants.ExtendsKeyword}\" declaration is missing a bicepparam file path reference");

            public Diagnostic MoreThanOneExtendsDeclarationSpecified() => CoreError(
                "BCP405",
                $"More than one \"{LanguageConstants.ExtendsKeyword}\" declaration are present");

            public Diagnostic ExtendsNotSupported() => CoreError(
                "BCP406",
                $"Using \"{LanguageConstants.ExtendsKeyword}\" keyword requires enabling EXPERIMENTAL feature \"{nameof(ExperimentalFeaturesEnabled.ExtendableParamFiles)}\".");

            public Diagnostic MicrosoftGraphBuiltinRetired(ExtensionDeclarationSyntax? syntax)
            {
                var msGraphRegistryPath = "br:mcr.microsoft.com/bicep/extensions/microsoftgraph/v1.0:0.1.9-preview";
                var codeFix = new CodeFix(
                    $"Replace built-in extension \'microsoftGraph\' with dynamic types registry path",
                    true,
                    CodeFixKind.QuickFix,
                    new CodeReplacement(syntax?.SpecificationString.Span ?? TextSpan, $"\'{msGraphRegistryPath}\'"));

                return CoreError(
                "BCP407",
                $"Built-in extension \"microsoftGraph\" is retired. Use dynamic types instead. See https://aka.ms/graphbicep/dynamictypes")
                with
                {
                    Fixes = [codeFix]
                };
            }

            public Diagnostic NameofInvalidOnUnnamedExpression() => CoreError(
                "BCP408",
                $"The \"{LanguageConstants.NameofFunctionName}\" function can only be used with an expression which has a name.");

            public Diagnostic ResourceParameterizedTypeIsDeprecated(ParameterizedTypeInstantiationSyntaxBase syntax)
            {
                var fixToResourceInput = new CodeFix(
                    $"Replace the 'resource<>' parameterized type with the 'resourceInput<>' parameterized type (for values that will be used in the right-hand side of a `resource` statement)",
                    true,
                    CodeFixKind.QuickFix,
                    new CodeReplacement(syntax.Name.Span, LanguageConstants.TypeNameResourceInput));

                var fixToResourceOutput = new CodeFix(
                    $"Replace the 'resource<>' parameterized type with the 'resourceOutput<>' parameterized type (for values that should match the value of a `resource` symbol after it has been declared)",
                    // we've encouraged users to adopt resource-derived types for when values will be passed to resource statements. Few if any existing usages should align with `resourceOutput<>`
                    isPreferred: false,
                    CodeFixKind.QuickFix,
                    new CodeReplacement(syntax.Name.Span, LanguageConstants.TypeNameResourceOutput));

                return CoreWarning(
                    "BCP409",
                    "The 'resource<>' parameterized type has been deprecated. Please specify whether you want this type to correspond to the resource input or the resource output.")
                    with
                { Fixes = [fixToResourceInput, fixToResourceOutput] };
            }

            public Diagnostic AttemptToDivideByZero() => CoreError("BCP410", "Division by zero is not supported.");

            public Diagnostic TypeExpressionResolvesToUnassignableType(TypeSymbol type) => CoreError(
                "BCP411",
                $"The type \"{type}\" cannot be used in a type assignment because it does not fit within one of ARM's primitive type categories (string, int, bool, array, object).{TypeInaccuracyClause}");

            public Diagnostic InvalidVariableType(IEnumerable<string> validTypes) => CoreError(
                "BCP412",
                $"The variable type is not valid. Please specify one of the following types: {ToQuotedString(validTypes)}.");

            public Diagnostic FromEndArrayAccessNotSupportedOnBaseType(TypeSymbol baseType) => CoreError(
                "BCP414",
                $"The \"^\" indexing operator cannot be used on base expressions of type \"{baseType}\".");

            public Diagnostic FromEndArrayAccessNotSupportedWithIndexType(TypeSymbol indexType) => CoreError(
                "BCP415",
                $"The \"^\" indexing operator cannot be used with index expressions of type \"{indexType}\".");

            public Diagnostic SuppliedStringDoesNotMatchExpectedPattern(bool shouldWarn, string expectedPattern)
                => CoreDiagnostic(
                    shouldWarn ? DiagnosticLevel.Warning : DiagnosticLevel.Error,
                    "BCP416",
                    $"The supplied string does not match the expected pattern of /${expectedPattern}/.");

            public Diagnostic SpreadOperatorCannotBeUsedWithForLoop(SpreadExpressionSyntax spread) => CoreError(
                "BCP417",
                $"The spread operator \"{spread.Ellipsis.Text}\" cannot be used inside objects with property for-expressions.");

            public Diagnostic ExtensionCannotBeReferenced() => CoreError(
                "BCP418",
                "Extensions cannot be referenced here. Extensions can only be referenced by module extension configurations.");

            public Diagnostic InvalidReservedImplicitExtensionNamespace(string name) => CoreError(
                "BCP419",
                $"Namespace name \"{name}\", and cannot be used an extension name.");


            public Diagnostic ScopeKindUnresolvableAtCompileTime() => CoreError(
                "BCP420",
                "The scope could not be resolved at compile time because the supplied expression is ambiguous or too complex. Scoping expressions must be reducible to a specific kind of scope without knowledge of parameter values.");

            public Diagnostic SecureOutputsNotSupportedWithLocalDeploy(string moduleName) => CoreError(
                "BCP421",
                $"""Module "{moduleName}" contains one or more secure outputs, which are not supported with "{LanguageConstants.TargetScopeKeyword}" set to "{LanguageConstants.TargetScopeTypeLocal}".""");

            public Diagnostic InstanceFunctionCallOnPossiblyNullBase(TypeSymbol baseType, SyntaxBase expression) => CoreWarning(
                "BCP422",
                $"A resource of type \"{baseType}\" may or may not exist when this function is called, which could cause the deployment to fail.")
                with
            { Fixes = [AsNonNullable(expression)] };

            public Diagnostic ExtensionAliasMustBeDefinedForInlinedRegistryExtensionDeclaration() => CoreError(
                "BCP423",
                "An extension alias must be defined for an extension declaration with an inlined registry reference.");

            public Diagnostic MissingExtensionConfigAssignments(IEnumerable<string> identifiers) => CoreError(
                "BCP424",
                $"The following extensions are declared in the Bicep file but are missing a configuration assignment in the params files: {ToQuotedString(identifiers)}.");

            public Diagnostic ExtensionConfigAssignmentDoesNotMatchToExtension(string identifier) => CoreError(
                "BCP425",
                $"The extension configuration assignment for \"{identifier}\" does not match an extension in the Bicep file.");

            public Diagnostic SecureOutputsOnlyAllowedOnDirectModuleReference() => CoreError(
                "BCP426",
                "Secure outputs may only be accessed via a direct module reference. Only non-sensitive outputs are supported when dereferencing a module indirectly via a variable or lambda.");

            public Diagnostic EnvironmentVariableDoesNotExist(string name, string? suggestion) => CoreError(
                "BCP427",
                $"Environment variable \"{name}\" does not exist and there's no default value set.{suggestion}");

            public Diagnostic DirectoryDoesNotExist(string relativePath) => CoreError(
                "BCP428",
                $"Directory \"{relativePath}\" does not exist or additional permissions are necessary to access it.");

            public Diagnostic ErrorOccuredBrowsingDirectory(string exceptionMessage) => CoreError(
                "BCP429",
                $"An error occured browsing directory. {exceptionMessage}");

            public Diagnostic FoundFileInsteadOfDirectory(string filePath) => CoreError(
                "BCP430",
                $"Unable to open directory at path \"{filePath}\". Found a file instead.");

<<<<<<< HEAD
            public Diagnostic RuntimeValueNotAllowedInFunctionArgument(string? functionName, string? parameterName, string? accessedSymbolName, IEnumerable<string>? accessiblePropertyNames, IEnumerable<string>? variableDependencyChain)
            {
                var variableDependencyChainClause = BuildVariableDependencyChainClause(variableDependencyChain);
                var accessiblePropertiesClause = BuildAccessiblePropertiesClause(accessedSymbolName, accessiblePropertyNames);

                return CoreError(
                    "BCP431",
                    $"This expression is being used in parameter \"{parameterName ?? "unknown"}\" of the function \"{functionName ?? "unknown"}\", which requires a value that can be calculated at the start of the deployment.{variableDependencyChainClause}{accessiblePropertiesClause}");
            }
=======
            public Diagnostic InvalidModuleExtensionConfigAssignmentExpression(string propertyName) => CoreError(
                "BCP431",
                $"The value of the \"{propertyName}\" property must be an object literal or a valid extension config inheritance expression.");
>>>>>>> 9206267e
        }

        public static DiagnosticBuilderInternal ForPosition(TextSpan span)
            => new(span);

        public static DiagnosticBuilderInternal ForPosition(IPositionable positionable)
            => new(positionable.Span);

        public static DiagnosticBuilderInternal ForDocumentStart()
            => new(TextSpan.TextDocumentStart);
    }
}<|MERGE_RESOLUTION|>--- conflicted
+++ resolved
@@ -1959,21 +1959,19 @@
                 "BCP430",
                 $"Unable to open directory at path \"{filePath}\". Found a file instead.");
 
-<<<<<<< HEAD
-            public Diagnostic RuntimeValueNotAllowedInFunctionArgument(string? functionName, string? parameterName, string? accessedSymbolName, IEnumerable<string>? accessiblePropertyNames, IEnumerable<string>? variableDependencyChain)
-            {
-                var variableDependencyChainClause = BuildVariableDependencyChainClause(variableDependencyChain);
-                var accessiblePropertiesClause = BuildAccessiblePropertiesClause(accessedSymbolName, accessiblePropertyNames);
-
-                return CoreError(
-                    "BCP431",
-                    $"This expression is being used in parameter \"{parameterName ?? "unknown"}\" of the function \"{functionName ?? "unknown"}\", which requires a value that can be calculated at the start of the deployment.{variableDependencyChainClause}{accessiblePropertiesClause}");
-            }
-=======
             public Diagnostic InvalidModuleExtensionConfigAssignmentExpression(string propertyName) => CoreError(
                 "BCP431",
                 $"The value of the \"{propertyName}\" property must be an object literal or a valid extension config inheritance expression.");
->>>>>>> 9206267e
+
+            public Diagnostic RuntimeValueNotAllowedInFunctionArgument(string? functionName, string? parameterName, string? accessedSymbolName, IEnumerable<string>? accessiblePropertyNames, IEnumerable<string>? variableDependencyChain)
+            {
+                var variableDependencyChainClause = BuildVariableDependencyChainClause(variableDependencyChain);
+                var accessiblePropertiesClause = BuildAccessiblePropertiesClause(accessedSymbolName, accessiblePropertyNames);
+
+                return CoreError(
+                    "BCP432",
+                    $"This expression is being used in parameter \"{parameterName ?? "unknown"}\" of the function \"{functionName ?? "unknown"}\", which requires a value that can be calculated at the start of the deployment.{variableDependencyChainClause}{accessiblePropertiesClause}");
+            }
         }
 
         public static DiagnosticBuilderInternal ForPosition(TextSpan span)
