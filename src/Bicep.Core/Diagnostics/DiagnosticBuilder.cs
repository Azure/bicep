// Copyright (c) Microsoft Corporation.
// Licensed under the MIT License.

using System.Collections.Immutable;
using System.Text;
using Bicep.Core.CodeAction;
using Bicep.Core.Configuration;
using Bicep.Core.Extensions;
using Bicep.Core.Modules;
using Bicep.Core.Parsing;
using Bicep.Core.Registry;
using Bicep.Core.Resources;
using Bicep.Core.Semantics;
using Bicep.Core.Semantics.Metadata;
using Bicep.Core.Syntax;
using Bicep.Core.TypeSystem;
using Bicep.Core.TypeSystem.Providers;
using Bicep.Core.Workspaces;

namespace Bicep.Core.Diagnostics
{
    public static class DiagnosticBuilder
    {
        public const string UseStringInterpolationInsteadClause = "Use string interpolation instead.";

        public delegate Diagnostic DiagnosticBuilderDelegate(DiagnosticBuilderInternal builder);

        public class DiagnosticBuilderInternal
        {

            private const string TypeInaccuracyClause = " If this is a resource type definition inaccuracy, report it using https://aka.ms/bicep-type-issues.";

            public DiagnosticBuilderInternal(TextSpan textSpan)
            {
                TextSpan = textSpan;
            }

            public TextSpan TextSpan { get; }

            private Diagnostic CoreDiagnostic(DiagnosticLevel level, string code, string message) => new(
                TextSpan,
                level,
                DiagnosticSource.Compiler,
                code,
                message) { Uri = new($"https://aka.ms/bicep/core-diagnostics#{code}") };

            private Diagnostic CoreError(string code, string message) => CoreDiagnostic(
                DiagnosticLevel.Error,
                code,
                message);

            private Diagnostic CoreWarning(string code, string message) => CoreDiagnostic(
                DiagnosticLevel.Warning,
                code,
                message);

            private static string ToQuotedString(IEnumerable<string> elements)
                => elements.Any() ? $"\"{elements.ConcatString("\", \"")}\"" : "";

            private static string ToQuotedStringWithCaseInsensitiveOrdering(IEnumerable<string> elements)
                => ToQuotedString(elements.OrderBy(s => s, StringComparer.OrdinalIgnoreCase));

            private static string BuildVariableDependencyChainClause(IEnumerable<string>? variableDependencyChain) => variableDependencyChain is not null
                ? $" You are referencing a variable which cannot be calculated at the start (\"{string.Join("\" -> \"", variableDependencyChain)}\")."
                : string.Empty;

            private static string BuildNonDeployTimeConstantPropertyClause(string? accessedSymbolName, string? propertyName) =>
                accessedSymbolName is not null && propertyName is not null
                    ? $" The property \"{propertyName}\" of {accessedSymbolName} cannot be calculated at the start."
                    : string.Empty;

            private static string BuildAccessiblePropertiesClause(string? accessedSymbolName, IEnumerable<string>? accessiblePropertyNames) => accessedSymbolName is not null && accessiblePropertyNames is not null
                ? $" Properties of {accessedSymbolName} which can be calculated at the start include {ToQuotedString(accessiblePropertyNames.OrderBy(s => s))}."
                : string.Empty;

            private static string BuildInvalidOciArtifactReferenceClause(string? aliasName, string referenceValue) => aliasName is not null
                ? $"The OCI artifact reference \"{referenceValue}\" after resolving alias \"{aliasName}\" is not valid."
                : $"The specified OCI artifact reference \"{referenceValue}\" is not valid.";

            private static string BuildInvalidTemplateSpecReferenceClause(string? aliasName, string referenceValue) => aliasName is not null
                ? $"The Template Spec reference \"{referenceValue}\" after resolving alias \"{aliasName}\" is not valid."
                : $"The specified Template Spec reference \"{referenceValue}\" is not valid.";

            private static string BuildBicepConfigurationClause(Uri? configFileUri) => configFileUri is not null
                ? $"Bicep configuration \"{configFileUri.LocalPath}\""
                : $"built-in Bicep configuration";

            public Diagnostic UnrecognizedToken(string token) => CoreError(
                "BCP001",
                $"The following token is not recognized: \"{token}\".");

            public Diagnostic UnterminatedMultilineComment() => CoreError(
                "BCP002",
                "The multi-line comment at this location is not terminated. Terminate it with the */ character sequence.");

            public Diagnostic UnterminatedString() => CoreError(
                "BCP003",
                "The string at this location is not terminated. Terminate the string with a single quote character.");

            public Diagnostic UnterminatedStringWithNewLine() => CoreError(
                "BCP004",
                "The string at this location is not terminated due to an unexpected new line character.");

            public Diagnostic UnterminatedStringEscapeSequenceAtEof() => CoreError(
                "BCP005",
                "The string at this location is not terminated. Complete the escape sequence and terminate the string with a single unescaped quote character.");

            public Diagnostic UnterminatedStringEscapeSequenceUnrecognized(IEnumerable<string> escapeSequences) => CoreError(
                "BCP006",
                $"The specified escape sequence is not recognized. Only the following escape sequences are allowed: {ToQuotedString(escapeSequences)}.");

            public Diagnostic UnrecognizedDeclaration() => CoreError(
                "BCP007",
                "This declaration type is not recognized. Specify a metadata, parameter, variable, resource, or output declaration.");

            public Diagnostic ExpectedParameterContinuation() => CoreError(
                "BCP008",
                "Expected the \"=\" token, or a newline at this location.");

            public Diagnostic UnrecognizedExpression() => CoreError(
                "BCP009",
                "Expected a literal value, an array, an object, a parenthesized expression, or a function call at this location.");

            public Diagnostic InvalidInteger() => CoreError(
                "BCP010",
                "Expected a valid 64-bit signed integer.");

            public Diagnostic InvalidType() => CoreError(
                "BCP011",
                "The type of the specified value is incorrect. Specify a string, boolean, or integer literal.");

            public Diagnostic ExpectedKeyword(string keyword) => CoreError(
                "BCP012",
                $"Expected the \"{keyword}\" keyword at this location.");

            public Diagnostic ExpectedParameterIdentifier() => CoreError(
                "BCP013",
                "Expected a parameter identifier at this location.");

            public Diagnostic ExpectedVariableIdentifier() => CoreError(
                "BCP015",
                "Expected a variable identifier at this location.");

            public Diagnostic ExpectedOutputIdentifier() => CoreError(
                "BCP016",
                "Expected an output identifier at this location.");

            public Diagnostic ExpectedResourceIdentifier() => CoreError(
                "BCP017",
                "Expected a resource identifier at this location.");

            public Diagnostic ExpectedCharacter(string character) => CoreError(
                "BCP018",
                $"Expected the \"{character}\" character at this location.");

            public Diagnostic ExpectedNewLine() => CoreError(
                "BCP019",
                "Expected a new line character at this location.");

            public Diagnostic ExpectedFunctionOrPropertyName() => CoreError(
                "BCP020",
                "Expected a function or property name at this location.");

            public Diagnostic ExpectedNumericLiteral() => CoreError(
                "BCP021",
                "Expected a numeric literal at this location.");

            public Diagnostic ExpectedPropertyName() => CoreError(
                "BCP022",
                "Expected a property name at this location.");

            public Diagnostic ExpectedVariableOrFunctionName() => CoreError(
                "BCP023",
                "Expected a variable or function name at this location.");

            public Diagnostic IdentifierNameExceedsLimit() => CoreError(
                "BCP024",
                $"The identifier exceeds the limit of {LanguageConstants.MaxIdentifierLength}. Reduce the length of the identifier.");

            public Diagnostic PropertyMultipleDeclarations(string property) => CoreError(
                "BCP025",
                $"The property \"{property}\" is declared multiple times in this object. Remove or rename the duplicate properties.");

            public Diagnostic OutputTypeMismatch(TypeSymbol expectedType, TypeSymbol actualType) => CoreError(
                "BCP026",
                $"The output expects a value of type \"{expectedType}\" but the provided value is of type \"{actualType}\".");

            public Diagnostic IdentifierMultipleDeclarations(string identifier) => CoreError(
                "BCP028",
                $"Identifier \"{identifier}\" is declared multiple times. Remove or rename the duplicates.");

            public Diagnostic InvalidResourceType() => CoreError(
                "BCP029",
                "The resource type is not valid. Specify a valid resource type of format \"<types>@<apiVersion>\".");

            public Diagnostic InvalidOutputType(IEnumerable<string> validTypes) => CoreError(
                "BCP030",
                $"The output type is not valid. Please specify one of the following types: {ToQuotedString(validTypes)}.");

            public Diagnostic InvalidParameterType(IEnumerable<string> validTypes) => CoreError(
                "BCP031",
                $"The parameter type is not valid. Please specify one of the following types: {ToQuotedString(validTypes)}.");

            public Diagnostic CompileTimeConstantRequired() => CoreError(
                "BCP032",
                "The value must be a compile-time constant.");

            public Diagnostic ExpectedValueTypeMismatch(bool warnInsteadOfError, TypeSymbol expectedType, TypeSymbol actualType) => CoreDiagnostic(
                warnInsteadOfError ? DiagnosticLevel.Warning : DiagnosticLevel.Error,
                "BCP033",
                $"Expected a value of type \"{expectedType}\" but the provided value is of type \"{actualType}\".");

            public Diagnostic ArrayTypeMismatch(bool warnInsteadOfError, TypeSymbol expectedType, TypeSymbol actualType) => CoreDiagnostic(
                warnInsteadOfError ? DiagnosticLevel.Warning : DiagnosticLevel.Error,
                "BCP034",
                $"The enclosing array expected an item of type \"{expectedType}\", but the provided item was of type \"{actualType}\".");

            public Diagnostic MissingRequiredProperties(bool warnInsteadOfError, Symbol? sourceDeclaration, ObjectSyntax? objectSyntax, ICollection<string> properties, string blockName, bool showTypeInaccuracy, IDiagnosticLookup parsingErrorLookup)
            {
                var sourceDeclarationClause = sourceDeclaration is not null
                    ? $" from source declaration \"{sourceDeclaration.Name}\""
                    : string.Empty;

                if (objectSyntax is null ||
                    SyntaxModifier.TryAddProperties(
                        objectSyntax,
                        properties.Select(p => SyntaxFactory.CreateObjectProperty(p, SyntaxFactory.EmptySkippedTrivia)),
                        parsingErrorLookup) is not { } newSyntax)
                {
                    // We're unable to come up with an automatic code fix - most likely because there are unhandled parse errors
                    return CoreDiagnostic(
                        warnInsteadOfError ? DiagnosticLevel.Warning : DiagnosticLevel.Error,
                        "BCP035",
                        $"The specified \"{blockName}\" declaration is missing the following required properties{sourceDeclarationClause}: {ToQuotedString(properties)}.{(showTypeInaccuracy ? TypeInaccuracyClause : string.Empty)}");
                }

                var codeFix = new CodeFix("Add required properties", true, CodeFixKind.QuickFix, new CodeReplacement(objectSyntax.Span, newSyntax.ToString()));

                return CoreDiagnostic(
                    warnInsteadOfError ? DiagnosticLevel.Warning : DiagnosticLevel.Error,
                    "BCP035",
                    $"The specified \"{blockName}\" declaration is missing the following required properties{sourceDeclarationClause}: {ToQuotedString(properties)}.{(showTypeInaccuracy ? TypeInaccuracyClause : string.Empty)}")
                    with { Fixes = [codeFix] };
            }

            public Diagnostic PropertyTypeMismatch(bool warnInsteadOfError, Symbol? sourceDeclaration, string property, TypeSymbol expectedType, TypeSymbol actualType, bool showTypeInaccuracy = false)
            {
                var sourceDeclarationClause = sourceDeclaration is not null
                    ? $" in source declaration \"{sourceDeclaration.Name}\""
                    : string.Empty;

                return CoreDiagnostic(
                    warnInsteadOfError ? DiagnosticLevel.Warning : DiagnosticLevel.Error,
                    "BCP036",
                    $"The property \"{property}\" expected a value of type \"{expectedType}\" but the provided value{sourceDeclarationClause} is of type \"{actualType}\".{(showTypeInaccuracy ? TypeInaccuracyClause : string.Empty)}");
            }

            public Diagnostic DisallowedProperty(bool warnInsteadOfError, Symbol? sourceDeclaration, string property, TypeSymbol type, ICollection<string> validUnspecifiedProperties, bool showTypeInaccuracy)
            {
                var permissiblePropertiesClause = validUnspecifiedProperties.Any()
                    ? $" Permissible properties include {ToQuotedString(validUnspecifiedProperties)}."
                    : $" No other properties are allowed.";

                var sourceDeclarationClause = sourceDeclaration is not null
                    ? $" from source declaration \"{sourceDeclaration.Name}\""
                    : string.Empty;

                return CoreDiagnostic(
                    warnInsteadOfError ? DiagnosticLevel.Warning : DiagnosticLevel.Error,
                    "BCP037",
                    $"The property \"{property}\"{sourceDeclarationClause} is not allowed on objects of type \"{type}\".{permissiblePropertiesClause}{(showTypeInaccuracy ? TypeInaccuracyClause : string.Empty)}");
            }

            public Diagnostic DisallowedInterpolatedKeyProperty(bool warnInsteadOfError, Symbol? sourceDeclaration, TypeSymbol type, ICollection<string> validUnspecifiedProperties)
            {
                var permissiblePropertiesClause = validUnspecifiedProperties.Any()
                    ? $" Permissible properties include {ToQuotedString(validUnspecifiedProperties)}."
                    : $" No other properties are allowed.";

                var sourceDeclarationClause = sourceDeclaration is not null
                    ? $" in source declaration \"{sourceDeclaration.Name}\""
                    : string.Empty;

                return CoreDiagnostic(
                    warnInsteadOfError ? DiagnosticLevel.Warning : DiagnosticLevel.Error,
                    "BCP040",
                    $"String interpolation is not supported for keys on objects of type \"{type}\"{sourceDeclarationClause}.{permissiblePropertiesClause}");
            }

            public Diagnostic VariableTypeAssignmentDisallowed(TypeSymbol valueType) => CoreError(
                "BCP041",
                $"Values of type \"{valueType}\" cannot be assigned to a variable.");

            public Diagnostic InvalidExpression() => CoreError(
                "BCP043",
                "This is not a valid expression.");

            public Diagnostic UnaryOperatorInvalidType(string operatorName, TypeSymbol type) => CoreError(
                "BCP044",
                $"Cannot apply operator \"{operatorName}\" to operand of type \"{type}\".");

            public Diagnostic BinaryOperatorInvalidType(string operatorName, TypeSymbol type1, TypeSymbol type2, string? additionalInfo) => CoreError(
                "BCP045",
                $"Cannot apply operator \"{operatorName}\" to operands of type \"{type1}\" and \"{type2}\".{(additionalInfo is null ? string.Empty : " " + additionalInfo)}");

            public Diagnostic ValueTypeMismatch(TypeSymbol type) => CoreError(
                "BCP046",
                $"Expected a value of type \"{type}\".");

            public Diagnostic ResourceTypeInterpolationUnsupported() => CoreError(
                "BCP047",
                "String interpolation is unsupported for specifying the resource type.");

            public Diagnostic CannotResolveFunctionOverload(IList<string> overloadSignatures, TypeSymbol argumentType, IList<TypeSymbol> parameterTypes)
            {
                var messageBuilder = new StringBuilder();
                var overloadCount = overloadSignatures.Count;

                messageBuilder.Append("Cannot resolve function overload.");

                for (int i = 0; i < overloadCount; i++)
                {
                    messageBuilder
                        .Append('\n')
                        .Append($"  Overload {i + 1} of {overloadCount}, \"{overloadSignatures[i]}\", gave the following error:\n")
                        .Append($"    Argument of type \"{argumentType}\" is not assignable to parameter of type \"{parameterTypes[i]}\".");
                }

                var message = messageBuilder.ToString();

                return CoreError(
                    "BCP048",
                    message);
            }

            public Diagnostic StringOrIntegerIndexerRequired(TypeSymbol wrongType) => CoreError(
                "BCP049",
                $"The array index must be of type \"{LanguageConstants.String}\" or \"{LanguageConstants.Int}\" but the provided index was of type \"{wrongType}\".");

            public Diagnostic FilePathIsEmpty() => CoreError(
                "BCP050",
                "The specified path is empty.");

            public Diagnostic FilePathBeginsWithForwardSlash() => CoreError(
                "BCP051",
                "The specified path begins with \"/\". Files must be referenced using relative paths.");

            public Diagnostic UnknownProperty(bool warnInsteadOfError, TypeSymbol type, string badProperty) => CoreDiagnostic(
                warnInsteadOfError ? DiagnosticLevel.Warning : DiagnosticLevel.Error,
                "BCP052",
                $"The type \"{type}\" does not contain property \"{badProperty}\".");

            public Diagnostic UnknownPropertyWithAvailableProperties(bool warnInsteadOfError, TypeSymbol type, string badProperty, IEnumerable<string> availableProperties) => CoreDiagnostic(
                warnInsteadOfError ? DiagnosticLevel.Warning : DiagnosticLevel.Error,
                "BCP053",
                $"The type \"{type}\" does not contain property \"{badProperty}\". Available properties include {ToQuotedString(availableProperties)}.");

            public Diagnostic NoPropertiesAllowed(TypeSymbol type) => CoreError(
                "BCP054",
                $"The type \"{type}\" does not contain any properties.");

            public Diagnostic ObjectRequiredForPropertyAccess(TypeSymbol wrongType) => CoreError(
                "BCP055",
                $"Cannot access properties of type \"{wrongType}\". An \"{LanguageConstants.Object}\" type is required.");

            public Diagnostic AmbiguousSymbolReference(string name, IEnumerable<string> namespaces) => CoreError(
                "BCP056",
                $"The reference to name \"{name}\" is ambiguous because it exists in namespaces {ToQuotedString(namespaces)}. The reference must be fully-qualified.");

            public Diagnostic SymbolicNameDoesNotExist(string name) => CoreError(
                "BCP057",
                $"The name \"{name}\" does not exist in the current context.");

            public Diagnostic SymbolicNameIsNotAFunction(string name) => CoreError(
                "BCP059",
                $"The name \"{name}\" is not a function.");

            public Diagnostic VariablesFunctionNotSupported() => CoreError(
                "BCP060",
                $"The \"variables\" function is not supported. Directly reference variables by their symbolic names.");

            public Diagnostic ParametersFunctionNotSupported() => CoreError(
                "BCP061",
                $"The \"parameters\" function is not supported. Directly reference parameters by their symbolic names.");

            public Diagnostic ReferencedSymbolHasErrors(string name) => CoreError(
                "BCP062",
                $"The referenced declaration with name \"{name}\" is not valid.");

            public Diagnostic SymbolicNameIsNotAVariableOrParameter(string name) => CoreError(
                "BCP063",
                $"The name \"{name}\" is not a parameter, variable, resource or module.");

            public Diagnostic UnexpectedTokensInInterpolation() => CoreError(
                "BCP064",
                "Found unexpected tokens in interpolated expression.");

            public Diagnostic FunctionOnlyValidInParameterDefaults(string functionName) => CoreError(
                "BCP065",
                $"Function \"{functionName}\" is not valid at this location. It can only be used as a parameter default value.");

            public Diagnostic FunctionOnlyValidInResourceBody(string functionName) => CoreError(
                "BCP066",
                $"Function \"{functionName}\" is not valid at this location. It can only be used in resource declarations.");

            public Diagnostic ObjectRequiredForMethodAccess(TypeSymbol wrongType) => CoreError(
                "BCP067",
                $"Cannot call functions on type \"{wrongType}\". An \"{LanguageConstants.Object}\" type is required.");

            public Diagnostic ExpectedResourceTypeString() => CoreError(
                "BCP068",
                "Expected a resource type string. Specify a valid resource type of format \"<types>@<apiVersion>\".");

            public Diagnostic FunctionNotSupportedOperatorAvailable(string function, string @operator) => CoreError(
                "BCP069",
                $"The function \"{function}\" is not supported. Use the \"{@operator}\" operator instead.");

            public Diagnostic ArgumentTypeMismatch(TypeSymbol argumentType, TypeSymbol parameterType) => CoreError(
                "BCP070",
                $"Argument of type \"{argumentType}\" is not assignable to parameter of type \"{parameterType}\".");

            public Diagnostic ArgumentCountMismatch(int argumentCount, int minimumArgumentCount, int? maximumArgumentCount)
            {
                string expected;

                if (!maximumArgumentCount.HasValue)
                {
                    expected = $"at least {minimumArgumentCount} {(minimumArgumentCount == 1 ? "argument" : "arguments")}";
                }
                else if (minimumArgumentCount == maximumArgumentCount.Value)
                {
                    expected = $"{minimumArgumentCount} {(minimumArgumentCount == 1 ? "argument" : "arguments")}";
                }
                else
                {
                    expected = $"{minimumArgumentCount} to {maximumArgumentCount} arguments";
                }

                return CoreError(
                    "BCP071",
                    $"Expected {expected}, but got {argumentCount}.");
            }

            public Diagnostic CannotReferenceSymbolInParamDefaultValue() => CoreError(
                "BCP072",
                "This symbol cannot be referenced here. Only other parameters can be referenced in parameter default values.");

            public Diagnostic CannotAssignToReadOnlyProperty(bool warnInsteadOfError, string property, bool showTypeInaccuracy) => CoreDiagnostic(
                warnInsteadOfError ? DiagnosticLevel.Warning : DiagnosticLevel.Error,
                "BCP073",
                $"The property \"{property}\" is read-only. Expressions cannot be assigned to read-only properties.{(showTypeInaccuracy ? TypeInaccuracyClause : string.Empty)}");

            public Diagnostic ArraysRequireIntegerIndex(TypeSymbol wrongType) => CoreError(
                "BCP074",
                $"Indexing over arrays requires an index of type \"{LanguageConstants.Int}\" but the provided index was of type \"{wrongType}\".");

            public Diagnostic ObjectsRequireStringIndex(TypeSymbol wrongType) => CoreError(
                "BCP075",
                $"Indexing over objects requires an index of type \"{LanguageConstants.String}\" but the provided index was of type \"{wrongType}\".");

            public Diagnostic IndexerRequiresObjectOrArray(TypeSymbol wrongType) => CoreError(
                "BCP076",
                $"Cannot index over expression of type \"{wrongType}\". Arrays or objects are required.");

            public Diagnostic WriteOnlyProperty(bool warnInsteadOfError, TypeSymbol type, string badProperty) => CoreDiagnostic(
                warnInsteadOfError ? DiagnosticLevel.Warning : DiagnosticLevel.Error,
                "BCP077",
                $"The property \"{badProperty}\" on type \"{type}\" is write-only. Write-only properties cannot be accessed.");

            public Diagnostic MissingRequiredProperty(bool warnInsteadOfError, string propertyName, TypeSymbol expectedType) => CoreDiagnostic(
                warnInsteadOfError ? DiagnosticLevel.Warning : DiagnosticLevel.Error,
                "BCP078",
                $"The property \"{propertyName}\" requires a value of type \"{expectedType}\", but none was supplied.");

            public Diagnostic CyclicExpressionSelfReference() => CoreError(
                "BCP079",
                "This expression is referencing its own declaration, which is not allowed.");

            public Diagnostic CyclicExpression(IEnumerable<string> cycle) => CoreError(
                "BCP080",
                $"The expression is involved in a cycle (\"{string.Join("\" -> \"", cycle)}\").");

            public Diagnostic ResourceTypesUnavailable(ResourceTypeReference resourceTypeReference) => CoreWarning(
                "BCP081",
                $"Resource type \"{resourceTypeReference.FormatName()}\" does not have types available. Bicep is unable to validate resource properties prior to deployment, but this will not block the resource from being deployed.");

            public Diagnostic SymbolicNameDoesNotExistWithSuggestion(string name, string suggestedName) => CoreError(
                "BCP082",
                $"The name \"{name}\" does not exist in the current context. Did you mean \"{suggestedName}\"?")
                with { Fixes = [
                    new CodeFix($"Change \"{name}\" to \"{suggestedName}\"", true, CodeFixKind.QuickFix, CodeManipulator.Replace(TextSpan, suggestedName))
                ]};

            public Diagnostic UnknownPropertyWithSuggestion(bool warnInsteadOfError, TypeSymbol type, string badProperty, string suggestedProperty) => CoreDiagnostic(
                warnInsteadOfError ? DiagnosticLevel.Warning : DiagnosticLevel.Error,
                "BCP083",
                $"The type \"{type}\" does not contain property \"{badProperty}\". Did you mean \"{suggestedProperty}\"?")
                with { Fixes = [
                    new CodeFix($"Change \"{badProperty}\" to \"{suggestedProperty}\"", true, CodeFixKind.QuickFix, CodeManipulator.Replace(TextSpan, suggestedProperty))
                ]};

            public Diagnostic SymbolicNameCannotUseReservedNamespaceName(string name, IEnumerable<string> namespaces) => CoreError(
                "BCP084",
                $"The symbolic name \"{name}\" is reserved. Please use a different symbolic name. Reserved namespaces are {ToQuotedString(namespaces.OrderBy(ns => ns))}.");

            public Diagnostic FilePathContainsForbiddenCharacters(IEnumerable<char> forbiddenChars) => CoreError(
                "BCP085",
                $"The specified file path contains one ore more invalid path characters. The following are not permitted: {ToQuotedString(forbiddenChars.OrderBy(x => x).Select(x => x.ToString()))}.");

            public Diagnostic FilePathHasForbiddenTerminator(IEnumerable<char> forbiddenPathTerminatorChars) => CoreError(
                "BCP086",
                $"The specified file path ends with an invalid character. The following are not permitted: {ToQuotedString(forbiddenPathTerminatorChars.OrderBy(x => x).Select(x => x.ToString()))}.");

            public Diagnostic ComplexLiteralsNotAllowed() => CoreError(
                "BCP087",
                "Array and object literals are not allowed here.");

            public Diagnostic PropertyStringLiteralMismatchWithSuggestion(bool warnInsteadOfError, string property, TypeSymbol expectedType, string actualStringLiteral, string suggestedStringLiteral) => CoreDiagnostic(
                warnInsteadOfError ? DiagnosticLevel.Warning : DiagnosticLevel.Error,
                "BCP088",
                $"The property \"{property}\" expected a value of type \"{expectedType}\" but the provided value is of type \"{actualStringLiteral}\". Did you mean \"{suggestedStringLiteral}\"?")
                with { Fixes = [
                    new CodeFix($"Change \"{actualStringLiteral}\" to \"{suggestedStringLiteral}\"", true, CodeFixKind.QuickFix, CodeManipulator.Replace(TextSpan, suggestedStringLiteral))
                ]};

            public Diagnostic DisallowedPropertyWithSuggestion(bool warnInsteadOfError, string property, TypeSymbol type, string suggestedProperty) => CoreDiagnostic(
                warnInsteadOfError ? DiagnosticLevel.Warning : DiagnosticLevel.Error,
                "BCP089",
                $"The property \"{property}\" is not allowed on objects of type \"{type}\". Did you mean \"{suggestedProperty}\"?")
                with { Fixes = [
                    new CodeFix($"Change \"{property}\" to \"{suggestedProperty}\"", true, CodeFixKind.QuickFix, CodeManipulator.Replace(TextSpan, suggestedProperty))
                ]};

            public Diagnostic ModulePathHasNotBeenSpecified() => CoreError(
                "BCP090",
                "This module declaration is missing a file path reference.");

            public Diagnostic ErrorOccurredReadingFile(string failureMessage) => CoreError(
                "BCP091",
                $"An error occurred reading file. {failureMessage}");

            public Diagnostic FilePathInterpolationUnsupported() => CoreError(
                "BCP092",
                "String interpolation is not supported in file paths.");

            public Diagnostic FilePathCouldNotBeResolved(string filePath, string parentPath) => CoreError(
                "BCP093",
                $"File path \"{filePath}\" could not be resolved relative to \"{parentPath}\".");

            public Diagnostic CyclicModuleSelfReference() => CoreError(
                "BCP094",
                "This module references itself, which is not allowed.");

            public Diagnostic CyclicFile(IEnumerable<string> cycle) => CoreError(
                "BCP095",
                $"The file is involved in a cycle (\"{string.Join("\" -> \"", cycle)}\").");

            public Diagnostic ExpectedModuleIdentifier() => CoreError(
                "BCP096",
                "Expected a module identifier at this location.");

            public Diagnostic ExpectedModulePathString() => CoreError(
                "BCP097",
                "Expected a module path string. This should be a relative path to another bicep file, e.g. 'myModule.bicep' or '../parent/myModule.bicep'");

            public Diagnostic FilePathContainsBackSlash() => CoreError(
                "BCP098",
                "The specified file path contains a \"\\\" character. Use \"/\" instead as the directory separator character.");

            public Diagnostic AllowedMustContainItems() => CoreError(
                "BCP099",
                $"The \"{LanguageConstants.ParameterAllowedPropertyName}\" array must contain one or more items.");

            public Diagnostic IfFunctionNotSupported() => CoreError(
                "BCP100",
                "The function \"if\" is not supported. Use the \"?:\" (ternary conditional) operator instead, e.g. condition ? ValueIfTrue : ValueIfFalse");

            public Diagnostic CreateArrayFunctionNotSupported() => CoreError(
                "BCP101",
                "The \"createArray\" function is not supported. Construct an array literal using [].");

            public Diagnostic CreateObjectFunctionNotSupported() => CoreError(
                "BCP102",
                "The \"createObject\" function is not supported. Construct an object literal using {}.");

            public Diagnostic DoubleQuoteToken(string token) => CoreError(
                "BCP103",
                $"The following token is not recognized: \"{token}\". Strings are defined using single quotes in bicep.");

            public Diagnostic ReferencedModuleHasErrors() => CoreError(
                "BCP104",
                $"The referenced module has errors.");

            public Diagnostic UnableToLoadNonFileUri(Uri fileUri) => CoreError(
                "BCP105",
                $"Unable to load file from URI \"{fileUri}\".");

            public Diagnostic UnexpectedCommaSeparator() => CoreError(
                "BCP106",
                "Expected a new line character at this location. Commas are not used as separator delimiters.");

            public Diagnostic FunctionDoesNotExistInNamespace(Symbol namespaceType, string name) => CoreError(
                "BCP107",
                $"The function \"{name}\" does not exist in namespace \"{namespaceType.Name}\".");

            public Diagnostic FunctionDoesNotExistInNamespaceWithSuggestion(Symbol namespaceType, string name, string suggestedName) => CoreError(
                "BCP108",
                $"The function \"{name}\" does not exist in namespace \"{namespaceType.Name}\". Did you mean \"{suggestedName}\"?")
                with { Fixes = [
                    new CodeFix($"Change \"{name}\" to \"{suggestedName}\"", true, CodeFixKind.QuickFix, CodeManipulator.Replace(TextSpan, suggestedName))
                ]};                

            public Diagnostic FunctionDoesNotExistOnObject(TypeSymbol type, string name) => CoreError(
                "BCP109",
                $"The type \"{type}\" does not contain function \"{name}\".");

            public Diagnostic FunctionDoesNotExistOnObjectWithSuggestion(TypeSymbol type, string name, string suggestedName) => CoreError(
                "BCP110",
                $"The type \"{type}\" does not contain function \"{name}\". Did you mean \"{suggestedName}\"?")
                with { Fixes = [
                    new CodeFix($"Change \"{name}\" to \"{suggestedName}\"", true, CodeFixKind.QuickFix, CodeManipulator.Replace(TextSpan, suggestedName))
                ]};

            public Diagnostic FilePathContainsControlChars() => CoreError(
                "BCP111",
                $"The specified file path contains invalid control code characters.");

            public Diagnostic TargetScopeMultipleDeclarations() => CoreError(
                "BCP112",
                $"The \"{LanguageConstants.TargetScopeKeyword}\" cannot be declared multiple times in one file.");

            public Diagnostic InvalidModuleScopeForTenantScope() => CoreError(
                "BCP113",
                $"Unsupported scope for module deployment in a \"{LanguageConstants.TargetScopeTypeTenant}\" target scope. Omit this property to inherit the current scope, or specify a valid scope. " +
                $"Permissible scopes include tenant: tenant(), named management group: managementGroup(<name>), named subscription: subscription(<subId>), or named resource group in a named subscription: resourceGroup(<subId>, <name>).");

            public Diagnostic InvalidModuleScopeForManagementScope() => CoreError(
                "BCP114",
                $"Unsupported scope for module deployment in a \"{LanguageConstants.TargetScopeTypeManagementGroup}\" target scope. Omit this property to inherit the current scope, or specify a valid scope. " +
                $"Permissible scopes include current management group: managementGroup(), named management group: managementGroup(<name>), named subscription: subscription(<subId>), tenant: tenant(), or named resource group in a named subscription: resourceGroup(<subId>, <name>).");

            public Diagnostic InvalidModuleScopeForSubscriptionScope() => CoreError(
                "BCP115",
                $"Unsupported scope for module deployment in a \"{LanguageConstants.TargetScopeTypeSubscription}\" target scope. Omit this property to inherit the current scope, or specify a valid scope. " +
                $"Permissible scopes include current subscription: subscription(), named subscription: subscription(<subId>), named resource group in same subscription: resourceGroup(<name>), named resource group in different subscription: resourceGroup(<subId>, <name>), or tenant: tenant().");

            public Diagnostic InvalidModuleScopeForResourceGroup() => CoreError(
                "BCP116",
                $"Unsupported scope for module deployment in a \"{LanguageConstants.TargetScopeTypeResourceGroup}\" target scope. Omit this property to inherit the current scope, or specify a valid scope. " +
                $"Permissible scopes include current resource group: resourceGroup(), named resource group in same subscription: resourceGroup(<name>), named resource group in a different subscription: resourceGroup(<subId>, <name>), current subscription: subscription(), named subscription: subscription(<subId>) or tenant: tenant().");

            public Diagnostic EmptyIndexerNotAllowed() => CoreError(
                "BCP117",
                "An empty indexer is not allowed. Specify a valid expression."
            );

            public Diagnostic ExpectBodyStartOrIfOrLoopStart() => CoreError(
                "BCP118",
                "Expected the \"{\" character, the \"[\" character, or the \"if\" keyword at this location.");

            public Diagnostic InvalidExtensionResourceScope() => CoreError(
                "BCP119",
                $"Unsupported scope for extension resource deployment. Expected a resource reference.");

            public Diagnostic RuntimeValueNotAllowedInProperty(string propertyName, string? objectTypeName, string? accessedSymbolName, IEnumerable<string>? accessiblePropertyNames, IEnumerable<string>? variableDependencyChain)
            {
                var variableDependencyChainClause = BuildVariableDependencyChainClause(variableDependencyChain);
                var accessiblePropertiesClause = BuildAccessiblePropertiesClause(accessedSymbolName, accessiblePropertyNames);

                return CoreError(
                    "BCP120",
                    $"This expression is being used in an assignment to the \"{propertyName}\" property of the \"{objectTypeName}\" type, which requires a value that can be calculated at the start of the deployment.{variableDependencyChainClause}{accessiblePropertiesClause}");
            }

            public Diagnostic ResourceMultipleDeclarations(IEnumerable<string> resourceNames) => CoreError(
                "BCP121",
                $"Resources: {ToQuotedString(resourceNames)} are defined with this same name in a file. Rename them or split into different modules.");

            public Diagnostic ModuleMultipleDeclarations(IEnumerable<string> moduleNames) => CoreError(
                "BCP122",
                $"Modules: {ToQuotedString(moduleNames)} are defined with this same name and this same scope in a file. Rename them or split into different modules.");

            public Diagnostic ExpectedNamespaceOrDecoratorName() => CoreError(
                "BCP123",
                "Expected a namespace or decorator name at this location.");

            public Diagnostic CannotAttachDecoratorToTarget(string decoratorName, TypeSymbol attachableType, TypeSymbol targetType) => CoreError(
                "BCP124",
                $"The decorator \"{decoratorName}\" can only be attached to targets of type \"{attachableType}\", but the target has type \"{targetType}\".");

            public Diagnostic CannotUseFunctionAsParameterDecorator(string functionName) => CoreError(
                "BCP125",
                $"Function \"{functionName}\" cannot be used as a parameter decorator.");

            public Diagnostic CannotUseFunctionAsVariableDecorator(string functionName) => CoreError(
                "BCP126",
                $"Function \"{functionName}\" cannot be used as a variable decorator.");

            public Diagnostic CannotUseFunctionAsResourceDecorator(string functionName) => CoreError(
                "BCP127",
                $"Function \"{functionName}\" cannot be used as a resource decorator.");

            public Diagnostic CannotUseFunctionAsModuleDecorator(string functionName) => CoreError(
                "BCP128",
                $"Function \"{functionName}\" cannot be used as a module decorator.");

            public Diagnostic CannotUseFunctionAsOutputDecorator(string functionName) => CoreError(
                "BCP129",
                $"Function \"{functionName}\" cannot be used as an output decorator.");

            public Diagnostic DecoratorsNotAllowed() => CoreError(
                "BCP130",
                "Decorators are not allowed here.");

            public Diagnostic ExpectedDeclarationAfterDecorator() => CoreError(
                "BCP132",
                "Expected a declaration after the decorator.");

            public Diagnostic InvalidUnicodeEscape() => CoreError(
                "BCP133",
                "The unicode escape sequence is not valid. Valid unicode escape sequences range from \\u{0} to \\u{10FFFF}.");

            public Diagnostic UnsupportedModuleScope(ResourceScope suppliedScope, ResourceScope supportedScopes) => CoreError(
                "BCP134",
                $"Scope {ToQuotedString(LanguageConstants.GetResourceScopeDescriptions(suppliedScope))} is not valid for this module. Permitted scopes: {ToQuotedString(LanguageConstants.GetResourceScopeDescriptions(supportedScopes))}.");

            public Diagnostic UnsupportedResourceScope(ResourceScope suppliedScope, ResourceScope supportedScopes) => CoreError(
                "BCP135",
                $"Scope {ToQuotedString(LanguageConstants.GetResourceScopeDescriptions(suppliedScope))} is not valid for this resource type. Permitted scopes: {ToQuotedString(LanguageConstants.GetResourceScopeDescriptions(supportedScopes))}.");

            public Diagnostic ExpectedLoopVariableIdentifier() => CoreError(
                "BCP136",
                "Expected a loop item variable identifier at this location.");

            public Diagnostic LoopArrayExpressionTypeMismatch(TypeSymbol actualType) => CoreError(
                "BCP137",
                $"Loop expected an expression of type \"{LanguageConstants.Array}\" but the provided value is of type \"{actualType}\".");

            public Diagnostic ForExpressionsNotSupportedHere() => CoreError(
                "BCP138",
                "For-expressions are not supported in this context. For-expressions may be used as values of resource, module, variable, and output declarations, or values of resource and module properties.");

            public Diagnostic InvalidCrossResourceScope() => CoreError(
                "BCP139",
                $"A resource's scope must match the scope of the Bicep file for it to be deployable. You must use modules to deploy resources to a different scope.");

            public Diagnostic UnterminatedMultilineString() => CoreError(
                "BCP140",
                $"The multi-line string at this location is not terminated. Terminate it with \"'''\".");

            public Diagnostic ExpressionNotCallable() => CoreError(
                "BCP141",
                "The expression cannot be used as a decorator as it is not callable.");

            public Diagnostic TooManyPropertyForExpressions() => CoreError(
                "BCP142",
                "Property value for-expressions cannot be nested.");

            public Diagnostic ExpressionedPropertiesNotAllowedWithLoops() => CoreError(
                "BCP143",
                "For-expressions cannot be used with properties whose names are also expressions.");

            public Diagnostic DirectAccessToCollectionNotSupported(IEnumerable<string>? accessChain = null)
            {
                var accessChainClause = accessChain?.Any() ?? false
                    ? $"The collection was accessed by the chain of \"{string.Join("\" -> \"", accessChain)}\". "
                    : "";

                return CoreError(
                    "BCP144",
                    $"Directly referencing a resource or module collection is not currently supported here. {accessChainClause}Apply an array indexer to the expression.");
            }

            public Diagnostic OutputMultipleDeclarations(string identifier) => CoreError(
                "BCP145",
                $"Output \"{identifier}\" is declared multiple times. Remove or rename the duplicates.");

            public Diagnostic ExpectedParameterDeclarationAfterDecorator() => CoreError(
                "BCP147",
                "Expected a parameter declaration after the decorator.");

            public Diagnostic ExpectedVariableDeclarationAfterDecorator() => CoreError(
                "BCP148",
                "Expected a variable declaration after the decorator.");

            public Diagnostic ExpectedResourceDeclarationAfterDecorator() => CoreError(
                "BCP149",
                "Expected a resource declaration after the decorator.");

            public Diagnostic ExpectedModuleDeclarationAfterDecorator() => CoreError(
                "BCP150",
                "Expected a module declaration after the decorator.");

            public Diagnostic ExpectedOutputDeclarationAfterDecorator() => CoreError(
                "BCP151",
                "Expected an output declaration after the decorator.");

            public Diagnostic CannotUseFunctionAsDecorator(string functionName) => CoreError(
                "BCP152",
                $"Function \"{functionName}\" cannot be used as a decorator.");

            public Diagnostic ExpectedResourceOrModuleDeclarationAfterDecorator() => CoreError(
                "BCP153",
                "Expected a resource or module declaration after the decorator.");

            public Diagnostic BatchSizeTooSmall(long value, long limit) => CoreError(
                "BCP154",
                $"Expected a batch size of at least {limit} but the specified value was \"{value}\".");

            public Diagnostic BatchSizeNotAllowed(string decoratorName) => CoreError(
                "BCP155",
                $"The decorator \"{decoratorName}\" can only be attached to resource or module collections.");

            public Diagnostic InvalidResourceTypeSegment(string typeSegment) => CoreError(
                "BCP156",
                $"The resource type segment \"{typeSegment}\" is invalid. Nested resources must specify a single type segment, and optionally can specify an api version using the format \"<type>@<apiVersion>\".");

            public Diagnostic InvalidAncestorResourceType() => CoreError(
                "BCP157",
                $"The resource type cannot be determined due to an error in the containing resource.");

            public Diagnostic ResourceRequiredForResourceAccess(string wrongType) => CoreError(
                "BCP158",
                $"Cannot access nested resources of type \"{wrongType}\". A resource type is required.");

            public Diagnostic NestedResourceNotFound(string resourceName, string identifierName, IEnumerable<string> nestedResourceNames) => CoreError(
                "BCP159",
                $"The resource \"{resourceName}\" does not contain a nested resource named \"{identifierName}\". Known nested resources are: {ToQuotedString(nestedResourceNames)}.");

            public Diagnostic NestedResourceNotAllowedInLoop() => CoreError(
                "BCP160",
                $"A nested resource cannot appear inside of a resource with a for-expression.");

            public Diagnostic ExpectedLoopItemIdentifierOrVariableBlockStart() => CoreError(
                "BCP162",
                "Expected a loop item variable identifier or \"(\" at this location.");

            public Diagnostic ScopeUnsupportedOnChildResource() => CoreError(
                "BCP164",
                $"A child resource's scope is computed based on the scope of its ancestor resource. This means that using the \"{LanguageConstants.ResourceScopePropertyName}\" property on a child resource is unsupported.");

            public Diagnostic ScopeDisallowedForAncestorResource(string ancestorIdentifier) => CoreError(
                "BCP165",
                $"A resource's computed scope must match that of the Bicep file for it to be deployable. This resource's scope is computed from the \"{LanguageConstants.ResourceScopePropertyName}\" property value assigned to ancestor resource \"{ancestorIdentifier}\". You must use modules to deploy resources to a different scope.");

            public Diagnostic DuplicateDecorator(string decoratorName) => CoreError(
                "BCP166",
                $"Duplicate \"{decoratorName}\" decorator.");

            public Diagnostic ExpectBodyStartOrIf() => CoreError(
                "BCP167",
                "Expected the \"{\" character or the \"if\" keyword at this location.");

            public Diagnostic LengthMustNotBeNegative() => CoreError(
                "BCP168",
                $"Length must not be a negative value.");

            public Diagnostic TopLevelChildResourceNameIncorrectQualifierCount(int expectedSlashCount) => CoreError(
                "BCP169",
                $"Expected resource name to contain {expectedSlashCount} \"/\" character(s). The number of name segments must match the number of segments in the resource type.");

            public Diagnostic ChildResourceNameContainsQualifiers() => CoreError(
                "BCP170",
                $"Expected resource name to not contain any \"/\" characters. Child resources with a parent resource reference (via the parent property or via nesting) must not contain a fully-qualified name.");

            public Diagnostic ResourceTypeIsNotValidParent(string resourceType, string parentResourceType) => CoreError(
                "BCP171",
                $"Resource type \"{resourceType}\" is not a valid child resource of parent \"{parentResourceType}\".");

            public Diagnostic ParentResourceTypeHasErrors(string resourceName) => CoreError(
                "BCP172",
                $"The resource type cannot be validated due to an error in parent resource \"{resourceName}\".");

            public Diagnostic CannotUsePropertyInExistingResource(string property) => CoreError(
                "BCP173",
                $"The property \"{property}\" cannot be used in an existing resource declaration.");

            public Diagnostic ResourceTypeContainsProvidersSegment() => CoreWarning(
                "BCP174",
                $"Type validation is not available for resource types declared containing a \"/providers/\" segment. Please instead use the \"scope\" property.");

            public Diagnostic AnyTypeIsNotAllowed() => CoreError(
                "BCP176",
                $"Values of the \"any\" type are not allowed here.");

            public Diagnostic RuntimeValueNotAllowedInIfConditionExpression(string? accessedSymbolName, IEnumerable<string>? accessiblePropertyNames, IEnumerable<string>? variableDependencyChain)
            {
                var variableDependencyChainClause = BuildVariableDependencyChainClause(variableDependencyChain);
                var accessiblePropertiesClause = BuildAccessiblePropertiesClause(accessedSymbolName, accessiblePropertyNames);

                return CoreError(
                    "BCP177",
                    $"This expression is being used in the if-condition expression, which requires a value that can be calculated at the start of the deployment.{variableDependencyChainClause}{accessiblePropertiesClause}");
            }

            public Diagnostic RuntimeValueNotAllowedInForExpression(string? accessedSymbolName, IEnumerable<string>? accessiblePropertyNames, IEnumerable<string>? variableDependencyChain)
            {
                var variableDependencyChainClause = BuildVariableDependencyChainClause(variableDependencyChain);
                var accessiblePropertiesClause = BuildAccessiblePropertiesClause(accessedSymbolName, accessiblePropertyNames);

                return CoreError(
                    "BCP178",
                    $"This expression is being used in the for-expression, which requires a value that can be calculated at the start of the deployment.{variableDependencyChainClause}{accessiblePropertiesClause}");
            }

            public Diagnostic ForExpressionContainsLoopInvariants(string itemVariableName, string? indexVariableName, IEnumerable<string> expectedVariantProperties) => CoreWarning(
                "BCP179",
                indexVariableName is null
                    ? $"Unique resource or deployment name is required when looping. The loop item variable \"{itemVariableName}\" must be referenced in at least one of the value expressions of the following properties: {ToQuotedString(expectedVariantProperties)}"
                    : $"Unique resource or deployment name is required when looping. The loop item variable \"{itemVariableName}\" or the index variable \"{indexVariableName}\" must be referenced in at least one of the value expressions of the following properties in the loop body: {ToQuotedString(expectedVariantProperties)}");

            public Diagnostic FunctionOnlyValidInModuleSecureParameterAssignment(string functionName) => CoreError(
                "BCP180",
                $"Function \"{functionName}\" is not valid at this location. It can only be used when directly assigning to a module parameter with a secure decorator.");

            public Diagnostic RuntimeValueNotAllowedInRunTimeFunctionArguments(string functionName, string? accessedSymbolName, IEnumerable<string>? accessiblePropertyNames, IEnumerable<string>? variableDependencyChain)
            {
                var variableDependencyChainClause = BuildVariableDependencyChainClause(variableDependencyChain);
                var accessiblePropertiesClause = BuildAccessiblePropertiesClause(accessedSymbolName, accessiblePropertyNames);

                return CoreError(
                    "BCP181",
                    $"This expression is being used in an argument of the function \"{functionName}\", which requires a value that can be calculated at the start of the deployment.{variableDependencyChainClause}{accessiblePropertiesClause}");
            }

            public Diagnostic RuntimeValueNotAllowedInVariableForBody(string variableName, string? accessedSymbolName, IEnumerable<string>? accessiblePropertyNames, IEnumerable<string>? variableDependencyChain, string? violatingPropertyName)
            {
                var variableDependencyChainClause = BuildVariableDependencyChainClause(variableDependencyChain);
                var violatingPropertyNameClause = BuildNonDeployTimeConstantPropertyClause(accessedSymbolName, violatingPropertyName);
                var accessiblePropertiesClause = BuildAccessiblePropertiesClause(accessedSymbolName, accessiblePropertyNames);

                return CoreError(
                    "BCP182",
                    $"This expression is being used in the for-body of the variable \"{variableName}\", which requires values that can be calculated at the start of the deployment.{variableDependencyChainClause}{violatingPropertyNameClause}{accessiblePropertiesClause}");
            }

            public Diagnostic ModuleParametersPropertyRequiresObjectLiteral() => CoreError(
                "BCP183",
                $"The value of the module \"{LanguageConstants.ModuleParamsPropertyName}\" property must be an object literal.");

            public Diagnostic FileExceedsMaximumSize(string filePath, long maxSize, string unit) => CoreError(
                "BCP184",
                $"File '{filePath}' exceeded maximum size of {maxSize} {unit}.");

            public Diagnostic FileEncodingMismatch(string detectedEncoding) => CoreDiagnostic(
                DiagnosticLevel.Info,
                "BCP185",
                $"Encoding mismatch. File was loaded with '{detectedEncoding}' encoding.");

            public Diagnostic UnparsableJsonType() => CoreError(
                "BCP186",
                $"Unable to parse literal JSON value. Please ensure that it is well-formed.");

            public Diagnostic FallbackPropertyUsed(string property) => CoreWarning(
                "BCP187",
                $"The property \"{property}\" does not exist in the resource or type definition, although it might still be valid.{TypeInaccuracyClause}");

            public Diagnostic ReferencedArmTemplateHasErrors() => CoreError(
                "BCP188",
                $"The referenced ARM template has errors. Please see https://aka.ms/arm-template for information on how to diagnose and fix the template.");

            public Diagnostic UnknownModuleReferenceScheme(string badScheme, ImmutableArray<string> allowedSchemes)
            {
                string FormatSchemes() => ToQuotedString(allowedSchemes.Where(scheme => !string.Equals(scheme, ArtifactReferenceSchemes.Local)));

                return CoreError(
                    "BCP189",
                    (allowedSchemes.Contains(ArtifactReferenceSchemes.Local, StringComparer.Ordinal), allowedSchemes.Any(scheme => !string.Equals(scheme, ArtifactReferenceSchemes.Local, StringComparison.Ordinal))) switch
                    {
                        (false, false) => "Module references are not supported in this context.",
                        (false, true) => $"The specified module reference scheme \"{badScheme}\" is not recognized. Specify a module reference using one of the following schemes: {FormatSchemes()}",
                        (true, false) => $"The specified module reference scheme \"{badScheme}\" is not recognized. Specify a path to a local module file.",
                        (true, true) => $"The specified module reference scheme \"{badScheme}\" is not recognized. Specify a path to a local module file or a module reference using one of the following schemes: {FormatSchemes()}",
                    });
            }

            // TODO: This error is context sensitive:
            // - In CLI, it's permanent and only likely to occur with bicep build --no-restore.
            // - In VS code, it's transient until the background restore finishes.
            //
            // Should it be split into two separate errors instead?
            public Diagnostic ArtifactRequiresRestore(string artifactRef) => CoreError(
                "BCP190",
                $"The artifact with reference \"{artifactRef}\" has not been restored.");

            public Diagnostic ArtifactRestoreFailed(string artifactRef) => CoreError(
                "BCP191",
                $"Unable to restore the artifact with reference \"{artifactRef}\".");

            public Diagnostic ArtifactRestoreFailedWithMessage(string artifactRef, string message) => CoreError(
                "BCP192",
                $"Unable to restore the artifact with reference \"{artifactRef}\": {message}");

            public Diagnostic InvalidOciArtifactReference(string? aliasName, string badRef) => CoreError(
                "BCP193",
                $"{BuildInvalidOciArtifactReferenceClause(aliasName, badRef)} Specify a reference in the format of \"{ArtifactReferenceSchemes.Oci}:<artifact-uri>:<tag>\", or \"{ArtifactReferenceSchemes.Oci}/<module-alias>:<module-name-or-path>:<tag>\".");

            public Diagnostic InvalidTemplateSpecReference(string? aliasName, string badRef) => CoreError(
                "BCP194",
                $"{BuildInvalidTemplateSpecReferenceClause(aliasName, badRef)} Specify a reference in the format of \"{ArtifactReferenceSchemes.TemplateSpecs}:<subscription-ID>/<resource-group-name>/<template-spec-name>:<version>\", or \"{ArtifactReferenceSchemes.TemplateSpecs}/<module-alias>:<template-spec-name>:<version>\".");

            public Diagnostic InvalidOciArtifactReferenceInvalidPathSegment(string? aliasName, string badRef, string badSegment) => CoreError(
                "BCP195",
                $"{BuildInvalidOciArtifactReferenceClause(aliasName, badRef)} The artifact path segment \"{badSegment}\" is not valid. Each artifact name path segment must be a lowercase alphanumeric string optionally separated by a \".\", \"_\" , or \"-\".");

            public Diagnostic InvalidOciArtifactReferenceMissingTagOrDigest(string? aliasName, string badRef) => CoreError(
                "BCP196",
                $"{BuildInvalidOciArtifactReferenceClause(aliasName, badRef)} The module tag or digest is missing.");

            public Diagnostic InvalidOciArtifactReferenceTagTooLong(string? aliasName, string badRef, string badTag, int maxLength) => CoreError(
                "BCP197",
                $"{BuildInvalidOciArtifactReferenceClause(aliasName, badRef)} The tag \"{badTag}\" exceeds the maximum length of {maxLength} characters.");

            public Diagnostic InvalidOciArtifactReferenceInvalidTag(string? aliasName, string badRef, string badTag) => CoreError(
                "BCP198",
                $"{BuildInvalidOciArtifactReferenceClause(aliasName, badRef)} The tag \"{badTag}\" is not valid. Valid characters are alphanumeric, \".\", \"_\", or \"-\" but the tag cannot begin with \".\", \"_\", or \"-\".");

            public Diagnostic InvalidOciArtifactReferenceRepositoryTooLong(string? aliasName, string badRef, string badRepository, int maxLength) => CoreError(
                "BCP199",
                $"{BuildInvalidOciArtifactReferenceClause(aliasName, badRef)} Module path \"{badRepository}\" exceeds the maximum length of {maxLength} characters.");

            public Diagnostic InvalidOciArtifactReferenceRegistryTooLong(string? aliasName, string badRef, string badRegistry, int maxLength) => CoreError(
                "BCP200",
                $"{BuildInvalidOciArtifactReferenceClause(aliasName, badRef)} The registry \"{badRegistry}\" exceeds the maximum length of {maxLength} characters.");

            public Diagnostic ExpectedExtensionSpecification() => CoreError(
                "BCP201",
                "Expected an extension specification string. This should either be a relative path, or a valid OCI artifact specification.");

            public Diagnostic ExpectedExtensionAliasName() => CoreError(
                "BCP202",
                "Expected an extension alias name at this location.");

            public Diagnostic ExtensionsAreDisabled() => CoreError(
                "BCP203",
                $@"Using extension declaration requires enabling EXPERIMENTAL feature ""{nameof(ExperimentalFeaturesEnabled.Extensibility)}"".");

            public Diagnostic UnrecognizedExtension(string identifier) => CoreError(
                "BCP204",
                $"Extension \"{identifier}\" is not recognized.");

            public Diagnostic ExtensionDoesNotSupportConfiguration(string identifier) => CoreError(
                "BCP205",
                $"Extension \"{identifier}\" does not support configuration.");

            public Diagnostic ExtensionRequiresConfiguration(string identifier) => CoreError(
                "BCP206",
                $"Extension \"{identifier}\" requires configuration, but none was provided.");

            public Diagnostic NamespaceMultipleDeclarations(string identifier) => CoreError(
                "BCP207",
                $"Namespace \"{identifier}\" is declared multiple times. Remove the duplicates.");

            public Diagnostic UnknownResourceReferenceScheme(string badNamespace, IEnumerable<string> allowedNamespaces) => CoreError(
                "BCP208",
                $"The specified namespace \"{badNamespace}\" is not recognized. Specify a resource reference using one of the following namespaces: {ToQuotedString(allowedNamespaces)}.");

            public Diagnostic FailedToFindResourceTypeInNamespace(string @namespace, string resourceType) => CoreError(
                "BCP209",
                $"Failed to find resource type \"{resourceType}\" in namespace \"{@namespace}\".");

            public Diagnostic ParentResourceInDifferentNamespace(string childNamespace, string parentNamespace) => CoreError(
                "BCP210",
                $"Resource type belonging to namespace \"{childNamespace}\" cannot have a parent resource type belonging to different namespace \"{parentNamespace}\".");

            public Diagnostic InvalidModuleAliasName(string aliasName) => CoreError(
                "BCP211",
                $"The module alias name \"{aliasName}\" is invalid. Valid characters are alphanumeric, \"_\", or \"-\".");

            public Diagnostic TemplateSpecModuleAliasNameDoesNotExistInConfiguration(string aliasName, Uri? configFileUri) => CoreError(
                "BCP212",
                $"The Template Spec module alias name \"{aliasName}\" does not exist in the {BuildBicepConfigurationClause(configFileUri)}.");

            public Diagnostic OciArtifactModuleAliasNameDoesNotExistInConfiguration(string aliasName, Uri? configFileUri) => CoreError(
                "BCP213",
                $"The OCI artifact module alias name \"{aliasName}\" does not exist in the {BuildBicepConfigurationClause(configFileUri)}.");

            public Diagnostic InvalidTemplateSpecAliasSubscriptionNullOrUndefined(string aliasName, Uri? configFileUri) => CoreError(
                "BCP214",
                $"The Template Spec module alias \"{aliasName}\" in the {BuildBicepConfigurationClause(configFileUri)} is in valid. The \"subscription\" property cannot be null or undefined.");

            public Diagnostic InvalidTemplateSpecAliasResourceGroupNullOrUndefined(string aliasName, Uri? configFileUri) => CoreError(
                "BCP215",
                $"The Template Spec module alias \"{aliasName}\" in the {BuildBicepConfigurationClause(configFileUri)} is in valid. The \"resourceGroup\" property cannot be null or undefined.");

            public Diagnostic InvalidOciArtifactModuleAliasRegistryNullOrUndefined(string aliasName, Uri? configFileUri) => CoreError(
                "BCP216",
                $"The OCI artifact module alias \"{aliasName}\" in the {BuildBicepConfigurationClause(configFileUri)} is invalid. The \"registry\" property cannot be null or undefined.");

            public Diagnostic InvalidTemplateSpecReferenceInvalidSubscriptionId(string? aliasName, string subscriptionId, string referenceValue) => CoreError(
                "BCP217",
                $"{BuildInvalidTemplateSpecReferenceClause(aliasName, referenceValue)} The subscription ID \"{subscriptionId}\" in is not a GUID.");

            public Diagnostic InvalidTemplateSpecReferenceResourceGroupNameTooLong(string? aliasName, string resourceGroupName, string referenceValue, int maximumLength) => CoreError(
                "BCP218",
                $"{BuildInvalidTemplateSpecReferenceClause(aliasName, referenceValue)} The resource group name \"{resourceGroupName}\" exceeds the maximum length of {maximumLength} characters.");

            public Diagnostic InvalidTemplateSpecReferenceInvalidResourceGroupName(string? aliasName, string resourceGroupName, string referenceValue) => CoreError(
                "BCP219",
                $"{BuildInvalidTemplateSpecReferenceClause(aliasName, referenceValue)} The resource group name \"{resourceGroupName}\" is invalid. Valid characters are alphanumeric, unicode characters, \".\", \"_\", \"-\", \"(\", or \")\", but the resource group name cannot end with \".\".");

            public Diagnostic InvalidTemplateSpecReferenceTemplateSpecNameTooLong(string? aliasName, string templateSpecName, string referenceValue, int maximumLength) => CoreError(
                "BCP220",
                $"{BuildInvalidTemplateSpecReferenceClause(aliasName, referenceValue)} The Template Spec name \"{templateSpecName}\" exceeds the maximum length of {maximumLength} characters.");

            public Diagnostic InvalidTemplateSpecReferenceInvalidTemplateSpecName(string? aliasName, string templateSpecName, string referenceValue) => CoreError(
                "BCP221",
                $"{BuildInvalidTemplateSpecReferenceClause(aliasName, referenceValue)} The Template Spec name \"{templateSpecName}\" is invalid. Valid characters are alphanumeric, \".\", \"_\", \"-\", \"(\", or \")\", but the Template Spec name cannot end with \".\".");

            public Diagnostic InvalidTemplateSpecReferenceTemplateSpecVersionTooLong(string? aliasName, string templateSpecVersion, string referenceValue, int maximumLength) => CoreError(
                "BCP222",
                $"{BuildInvalidTemplateSpecReferenceClause(aliasName, referenceValue)} The Template Spec version \"{templateSpecVersion}\" exceeds the maximum length of {maximumLength} characters.");

            public Diagnostic InvalidTemplateSpecReferenceInvalidTemplateSpecVersion(string? aliasName, string templateSpecVersion, string referenceValue) => CoreError(
                "BCP223",
                $"{BuildInvalidTemplateSpecReferenceClause(aliasName, referenceValue)} The Template Spec version \"{templateSpecVersion}\" is invalid. Valid characters are alphanumeric, \".\", \"_\", \"-\", \"(\", or \")\", but the Template Spec name cannot end with \".\".");

            public Diagnostic InvalidOciArtifactReferenceInvalidDigest(string? aliasName, string badRef, string badDigest) => CoreError(
                "BCP224",
                $"{BuildInvalidOciArtifactReferenceClause(aliasName, badRef)} The digest \"{badDigest}\" is not valid. The valid format is a string \"sha256:\" followed by exactly 64 lowercase hexadecimal digits.");

            public Diagnostic AmbiguousDiscriminatorPropertyValue(string propertyName) => CoreWarning(
                "BCP225",
                $"The discriminator property \"{propertyName}\" value cannot be determined at compilation time. Type checking for this object is disabled.");

            public Diagnostic MissingDiagnosticCodes() => CoreError(
                "BCP226",
                "Expected at least one diagnostic code at this location. Valid format is \"#disable-next-line diagnosticCode1 diagnosticCode2 ...\""
            );

            public Diagnostic UnsupportedResourceTypeParameterOrOutputType(string resourceType) => CoreError(
                "BCP227",
                $"The type \"{resourceType}\" cannot be used as a parameter or output type. Extensibility types are currently not supported as parameters or outputs.");

            public Diagnostic InvalidResourceScopeCannotBeResourceTypeParameter(string parameterName) => CoreError(
                "BCP229",
                $"The parameter \"{parameterName}\" cannot be used as a resource scope or parent. Resources passed as parameters cannot be used as a scope or parent of a resource.");

            public Diagnostic ModuleParamOrOutputResourceTypeUnavailable(ResourceTypeReference resourceTypeReference) => CoreWarning(
                "BCP230",
                $"The referenced module uses resource type \"{resourceTypeReference.FormatName()}\" which does not have types available. Bicep is unable to validate resource properties prior to deployment, but this will not block the resource from being deployed.");

            public Diagnostic ParamOrOutputResourceTypeUnsupported() => CoreError(
                "BCP231",
                $@"Using resource-typed parameters and outputs requires enabling EXPERIMENTAL feature ""{nameof(ExperimentalFeaturesEnabled.ResourceTypedParamsAndOutputs)}"".");

            public Diagnostic ArtifactDeleteFailed(string moduleRef) => CoreError(
                "BCP232",
                $"Unable to delete the module with reference \"{moduleRef}\" from cache.");

            public Diagnostic ArtifactDeleteFailedWithMessage(string moduleRef, string message) => CoreError(
                "BCP233",
                $"Unable to delete the module with reference \"{moduleRef}\" from cache: {message}");

            public Diagnostic ArmFunctionLiteralTypeConversionFailedWithMessage(string literalValue, string armFunctionName, string message) => CoreWarning(
                "BCP234",
                $"The ARM function \"{armFunctionName}\" failed when invoked on the value [{literalValue}]: {message}");

            public Diagnostic NoJsonTokenOnPathOrPathInvalid() => CoreError(
                "BCP235",
                $"Specified JSONPath does not exist in the given file or is invalid.");

            public Diagnostic ExpectedNewLineOrCommaSeparator() => CoreError(
                "BCP236",
                "Expected a new line or comma character at this location.");

            public Diagnostic ExpectedCommaSeparator() => CoreError(
                "BCP237",
                "Expected a comma character at this location.");

            public Diagnostic UnexpectedNewLineAfterCommaSeparator() => CoreError(
                "BCP238",
                "Unexpected new line character after a comma.");

            public Diagnostic ReservedIdentifier(string name) => CoreError(
                "BCP239",
                $"Identifier \"{name}\" is a reserved Bicep symbol name and cannot be used in this context.");

            public Diagnostic InvalidValueForParentProperty() => CoreError(
                "BCP240",
                "The \"parent\" property only permits direct references to resources. Expressions are not supported.");

            public Diagnostic DeprecatedProvidersFunction(string functionName) => CoreWarning(
                "BCP241",
                $"The \"{functionName}\" function is deprecated and will be removed in a future release of Bicep. Please add a comment to https://github.com/Azure/bicep/issues/2017 if you believe this will impact your workflow.")
                with { Styling = DiagnosticStyling.ShowCodeDeprecated };

            public Diagnostic LambdaFunctionsOnlyValidInFunctionArguments() => CoreError(
                "BCP242",
                $"Lambda functions may only be specified directly as function arguments.");

            public Diagnostic ParenthesesMustHaveExactlyOneItem() => CoreError(
                "BCP243",
                "Parentheses must contain exactly one expression.");

            public Diagnostic LambdaExpectedArgCountMismatch(TypeSymbol lambdaType, int minArgCount, int maxArgCount, int actualArgCount) => CoreError(
                "BCP244",
                minArgCount == maxArgCount ?
                    $"Expected lambda expression of type \"{lambdaType}\" with {minArgCount} arguments but received {actualArgCount} arguments." :
                    $"Expected lambda expression of type \"{lambdaType}\" with between {minArgCount} and {maxArgCount} arguments but received {actualArgCount} arguments.");

            public Diagnostic ResourceTypeIsReadonly(ResourceTypeReference resourceTypeReference) => CoreWarning(
                "BCP245",
                $"Resource type \"{resourceTypeReference.FormatName()}\" can only be used with the 'existing' keyword.");

            public Diagnostic ResourceTypeIsReadonlyAtScope(ResourceTypeReference resourceTypeReference, ResourceScope writableScopes) => CoreWarning(
                "BCP246",
                $"Resource type \"{resourceTypeReference.FormatName()}\" can only be used with the 'existing' keyword at the requested scope."
                    + $" Permitted scopes for deployment: {ToQuotedString(LanguageConstants.GetResourceScopeDescriptions(writableScopes))}.");

            public Diagnostic LambdaVariablesInResourceOrModuleArrayAccessUnsupported(IEnumerable<string> variableNames) => CoreError(
                "BCP247",
                $"Using lambda variables inside resource or module array access is not currently supported."
                    + $" Found the following lambda variable(s) being accessed: {ToQuotedString(variableNames)}.");

            public Diagnostic LambdaVariablesInInlineFunctionUnsupported(string functionName, IEnumerable<string> variableNames) => CoreError(
                "BCP248",
                $"Using lambda variables inside the \"{functionName}\" function is not currently supported."
                    + $" Found the following lambda variable(s) being accessed: {ToQuotedString(variableNames)}.");

            public Diagnostic ExpectedLoopVariableBlockWith2Elements(int actualCount) => CoreError(
                "BCP249",
                $"Expected loop variable block to consist of exactly 2 elements (item variable and index variable), but found {actualCount}.");

            public Diagnostic ParameterMultipleAssignments(string identifier) => CoreError(
                "BCP250",
                $"Parameter \"{identifier}\" is assigned multiple times. Remove or rename the duplicates.");

            public Diagnostic UsingPathHasNotBeenSpecified() => CoreError(
                "BCP256",
                "The using declaration is missing a bicep template file path reference.");

            public Diagnostic ExpectedFilePathString() => CoreError(
                "BCP257",
                "Expected a Bicep file path string. This should be a relative path to another bicep file, e.g. 'myModule.bicep' or '../parent/myModule.bicep'");

            public IDiagnostic MissingParameterAssignment(IEnumerable<string> identifiers, CodeFix insertMissingCodefix) => CoreError(
                "BCP258",
                $"The following parameters are declared in the Bicep file but are missing an assignment in the params file: {ToQuotedString(identifiers)}.")
                with { Fixes = [insertMissingCodefix] };

            public Diagnostic MissingParameterDeclaration(string? identifier) => CoreError(
                "BCP259",
                $"The parameter \"{identifier}\" is assigned in the params file without being declared in the Bicep file.");

            public Diagnostic ParameterTypeMismatch(string? identifier, TypeSymbol expectedType, TypeSymbol actualType) => CoreError(
                "BCP260",
                $"The parameter \"{identifier}\" expects a value of type \"{expectedType}\" but the provided value is of type \"{actualType}\".");

            public Diagnostic UsingDeclarationNotSpecified() => CoreError(
                "BCP261",
                "A using declaration must be present in this parameters file.");

            public Diagnostic MoreThanOneUsingDeclarationSpecified() => CoreError(
                "BCP262",
                "More than one using declaration are present");

            public Diagnostic UsingDeclarationReferencesInvalidFile() => CoreError(
                "BCP263",
                "The file specified in the using declaration path does not exist");

            public Diagnostic AmbiguousResourceTypeBetweenImports(string resourceTypeName, IEnumerable<string> namespaces) => CoreError(
                "BCP264",
                $"Resource type \"{resourceTypeName}\" is declared in multiple imported namespaces ({ToQuotedStringWithCaseInsensitiveOrdering(namespaces)}), and must be fully-qualified.");

            public Diagnostic SymbolicNameShadowsAKnownFunction(string name, string knownFunctionNamespace, string knownFunctionName) => CoreError(
                "BCP265",
                $"The name \"{name}\" is not a function. Did you mean \"{knownFunctionNamespace}.{knownFunctionName}\"?")
                with { Fixes = [
                    new CodeFix($"Change \"{name}\" to \"{knownFunctionNamespace}.{knownFunctionName}\"", true, CodeFixKind.QuickFix, CodeManipulator.Replace(TextSpan, $"{knownFunctionNamespace}.{knownFunctionName}"))
                ]};

            public Diagnostic ExpectedMetadataIdentifier() => CoreError(
                "BCP266",
                "Expected a metadata identifier at this location.");

            public Diagnostic ExpectedMetadataDeclarationAfterDecorator() => CoreError(
                "BCP267",
                "Expected an metadata declaration after the decorator.");

            public Diagnostic ReservedMetadataIdentifier(string name) => CoreError(
                "BCP268",
                $"Invalid identifier: \"{name}\". Metadata identifiers starting with '_' are reserved. Please use a different identifier.");

            public Diagnostic CannotUseFunctionAsMetadataDecorator(string functionName) => CoreError(
                "BCP269",
                $"Function \"{functionName}\" cannot be used as a metadata decorator.");

            public Diagnostic UnparsableBicepConfigFile(string configurationPath, string parsingErrorMessage) => CoreError(
                "BCP271",
                $"Failed to parse the contents of the Bicep configuration file \"{configurationPath}\" as valid JSON: {parsingErrorMessage.TrimEnd('.')}.");

            public Diagnostic UnloadableBicepConfigFile(string configurationPath, string loadErrorMessage) => CoreError(
                "BCP272",
                $"Could not load the Bicep configuration file \"{configurationPath}\": {loadErrorMessage.TrimEnd('.')}.");

            public Diagnostic InvalidBicepConfigFile(string configurationPath, string parsingErrorMessage) => CoreError(
                "BCP273",
                $"Failed to parse the contents of the Bicep configuration file \"{configurationPath}\": {parsingErrorMessage.TrimEnd('.')}.");

            public Diagnostic PotentialConfigDirectoryCouldNotBeScanned(string? directoryPath, string scanErrorMessage) => CoreDiagnostic(
                DiagnosticLevel.Info, // should this be a warning instead?
                "BCP274",
                $"Error scanning \"{directoryPath}\" for bicep configuration: {scanErrorMessage.TrimEnd('.')}.");

            public Diagnostic FoundDirectoryInsteadOfFile(string directoryPath) => CoreError(
                "BCP275",
                $"Unable to open file at path \"{directoryPath}\". Found a directory instead.");

            public Diagnostic UsingDeclarationMustReferenceBicepFile() => CoreError(
                "BCP276",
                "A using declaration can only reference a Bicep file.");

            public Diagnostic ModuleDeclarationMustReferenceBicepModule() => CoreError(
                "BCP277",
                "A module declaration can only reference a Bicep File, an ARM template, a registry reference or a template spec reference.");

            public Diagnostic CyclicParametersSelfReference() => CoreError(
                "BCP278",
                "This parameters file references itself, which is not allowed.");

            public Diagnostic UnrecognizedTypeExpression() => CoreError(
                "BCP279",
                $"Expected a type at this location. Please specify a valid type expression or one of the following types: {ToQuotedString(LanguageConstants.DeclarationTypes.Keys)}.");

            public Diagnostic TypeExpressionLiteralConversionFailed() => CoreError(
                "BCP285",
                "The type expression could not be reduced to a literal value.");

            public Diagnostic InvalidUnionTypeMember(string keystoneType) => CoreError(
                "BCP286",
                $"This union member is invalid because it cannot be assigned to the '{keystoneType}' type.");

            public Diagnostic ValueSymbolUsedAsType(string symbolName) => CoreError(
                "BCP287",
                // TODO: Add "Did you mean 'typeof({symbolName})'?" When support for typeof has been added.
                $"'{symbolName}' refers to a value but is being used as a type here.");

            public Diagnostic TypeSymbolUsedAsValue(string symbolName) => CoreError(
                "BCP288",
                $"'{symbolName}' refers to a type but is being used as a value here.");

            public Diagnostic InvalidTypeDefinition() => CoreError(
                "BCP289",
                $"The type definition is not valid.");

            public Diagnostic ExpectedParameterOrTypeDeclarationAfterDecorator() => CoreError(
                "BCP290",
                "Expected a parameter or type declaration after the decorator.");

            public Diagnostic ExpectedParameterOrOutputDeclarationAfterDecorator() => CoreError(
                "BCP291",
                "Expected a parameter or output declaration after the decorator.");

            public Diagnostic ExpectedParameterOutputOrTypeDeclarationAfterDecorator() => CoreError(
                "BCP292",
                "Expected a parameter, output, or type declaration after the decorator.");

            public Diagnostic NonLiteralUnionMember() => CoreError(
                "BCP293",
                "All members of a union type declaration must be literal values.");

            public Diagnostic InvalidTypeUnion() => CoreError(
                "BCP294",
                "Type unions must be reducible to a single ARM type (such as 'string', 'int', or 'bool').");

            public Diagnostic DecoratorNotPermittedOnLiteralType(string decoratorName) => CoreError(
                "BCP295",
                $"The '{decoratorName}' decorator may not be used on targets of a union or literal type. The allowed values for this parameter or type definition will be derived from the union or literal type automatically.");

            public Diagnostic NonConstantTypeProperty() => CoreError(
                "BCP296",
                "Property names on types must be compile-time constant values.");

            public Diagnostic CannotUseFunctionAsTypeDecorator(string functionName) => CoreError(
                "BCP297",
                $"Function \"{functionName}\" cannot be used as a type decorator.");

            public Diagnostic CyclicTypeSelfReference() => CoreError(
                "BCP298",
                "This type definition includes itself as required component, which creates a constraint that cannot be fulfilled.");

            public Diagnostic CyclicType(IEnumerable<string> cycle) => CoreError(
                "BCP299",
                $"This type definition includes itself as a required component via a cycle (\"{string.Join("\" -> \"", cycle)}\").");

            public Diagnostic ExpectedTypeLiteral() => CoreError(
                "BCP300",
                $"Expected a type literal at this location. Please specify a concrete value or a reference to a literal type.");

            public Diagnostic ReservedTypeName(string reservedName) => CoreError(
                "BCP301",
                $@"The type name ""{reservedName}"" is reserved and may not be attached to a user-defined type.");

            public Diagnostic SymbolicNameIsNotAType(string name, IEnumerable<string> validTypes) => CoreError(
                "BCP302",
                $@"The name ""{name}"" is not a valid type. Please specify one of the following types: {ToQuotedString(validTypes)}.");

            public Diagnostic ExtensionSpecificationInterpolationUnsupported() => CoreError(
                "BCP303",
                "String interpolation is unsupported for specifying the extension.");

            public Diagnostic ExpectedWithOrAsKeywordOrNewLine() => CoreError(
                "BCP305",
                $"Expected the \"with\" keyword, \"as\" keyword, or a new line character at this location.");

            public Diagnostic NamespaceSymbolUsedAsType(string name) => CoreError(
                "BCP306",
                $@"The name ""{name}"" refers to a namespace, not to a type.");

            public Diagnostic NestedRuntimePropertyAccessNotSupported(string? resourceSymbol, IEnumerable<string> runtimePropertyNames, IEnumerable<string> accessiblePropertyNames, IEnumerable<string> accessibleFunctionNames)
            {
                var accessiblePropertyNamesClause = accessiblePropertyNames.Any() ? @$" the accessible properties of ""{resourceSymbol}"" include {ToQuotedString(accessiblePropertyNames.OrderBy(x => x))}." : "";
                var accessibleFunctionNamesClause = accessibleFunctionNames.Any() ? @$" The accessible functions of ""{resourceSymbol}"" include {ToQuotedString(accessibleFunctionNames.OrderBy(x => x))}." : "";

                return CoreError(
                    "BCP307",
                    $"The expression cannot be evaluated, because the identifier properties of the referenced existing resource including {ToQuotedString(runtimePropertyNames.OrderBy(x => x))} cannot be calculated at the start of the deployment. In this situation,{accessiblePropertyNamesClause}{accessibleFunctionNamesClause}");
            }

            public Diagnostic DecoratorMayNotTargetTypeAlias(string decoratorName) => CoreError(
                "BCP308",
                $@"The decorator ""{decoratorName}"" may not be used on statements whose declared type is a reference to a user-defined type.");

            public Diagnostic ValueCannotBeFlattened(TypeSymbol flattenInputType, TypeSymbol incompatibleType) => CoreError(
                "BCP309",
                $@"Values of type ""{flattenInputType.Name}"" cannot be flattened because ""{incompatibleType.Name}"" is not an array type.");

            public Diagnostic IndexOutOfBounds(string typeName, long tupleLength, long indexSought)
            {
                var message = new StringBuilder("The provided index value of \"").Append(indexSought).Append("\" is not valid for type \"").Append(typeName).Append("\".");
                if (tupleLength > 0)
                {
                    message.Append(" Indexes for this type must be between 0 and ").Append(tupleLength - 1).Append('.');
                }

                return CoreError(
                    "BCP311",
                    message.ToString());
            }

            public Diagnostic MultipleAdditionalPropertiesDeclarations() => CoreError(
                "BCP315",
                "An object type may have at most one additional properties declaration.");

            public Diagnostic SealedIncompatibleWithAdditionalPropertiesDeclaration() => CoreError(
                "BCP316",
                $@"The ""{LanguageConstants.ParameterSealedPropertyName}"" decorator may not be used on object types with an explicit additional properties type declaration.");

            public Diagnostic ExpectedPropertyNameOrMatcher() => CoreError(
                "BCP317",
                "Expected an identifier, a string, or an asterisk at this location.");

            public Diagnostic DereferenceOfPossiblyNullReference(string possiblyNullType, AccessExpressionSyntax accessExpression) => CoreWarning(
                "BCP318",
                $@"The value of type ""{possiblyNullType}"" may be null at the start of the deployment, which would cause this access expression (and the overall deployment with it) to fail.")
                with { Fixes = [
                    new(
                        "If you do not know whether the value will be null and the template would handle a null value for the overall expression, use a `.?` (safe dereference) operator to short-circuit the access expression if the base expression's value is null",
                        true,
                        CodeFixKind.QuickFix,
                        new(accessExpression.Span, accessExpression.AsSafeAccess().ToString())),
                    AsNonNullable(accessExpression.BaseExpression),
                ]};

            private static CodeFix AsNonNullable(SyntaxBase expression) => new(
                "If you know the value will not be null, use a non-null assertion operator to inform the compiler that the value will not be null",
                false,
                CodeFixKind.QuickFix,
                new(expression.Span, SyntaxFactory.AsNonNullable(expression).ToString()));

            public Diagnostic UnresolvableArmJsonType(string errorSource, string message) => CoreError(
                "BCP319",
                $@"The type at ""{errorSource}"" could not be resolved by the ARM JSON template engine. Original error message: ""{message}""");

            public Diagnostic ModuleOutputResourcePropertyAccessDetected() => CoreError(
                "BCP320",
                "The properties of module output resources cannot be accessed directly. To use the properties of this resource, pass it as a resource-typed parameter to another module and access the parameter's properties therein.");

            public Diagnostic PossibleNullReferenceAssignment(TypeSymbol expectedType, TypeSymbol actualType, SyntaxBase expression) => CoreWarning(
                "BCP321",
                $"Expected a value of type \"{expectedType}\" but the provided value is of type \"{actualType}\".")
                with { Fixes = [AsNonNullable(expression)] };

            public Diagnostic SafeDereferenceNotPermittedOnInstanceFunctions() => CoreError(
                "BCP322",
                "The `.?` (safe dereference) operator may not be used on instance function invocations.");

            public Diagnostic SafeDereferenceNotPermittedOnResourceCollections() => CoreError(
                "BCP323",
                "The `[?]` (safe dereference) operator may not be used on resource or module collections.");

            public Diagnostic ExpectedTypeIdentifier() => CoreError(
                "BCP325",
                "Expected a type identifier at this location.");

            public Diagnostic NullableTypedParamsMayNotHaveDefaultValues() => CoreError(
                "BCP326",
                "Nullable-typed parameters may not be assigned default values. They have an implicit default of 'null' that cannot be overridden.");

            public Diagnostic SourceIntDomainDisjointFromTargetIntDomain_SourceHigh(bool warnInsteadOfError, long sourceMin, long targetMax) => CoreDiagnostic(
                warnInsteadOfError ? DiagnosticLevel.Warning : DiagnosticLevel.Error,
                "BCP327",
                $"The provided value (which will always be greater than or equal to {sourceMin}) is too large to assign to a target for which the maximum allowable value is {targetMax}.");

            public Diagnostic SourceIntDomainDisjointFromTargetIntDomain_SourceLow(bool warnInsteadOfError, long sourceMax, long targetMin) => CoreDiagnostic(
                warnInsteadOfError ? DiagnosticLevel.Warning : DiagnosticLevel.Error,
                "BCP328",
                $"The provided value (which will always be less than or equal to {sourceMax}) is too small to assign to a target for which the minimum allowable value is {targetMin}.");

            public Diagnostic SourceIntDomainExtendsBelowTargetIntDomain(long sourceMin, long targetMin) => CoreWarning(
                "BCP329",
                $"The provided value can be as small as {sourceMin} and may be too small to assign to a target with a configured minimum of {targetMin}.");

            public Diagnostic SourceIntDomainExtendsAboveTargetIntDomain(long sourceMax, long targetMax) => CoreWarning(
                "BCP330",
                $"The provided value can be as large as {sourceMax} and may be too large to assign to a target with a configured maximum of {targetMax}.");

            public Diagnostic MinMayNotExceedMax(string minDecoratorName, long minValue, string maxDecoratorName, long maxValue) => CoreError(
                "BCP331",
                $@"A type's ""{minDecoratorName}"" must be less than or equal to its ""{maxDecoratorName}"", but a minimum of {minValue} and a maximum of {maxValue} were specified.");

            public Diagnostic SourceValueLengthDomainDisjointFromTargetValueLengthDomain_SourceHigh(bool warnInsteadOfError, long sourceMinLength, long targetMaxLength) => CoreDiagnostic(
                warnInsteadOfError ? DiagnosticLevel.Warning : DiagnosticLevel.Error,
                "BCP332",
                $"The provided value (whose length will always be greater than or equal to {sourceMinLength}) is too long to assign to a target for which the maximum allowable length is {targetMaxLength}.");

            public Diagnostic SourceValueLengthDomainDisjointFromTargetValueLengthDomain_SourceLow(bool warnInsteadOfError, long sourceMaxLength, long targetMinLength) => CoreDiagnostic(
                warnInsteadOfError ? DiagnosticLevel.Warning : DiagnosticLevel.Error,
                "BCP333",
                $"The provided value (whose length will always be less than or equal to {sourceMaxLength}) is too short to assign to a target for which the minimum allowable length is {targetMinLength}.");

            public Diagnostic SourceValueLengthDomainExtendsBelowTargetValueLengthDomain(long sourceMinLength, long targetMinLength) => CoreWarning(
                "BCP334",
                $"The provided value can have a length as small as {sourceMinLength} and may be too short to assign to a target with a configured minimum length of {targetMinLength}.");

            public Diagnostic SourceValueLengthDomainExtendsAboveTargetValueLengthDomain(long sourceMaxLength, long targetMaxLength) => CoreWarning(
                "BCP335",
                $"The provided value can have a length as large as {sourceMaxLength} and may be too long to assign to a target with a configured maximum length of {targetMaxLength}.");

            public Diagnostic UnrecognizedParamsFileDeclaration() => CoreError(
                "BCP337",
                $@"This declaration type is not valid for a Bicep Parameters file. Specify a ""{LanguageConstants.UsingKeyword}"", ""{LanguageConstants.ExtendsKeyword}"", ""{LanguageConstants.ParameterKeyword}"" or ""{LanguageConstants.VariableKeyword}"" declaration.");

            public Diagnostic FailedToEvaluateParameter(string parameterName, string message) => CoreError(
                "BCP338",
                $"Failed to evaluate parameter \"{parameterName}\": {message}");

            public Diagnostic ArrayIndexOutOfBounds(long indexSought) => CoreError(
                "BCP339",
                $"""The provided array index value of "{indexSought}" is not valid. Array index should be greater than or equal to 0.""");

            public Diagnostic UnparsableYamlType() => CoreError(
                "BCP340",
                $"Unable to parse literal YAML value. Please ensure that it is well-formed.");

            public Diagnostic RuntimeValueNotAllowedInFunctionDeclaration(string? accessedSymbolName, IEnumerable<string>? accessiblePropertyNames, IEnumerable<string>? variableDependencyChain)
            {
                var variableDependencyChainClause = BuildVariableDependencyChainClause(variableDependencyChain);
                var accessiblePropertiesClause = BuildAccessiblePropertiesClause(accessedSymbolName, accessiblePropertyNames);

                return CoreError(
                    "BCP341",
                    $"This expression is being used inside a function declaration, which requires a value that can be calculated at the start of the deployment.{variableDependencyChainClause}{accessiblePropertiesClause}");
            }

            public Diagnostic UserDefinedTypesNotAllowedInFunctionDeclaration() => CoreError(
                "BCP342",
                $"""User-defined types are not supported in user-defined function parameters or outputs.""");

            public Diagnostic ExpectedAssertIdentifier() => CoreError(
                "BCP344",
                "Expected an assert identifier at this location.");

            public Diagnostic TestDeclarationMustReferenceBicepTest() => CoreError(
                "BCP345",
                "A test declaration can only reference a Bicep File");

            public Diagnostic ExpectedTestIdentifier() => CoreError(
                "BCP346",
                "Expected a test identifier at this location.");

            public Diagnostic ExpectedTestPathString() => CoreError(
                "BCP347",
                "Expected a test path string at this location.");
            public Diagnostic TestDeclarationStatementsUnsupported() => CoreError(
                "BCP348",
                $@"Using a test declaration statement requires enabling EXPERIMENTAL feature ""{nameof(ExperimentalFeaturesEnabled.TestFramework)}"".");

            public Diagnostic AssertsUnsupported() => CoreError(
                "BCP349",
                $@"Using an assert declaration requires enabling EXPERIMENTAL feature ""{nameof(ExperimentalFeaturesEnabled.Assertions)}"".");

            public Diagnostic InvalidAssertAssignment(TypeSymbol valueType) => CoreError(
                "BCP350",
                $"Value of type \"{valueType}\" cannot be assigned to an assert. Asserts can take values of type 'bool' only.");

            public Diagnostic FunctionOnlyValidWithDirectAssignment(string functionName) => CoreError(
                "BCP351",
                $"Function \"{functionName}\" is not valid at this location. It can only be used when directly assigning to a parameter.");

            public Diagnostic FailedToEvaluateVariable(string name, string message) => CoreError(
                "BCP352",
                $"Failed to evaluate variable \"{name}\": {message}");

            public Diagnostic ItemsMustBeCaseInsensitivelyUnique(string itemTypePluralName, IEnumerable<string> itemNames) => CoreError(
                "BCP353",
                $"The {itemTypePluralName} {ToQuotedString(itemNames)} differ only in casing. The ARM deployments engine is not case sensitive and will not be able to distinguish between them.");

            public Diagnostic ExpectedSymbolListOrWildcard() => CoreError(
                "BCP354",
                "Expected left brace ('{') or asterisk ('*') character at this location.");

            public Diagnostic ExpectedExportedSymbolName() => CoreError(
                "BCP355",
                "Expected the name of an exported symbol at this location.");

            public Diagnostic ExpectedNamespaceIdentifier() => CoreError(
                "BCP356",
                "Expected a valid namespace identifier at this location.");

            public Diagnostic PathHasNotBeenSpecified() => CoreError(
                "BCP358",
                "This declaration is missing a template file path reference.");

            public Diagnostic ImportedSymbolNotFound(string symbolName) => CoreError(
                "BCP360",
                $"The '{symbolName}' symbol was not found in (or was not exported by) the imported template.");

            public Diagnostic ExportDecoratorMustTargetStatement() => CoreError(
                "BCP361",
                @"The ""@export()"" decorator must target a top-level statement.");

            public Diagnostic SymbolImportedMultipleTimes(params string[] importedAs) => CoreError(
                "BCP362",
                $"This symbol is imported multiple times under the names {string.Join(", ", importedAs.Select(identifier => $"'{identifier}'"))}.");

            public Diagnostic DiscriminatorDecoratorOnlySupportedForObjectUnions() => CoreError(
                "BCP363",
                $"The \"{LanguageConstants.TypeDiscriminatorDecoratorName}\" decorator can only be applied to object-only union types with unique member types.");

            public Diagnostic DiscriminatorPropertyMustBeRequiredStringLiteral(string discriminatorPropertyName) => CoreError(
                "BCP364",
                $"The property \"{discriminatorPropertyName}\" must be a required string literal on all union member types.");

            public Diagnostic DiscriminatorPropertyMemberDuplicatedValue(string discriminatorPropertyName, string discriminatorPropertyValue) => CoreError(
                "BCP365",
                $"The value \"{discriminatorPropertyValue}\" for discriminator property \"{discriminatorPropertyName}\" is duplicated across multiple union member types. The value must be unique across all union member types.");

            public Diagnostic DiscriminatorPropertyNameMustMatch(string acceptablePropertyName) => CoreError(
                "BCP366",
                $"The discriminator property name must be \"{acceptablePropertyName}\" on all union member types.");

            public Diagnostic FeatureIsTemporarilyDisabled(string featureName) => CoreError(
                "BCP367",
                $"The \"{featureName}\" feature is temporarily disabled.");

            public Diagnostic ParameterReferencesKeyVaultSuppliedParameter(string targetName) => CoreError(
                "BCP368",
                $"The value of the \"{targetName}\" parameter cannot be known until the template deployment has started because it uses a reference to a secret value in Azure Key Vault. Expressions that refer to the \"{targetName}\" parameter may be used in {LanguageConstants.LanguageFileExtension} files but not in {LanguageConstants.ParamsFileExtension} files.");

            public Diagnostic ParameterReferencesDefaultedParameter(string targetName) => CoreError(
                "BCP369",
                $"The value of the \"{targetName}\" parameter cannot be known until the template deployment has started because it uses the default value defined in the template. Expressions that refer to the \"{targetName}\" parameter may be used in {LanguageConstants.LanguageFileExtension} files but not in {LanguageConstants.ParamsFileExtension} files.");

            public Diagnostic ClosureContainsNonExportableSymbols(IEnumerable<string> nonExportableSymbols) => CoreError(
                "BCP372",
                @$"The ""@export()"" decorator may not be applied to variables that refer to parameters, modules, or resource, either directly or indirectly. The target of this decorator contains direct or transitive references to the following unexportable symbols: {ToQuotedString(nonExportableSymbols)}.");

            public Diagnostic ImportedSymbolHasErrors(string name, string message) => CoreError(
                "BCP373",
                $"Unable to import the symbol named \"{name}\": {message}");

            public Diagnostic ImportedModelContainsAmbiguousExports(IEnumerable<string> ambiguousExportNames) => CoreError(
                "BCP374",
                $"The imported model cannot be loaded with a wildcard because it contains the following duplicated exports: {ToQuotedString(ambiguousExportNames)}.");

            public Diagnostic ImportListItemDoesNotIncludeDeclaredSymbolName() => CoreError(
                "BCP375",
                "An import list item that identifies its target with a quoted string must include an 'as <alias>' clause.");

            public Diagnostic ImportedSymbolKindNotSupportedInSourceFileKind(string name, ExportMetadataKind exportMetadataKind, BicepSourceFileKind sourceFileKind) => CoreError(
                "BCP376",
                $"The \"{name}\" symbol cannot be imported because imports of kind {exportMetadataKind} are not supported in files of kind {sourceFileKind}.");

            public Diagnostic InvalidExtensionAliasName(string aliasName) => CoreError(
                "BCP377",
                $"The extension alias name \"{aliasName}\" is invalid. Valid characters are alphanumeric, \"_\", or \"-\".");

            public Diagnostic InvalidOciArtifactExtensionAliasRegistryNullOrUndefined(string aliasName, Uri? configFileUri) => CoreError(
                "BCP378",
                $"The OCI artifact extension alias \"{aliasName}\" in the {BuildBicepConfigurationClause(configFileUri)} is invalid. The \"registry\" property cannot be null or undefined.");

            public Diagnostic OciArtifactExtensionAliasNameDoesNotExistInConfiguration(string aliasName, Uri? configFileUri) => CoreError(
                "BCP379",
                $"The OCI artifact extension alias name \"{aliasName}\" does not exist in the {BuildBicepConfigurationClause(configFileUri)}.");

            public Diagnostic UnsupportedArtifactType(ArtifactType artifactType) => CoreError(
                "BCP380",
                $"Artifacts of type: \"{artifactType}\" are not supported."
            );

            public Diagnostic ExtensionDeclarationKeywordIsDeprecated(ExtensionDeclarationSyntax syntax)
            {
                var codeFix = new CodeFix(
                    $"Replace the {syntax.Keyword.Text} keyword with the extension keyword",
                    true,
                    CodeFixKind.QuickFix,
                    new CodeReplacement(syntax.Keyword.Span, LanguageConstants.ExtensionKeyword));

                return CoreWarning(
                    "BCP381",
                    @$"Declaring extension with the ""{syntax.Keyword.Text}"" keyword has been deprecated. Please use the ""extension"" keyword instead. Please see https://github.com/Azure/bicep/issues/14374 for more information.")
                    with { Fixes = [codeFix] };
            }

            public Diagnostic TypeIsNotParameterizable(string typeName) => CoreError(
                "BCP383",
                $"The \"{typeName}\" type is not parameterizable.");

            public Diagnostic TypeRequiresParameterization(string typeName, int requiredArgumentCount) => CoreError(
                "BCP384",
                $"The \"{typeName}\" type requires {requiredArgumentCount} argument(s).");

            public Diagnostic ResourceDerivedTypesUnsupported() => CoreError(
                "BCP385",
                $@"Using resource-derived types requires enabling EXPERIMENTAL feature ""{nameof(ExperimentalFeaturesEnabled.ResourceDerivedTypes)}"".");

            public Diagnostic DecoratorMayNotTargetResourceDerivedType(string decoratorName) => CoreError(
                "BCP386",
                $@"The decorator ""{decoratorName}"" may not be used on statements whose declared type is a reference to a resource-derived type.");

            public Diagnostic NegatedTypeIndexSought() => CoreError(
                "BCP387",
                "Indexing into a type requires an integer greater than or equal to 0.");

            public Diagnostic TupleRequiredForIndexAccess(TypeSymbol wrongType) => CoreError(
                "BCP388",
                $"Cannot access elements of type \"{wrongType}\" by index. An tuple type is required.");

            public Diagnostic ExplicitAdditionalPropertiesTypeRequiredForAccessThereto(TypeSymbol wrongType) => CoreError(
                "BCP389",
                $"The type \"{wrongType}\" does not declare an additional properties type.");

            public Diagnostic ExplicitItemsTypeRequiredForAccessThereto() => CoreError(
                "BCP390",
                $"The array item type access operator ('[*]') can only be used with typed arrays.");

            public Diagnostic AccessExpressionForbiddenBase() => CoreError(
                "BCP391",
                "Type member access is only supported on a reference to a named type.");

            public Diagnostic InvalidResourceTypeIdentifier(string resourceTypeIdentifier) => CoreWarning(
                "BCP392",
                $"""The supplied resource type identifier "{resourceTypeIdentifier}" was not recognized as a valid resource type name.""");

            public Diagnostic UnrecognizedResourceDerivedTypePointerSegment(string unrecognizedSegment) => CoreWarning(
                "BCP393",
                $"""The type pointer segment "{unrecognizedSegment}" was not recognized. Supported pointer segments are: "properties", "items", "prefixItems", and "additionalProperties".""");

            public Diagnostic CannotUseEntireResourceBodyAsType() => CoreError(
                "BCP394",
                "Resource-derived type expressions must dereference a property within the resource body. Using the entire resource body type is not permitted.");

            public Diagnostic InvalidTypesTgzPackage_DeserializationFailed() => CoreError(
                "BCP396",
                "The referenced extension types artifact has been published with malformed content.");

            public Diagnostic InvalidExtension_ImplicitExtensionMissingConfig(Uri? configFileUri, string name) => CoreError(
                "BCP397",
                $"""Extension {name} is incorrectly configured in the {BuildBicepConfigurationClause(configFileUri)}. It is referenced in the "{RootConfiguration.ImplicitExtensionsKey}" section, but is missing corresponding configuration in the "{RootConfiguration.ExtensionsKey}" section.""");

            public Diagnostic InvalidExtension_NotABuiltInExtension(Uri? configFileUri, string name) => CoreError(
                "BCP398",
                $"""Extension {name} is incorrectly configured in the {BuildBicepConfigurationClause(configFileUri)}. It is configured as built-in in the "{RootConfiguration.ExtensionsKey}" section, but no built-in extension exists.""");

            public Diagnostic SpreadOperatorUnsupportedInLocation(SpreadExpressionSyntax spread) => CoreError(
                "BCP401",
                $"The spread operator \"{spread.Ellipsis.Text}\" is not permitted in this location.");

            public Diagnostic SpreadOperatorRequiresAssignableValue(SpreadExpressionSyntax spread, TypeSymbol requiredType) => CoreError(
                "BCP402",
                $"The spread operator \"{spread.Ellipsis.Text}\" can only be used in this context for an expression assignable to type \"{requiredType}\".");

            public Diagnostic ArrayTypeMismatchSpread(bool warnInsteadOfError, TypeSymbol expectedType, TypeSymbol actualType) => CoreDiagnostic(
                warnInsteadOfError ? DiagnosticLevel.Warning : DiagnosticLevel.Error,
                "BCP403",
                $"The enclosing array expects elements of type \"{expectedType}\", but the array being spread contains elements of incompatible type \"{actualType}\".");

            public Diagnostic ExtendsPathHasNotBeenSpecified() => CoreError(
                "BCP404",
                $"The \"{LanguageConstants.ExtendsKeyword}\" declaration is missing a bicepparam file path reference");

            public Diagnostic MoreThanOneExtendsDeclarationSpecified() => CoreError(
                "BCP405",
                $"More than one \"{LanguageConstants.ExtendsKeyword}\" declaration are present");

            public Diagnostic ExtendsNotSupported() => CoreError(
                "BCP406",
                $"The \"{LanguageConstants.ExtendsKeyword}\" keyword is not supported");

<<<<<<< HEAD
            public Diagnostic NameofInvalidOnUnnamedExpression() => CoreError(
                "BCP407",
                $"The \"{LanguageConstants.NameofFunctionName}\" function can only be used with an expression which has a name.");
=======
            public Diagnostic MicrosoftGraphBuiltinDeprecatedSoon(ExtensionDeclarationSyntax syntax)
            {
                var msGraphRegistryPath = "br:mcr.microsoft.com/bicep/extensions/microsoftgraph/v1.0:0.1.8-preview";
                var codeFix = new CodeFix(
                    $"Replace built-in extension \'microsoftGraph\' with dynamic types registry path",
                    true,
                    CodeFixKind.QuickFix,
                    new CodeReplacement(syntax.SpecificationString.Span, $"\'{msGraphRegistryPath}\'"));

                return CoreWarning(
                "BCP407",
                $"Built-in extension \"microsoftGraph\" is deprecated. Use dynamic types instead. See https://aka.ms/graphBicepDynamicTypes")
                with
                {
                    Fixes = [codeFix]
                };
            }
>>>>>>> da3c2ce5
        }

        public static DiagnosticBuilderInternal ForPosition(TextSpan span)
            => new(span);

        public static DiagnosticBuilderInternal ForPosition(IPositionable positionable)
            => new(positionable.Span);

        public static DiagnosticBuilderInternal ForDocumentStart()
            => new(TextSpan.TextDocumentStart);
    }
}<|MERGE_RESOLUTION|>--- conflicted
+++ resolved
@@ -1799,11 +1799,6 @@
                 "BCP406",
                 $"The \"{LanguageConstants.ExtendsKeyword}\" keyword is not supported");
 
-<<<<<<< HEAD
-            public Diagnostic NameofInvalidOnUnnamedExpression() => CoreError(
-                "BCP407",
-                $"The \"{LanguageConstants.NameofFunctionName}\" function can only be used with an expression which has a name.");
-=======
             public Diagnostic MicrosoftGraphBuiltinDeprecatedSoon(ExtensionDeclarationSyntax syntax)
             {
                 var msGraphRegistryPath = "br:mcr.microsoft.com/bicep/extensions/microsoftgraph/v1.0:0.1.8-preview";
@@ -1821,7 +1816,10 @@
                     Fixes = [codeFix]
                 };
             }
->>>>>>> da3c2ce5
+
+            public Diagnostic NameofInvalidOnUnnamedExpression() => CoreError(
+                "BCP408",
+                $"The \"{LanguageConstants.NameofFunctionName}\" function can only be used with an expression which has a name.");
         }
 
         public static DiagnosticBuilderInternal ForPosition(TextSpan span)
