--- conflicted
+++ resolved
@@ -432,12 +432,6 @@
                 "BCP079",
                 "This expression is referencing its own declaration, which is not allowed.");
 
-<<<<<<< HEAD
-            public ErrorDiagnostic SymbolicNameCannotUseReservedNamespaceName(string name, IEnumerable<string> namespaces) => new ErrorDiagnostic(
-                TextSpan,
-                "BCP081",
-                $"The symbolic name '{name}' cannot reference a reserved namespace. Reserved namespaces are '{string.Join(", ", namespaces)}'.");
-=======
             public ErrorDiagnostic CyclicExpression(IEnumerable<string> cycle) => new ErrorDiagnostic(
                 TextSpan,
                 "BCP080",
@@ -448,7 +442,11 @@
                 DiagnosticLevel.Warning,
                 "BCP081",
                 $"Resource type {resourceTypeReference.FormatName()} does not have types available");
->>>>>>> a58b28a7
+
+            public ErrorDiagnostic SymbolicNameCannotUseReservedNamespaceName(string name, IEnumerable<string> namespaces) => new ErrorDiagnostic(
+                TextSpan,
+                "BCP082",
+                $"The symbolic name '{name}' cannot reference a reserved namespace. Reserved namespaces are '{string.Join(", ", namespaces)}'.");
         }
 
         public static DiagnosticBuilderInternal ForPosition(TextSpan span)
