--- conflicted
+++ resolved
@@ -1942,15 +1942,13 @@
                 "BCP426",
                 "Secure outputs may only be accessed via a direct module reference. Only non-sensitive outputs are supported when dereferencing a module indirectly via a variable or lambda.");
 
-<<<<<<< HEAD
-            public Diagnostic ThisFunctionOnlyAllowedInResourceProperties() => CoreError(
-                "BCP427",
-                "The \"this()\" function can only be used within resource property expressions.");
-=======
             public Diagnostic EnvironmentVariableDoesNotExist(string name, string? suggestion) => CoreError(
                 "BCP427",
                 $"Environment variable \"{name}\" does not exist and there's no default value set.{suggestion}");
->>>>>>> ac218eeb
+
+            public Diagnostic ThisFunctionOnlyAllowedInResourceProperties() => CoreError(
+                "BCP428",
+                "The \"this()\" function can only be used within resource property expressions.");
         }
 
         public static DiagnosticBuilderInternal ForPosition(TextSpan span)
