--- conflicted
+++ resolved
@@ -1938,15 +1938,13 @@
                 "BCP425",
                 $"The extension configuration assignment for \"{identifier}\" does not match an extension in the Bicep file.");
 
-<<<<<<< HEAD
-            public Diagnostic FailedToEvaluateExtensionConfig(string extAlias, string message) => CoreError(
-                "BCP426",
-                $"Failed to evaluate extension config \"{extAlias}\": {message}");
-=======
             public Diagnostic SecureOutputsOnlyAllowedOnDirectModuleReference() => CoreError(
                 "BCP426",
                 "Secure outputs may only be accessed via a direct module reference. Only non-sensitive outputs are supported when dereferencing a module indirectly via a variable or lambda.");
->>>>>>> d83a1a81
+
+            public Diagnostic FailedToEvaluateExtensionConfig(string extAlias, string message) => CoreError(
+                "BCP427",
+                $"Failed to evaluate extension config \"{extAlias}\": {message}");
         }
 
         public static DiagnosticBuilderInternal ForPosition(TextSpan span)
