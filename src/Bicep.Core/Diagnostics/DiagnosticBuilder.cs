--- conflicted
+++ resolved
@@ -1452,7 +1452,6 @@
                 $"Resource type \"{resourceTypeReference.FormatName()}\" can only be used with the 'existing' keyword at the requested scope."
                     + $" Permitted scopes for deployment: {ToQuotedString(LanguageConstants.GetResourceScopeDescriptions(writableScopes))}.");
 
-<<<<<<< HEAD
             public ErrorDiagnostic ParameterMultipleAssignments(string identifier) => new(
                 TextSpan,
                 "BCP247",
@@ -1482,19 +1481,17 @@
                 TextSpan,
                 "BCP252",
                 $"Function call is not allowed in Bicep parameter file.");
-=======
             public ErrorDiagnostic LambdaVariablesInResourceOrModuleArrayAccessUnsupported(IEnumerable<string> variableNames) => new(
                 TextSpan,
-                "BCP247",
+                "BCP253",
                 $"Using lambda variables inside resource or module array access is not currently supported."
                     + $" Found the following lambda variable(s) being accessed: {ToQuotedString(variableNames)}.");
 
             public ErrorDiagnostic LambdaVariablesInInlineFunctionUnsupported(string functionName, IEnumerable<string> variableNames) => new(
                 TextSpan,
-                "BCP248",
+                "BCP254",
                 $"Using lambda variables inside the \"{functionName}\" function is not currently supported."
                     + $" Found the following lambda variable(s) being accessed: {ToQuotedString(variableNames)}.");
->>>>>>> 4b604102
         }
 
         public static DiagnosticBuilderInternal ForPosition(TextSpan span)
