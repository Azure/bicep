// Copyright (c) Microsoft Corporation.
// Licensed under the MIT License.

using System;
using System.Collections.Generic;
using System.Collections.Immutable;
using System.Linq;
using System.Text;
using Bicep.Core.CodeAction;
using Bicep.Core.Extensions;
using Bicep.Core.Modules;
using Bicep.Core.Navigation;
using Bicep.Core.Parsing;
using Bicep.Core.Resources;
using Bicep.Core.Semantics;
using Bicep.Core.Syntax;
using Bicep.Core.TypeSystem;

namespace Bicep.Core.Diagnostics
{
    public static class DiagnosticBuilder
    {
        public const string UseStringInterpolationInsteadClause = "Use string interpolation instead.";

        public delegate ErrorDiagnostic ErrorBuilderDelegate(DiagnosticBuilderInternal builder);

        public delegate Diagnostic DiagnosticBuilderDelegate(DiagnosticBuilderInternal builder);

        public class DiagnosticBuilderInternal
        {

            private const string TypeInaccuracyClause = " If this is an inaccuracy in the documentation, please report it to the Bicep Team.";
            private static readonly Uri TypeInaccuracyLink = new("https://aka.ms/bicep-type-issues");

            public DiagnosticBuilderInternal(TextSpan textSpan)
            {
                TextSpan = textSpan;
            }

            public TextSpan TextSpan { get; }

            private static string ToQuotedString(IEnumerable<string> elements)
                => elements.Any() ? $"\"{elements.ConcatString("\", \"")}\"" : "";

            private static string ToQuotedStringWithCaseInsensitiveOrdering(IEnumerable<string> elements)
                => ToQuotedString(elements.OrderBy(s => s, StringComparer.OrdinalIgnoreCase));

            private static string BuildVariableDependencyChainClause(IEnumerable<string>? variableDependencyChain) => variableDependencyChain is not null
                ? $" You are referencing a variable which cannot be calculated at the start (\"{string.Join("\" -> \"", variableDependencyChain)}\")."
                : string.Empty;

            private static string BuildAccessiblePropertiesClause(string? accessedSymbolName, IEnumerable<string>? accessiblePropertyNames) => accessedSymbolName is not null && accessiblePropertyNames is not null
                ? $" Properties of {accessedSymbolName} which can be calculated at the start include {ToQuotedString(accessiblePropertyNames.OrderBy(s => s))}."
                : string.Empty;

            private static string BuildInvalidOciArtifactReferenceClause(string? aliasName, string referenceValue) => aliasName is not null
                ? $"The OCI artifact reference \"{referenceValue}\" after resolving alias \"{aliasName}\" is not valid."
                : $"The specified OCI artifact reference \"{referenceValue}\" is not valid.";

            private static string BuildInvalidTemplateSpecReferenceClause(string? aliasName, string referenceValue) => aliasName is not null
                ? $"The Template Spec reference \"{referenceValue}\" after resolving alias \"{aliasName}\" is not valid."
                : $"The specified Template Spec reference \"{referenceValue}\" is not valid.";

            private static string BuildBicepConfigurationClause(string? configurationPath) => configurationPath is not null
                ? $"Bicep configuration \"{configurationPath}\""
                : $"built-in Bicep configuration";

            public ErrorDiagnostic UnrecognizedToken(string token) => new(
                TextSpan,
                "BCP001",
                $"The following token is not recognized: \"{token}\".");

            public ErrorDiagnostic UnterminatedMultilineComment() => new(
                TextSpan,
                "BCP002",
                "The multi-line comment at this location is not terminated. Terminate it with the */ character sequence.");

            public ErrorDiagnostic UnterminatedString() => new(
                TextSpan,
                "BCP003",
                "The string at this location is not terminated. Terminate the string with a single quote character.");

            public ErrorDiagnostic UnterminatedStringWithNewLine() => new(
                TextSpan,
                "BCP004",
                "The string at this location is not terminated due to an unexpected new line character.");

            public ErrorDiagnostic UnterminatedStringEscapeSequenceAtEof() => new(
                TextSpan,
                "BCP005",
                "The string at this location is not terminated. Complete the escape sequence and terminate the string with a single unescaped quote character.");

            public ErrorDiagnostic UnterminatedStringEscapeSequenceUnrecognized(IEnumerable<string> escapeSequences) => new(
                TextSpan,
                "BCP006",
                $"The specified escape sequence is not recognized. Only the following escape sequences are allowed: {ToQuotedString(escapeSequences)}.");

            public ErrorDiagnostic UnrecognizedDeclaration() => new(
                TextSpan,
                "BCP007",
                "This declaration type is not recognized. Specify a parameter, variable, resource, or output declaration.");

            public ErrorDiagnostic ExpectedParameterContinuation() => new(
                TextSpan,
                "BCP008",
                "Expected the \"=\" token, or a newline at this location.");

            public ErrorDiagnostic UnrecognizedExpression() => new(
                TextSpan,
                "BCP009",
                "Expected a literal value, an array, an object, a parenthesized expression, or a function call at this location.");

            public ErrorDiagnostic InvalidInteger() => new(
                TextSpan,
                "BCP010",
                "Expected a valid 64-bit signed integer.");

            public ErrorDiagnostic InvalidType() => new(
                TextSpan,
                "BCP011",
                "The type of the specified value is incorrect. Specify a string, boolean, or integer literal.");

            public ErrorDiagnostic ExpectedKeyword(string keyword) => new(
                TextSpan,
                "BCP012",
                $"Expected the \"{keyword}\" keyword at this location.");

            public ErrorDiagnostic ExpectedParameterIdentifier() => new(
                TextSpan,
                "BCP013",
                "Expected a parameter identifier at this location.");

            public ErrorDiagnostic ExpectedParameterType() => new(
                TextSpan,
                "BCP014",
                $"Expected a parameter type at this location. Please specify one of the following types: {ToQuotedString(LanguageConstants.DeclarationTypes.Keys)}.");

            public ErrorDiagnostic ExpectedVariableIdentifier() => new(
                TextSpan,
                "BCP015",
                "Expected a variable identifier at this location.");

            public ErrorDiagnostic ExpectedOutputIdentifier() => new(
                TextSpan,
                "BCP016",
                "Expected an output identifier at this location.");

            public ErrorDiagnostic ExpectedResourceIdentifier() => new(
                TextSpan,
                "BCP017",
                "Expected a resource identifier at this location.");

            public ErrorDiagnostic ExpectedCharacter(string character) => new(
                TextSpan,
                "BCP018",
                $"Expected the \"{character}\" character at this location.");

            public ErrorDiagnostic ExpectedNewLine() => new(
                TextSpan,
                "BCP019",
                "Expected a new line character at this location.");

            public ErrorDiagnostic ExpectedFunctionOrPropertyName() => new(
                TextSpan,
                "BCP020",
                "Expected a function or property name at this location.");

            public ErrorDiagnostic ExpectedNumericLiteral() => new(
                TextSpan,
                "BCP021",
                "Expected a numeric literal at this location.");

            public ErrorDiagnostic ExpectedPropertyName() => new(
                TextSpan,
                "BCP022",
                "Expected a property name at this location.");

            public ErrorDiagnostic ExpectedVariableOrFunctionName() => new(
                TextSpan,
                "BCP023",
                "Expected a variable or function name at this location.");

            public ErrorDiagnostic IdentifierNameExceedsLimit() => new(
                TextSpan,
                "BCP024",
                $"The identifier exceeds the limit of {LanguageConstants.MaxIdentifierLength}. Reduce the length of the identifier.");

            public ErrorDiagnostic PropertyMultipleDeclarations(string property) => new(
                TextSpan,
                "BCP025",
                $"The property \"{property}\" is declared multiple times in this object. Remove or rename the duplicate properties.");

            public ErrorDiagnostic OutputTypeMismatch(TypeSymbol expectedType, TypeSymbol actualType) => new(
                TextSpan,
                "BCP026",
                $"The output expects a value of type \"{expectedType}\" but the provided value is of type \"{actualType}\".");

            public ErrorDiagnostic ParameterTypeMismatch(TypeSymbol expectedType, TypeSymbol actualType) => new(
                TextSpan,
                "BCP027",
                $"The parameter expects a default value of type \"{expectedType}\" but provided value is of type \"{actualType}\".");

            public ErrorDiagnostic IdentifierMultipleDeclarations(string identifier) => new(
                TextSpan,
                "BCP028",
                $"Identifier \"{identifier}\" is declared multiple times. Remove or rename the duplicates.");

            public ErrorDiagnostic InvalidResourceType() => new(
                TextSpan,
                "BCP029",
                "The resource type is not valid. Specify a valid resource type of format \"<types>@<apiVersion>\".");

            public ErrorDiagnostic InvalidOutputType() => new(
                TextSpan,
                "BCP030",
                $"The output type is not valid. Please specify one of the following types: {ToQuotedString(LanguageConstants.DeclarationTypes.Keys)}.");

            public ErrorDiagnostic InvalidParameterType() => new(
                TextSpan,
                "BCP031",
                $"The parameter type is not valid. Please specify one of the following types: {ToQuotedString(LanguageConstants.DeclarationTypes.Keys)}.");

            public ErrorDiagnostic CompileTimeConstantRequired() => new(
                TextSpan,
                "BCP032",
                "The value must be a compile-time constant.");

            public Diagnostic ExpectedValueTypeMismatch(bool warnInsteadOfError, TypeSymbol expectedType, TypeSymbol actualType) => new(
                TextSpan,
                warnInsteadOfError ? DiagnosticLevel.Warning : DiagnosticLevel.Error,
                "BCP033",
                $"Expected a value of type \"{expectedType}\" but the provided value is of type \"{actualType}\".");

            public Diagnostic ArrayTypeMismatch(bool warnInsteadOfError, TypeSymbol expectedType, TypeSymbol actualType) => new(
                TextSpan,
                warnInsteadOfError ? DiagnosticLevel.Warning : DiagnosticLevel.Error,
                "BCP034",
                $"The enclosing array expected an item of type \"{expectedType}\", but the provided item was of type \"{actualType}\".");

            public Diagnostic MissingRequiredProperties(bool warnInsteadOfError, Symbol? sourceDeclaration, ObjectSyntax objectSyntax, ICollection<string> properties, string blockName, bool showTypeInaccuracy)
            {
                var sourceDeclarationClause = sourceDeclaration is not null
                    ? $" from source declaration \"{sourceDeclaration.Name}\""
                    : string.Empty;

                var newSyntax = objectSyntax.AddChildrenWithFormatting(
                    properties.Select(p => SyntaxFactory.CreateObjectProperty(p, SyntaxFactory.EmptySkippedTrivia))
                );

                var codeFix = new CodeFix("Add required properties", true, CodeFixKind.QuickFix, new CodeReplacement(objectSyntax.Span, newSyntax.ToTextPreserveFormatting()));

                return new FixableDiagnostic(
                    TextSpan,
                    warnInsteadOfError ? DiagnosticLevel.Warning : DiagnosticLevel.Error,
                    "BCP035",
                    $"The specified \"{blockName}\" declaration is missing the following required properties{sourceDeclarationClause}: {ToQuotedString(properties)}.{(showTypeInaccuracy ? TypeInaccuracyClause : string.Empty)}",
                    showTypeInaccuracy ? TypeInaccuracyLink : null,
                    DiagnosticStyling.Default,
                    codeFix);
            }

            public Diagnostic PropertyTypeMismatch(bool warnInsteadOfError, Symbol? sourceDeclaration, string property, TypeSymbol expectedType, TypeSymbol actualType, bool showTypeInaccuracy = false)
            {
                var sourceDeclarationClause = sourceDeclaration is not null
                    ? $" in source declaration \"{sourceDeclaration.Name}\""
                    : string.Empty;

                return new(
                    TextSpan,
                    warnInsteadOfError ? DiagnosticLevel.Warning : DiagnosticLevel.Error,
                    "BCP036",
                    $"The property \"{property}\" expected a value of type \"{expectedType}\" but the provided value{sourceDeclarationClause} is of type \"{actualType}\".{(showTypeInaccuracy ? TypeInaccuracyClause : string.Empty)}",
                    showTypeInaccuracy ? TypeInaccuracyLink : null);
            }

            public Diagnostic DisallowedProperty(bool warnInsteadOfError, Symbol? sourceDeclaration, string property, TypeSymbol type, ICollection<string> validUnspecifiedProperties, bool showTypeInaccuracy)
            {
                var permissiblePropertiesClause = validUnspecifiedProperties.Any()
                    ? $" Permissible properties include {ToQuotedString(validUnspecifiedProperties)}."
                    : $" No other properties are allowed.";

                var sourceDeclarationClause = sourceDeclaration is not null
                    ? $" from source declaration \"{sourceDeclaration.Name}\""
                    : string.Empty;

                return new(
                    TextSpan,
                    warnInsteadOfError ? DiagnosticLevel.Warning : DiagnosticLevel.Error,
                    "BCP037",
                    $"The property \"{property}\"{sourceDeclarationClause} is not allowed on objects of type \"{type}\".{permissiblePropertiesClause}{(showTypeInaccuracy ? TypeInaccuracyClause : string.Empty)}", showTypeInaccuracy ? TypeInaccuracyLink : null);
            }

            public Diagnostic DisallowedInterpolatedKeyProperty(bool warnInsteadOfError, Symbol? sourceDeclaration, TypeSymbol type, ICollection<string> validUnspecifiedProperties)
            {
                var permissiblePropertiesClause = validUnspecifiedProperties.Any()
                    ? $" Permissible properties include {ToQuotedString(validUnspecifiedProperties)}."
                    : $" No other properties are allowed.";

                var sourceDeclarationClause = sourceDeclaration is not null
                    ? $" in source declaration \"{sourceDeclaration.Name}\""
                    : string.Empty;

                return new(
                    TextSpan,
                    warnInsteadOfError ? DiagnosticLevel.Warning : DiagnosticLevel.Error,
                    "BCP040",
                    $"String interpolation is not supported for keys on objects of type \"{type}\"{sourceDeclarationClause}.{permissiblePropertiesClause}");
            }

            public ErrorDiagnostic VariableTypeAssignmentDisallowed(TypeSymbol valueType) => new(
                TextSpan,
                "BCP041",
                $"Values of type \"{valueType}\" cannot be assigned to a variable.");

            public ErrorDiagnostic InvalidExpression() => new(
                TextSpan,
                "BCP043",
                "This is not a valid expression.");

            public ErrorDiagnostic UnaryOperatorInvalidType(string operatorName, TypeSymbol type) => new(
                TextSpan,
                "BCP044",
                $"Cannot apply operator \"{operatorName}\" to operand of type \"{type}\".");

            public ErrorDiagnostic BinaryOperatorInvalidType(string operatorName, TypeSymbol type1, TypeSymbol type2, string? additionalInfo) => new(
                TextSpan,
                "BCP045",
                $"Cannot apply operator \"{operatorName}\" to operands of type \"{type1}\" and \"{type2}\".{(additionalInfo is null ? string.Empty : " " + additionalInfo)}");

            public ErrorDiagnostic ValueTypeMismatch(TypeSymbol type) => new(
                TextSpan,
                "BCP046",
                $"Expected a value of type \"{type}\".");

            public ErrorDiagnostic ResourceTypeInterpolationUnsupported() => new(
                TextSpan,
                "BCP047",
                "String interpolation is unsupported for specifying the resource type.");

            public ErrorDiagnostic CannotResolveFunctionOverload(IList<string> overloadSignatures, TypeSymbol argumentType, IList<TypeSymbol> parameterTypes)
            {
                var messageBuilder = new StringBuilder();
                var overloadCount = overloadSignatures.Count;

                messageBuilder.Append("Cannot resolve function overload.");

                for (int i = 0; i < overloadCount; i++)
                {
                    messageBuilder
                        .Append('\n')
                        .Append($"  Overload {i + 1} of {overloadCount}, \"{overloadSignatures[i]}\", gave the following error:\n")
                        .Append($"    Argument of type \"{argumentType}\" is not assignable to parameter of type \"{parameterTypes[i]}\".");
                }

                var message = messageBuilder.ToString();

                return new ErrorDiagnostic(
                    TextSpan,
                    "BCP048",
                    message);
            }

            public ErrorDiagnostic StringOrIntegerIndexerRequired(TypeSymbol wrongType) => new(
                TextSpan,
                "BCP049",
                $"The array index must be of type \"{LanguageConstants.String}\" or \"{LanguageConstants.Int}\" but the provided index was of type \"{wrongType}\".");

            public ErrorDiagnostic FilePathIsEmpty() => new(
                TextSpan,
                "BCP050",
                "The specified path is empty.");

            public ErrorDiagnostic FilePathBeginsWithForwardSlash() => new(
                TextSpan,
                "BCP051",
                "The specified path begins with \"/\". Files must be referenced using relative paths.");

            public Diagnostic UnknownProperty(bool warnInsteadOfError, TypeSymbol type, string badProperty) => new(
                TextSpan,
                warnInsteadOfError ? DiagnosticLevel.Warning : DiagnosticLevel.Error,
                "BCP052",
                $"The type \"{type}\" does not contain property \"{badProperty}\".");

            public Diagnostic UnknownPropertyWithAvailableProperties(bool warnInsteadOfError, TypeSymbol type, string badProperty, IEnumerable<string> availableProperties) => new(
                TextSpan,
                warnInsteadOfError ? DiagnosticLevel.Warning : DiagnosticLevel.Error,
                "BCP053",
                $"The type \"{type}\" does not contain property \"{badProperty}\". Available properties include {ToQuotedString(availableProperties)}.");

            public ErrorDiagnostic NoPropertiesAllowed(TypeSymbol type) => new(
                TextSpan,
                "BCP054",
                $"The type \"{type}\" does not contain any properties.");

            public ErrorDiagnostic ObjectRequiredForPropertyAccess(TypeSymbol wrongType) => new(
                TextSpan,
                "BCP055",
                $"Cannot access properties of type \"{wrongType}\". An \"{LanguageConstants.Object}\" type is required.");

            public ErrorDiagnostic AmbiguousSymbolReference(string name, IEnumerable<string> namespaces) => new(
                TextSpan,
                "BCP056",
                $"The reference to name \"{name}\" is ambiguous because it exists in namespaces {ToQuotedString(namespaces)}. The reference must be fully-qualified.");

            public ErrorDiagnostic SymbolicNameDoesNotExist(string name) => new(
                TextSpan,
                "BCP057",
                $"The name \"{name}\" does not exist in the current context.");

            public ErrorDiagnostic OutputReferenceNotSupported(string name) => new(
                TextSpan,
                "BCP058",
                $"The name \"{name}\" is an output. Outputs cannot be referenced in expressions.");

            public ErrorDiagnostic SymbolicNameIsNotAFunction(string name) => new(
                TextSpan,
                "BCP059",
                $"The name \"{name}\" is not a function.");

            public ErrorDiagnostic VariablesFunctionNotSupported() => new(
                TextSpan,
                "BCP060",
                $"The \"variables\" function is not supported. Directly reference variables by their symbolic names.");

            public ErrorDiagnostic ParametersFunctionNotSupported() => new(
                TextSpan,
                "BCP061",
                $"The \"parameters\" function is not supported. Directly reference parameters by their symbolic names.");

            public ErrorDiagnostic ReferencedSymbolHasErrors(string name) => new(
                TextSpan,
                "BCP062",
                $"The referenced declaration with name \"{name}\" is not valid.");

            public ErrorDiagnostic SymbolicNameIsNotAVariableOrParameter(string name) => new(
                TextSpan,
                "BCP063",
                $"The name \"{name}\" is not a parameter, variable, resource or module.");

            public ErrorDiagnostic UnexpectedTokensInInterpolation() => new(
                TextSpan,
                "BCP064",
                "Found unexpected tokens in interpolated expression.");

            public ErrorDiagnostic FunctionOnlyValidInParameterDefaults(string functionName) => new(
                TextSpan,
                "BCP065",
                $"Function \"{functionName}\" is not valid at this location. It can only be used as a parameter default value.");

            public ErrorDiagnostic FunctionOnlyValidInResourceBody(string functionName) => new(
                TextSpan,
                "BCP066",
                $"Function \"{functionName}\" is not valid at this location. It can only be used in resource declarations.");

            public ErrorDiagnostic ObjectRequiredForMethodAccess(TypeSymbol wrongType) => new(
                TextSpan,
                "BCP067",
                $"Cannot call functions on type \"{wrongType}\". An \"{LanguageConstants.Object}\" type is required.");

            public ErrorDiagnostic ExpectedResourceTypeString() => new(
                TextSpan,
                "BCP068",
                "Expected a resource type string. Specify a valid resource type of format \"<types>@<apiVersion>\".");

            public ErrorDiagnostic FunctionNotSupportedOperatorAvailable(string function, string @operator) => new(
                TextSpan,
                "BCP069",
                $"The function \"{function}\" is not supported. Use the \"{@operator}\" operator instead.");

            public ErrorDiagnostic ArgumentTypeMismatch(TypeSymbol argumentType, TypeSymbol parameterType) => new(
                TextSpan,
                "BCP070",
                $"Argument of type \"{argumentType}\" is not assignable to parameter of type \"{parameterType}\".");

            public ErrorDiagnostic ArgumentCountMismatch(int argumentCount, int minimumArgumentCount, int? maximumArgumentCount)
            {
                string expected;

                if (!maximumArgumentCount.HasValue)
                {
                    expected = $"at least {minimumArgumentCount} {(minimumArgumentCount == 1 ? "argument" : "arguments")}";
                }
                else if (minimumArgumentCount == maximumArgumentCount.Value)
                {
                    expected = $"{minimumArgumentCount} {(minimumArgumentCount == 1 ? "argument" : "arguments")}";
                }
                else
                {
                    expected = $"{minimumArgumentCount} to {maximumArgumentCount} arguments";
                }

                return new ErrorDiagnostic(
                    TextSpan,
                    "BCP071",
                    $"Expected {expected}, but got {argumentCount}.");
            }

            public ErrorDiagnostic CannotReferenceSymbolInParamDefaultValue() => new(
                TextSpan,
                "BCP072",
                "This symbol cannot be referenced here. Only other parameters can be referenced in parameter default values.");

            public Diagnostic CannotAssignToReadOnlyProperty(bool warnInsteadOfError, string property, bool showTypeInaccuracy) => new(
                TextSpan,
                warnInsteadOfError ? DiagnosticLevel.Warning : DiagnosticLevel.Error,
                "BCP073",
                $"The property \"{property}\" is read-only. Expressions cannot be assigned to read-only properties.{(showTypeInaccuracy ? TypeInaccuracyClause : string.Empty)}", showTypeInaccuracy ? TypeInaccuracyLink : null);

            public ErrorDiagnostic ArraysRequireIntegerIndex(TypeSymbol wrongType) => new(
                TextSpan,
                "BCP074",
                $"Indexing over arrays requires an index of type \"{LanguageConstants.Int}\" but the provided index was of type \"{wrongType}\".");

            public ErrorDiagnostic ObjectsRequireStringIndex(TypeSymbol wrongType) => new(
                TextSpan,
                "BCP075",
                $"Indexing over objects requires an index of type \"{LanguageConstants.String}\" but the provided index was of type \"{wrongType}\".");

            public ErrorDiagnostic IndexerRequiresObjectOrArray(TypeSymbol wrongType) => new(
                TextSpan,
                "BCP076",
                $"Cannot index over expression of type \"{wrongType}\". Arrays or objects are required.");

            public Diagnostic WriteOnlyProperty(bool warnInsteadOfError, TypeSymbol type, string badProperty) => new(
                TextSpan,
                warnInsteadOfError ? DiagnosticLevel.Warning : DiagnosticLevel.Error,
                "BCP077",
                $"The property \"{badProperty}\" on type \"{type}\" is write-only. Write-only properties cannot be accessed.");

            public Diagnostic MissingRequiredProperty(bool warnInsteadOfError, string propertyName, TypeSymbol expectedType) => new(
                TextSpan,
                warnInsteadOfError ? DiagnosticLevel.Warning : DiagnosticLevel.Error,
                "BCP078",
                $"The property \"{propertyName}\" requires a value of type \"{expectedType}\", but none was supplied.");

            public ErrorDiagnostic CyclicExpressionSelfReference() => new(
                TextSpan,
                "BCP079",
                "This expression is referencing its own declaration, which is not allowed.");

            public ErrorDiagnostic CyclicExpression(IEnumerable<string> cycle) => new(
                TextSpan,
                "BCP080",
                $"The expression is involved in a cycle (\"{string.Join("\" -> \"", cycle)}\").");

            public Diagnostic ResourceTypesUnavailable(ResourceTypeReference resourceTypeReference) => new(
                TextSpan,
                DiagnosticLevel.Warning,
                "BCP081",
                $"Resource type \"{resourceTypeReference.FormatName()}\" does not have types available.");

            public FixableErrorDiagnostic SymbolicNameDoesNotExistWithSuggestion(string name, string suggestedName) => new(
                TextSpan,
                "BCP082",
                $"The name \"{name}\" does not exist in the current context. Did you mean \"{suggestedName}\"?",
                null,
                DiagnosticStyling.Default,
                new CodeFix($"Change \"{name}\" to \"{suggestedName}\"", true, CodeFixKind.QuickFix, CodeManipulator.Replace(TextSpan, suggestedName)));

            public FixableDiagnostic UnknownPropertyWithSuggestion(bool warnInsteadOfError, TypeSymbol type, string badProperty, string suggestedProperty) => new(
                TextSpan,
                warnInsteadOfError ? DiagnosticLevel.Warning : DiagnosticLevel.Error,
                "BCP083",
                $"The type \"{type}\" does not contain property \"{badProperty}\". Did you mean \"{suggestedProperty}\"?",
                null,
                DiagnosticStyling.Default,
                new CodeFix($"Change \"{badProperty}\" to \"{suggestedProperty}\"", true, CodeFixKind.QuickFix, CodeManipulator.Replace(TextSpan, suggestedProperty)));

            public ErrorDiagnostic SymbolicNameCannotUseReservedNamespaceName(string name, IEnumerable<string> namespaces) => new(
                TextSpan,
                "BCP084",
                $"The symbolic name \"{name}\" is reserved. Please use a different symbolic name. Reserved namespaces are {ToQuotedString(namespaces.OrderBy(ns => ns))}.");

            public ErrorDiagnostic FilePathContainsForbiddenCharacters(IEnumerable<char> forbiddenChars) => new(
                TextSpan,
                "BCP085",
                $"The specified file path contains one ore more invalid path characters. The following are not permitted: {ToQuotedString(forbiddenChars.OrderBy(x => x).Select(x => x.ToString()))}.");

            public ErrorDiagnostic FilePathHasForbiddenTerminator(IEnumerable<char> forbiddenPathTerminatorChars) => new(
                TextSpan,
                "BCP086",
                $"The specified file path ends with an invalid character. The following are not permitted: {ToQuotedString(forbiddenPathTerminatorChars.OrderBy(x => x).Select(x => x.ToString()))}.");

            public ErrorDiagnostic ComplexLiteralsNotAllowed() => new(
                TextSpan,
                "BCP087",
                "Array and object literals are not allowed here.");

            public FixableDiagnostic PropertyStringLiteralMismatchWithSuggestion(bool warnInsteadOfError, string property, TypeSymbol expectedType, string actualStringLiteral, string suggestedStringLiteral) => new(
                TextSpan,
                warnInsteadOfError ? DiagnosticLevel.Warning : DiagnosticLevel.Error,
                "BCP088",
                $"The property \"{property}\" expected a value of type \"{expectedType}\" but the provided value is of type \"{actualStringLiteral}\". Did you mean \"{suggestedStringLiteral}\"?",
                null,
                DiagnosticStyling.Default,
                new CodeFix($"Change \"{actualStringLiteral}\" to \"{suggestedStringLiteral}\"", true, CodeFixKind.QuickFix, CodeManipulator.Replace(TextSpan, suggestedStringLiteral)));

            public FixableDiagnostic DisallowedPropertyWithSuggestion(bool warnInsteadOfError, string property, TypeSymbol type, string suggestedProperty) => new(
                TextSpan,
                warnInsteadOfError ? DiagnosticLevel.Warning : DiagnosticLevel.Error,
                "BCP089",
                $"The property \"{property}\" is not allowed on objects of type \"{type}\". Did you mean \"{suggestedProperty}\"?",
                null,
                DiagnosticStyling.Default,
                new CodeFix($"Change \"{property}\" to \"{suggestedProperty}\"", true, CodeFixKind.QuickFix, CodeManipulator.Replace(TextSpan, suggestedProperty)));

            public ErrorDiagnostic ModulePathHasNotBeenSpecified() => new(
                TextSpan,
                "BCP090",
                "This module declaration is missing a file path reference.");

            public ErrorDiagnostic ErrorOccurredReadingFile(string failureMessage) => new(
                TextSpan,
                "BCP091",
                $"An error occurred reading file. {failureMessage}");

            public ErrorDiagnostic FilePathInterpolationUnsupported() => new(
                TextSpan,
                "BCP092",
                "String interpolation is not supported in file paths.");

            public ErrorDiagnostic FilePathCouldNotBeResolved(string filePath, string parentPath) => new(
                TextSpan,
                "BCP093",
                $"File path \"{filePath}\" could not be resolved relative to \"{parentPath}\".");

            public ErrorDiagnostic CyclicModuleSelfReference() => new(
                TextSpan,
                "BCP094",
                "This module references itself, which is not allowed.");

            public ErrorDiagnostic CyclicModule(IEnumerable<string> cycle) => new(
                TextSpan,
                "BCP095",
                $"The module is involved in a cycle (\"{string.Join("\" -> \"", cycle)}\").");

            public ErrorDiagnostic ExpectedModuleIdentifier() => new(
                TextSpan,
                "BCP096",
                "Expected a module identifier at this location.");

            public ErrorDiagnostic ExpectedModulePathString() => new(
                TextSpan,
                "BCP097",
                "Expected a module path string. This should be a relative path to another bicep file, e.g. 'myModule.bicep' or '../parent/myModule.bicep'");

            public ErrorDiagnostic FilePathContainsBackSlash() => new(
                TextSpan,
                "BCP098",
                "The specified file path contains a \"\\\" character. Use \"/\" instead as the directory separator character.");

            public ErrorDiagnostic AllowedMustContainItems() => new(
                TextSpan,
                "BCP099",
                $"The \"{LanguageConstants.ParameterAllowedPropertyName}\" array must contain one or more items.");

            public ErrorDiagnostic IfFunctionNotSupported() => new(
                TextSpan,
                "BCP100",
                "The function \"if\" is not supported. Use the \"?:\" (ternary conditional) operator instead, e.g. condition ? ValueIfTrue : ValueIfFalse");

            public ErrorDiagnostic CreateArrayFunctionNotSupported() => new(
                TextSpan,
                "BCP101",
                "The \"createArray\" function is not supported. Construct an array literal using [].");

            public ErrorDiagnostic CreateObjectFunctionNotSupported() => new(
                TextSpan,
                "BCP102",
                "The \"createObject\" function is not supported. Construct an object literal using {}.");

            public ErrorDiagnostic DoubleQuoteToken(string token) => new(
                TextSpan,
                "BCP103",
                $"The following token is not recognized: \"{token}\". Strings are defined using single quotes in bicep.");

            public ErrorDiagnostic ReferencedModuleHasErrors() => new(
                TextSpan,
                "BCP104",
                $"The referenced module has errors.");

            public ErrorDiagnostic UnableToLoadNonFileUri(Uri fileUri) => new(
                TextSpan,
                "BCP105",
                $"Unable to load file from URI \"{fileUri}\".");

            public ErrorDiagnostic UnexpectedCommaSeparator() => new(
                TextSpan,
                "BCP106",
                "Expected a new line character at this location. Commas are not used as separator delimiters.");

            public ErrorDiagnostic FunctionDoesNotExistInNamespace(Symbol namespaceType, string name) => new(
                TextSpan,
                "BCP107",
                $"The function \"{name}\" does not exist in namespace \"{namespaceType.Name}\".");

            public FixableErrorDiagnostic FunctionDoesNotExistInNamespaceWithSuggestion(Symbol namespaceType, string name, string suggestedName) => new(
                TextSpan,
                "BCP108",
                $"The function \"{name}\" does not exist in namespace \"{namespaceType.Name}\". Did you mean \"{suggestedName}\"?",
                null,
                DiagnosticStyling.Default,
                new CodeFix($"Change \"{name}\" to \"{suggestedName}\"", true, CodeFixKind.QuickFix, CodeManipulator.Replace(TextSpan, suggestedName)));

            public ErrorDiagnostic FunctionDoesNotExistOnObject(TypeSymbol type, string name) => new(
                TextSpan,
                "BCP109",
                $"The type \"{type}\" does not contain function \"{name}\".");

            public FixableErrorDiagnostic FunctionDoesNotExistOnObjectWithSuggestion(TypeSymbol type, string name, string suggestedName) => new(
                TextSpan,
                "BCP110",
                $"The type \"{type}\" does not contain function \"{name}\". Did you mean \"{suggestedName}\"?",
                null,
                DiagnosticStyling.Default,
                new CodeFix($"Change \"{name}\" to \"{suggestedName}\"", true, CodeFixKind.QuickFix, CodeManipulator.Replace(TextSpan, suggestedName)));

            public ErrorDiagnostic FilePathContainsControlChars() => new(
                TextSpan,
                "BCP111",
                $"The specified file path contains invalid control code characters.");

            public ErrorDiagnostic TargetScopeMultipleDeclarations() => new(
                TextSpan,
                "BCP112",
                $"The \"{LanguageConstants.TargetScopeKeyword}\" cannot be declared multiple times in one file.");

            public Diagnostic InvalidModuleScopeForTenantScope() => new(
                TextSpan,
                DiagnosticLevel.Error,
                "BCP113",
                $"Unsupported scope for module deployment in a \"{LanguageConstants.TargetScopeTypeTenant}\" target scope. Omit this property to inherit the current scope, or specify a valid scope. " +
                $"Permissible scopes include tenant: tenant(), named management group: managementGroup(<name>), named subscription: subscription(<subId>), or named resource group in a named subscription: resourceGroup(<subId>, <name>).");

            public Diagnostic InvalidModuleScopeForManagementScope() => new(
                TextSpan,
                DiagnosticLevel.Error,
                "BCP114",
                $"Unsupported scope for module deployment in a \"{LanguageConstants.TargetScopeTypeManagementGroup}\" target scope. Omit this property to inherit the current scope, or specify a valid scope. " +
                $"Permissible scopes include current management group: managementGroup(), named management group: managementGroup(<name>), named subscription: subscription(<subId>), tenant: tenant(), or named resource group in a named subscription: resourceGroup(<subId>, <name>).");

            public Diagnostic InvalidModuleScopeForSubscriptionScope() => new(
                TextSpan,
                DiagnosticLevel.Error,
                "BCP115",
                $"Unsupported scope for module deployment in a \"{LanguageConstants.TargetScopeTypeSubscription}\" target scope. Omit this property to inherit the current scope, or specify a valid scope. " +
                $"Permissible scopes include current subscription: subscription(), named subscription: subscription(<subId>), named resource group in same subscription: resourceGroup(<name>), named resource group in different subscription: resourceGroup(<subId>, <name>), or tenant: tenant().");

            public Diagnostic InvalidModuleScopeForResourceGroup() => new(
                TextSpan,
                DiagnosticLevel.Error,
                "BCP116",
                $"Unsupported scope for module deployment in a \"{LanguageConstants.TargetScopeTypeResourceGroup}\" target scope. Omit this property to inherit the current scope, or specify a valid scope. " +
                $"Permissible scopes include current resource group: resourceGroup(), named resource group in same subscription: resourceGroup(<name>), named resource group in a different subscription: resourceGroup(<subId>, <name>), current subscription: subscription(), named subscription: subscription(<subId>) or tenant: tenant().");

            public ErrorDiagnostic EmptyIndexerNotAllowed() => new(
                TextSpan,
                "BCP117",
                "An empty indexer is not allowed. Specify a valid expression."
            );

            public ErrorDiagnostic ExpectBodyStartOrIfOrLoopStart() => new(
                TextSpan,
                "BCP118",
                "Expected the \"{\" character, the \"[\" character, or the \"if\" keyword at this location.");

            public Diagnostic InvalidExtensionResourceScope() => new(
                TextSpan,
                DiagnosticLevel.Error,
                "BCP119",
                $"Unsupported scope for extension resource deployment. Expected a resource reference.");

            public Diagnostic RuntimeValueNotAllowedInProperty(string propertyName, string? objectTypeName, string? accessedSymbolName, IEnumerable<string>? accessiblePropertyNames, IEnumerable<string>? variableDependencyChain)
            {
                var variableDependencyChainClause = BuildVariableDependencyChainClause(variableDependencyChain);
                var accessiblePropertiesClause = BuildAccessiblePropertiesClause(accessedSymbolName, accessiblePropertyNames);

                return new ErrorDiagnostic(
                    TextSpan,
                    "BCP120",
                    $"This expression is being used in an assignment to the \"{propertyName}\" property of the \"{objectTypeName}\" type, which requires a value that can be calculated at the start of the deployment.{variableDependencyChainClause}{accessiblePropertiesClause}");
            }

            public ErrorDiagnostic ResourceMultipleDeclarations(IEnumerable<string> resourceNames) => new(
                TextSpan,
                "BCP121",
                $"Resources: {ToQuotedString(resourceNames)} are defined with this same name in a file. Rename them or split into different modules.");

            public ErrorDiagnostic ModuleMultipleDeclarations(IEnumerable<string> moduleNames) => new(
                TextSpan,
                "BCP122",
                $"Modules: {ToQuotedString(moduleNames)} are defined with this same name and this same scope in a file. Rename them or split into different modules.");

            public ErrorDiagnostic ExpectedNamespaceOrDecoratorName() => new(
                TextSpan,
                "BCP123",
                "Expected a namespace or decorator name at this location.");

            public ErrorDiagnostic CannotAttachDecoratorToTarget(string decoratorName, TypeSymbol attachableType, TypeSymbol targetType) => new(
                TextSpan,
                "BCP124",
                $"The decorator \"{decoratorName}\" can only be attached to targets of type \"{attachableType}\", but the target has type \"{targetType}\".");

            public ErrorDiagnostic CannotUseFunctionAsParameterDecorator(string functionName) => new(
                TextSpan,
                "BCP125",
                $"Function \"{functionName}\" cannot be used as a parameter decorator.");

            public ErrorDiagnostic CannotUseFunctionAsVariableDecorator(string functionName) => new(
                TextSpan,
                "BCP126",
                $"Function \"{functionName}\" cannot be used as a variable decorator.");

            public ErrorDiagnostic CannotUseFunctionAsResourceDecorator(string functionName) => new(
                TextSpan,
                "BCP127",
                $"Function \"{functionName}\" cannot be used as a resource decorator.");

            public ErrorDiagnostic CannotUseFunctionAsModuleDecorator(string functionName) => new(
                TextSpan,
                "BCP128",
                $"Function \"{functionName}\" cannot be used as a module decorator.");

            public ErrorDiagnostic CannotUseFunctionAsOutputDecorator(string functionName) => new(
                TextSpan,
                "BCP129",
                $"Function \"{functionName}\" cannot be used as an output decorator.");

            public ErrorDiagnostic DecoratorsNotAllowed() => new(
                TextSpan,
                "BCP130",
                "Decorators are not allowed here.");

            public ErrorDiagnostic ExpectedDeclarationAfterDecorator() => new(
                TextSpan,
                "BCP132",
                "Expected a declaration after the decorator.");

            public ErrorDiagnostic InvalidUnicodeEscape() => new(
                TextSpan,
                "BCP133",
                "The unicode escape sequence is not valid. Valid unicode escape sequences range from \\u{0} to \\u{10FFFF}.");

            public Diagnostic UnsupportedModuleScope(ResourceScope suppliedScope, ResourceScope supportedScopes) => new(
                TextSpan,
                DiagnosticLevel.Error,
                "BCP134",
                $"Scope {ToQuotedString(LanguageConstants.GetResourceScopeDescriptions(suppliedScope))} is not valid for this module. Permitted scopes: {ToQuotedString(LanguageConstants.GetResourceScopeDescriptions(supportedScopes))}.");

            public Diagnostic UnsupportedResourceScope(ResourceScope suppliedScope, ResourceScope supportedScopes) => new(
                TextSpan,
                DiagnosticLevel.Error,
                "BCP135",
                $"Scope {ToQuotedString(LanguageConstants.GetResourceScopeDescriptions(suppliedScope))} is not valid for this resource type. Permitted scopes: {ToQuotedString(LanguageConstants.GetResourceScopeDescriptions(supportedScopes))}.");

            public ErrorDiagnostic ExpectedLoopVariableIdentifier() => new(
                TextSpan,
                "BCP136",
                "Expected a loop item variable identifier at this location.");

            public ErrorDiagnostic LoopArrayExpressionTypeMismatch(TypeSymbol actualType) => new(
                TextSpan,
                "BCP137",
                $"Loop expected an expression of type \"{LanguageConstants.Array}\" but the provided value is of type \"{actualType}\".");

            public ErrorDiagnostic ForExpressionsNotSupportedHere() => new(
                TextSpan,
                "BCP138",
                "For-expressions are not supported in this context. For-expressions may be used as values of resource, module, variable, and output declarations, or values of resource and module properties.");

            public Diagnostic InvalidCrossResourceScope() => new(
                TextSpan,
                DiagnosticLevel.Error,
                "BCP139",
                $"A resource's scope must match the scope of the Bicep file for it to be deployable. You must use modules to deploy resources to a different scope.");

            public ErrorDiagnostic UnterminatedMultilineString() => new(
                TextSpan,
                "BCP140",
                $"The multi-line string at this location is not terminated. Terminate it with \"'''\".");

            public ErrorDiagnostic ExpressionNotCallable() => new(
                TextSpan,
                "BCP141",
                "The expression cannot be used as a decorator as it is not callable.");

            public ErrorDiagnostic TooManyPropertyForExpressions() => new(
                TextSpan,
                "BCP142",
                "Property value for-expressions cannot be nested.");

            public ErrorDiagnostic ExpressionedPropertiesNotAllowedWithLoops() => new(
                TextSpan,
                "BCP143",
                "For-expressions cannot be used with properties whose names are also expressions.");

            public ErrorDiagnostic DirectAccessToCollectionNotSupported() => new(
                TextSpan,
                "BCP144",
                "Directly referencing a resource or module collection is not currently supported. Apply an array indexer to the expression.");

            public ErrorDiagnostic OutputMultipleDeclarations(string identifier) => new(
                TextSpan,
                "BCP145",
                $"Output \"{identifier}\" is declared multiple times. Remove or rename the duplicates.");

            public ErrorDiagnostic ExpectedOutputType() => new(
                TextSpan,
                "BCP146",
                $"Expected an output type at this location. Please specify one of the following types: {ToQuotedString(LanguageConstants.DeclarationTypes.Keys)}.");

            public ErrorDiagnostic ExpectedParameterDeclarationAfterDecorator() => new(
                TextSpan,
                "BCP147",
                "Expected a parameter declaration after the decorator.");

            public ErrorDiagnostic ExpectedVariableDeclarationAfterDecorator() => new(
                TextSpan,
                "BCP148",
                "Expected a variable declaration after the decorator.");

            public ErrorDiagnostic ExpectedResourceDeclarationAfterDecorator() => new(
                TextSpan,
                "BCP149",
                "Expected a resource declaration after the decorator.");

            public ErrorDiagnostic ExpectedModuleDeclarationAfterDecorator() => new(
                TextSpan,
                "BCP150",
                "Expected a module declaration after the decorator.");

            public ErrorDiagnostic ExpectedOutputDeclarationAfterDecorator() => new(
                TextSpan,
                "BCP151",
                "Expected an output declaration after the decorator.");

            public ErrorDiagnostic CannotUseFunctionAsDecorator(string functionName) => new(
                TextSpan,
                "BCP152",
                $"Function \"{functionName}\" cannot be used as a decorator.");

            public ErrorDiagnostic ExpectedResourceOrModuleDeclarationAfterDecorator() => new(
                TextSpan,
                "BCP153",
                "Expected a resource or module declaration after the decorator.");

            public ErrorDiagnostic BatchSizeTooSmall(long value, long limit) => new(
                TextSpan,
                "BCP154",
                $"Expected a batch size of at least {limit} but the specified value was \"{value}\".");

            public ErrorDiagnostic BatchSizeNotAllowed(string decoratorName) => new(
                TextSpan,
                "BCP155",
                $"The decorator \"{decoratorName}\" can only be attached to resource or module collections.");

            public ErrorDiagnostic InvalidResourceTypeSegment(string typeSegment) => new(
                TextSpan,
                "BCP156",
                $"The resource type segment \"{typeSegment}\" is invalid. Nested resources must specify a single type segment, and optionally can specify an api version using the format \"<type>@<apiVersion>\".");

            public ErrorDiagnostic InvalidAncestorResourceType() => new(
                TextSpan,
                "BCP157",
                $"The resource type cannot be determined due to an error in the containing resource.");

            public ErrorDiagnostic ResourceRequiredForResourceAccess(string wrongType) => new(
                TextSpan,
                "BCP158",
                $"Cannot access nested resources of type \"{wrongType}\". A resource type is required.");

            public ErrorDiagnostic NestedResourceNotFound(string resourceName, string identifierName, IEnumerable<string> nestedResourceNames) => new(
                TextSpan,
                "BCP159",
                $"The resource \"{resourceName}\" does not contain a nested resource named \"{identifierName}\". Known nested resources are: {ToQuotedString(nestedResourceNames)}.");

            public ErrorDiagnostic NestedResourceNotAllowedInLoop() => new(
                TextSpan,
                "BCP160",
                $"A nested resource cannot appear inside of a resource with a for-expression.");

            public ErrorDiagnostic ExpectedLoopItemIdentifierOrVariableBlockStart() => new(
                TextSpan,
                "BCP162",
                "Expected a loop item variable identifier or \"(\" at this location.");

            public ErrorDiagnostic ScopeUnsupportedOnChildResource(string parentIdentifier) => new(
                TextSpan,
                "BCP164",
                $"A child resource's scope is computed based on the scope of its ancestor resource. This means that using the \"{LanguageConstants.ResourceScopePropertyName}\" property on a child resource is unsupported.");

            public ErrorDiagnostic ScopeDisallowedForAncestorResource(string ancestorIdentifier) => new(
                TextSpan,
                "BCP165",
                $"A resource's computed scope must match that of the Bicep file for it to be deployable. This resource's scope is computed from the \"{LanguageConstants.ResourceScopePropertyName}\" property value assigned to ancestor resource \"{ancestorIdentifier}\". You must use modules to deploy resources to a different scope.");

            public ErrorDiagnostic DuplicateDecorator(string decoratorName) => new(
                TextSpan,
                "BCP166",
                $"Duplicate \"{decoratorName}\" decorator.");

            public ErrorDiagnostic ExpectBodyStartOrIf() => new(
                TextSpan,
                "BCP167",
                "Expected the \"{\" character or the \"if\" keyword at this location.");

            public ErrorDiagnostic LengthMustNotBeNegative() => new(
                TextSpan,
                "BCP168",
                $"Length must not be a negative value.");

            public ErrorDiagnostic TopLevelChildResourceNameIncorrectQualifierCount(int expectedSlashCount) => new(
                TextSpan,
                "BCP169",
                $"Expected resource name to contain {expectedSlashCount} \"/\" character(s). The number of name segments must match the number of segments in the resource type.");

            public ErrorDiagnostic ChildResourceNameContainsQualifiers() => new(
                TextSpan,
                "BCP170",
                $"Expected resource name to not contain any \"/\" characters. Child resources with a parent resource reference (via the parent property or via nesting) must not contain a fully-qualified name.");

            public ErrorDiagnostic ResourceTypeIsNotValidParent(string resourceType, string parentResourceType) => new(
                TextSpan,
                "BCP171",
                $"Resource type \"{resourceType}\" is not a valid child resource of parent \"{parentResourceType}\".");

            public ErrorDiagnostic ParentResourceTypeHasErrors(string resourceName) => new(
                TextSpan,
                "BCP172",
                $"The resource type cannot be validated due to an error in parent resource \"{resourceName}\".");

            public ErrorDiagnostic CannotUsePropertyInExistingResource(string property) => new(
                TextSpan,
                "BCP173",
                $"The property \"{property}\" cannot be used in an existing resource declaration.");

            public Diagnostic ResourceTypeContainsProvidersSegment() => new(
                TextSpan,
                DiagnosticLevel.Warning,
                "BCP174",
                $"Type validation is not available for resource types declared containing a \"/providers/\" segment. Please instead use the \"scope\" property.",
                new Uri("https://aka.ms/BicepScopes"));

            public ErrorDiagnostic AnyTypeIsNotAllowed() => new(
                TextSpan,
                "BCP176",
                $"Values of the \"any\" type are not allowed here.");

            public ErrorDiagnostic RuntimeValueNotAllowedInIfConditionExpression(string? accessedSymbolName, IEnumerable<string>? accessiblePropertyNames, IEnumerable<string>? variableDependencyChain)
            {
                var variableDependencyChainClause = BuildVariableDependencyChainClause(variableDependencyChain);
                var accessiblePropertiesClause = BuildAccessiblePropertiesClause(accessedSymbolName, accessiblePropertyNames);

                return new ErrorDiagnostic(
                    TextSpan,
                    "BCP177",
                    $"This expression is being used in the if-condition expression, which requires a value that can be calculated at the start of the deployment.{variableDependencyChainClause}{accessiblePropertiesClause}");
            }

            public ErrorDiagnostic RuntimeValueNotAllowedInForExpression(string? accessedSymbolName, IEnumerable<string>? accessiblePropertyNames, IEnumerable<string>? variableDependencyChain)
            {
                var variableDependencyChainClause = BuildVariableDependencyChainClause(variableDependencyChain);
                var accessiblePropertiesClause = BuildAccessiblePropertiesClause(accessedSymbolName, accessiblePropertyNames);

                return new ErrorDiagnostic(
                    TextSpan,
                    "BCP178",
                    $"This expression is being used in the for-expression, which requires a value that can be calculated at the start of the deployment.{variableDependencyChainClause}{accessiblePropertiesClause}");
            }

            public Diagnostic ForExpressionContainsLoopInvariants(string itemVariableName, string? indexVariableName, IEnumerable<string> expectedVariantProperties) => new(
                TextSpan,
                DiagnosticLevel.Warning,
                "BCP179",
                indexVariableName is null
                    ? $"Unique resource or deployment name is required when looping. The loop item variable \"{itemVariableName}\" must be referenced in at least one of the value expressions of the following properties: {ToQuotedString(expectedVariantProperties)}"
                    : $"Unique resource or deployment name is required when looping. The loop item variable \"{itemVariableName}\" or the index variable \"{indexVariableName}\" must be referenced in at least one of the value expressions of the following properties in the loop body: {ToQuotedString(expectedVariantProperties)}");

            public ErrorDiagnostic FunctionOnlyValidInModuleSecureParameterAssignment(string functionName) => new(
                TextSpan,
                "BCP180",
                $"Function \"{functionName}\" is not valid at this location. It can only be used when directly assigning to a module parameter with a secure decorator.");

            public ErrorDiagnostic RuntimeValueNotAllowedInRunTimeFunctionArguments(string functionName, string? accessedSymbolName, IEnumerable<string>? accessiblePropertyNames, IEnumerable<string>? variableDependencyChain)
            {
                var variableDependencyChainClause = BuildVariableDependencyChainClause(variableDependencyChain);
                var accessiblePropertiesClause = BuildAccessiblePropertiesClause(accessedSymbolName, accessiblePropertyNames);

                return new ErrorDiagnostic(
                    TextSpan,
                    "BCP181",
                    $"This expression is being used in an argument of the function \"{functionName}\", which requires a value that can be calculated at the start of the deployment.{variableDependencyChainClause}{accessiblePropertiesClause}");
            }

            public ErrorDiagnostic RuntimeValueNotAllowedInVariableForBody(string variableName, string? accessedSymbolName, IEnumerable<string>? accessiblePropertyNames, IEnumerable<string>? variableDependencyChain)
            {
                var variableDependencyChainClause = BuildVariableDependencyChainClause(variableDependencyChain);
                var accessiblePropertiesClause = BuildAccessiblePropertiesClause(accessedSymbolName, accessiblePropertyNames);

                return new ErrorDiagnostic(
                    TextSpan,
                    "BCP182",
                    $"This expression is being used in the for-body of the variable \"{variableName}\", which requires values that can be calculated at the start of the deployment.{variableDependencyChainClause}{accessiblePropertiesClause}");
            }

            public ErrorDiagnostic ModuleParametersPropertyRequiresObjectLiteral() => new(
                TextSpan,
                "BCP183",
                $"The value of the module \"{LanguageConstants.ModuleParamsPropertyName}\" property must be an object literal.");

            public ErrorDiagnostic FileExceedsMaximumSize(string filePath, long maxSize, string unit) => new(
               TextSpan,
               "BCP184",
               $"File '{filePath}' exceeded maximum size of {maxSize} {unit}.");

            public Diagnostic FileEncodingMismatch(string detectedEncoding) => new(
               TextSpan,
               DiagnosticLevel.Info,
               "BCP185",
               $"Encoding mismatch. File was loaded with '{detectedEncoding}' encoding.");

            public ErrorDiagnostic UnparseableJsonType() => new(
               TextSpan,
               "BCP186",
               $"Unable to parse literal JSON value. Please ensure that it is well-formed.");

            public Diagnostic FallbackPropertyUsed(string property) => new(
                TextSpan,
                DiagnosticLevel.Warning,
                "BCP187",
                $"The property \"{property}\" does not exist in the resource definition, although it might still be valid.{TypeInaccuracyClause}", TypeInaccuracyLink);

            public ErrorDiagnostic ReferencedArmTemplateHasErrors() => new(
                TextSpan,
                "BCP188",
                $"The referenced ARM template has errors. Please see https://aka.ms/arm-template for information on how to diagnose and fix the template.");

            public ErrorDiagnostic UnknownModuleReferenceScheme(string badScheme, ImmutableArray<string> allowedSchemes)
            {
                string FormatSchemes() => ToQuotedString(allowedSchemes.Where(scheme => !string.Equals(scheme, ModuleReferenceSchemes.Local)));

                return new(
                    TextSpan,
                    "BCP189",
                    (allowedSchemes.Contains(ModuleReferenceSchemes.Local, StringComparer.Ordinal), allowedSchemes.Any(scheme => !string.Equals(scheme, ModuleReferenceSchemes.Local, StringComparison.Ordinal))) switch
                    {
                        (false, false) => "Module references are not supported in this context.",
                        (false, true) => $"The specified module reference scheme \"{badScheme}\" is not recognized. Specify a module reference using one of the following schemes: {FormatSchemes()}",
                        (true, false) => $"The specified module reference scheme \"{badScheme}\" is not recognized. Specify a path to a local module file.",
                        (true, true) => $"The specified module reference scheme \"{badScheme}\" is not recognized. Specify a path to a local module file or a module reference using one of the following schemes: {FormatSchemes()}",
                    });
            }

            // TODO: This error is context sensitive:
            // - In CLI, it's permanent and only likely to occur with bicep build --no-restore.
            // - In VS code, it's transient until the background restore finishes.
            //
            // Should it be split into two separate errors instead?
            public ErrorDiagnostic ModuleRequiresRestore(string moduleRef) => new(
                TextSpan,
                "BCP190",
                $"The module with reference \"{moduleRef}\" has not been restored.");

            public ErrorDiagnostic ModuleRestoreFailed(string moduleRef) => new(
                TextSpan,
                "BCP191",
                $"Unable to restore the module with reference \"{moduleRef}\".");

            public ErrorDiagnostic ModuleRestoreFailedWithMessage(string moduleRef, string message) => new(
                TextSpan,
                "BCP192",
                $"Unable to restore the module with reference \"{moduleRef}\": {message}");

            public ErrorDiagnostic InvalidOciArtifactReference(string? aliasName, string badRef) => new(
                TextSpan,
                "BCP193",
                $"{BuildInvalidOciArtifactReferenceClause(aliasName, badRef)} Specify a reference in the format of \"{ModuleReferenceSchemes.Oci}:<artifact-uri>:<tag>\", or \"{ModuleReferenceSchemes.Oci}/<module-alias>:<module-name-or-path>:<tag>\".");

            public ErrorDiagnostic InvalidTemplateSpecReference(string? aliasName, string badRef) => new(
                TextSpan,
                "BCP194",
                $"{BuildInvalidTemplateSpecReferenceClause(aliasName, badRef)} Specify a reference in the format of \"{ModuleReferenceSchemes.TemplateSpecs}:<subscription-ID>/<resource-group-name>/<template-spec-name>:<version>\", or \"{ModuleReferenceSchemes.TemplateSpecs}/<module-alias>:<template-spec-name>:<version>\".");

            public ErrorDiagnostic InvalidOciArtifactReferenceInvalidPathSegment(string? aliasName, string badRef, string badSegment) => new(
                TextSpan,
                "BCP195",
                $"{BuildInvalidOciArtifactReferenceClause(aliasName, badRef)} The module path segment \"{badSegment}\" is not valid. Each module name path segment must be a lowercase alphanumeric string optionally separated by a \".\", \"_\" , or \"-\".");

            public ErrorDiagnostic InvalidOciArtifactReferenceMissingTagOrDigest(string? aliasName, string badRef) => new(
                TextSpan,
                "BCP196",
                $"{BuildInvalidOciArtifactReferenceClause(aliasName, badRef)} The module tag or digest is missing.");

            public ErrorDiagnostic InvalidOciArtifactReferenceTagTooLong(string? aliasName, string badRef, string badTag, int maxLength) => new(
                TextSpan,
                "BCP197",
                $"{BuildInvalidOciArtifactReferenceClause(aliasName, badRef)} The tag \"{badTag}\" exceeds the maximum length of {maxLength} characters.");

            public ErrorDiagnostic InvalidOciArtifactReferenceInvalidTag(string? aliasName, string badRef, string badTag) => new(
                TextSpan,
                "BCP198",
                $"{BuildInvalidOciArtifactReferenceClause(aliasName, badRef)} The tag \"{badTag}\" is not valid. Valid characters are alphanumeric, \".\", \"_\", or \"-\" but the tag cannot begin with \".\", \"_\", or \"-\".");

            public ErrorDiagnostic InvalidOciArtifactReferenceRepositoryTooLong(string? aliasName, string badRef, string badRepository, int maxLength) => new(
                TextSpan,
                "BCP199",
                $"{BuildInvalidOciArtifactReferenceClause(aliasName, badRef)} Module path \"{badRepository}\" exceeds the maximum length of {maxLength} characters.");

            public ErrorDiagnostic InvalidOciArtifactReferenceRegistryTooLong(string? aliasName, string badRef, string badRegistry, int maxLength) => new(
                TextSpan,
                "BCP200",
                $"{BuildInvalidOciArtifactReferenceClause(aliasName, badRef)} The registry \"{badRegistry}\" exceeds the maximum length of {maxLength} characters.");

            public ErrorDiagnostic ExpectedImportProviderName() => new(
                TextSpan,
                "BCP201",
                "Expected an import provider name at this location.");

            public ErrorDiagnostic ExpectedImportAliasName() => new(
                TextSpan,
                "BCP202",
                "Expected an import alias name at this location.");

            public ErrorDiagnostic ImportsAreDisabled() => new(
                TextSpan,
                "BCP203",
                "Import statements are currently not supported.");

            public ErrorDiagnostic UnrecognizedImportProvider(string identifier) => new(
                TextSpan,
                "BCP204",
                $"Imported namespace \"{identifier}\" is not recognized.");

            public ErrorDiagnostic ImportProviderDoesNotSupportConfiguration(string identifier) => new(
                TextSpan,
                "BCP205",
                $"Imported namespace \"{identifier}\" does not support configuration.");

            public ErrorDiagnostic ImportProviderRequiresConfiguration(string identifier) => new(
                TextSpan,
                "BCP206",
                $"Imported namespace \"{identifier}\" requires configuration, but none was provided.");

            public ErrorDiagnostic NamespaceMultipleDeclarations(string identifier) => new(
                TextSpan,
                "BCP207",
                $"Namespace \"{identifier}\" is imported multiple times. Remove the duplicates.");

            public ErrorDiagnostic UnknownResourceReferenceScheme(string badNamespace, IEnumerable<string> allowedNamespaces) => new(
                TextSpan,
                "BCP208",
                $"The specified namespace \"{badNamespace}\" is not recognized. Specify a resource reference using one of the following namespaces: {ToQuotedString(allowedNamespaces)}.");

            public ErrorDiagnostic FailedToFindResourceTypeInNamespace(string @namespace, string resourceType) => new(
                TextSpan,
                "BCP209",
                $"Failed to find resource type \"{resourceType}\" in namespace \"{@namespace}\".");

            public ErrorDiagnostic ParentResourceInDifferentNamespace(string childNamespace, string parentNamespace) => new(
                TextSpan,
                "BCP210",
                $"Resource type belonging to namespace \"{childNamespace}\" cannot have a parent resource type belonging to different namespace \"{parentNamespace}\".");

            public ErrorDiagnostic InvalidModuleAliasName(string aliasName) => new(
                TextSpan,
                "BCP211",
                $"The module alias name \"{aliasName}\" is invalid. Valid characters are alphanumeric, \"_\", or \"-\".");

            public ErrorDiagnostic TemplateSpecModuleAliasNameDoesNotExistInConfiguration(string aliasName, string? configurationPath) => new(
                TextSpan,
                "BCP212",
                $"The Template Spec module alias name \"{aliasName}\" does not exist in the {BuildBicepConfigurationClause(configurationPath)}.");

            public ErrorDiagnostic OciArtifactModuleAliasNameDoesNotExistInConfiguration(string aliasName, string? configurationPath) => new(
                TextSpan,
                "BCP213",
                $"The OCI artifact module alias name \"{aliasName}\" does not exist in the {BuildBicepConfigurationClause(configurationPath)}.");

            public ErrorDiagnostic InvalidTemplateSpecAliasSubscriptionNullOrUndefined(string aliasName, string? configurationPath) => new(
                TextSpan,
                "BCP214",
                $"The Template Spec module alias \"{aliasName}\" in the {BuildBicepConfigurationClause(configurationPath)} is in valid. The \"subscription\" property cannot be null or undefined.");

            public ErrorDiagnostic InvalidTemplateSpecAliasResourceGroupNullOrUndefined(string aliasName, string? configurationPath) => new(
                TextSpan,
                "BCP215",
                $"The Template Spec module alias \"{aliasName}\" in the {BuildBicepConfigurationClause(configurationPath)} is in valid. The \"resourceGroup\" property cannot be null or undefined.");

            public ErrorDiagnostic InvalidOciArtifactModuleAliasRegistryNullOrUndefined(string aliasName, string? configurationPath) => new(
                TextSpan,
                "BCP216",
                $"The OCI artifact module alias \"{aliasName}\" in the {BuildBicepConfigurationClause(configurationPath)} is invalid. The \"registry\" property cannot be null or undefined.");

            public ErrorDiagnostic InvalidTemplateSpecReferenceInvalidSubscirptionId(string? aliasName, string subscriptionId, string referenceValue) => new(
                TextSpan,
                "BCP217",
                $"{BuildInvalidTemplateSpecReferenceClause(aliasName, referenceValue)} The subscription ID \"{subscriptionId}\" in is not a GUID.");

            public ErrorDiagnostic InvalidTemplateSpecReferenceResourceGroupNameTooLong(string? aliasName, string resourceGroupName, string referenceValue, int maximumLength) => new(
                TextSpan,
                "BCP218",
                $"{BuildInvalidTemplateSpecReferenceClause(aliasName, referenceValue)} The resource group name \"{resourceGroupName}\" exceeds the maximum length of {maximumLength} characters.");

            public ErrorDiagnostic InvalidTemplateSpecReferenceInvalidResourceGroupName(string? aliasName, string resourceGroupName, string referenceValue) => new(
                TextSpan,
                "BCP219",
                $"{BuildInvalidTemplateSpecReferenceClause(aliasName, referenceValue)} The resource group name \"{resourceGroupName}\" is invalid. Valid characters are alphanumeric, unicode charaters, \".\", \"_\", \"-\", \"(\", or \")\", but the resource group name cannot end with \".\".");

            public ErrorDiagnostic InvalidTemplateSpecReferenceTemplateSpecNameTooLong(string? aliasName, string templateSpecName, string referenceValue, int maximumLength) => new(
                TextSpan,
                "BCP220",
                $"{BuildInvalidTemplateSpecReferenceClause(aliasName, referenceValue)} The Template Spec name \"{templateSpecName}\" exceeds the maximum length of {maximumLength} characters.");

            public ErrorDiagnostic InvalidTemplateSpecReferenceInvalidTemplateSpecName(string? aliasName, string templateSpecName, string referenceValue) => new(
                TextSpan,
                "BCP221",
                $"{BuildInvalidTemplateSpecReferenceClause(aliasName, referenceValue)} The Template Spec name \"{templateSpecName}\" is invalid. Valid characters are alphanumeric, \".\", \"_\", \"-\", \"(\", or \")\", but the Template Spec name cannot end with \".\".");

            public ErrorDiagnostic InvalidTemplateSpecReferenceTemplateSpecVersionTooLong(string? aliasName, string templateSpecVersion, string referenceValue, int maximumLength) => new(
                TextSpan,
                "BCP222",
                $"{BuildInvalidTemplateSpecReferenceClause(aliasName, referenceValue)} The Template Spec version \"{templateSpecVersion}\" exceeds the maximum length of {maximumLength} characters.");

            public ErrorDiagnostic InvalidTemplateSpecReferenceInvalidTemplateSpecVersion(string? aliasName, string templateSpecVersion, string referenceValue) => new(
                TextSpan,
                "BCP223",
                $"{BuildInvalidTemplateSpecReferenceClause(aliasName, referenceValue)} The Template Spec version \"{templateSpecVersion}\" is invalid. Valid characters are alphanumeric, \".\", \"_\", \"-\", \"(\", or \")\", but the Template Spec name cannot end with \".\".");

            public ErrorDiagnostic InvalidOciArtifactReferenceInvalidDigest(string? aliasName, string badRef, string badDigest) => new(
                TextSpan,
                "BCP224",
                $"{BuildInvalidOciArtifactReferenceClause(aliasName, badRef)} The digest \"{badDigest}\" is not valid. The valid format is a string \"sha256:\" followed by exactly 64 lowercase hexadecimal digits.");

            public Diagnostic AmbiguousDiscriminatorPropertyValue(string propertyName) => new(
                TextSpan,
                DiagnosticLevel.Warning,
                "BCP225",
                $"The discriminator property \"{propertyName}\" value cannot be determined at compilation time. Type checking for this object is disabled.");

            public ErrorDiagnostic MissingDiagnosticCodes() => new(
                TextSpan,
                "BCP226",
                "Expected at least one diagnostic code at this location. Valid format is \"#disable-next-line diagnosticCode1 diagnosticCode2 ...\""
            );

            public ErrorDiagnostic UnsupportedResourceTypeParameterType(string resourceType) => new(
                TextSpan,
                "BCP227",
                $"The type \"{resourceType}\" cannot be used as a parameter type. Extensibility types are currently not supported as parameters or outputs.");

            public ErrorDiagnostic UnsupportedResourceTypeOutputType(string resourceType) => new(
                TextSpan,
                "BCP228",
                $"The type \"{resourceType}\" cannot be used as an output type. Extensibility types are currently not supported as parameters or outputs.");

            public ErrorDiagnostic InvalidResourceScopeCannotBeResourceTypeParameter(string parameterName) => new(
                TextSpan,
                "BCP229",
                $"The parameter \"{parameterName}\" cannot be used as a resource scope or parent. Resources passed as parameters cannot be used as a scope or parent of a resource.");

            public Diagnostic ModuleParamOrOutputResourceTypeUnavailable(ResourceTypeReference resourceTypeReference) => new(
                TextSpan,
                DiagnosticLevel.Warning,
                "BCP230",
                $"The referenced module uses resource type \"{resourceTypeReference.FormatName()}\" which does not have types available.");

            public ErrorDiagnostic ParamOrOutputResourceTypeUnsupported() => new(
                TextSpan,
                "BCP231",
                "Using resource-typed parameters and outputs requires enabling EXPERIMENTAL feature BICEP_RESOURCE_TYPED_PARAMS_AND_OUTPUTS_EXPERIMENTAL.");

            public ErrorDiagnostic ModuleDeleteFailed(string moduleRef) => new(
                TextSpan,
                "BCP232",
                $"Unable to delete the module with reference \"{moduleRef}\" from cache.");

            public ErrorDiagnostic ModuleDeleteFailedWithMessage(string moduleRef, string message) => new(
                TextSpan,
                "BCP233",
                $"Unable to delete the module with reference \"{moduleRef}\" from cache: {message}");

            public Diagnostic ArmFunctionLiteralTypeConversionFailedWithMessage(string literalValue, string armFunctionName, string message) => new(
                TextSpan,
                DiagnosticLevel.Warning,
                "BCP234",
                $"The ARM function \"{armFunctionName}\" failed when invoked on the value [{literalValue}]: {message}");

            public ErrorDiagnostic NoJsonTokenOnPathOrPathInvalid() => new(
                TextSpan,
                "BCP235",
                $"Specified JSONPath does not exist in the given file or is invalid.");

            public ErrorDiagnostic ExpectedNewLineOrCommaSeparator() => new(
                TextSpan,
                "BCP236",
                "Expected a new line or comma character at this location.");

            public ErrorDiagnostic ExpectedCommaSeparator() => new(
                TextSpan,
                "BCP237",
                "Expected a comma character at this location.");

            public ErrorDiagnostic UnexpectedNewLineAfterCommaSeparator() => new(
                TextSpan,
                "BCP238",
                "Unexpected new line character after a comma.");

            public ErrorDiagnostic ReservedIdentifier(string name) => new(
                TextSpan,
                "BCP239",
                $"Identifier \"{name}\" is a reserved Bicep symbol name and cannot be used in this context.");

            public ErrorDiagnostic InvalidValueForParentProperty() => new(
                TextSpan,
                "BCP240",
                "The \"parent\" property only permits direct references to resources. Expressions are not supported.");

            public Diagnostic DeprecatedProvidersFunction(string functionName) => new(
                TextSpan,
                DiagnosticLevel.Warning,
                "BCP241",
                $"The \"{functionName}\" function is deprecated and will be removed in a future release of Bicep. Please add a comment to https://github.com/Azure/bicep/issues/2017 if you believe this will impact your workflow.",
                styling: DiagnosticStyling.ShowCodeDeprecated);

            public ErrorDiagnostic LambdaFunctionsOnlyValidInFunctionArguments() => new(
                TextSpan,
                "BCP242",
                $"Lambda functions may only be specified directly as function arguments.");

            public ErrorDiagnostic ParenthesesMustHaveExactlyOneItem() => new(
                TextSpan,
                "BCP243",
                "Parentheses must contain exactly one expression.");

            public ErrorDiagnostic LambdaExpectedArgCountMismatch(TypeSymbol lambdaType, int expectedArgCount, int actualArgCount) => new (
                TextSpan,
                "BCP244",
                $"Expected lambda expression of type \"{lambdaType}\" with {expectedArgCount} arguments but received {actualArgCount} arguments.");

            public Diagnostic ResourceTypeIsReadonly(ResourceTypeReference resourceTypeReference) => new(
                TextSpan,
                DiagnosticLevel.Warning,
                "BCP245",
                $"Resource type \"{resourceTypeReference.FormatName()}\" can only be used with the 'existing' keyword.");

            public Diagnostic ResourceTypeIsReadonlyAtScope(ResourceTypeReference resourceTypeReference, ResourceScope writableScopes) => new(
                TextSpan,
                DiagnosticLevel.Warning,
                "BCP246",
                $"Resource type \"{resourceTypeReference.FormatName()}\" can only be used with the 'existing' keyword at the requested scope."
                    + $" Permitted scopes for deployment: {ToQuotedString(LanguageConstants.GetResourceScopeDescriptions(writableScopes))}.");

            public ErrorDiagnostic LambdaVariablesInResourceOrModuleArrayAccessUnsupported(IEnumerable<string> variableNames) => new(
                TextSpan,
                "BCP247",
                $"Using lambda variables inside resource or module array access is not currently supported."
                    + $" Found the following lambda variable(s) being accessed: {ToQuotedString(variableNames)}.");

            public ErrorDiagnostic LambdaVariablesInInlineFunctionUnsupported(string functionName, IEnumerable<string> variableNames) => new(
                TextSpan,
                "BCP248",
                $"Using lambda variables inside the \"{functionName}\" function is not currently supported."
                    + $" Found the following lambda variable(s) being accessed: {ToQuotedString(variableNames)}.");

            public ErrorDiagnostic ExpectedLoopVariableBlockWith2Elements(int actualCount) => new(
                TextSpan,
                "BCP249",
                $"Expected loop variable block to consist of exactly 2 elements (item variable and index variable), but found {actualCount}.");

<<<<<<< HEAD
            public ErrorDiagnostic AmbiguousResourceTypeBetweenImports(string resourceTypeName, IEnumerable<string> namespaces) => new(
                TextSpan,
                "BCP250",
                $"Resource type \"{resourceTypeName}\" is declared in multiple imported namespaces ({ToQuotedStringWithCaseInsensitiveOrdering(namespaces)}), and must be fully-qualified.");
=======
            public ErrorDiagnostic ParameterMultipleAssignments(string identifier) => new(
                TextSpan,
                "BCP250",
                $"Parameter \"{identifier}\" is assigned multiple times. Remove or rename the duplicates.");

            public ErrorDiagnostic ParameterTernaryOperationNotSupported() => new(
                TextSpan,
                "BCP251",
                $"Ternary operator is not allowed in Bicep parameter file.");

            public ErrorDiagnostic ParameterBinaryOperationNotSupported() => new(
                TextSpan,
                "BCP252",
                $"Binary operator is not allowed in Bicep parameter file.");

            public ErrorDiagnostic ParameterUnaryOperationNotSupported() => new(
                TextSpan,
                "BCP253",
                $"Unary operator is not allowed in Bicep parameter file.");

            public ErrorDiagnostic ParameterLambdaFunctionNotSupported() => new(
                TextSpan,
                "BCP254",
                $"Lambda function is not allowed in Bicep parameter file.");

            public ErrorDiagnostic ParameterFunctionCallNotSupported() => new(
                TextSpan,
                "BCP255",
                $"Function call is not allowed in Bicep parameter file.");

            public ErrorDiagnostic TemplatePathHasNotBeenSpecified() => new(
                TextSpan,
                "BCP256",
                "The using declaration is missing a bicep template file path reference.");

            public ErrorDiagnostic ExpectedFilePathString() => new(
                TextSpan,
                "BCP257",
                "Expected a Bicep file path string. This should be a relative path to another bicep file, e.g. 'myModule.bicep' or '../parent/myModule.bicep'");

            public ErrorDiagnostic MissingParameterAssignment(IEnumerable<string> identifiers) => new(
                TextSpan,
                "BCP258",
                $"The following parameters are declared in the Bicep file but are missing an assignment in the params file: {ToQuotedString(identifiers)}.");

            public ErrorDiagnostic MissingParameterDeclaration(string? identifier) => new(
                TextSpan,
                "BCP259",
                $"The parameter \"{identifier}\" is assigned in the params file without being declared in the Bicep file.");

            public ErrorDiagnostic ParameterTypeMismatch(string? identifier, TypeSymbol expectedType, TypeSymbol actualType) => new(
                TextSpan,
                "BCP260",
                $"The parameter \"{identifier}\" expects a value of type \"{expectedType}\" but the provided value is of type \"{actualType}\".");
             
            public Diagnostic UsingDeclarationNotSpecified() => new(
                TextSpan,
                DiagnosticLevel.Warning,
                "BCP261",
                "No using declaration is present in this parameters file. Parameter validation/completions will not be available");

            public ErrorDiagnostic MoreThanOneUsingDeclarationSpecified() => new(
                TextSpan,
                "BCP262",
                "More than one using declaration are present");

            public ErrorDiagnostic UsingDeclarationReferencesInvalidFile() => new(
                TextSpan,
                "BCP263",
                "The file specified in the using declaration path does not exist");
>>>>>>> 53096cb1
        }

        public static DiagnosticBuilderInternal ForPosition(TextSpan span)
            => new(span);

        public static DiagnosticBuilderInternal ForPosition(IPositionable positionable)
            => new(positionable.Span);
    }
}<|MERGE_RESOLUTION|>--- conflicted
+++ resolved
@@ -1467,12 +1467,6 @@
                 "BCP249",
                 $"Expected loop variable block to consist of exactly 2 elements (item variable and index variable), but found {actualCount}.");
 
-<<<<<<< HEAD
-            public ErrorDiagnostic AmbiguousResourceTypeBetweenImports(string resourceTypeName, IEnumerable<string> namespaces) => new(
-                TextSpan,
-                "BCP250",
-                $"Resource type \"{resourceTypeName}\" is declared in multiple imported namespaces ({ToQuotedStringWithCaseInsensitiveOrdering(namespaces)}), and must be fully-qualified.");
-=======
             public ErrorDiagnostic ParameterMultipleAssignments(string identifier) => new(
                 TextSpan,
                 "BCP250",
@@ -1527,7 +1521,7 @@
                 TextSpan,
                 "BCP260",
                 $"The parameter \"{identifier}\" expects a value of type \"{expectedType}\" but the provided value is of type \"{actualType}\".");
-             
+
             public Diagnostic UsingDeclarationNotSpecified() => new(
                 TextSpan,
                 DiagnosticLevel.Warning,
@@ -1543,7 +1537,11 @@
                 TextSpan,
                 "BCP263",
                 "The file specified in the using declaration path does not exist");
->>>>>>> 53096cb1
+
+            public ErrorDiagnostic AmbiguousResourceTypeBetweenImports(string resourceTypeName, IEnumerable<string> namespaces) => new(
+                TextSpan,
+                "BCP264",
+                $"Resource type \"{resourceTypeName}\" is declared in multiple imported namespaces ({ToQuotedStringWithCaseInsensitiveOrdering(namespaces)}), and must be fully-qualified.");
         }
 
         public static DiagnosticBuilderInternal ForPosition(TextSpan span)
