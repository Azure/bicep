// Copyright (c) Microsoft Corporation.
// Licensed under the MIT License.

using System;
using System.Collections.Generic;
using System.Linq;
using System.Text;
using Bicep.Core.CodeAction;
using Bicep.Core.Extensions;
using Bicep.Core.Parsing;
using Bicep.Core.Resources;
using Bicep.Core.Semantics;
using Bicep.Core.Syntax;
using Bicep.Core.TypeSystem;

namespace Bicep.Core.Diagnostics
{
    public static class DiagnosticBuilder
    {
        public delegate ErrorDiagnostic ErrorBuilderDelegate(DiagnosticBuilderInternal builder);

        public delegate Diagnostic DiagnosticBuilderDelegate(DiagnosticBuilderInternal builder);

        public class DiagnosticBuilderInternal
        {
            public DiagnosticBuilderInternal(TextSpan textSpan)
            {
                TextSpan = textSpan;
            }

            public TextSpan TextSpan { get; }

            private static string ToQuotedString(IEnumerable<string> elements)
                => elements.Any() ? $"\"{elements.ConcatString("\", \"")}\"" : "";

            public ErrorDiagnostic UnrecognizedToken(string token) => new(
                TextSpan,
                "BCP001",
                $"The following token is not recognized: \"{token}\".");

            public ErrorDiagnostic UnterminatedMultilineComment() => new(
                TextSpan,
                "BCP002",
                "The multi-line comment at this location is not terminated. Terminate it with the */ character sequence.");

            public ErrorDiagnostic UnterminatedString() => new(
                TextSpan,
                "BCP003",
                "The string at this location is not terminated. Terminate the string with a single quote character.");

            public ErrorDiagnostic UnterminatedStringWithNewLine() => new(
                TextSpan,
                "BCP004",
                "The string at this location is not terminated due to an unexpected new line character.");

            public ErrorDiagnostic UnterminatedStringEscapeSequenceAtEof() => new(
                TextSpan,
                "BCP005",
                "The string at this location is not terminated. Complete the escape sequence and terminate the string with a single unescaped quote character.");

            public ErrorDiagnostic UnterminatedStringEscapeSequenceUnrecognized(IEnumerable<string> escapeSequences) => new(
                TextSpan,
                "BCP006",
                $"The specified escape sequence is not recognized. Only the following escape sequences are allowed: {ToQuotedString(escapeSequences)}.");

            public ErrorDiagnostic UnrecognizedDeclaration() => new(
                TextSpan,
                "BCP007",
                "This declaration type is not recognized. Specify a parameter, variable, resource, or output declaration.");

            public ErrorDiagnostic ExpectedParameterContinuation() => new(
                TextSpan,
                "BCP008",
                "Expected the \"=\" token, a parameter modifier, or a newline at this location.");

            public ErrorDiagnostic UnrecognizedExpression() => new(
                TextSpan,
                "BCP009",
                "Expected a literal value, an array, an object, a parenthesized expression, or a function call at this location.");

            public ErrorDiagnostic InvalidInteger() => new(
                TextSpan,
                "BCP010",
                "Expected a valid 32-bit signed integer.");

            public ErrorDiagnostic InvalidType() => new(
                TextSpan,
                "BCP011",
                "The type of the specified value is incorrect. Specify a string, boolean, or integer literal.");

            public ErrorDiagnostic ExpectedKeyword(string keyword) => new(
                TextSpan,
                "BCP012",
                $"Expected the \"{keyword}\" keyword at this location.");

            public ErrorDiagnostic ExpectedParameterIdentifier() => new(
                TextSpan,
                "BCP013",
                "Expected a parameter identifier at this location.");

            public ErrorDiagnostic ExpectedParameterType() => new(
                TextSpan,
                "BCP014",
                $"Expected a parameter type at this location. Please specify one of the following types: {ToQuotedString(LanguageConstants.DeclarationTypes.Keys)}.");

            public ErrorDiagnostic ExpectedVariableIdentifier() => new(
                TextSpan,
                "BCP015",
                "Expected a variable identifier at this location.");

            public ErrorDiagnostic ExpectedOutputIdentifier() => new(
                TextSpan,
                "BCP016",
                "Expected an output identifier at this location.");

            public ErrorDiagnostic ExpectedResourceIdentifier() => new(
                TextSpan,
                "BCP017",
                "Expected a resource identifier at this location.");

            public ErrorDiagnostic ExpectedCharacter(string character) => new(
                TextSpan,
                "BCP018",
                $"Expected the \"{character}\" character at this location.");

            public ErrorDiagnostic ExpectedNewLine() => new(
                TextSpan,
                "BCP019",
                "Expected a new line character at this location.");

            public ErrorDiagnostic ExpectedFunctionOrPropertyName() => new(
                TextSpan,
                "BCP020",
                "Expected a function or property name at this location.");

            public ErrorDiagnostic ExpectedNumericLiteral() => new(
                TextSpan,
                "BCP021",
                "Expected a numeric literal at this location.");

            public ErrorDiagnostic ExpectedPropertyName() => new(
                TextSpan,
                "BCP022",
                "Expected a property name at this location.");

            public ErrorDiagnostic ExpectedVariableOrFunctionName() => new(
                TextSpan,
                "BCP023",
                "Expected a variable or function name at this location.");

            public ErrorDiagnostic IdentifierNameExceedsLimit() => new(
                TextSpan,
                "BCP024",
                $"The identifier exceeds the limit of {LanguageConstants.MaxIdentifierLength}. Reduce the length of the identifier.");

            public ErrorDiagnostic PropertyMultipleDeclarations(string property) => new(
                TextSpan,
                "BCP025",
                $"The property \"{property}\" is declared multiple times in this object. Remove or rename the duplicate properties.");

            public ErrorDiagnostic OutputTypeMismatch(TypeSymbol expectedType, TypeSymbol actualType) => new(
                TextSpan,
                "BCP026",
                $"The output expects a value of type \"{expectedType}\" but the provided value is of type \"{actualType}\".");

            public ErrorDiagnostic ParameterTypeMismatch(TypeSymbol expectedType, TypeSymbol actualType) => new(
                TextSpan,
                "BCP027",
                $"The parameter expects a default value of type \"{expectedType}\" but provided value is of type \"{actualType}\".");

            public ErrorDiagnostic IdentifierMultipleDeclarations(string identifier) => new(
                TextSpan,
                "BCP028",
                $"Identifier \"{identifier}\" is declared multiple times. Remove or rename the duplicates.");

            public ErrorDiagnostic InvalidResourceType() => new(
                TextSpan,
                "BCP029",
                "The resource type is not valid. Specify a valid resource type of format \"<provider>/<types>@<apiVersion>\".");

            public ErrorDiagnostic InvalidOutputType() => new(
                TextSpan,
                "BCP030",
                $"The output type is not valid. Please specify one of the following types: {ToQuotedString(LanguageConstants.DeclarationTypes.Keys)}.");

            public ErrorDiagnostic InvalidParameterType() => new(
                TextSpan,
                "BCP031",
                $"The parameter type is not valid. Please specify one of the following types: {ToQuotedString(LanguageConstants.DeclarationTypes.Keys)}.");

            public ErrorDiagnostic CompileTimeConstantRequired() => new(
                TextSpan,
                "BCP032",
                "The value must be a compile-time constant.");

            public Diagnostic ExpectedValueTypeMismatch(bool warnInsteadOfError, TypeSymbol expectedType, TypeSymbol actualType) => new(
                TextSpan,
                warnInsteadOfError ? DiagnosticLevel.Warning : DiagnosticLevel.Error,
                "BCP033",
                $"Expected a value of type \"{expectedType}\" but the provided value is of type \"{actualType}\".");

            public Diagnostic ArrayTypeMismatch(bool warnInsteadOfError, TypeSymbol expectedType, TypeSymbol actualType) => new(
                TextSpan,
                warnInsteadOfError ? DiagnosticLevel.Warning : DiagnosticLevel.Error,
                "BCP034",
                $"The enclosing array expected an item of type \"{expectedType}\", but the provided item was of type \"{actualType}\".");

            public Diagnostic MissingRequiredProperties(bool warnInsteadOfError, IEnumerable<string> properties, string blockName) => new(
                TextSpan,
                warnInsteadOfError ? DiagnosticLevel.Warning : DiagnosticLevel.Error,
                "BCP035",
                $"The specified \"{blockName}\" declaration is missing the following required properties: {ToQuotedString(properties)}.");

            public Diagnostic PropertyTypeMismatch(bool warnInsteadOfError, string property, TypeSymbol expectedType, TypeSymbol actualType) => new(
                TextSpan,
                warnInsteadOfError ? DiagnosticLevel.Warning : DiagnosticLevel.Error,
                "BCP036",
                $"The property \"{property}\" expected a value of type \"{expectedType}\" but the provided value is of type \"{actualType}\".");

            public Diagnostic DisallowedProperty(bool warnInsteadOfError, TypeSymbol type) => new(
                TextSpan,
                warnInsteadOfError ? DiagnosticLevel.Warning : DiagnosticLevel.Error,
                "BCP037",
                $"No other properties are allowed on objects of type \"{type}\".");

            public Diagnostic DisallowedPropertyWithPermissibleProperties(bool warnInsteadOfError, string property, TypeSymbol type, IEnumerable<string> validUnspecifiedProperties) => new(
                TextSpan,
                warnInsteadOfError ? DiagnosticLevel.Warning : DiagnosticLevel.Error,
                "BCP038",
                $"The property \"{property}\" is not allowed on objects of type \"{type}\". Permissible properties include {ToQuotedString(validUnspecifiedProperties)}.");

            public Diagnostic DisallowedInterpolatedKeyProperty(bool warnInsteadOfError, TypeSymbol type) => new(
                TextSpan,
                warnInsteadOfError ? DiagnosticLevel.Warning : DiagnosticLevel.Error,
                "BCP039",
                $"String interpolation is not supported for keys on objects of type \"{type}\".");

            public Diagnostic DisallowedInterpolatedKeyPropertyWithPermissibleProperties(bool warnInsteadOfError, TypeSymbol type, IEnumerable<string> validUnspecifiedProperties) => new(
                TextSpan,
                warnInsteadOfError ? DiagnosticLevel.Warning : DiagnosticLevel.Error,
                "BCP040",
                $"String interpolation is not supported for keys on objects of type \"{type}\". Permissible properties include {ToQuotedString(validUnspecifiedProperties)}.");

            public ErrorDiagnostic VariableTypeAssignmentDisallowed(TypeSymbol valueType) => new(
                TextSpan,
                "BCP041",
                $"Values of type \"{valueType}\" cannot be assigned to a variable.");

            public ErrorDiagnostic InvalidExpression() => new(
                TextSpan,
                "BCP043",
                "This is not a valid expression.");

            public ErrorDiagnostic UnaryOperatorInvalidType(string operatorName, TypeSymbol type) => new(
                TextSpan,
                "BCP044",
                $"Cannot apply operator \"{operatorName}\" to operand of type \"{type}\".");

            public ErrorDiagnostic BinaryOperatorInvalidType(string operatorName, TypeSymbol type1, TypeSymbol type2) => new(
                TextSpan,
                "BCP045",
                $"Cannot apply operator \"{operatorName}\" to operands of type \"{type1}\" and \"{type2}\".");

            public ErrorDiagnostic ValueTypeMismatch(TypeSymbol type) => new(
                TextSpan,
                "BCP046",
                $"Expected a value of type \"{type}\".");

            public ErrorDiagnostic ResourceTypeInterpolationUnsupported() => new(
                TextSpan,
                "BCP047",
                "String interpolation is unsupported for specifying the resource type.");

            public ErrorDiagnostic CannotResolveFunctionOverload(IList<string> overloadSignatures, TypeSymbol argumentType, IList<TypeSymbol> parameterTypes)
            {
                var messageBuilder = new StringBuilder();
                var overloadCount = overloadSignatures.Count;

                messageBuilder.Append("Cannot resolve function overload.");

                for (int i = 0; i < overloadCount; i++)
                {
                    messageBuilder
                        .Append('\n')
                        .Append($"  Overload {i + 1} of {overloadCount}, \"{overloadSignatures[i]}\", gave the following error:\n")
                        .Append($"    Argument of type \"{argumentType}\" is not assignable to parameter of type \"{parameterTypes[i]}\".");
                }

                var message = messageBuilder.ToString();

                return new ErrorDiagnostic(
                    TextSpan,
                    "BCP048",
                    message);
            }

            public ErrorDiagnostic StringOrIntegerIndexerRequired(TypeSymbol wrongType) => new(
                TextSpan,
                "BCP049",
                $"The array index must be of type \"{LanguageConstants.String}\" or \"{LanguageConstants.Int}\" but the provided index was of type \"{wrongType}\".");

            public ErrorDiagnostic ModulePathIsEmpty() => new(
                TextSpan,
                "BCP050",
                "The specified module path is empty.");

            public ErrorDiagnostic ModulePathBeginsWithForwardSlash() => new(
                TextSpan,
                "BCP051",
                "The specified module path begins with \"/\". Module files must be referenced using relative paths.");

            public Diagnostic UnknownProperty(bool warnInsteadOfError, TypeSymbol type, string badProperty) => new(
                TextSpan,
                warnInsteadOfError ? DiagnosticLevel.Warning : DiagnosticLevel.Error,
                "BCP052",
                $"The type \"{type}\" does not contain property \"{badProperty}\".");

            public Diagnostic UnknownPropertyWithAvailableProperties(bool warnInsteadOfError, TypeSymbol type, string badProperty, IEnumerable<string> availableProperties) => new(
                TextSpan,
                warnInsteadOfError ? DiagnosticLevel.Warning : DiagnosticLevel.Error,
                "BCP053",
                $"The type \"{type}\" does not contain property \"{badProperty}\". Available properties include {ToQuotedString(availableProperties)}.");

            public ErrorDiagnostic NoPropertiesAllowed(TypeSymbol type) => new(
                TextSpan,
                "BCP054",
                $"The type \"{type}\" does not contain any properties.");

            public ErrorDiagnostic ObjectRequiredForPropertyAccess(TypeSymbol wrongType) => new(
                TextSpan,
                "BCP055",
                $"Cannot access properties of type \"{wrongType}\". An \"{LanguageConstants.Object}\" type is required.");

            public ErrorDiagnostic AmbiguousSymbolReference(string name, IEnumerable<string> namespaces) => new(
                TextSpan,
                "BCP056",
                $"The reference to name \"{name}\" is ambiguous because it exists in namespaces {ToQuotedString(namespaces)}. The reference must be fully-qualified.");

            public ErrorDiagnostic SymbolicNameDoesNotExist(string name) => new(
                TextSpan,
                "BCP057",
                $"The name \"{name}\" does not exist in the current context.");

            public ErrorDiagnostic OutputReferenceNotSupported(string name) => new(
                TextSpan,
                "BCP058",
                $"The name \"{name}\" is an output. Outputs cannot be referenced in expressions.");

            public ErrorDiagnostic SymbolicNameIsNotAFunction(string name) => new(
                TextSpan,
                "BCP059",
                $"The name \"{name}\" is not a function.");

            public ErrorDiagnostic VariablesFunctionNotSupported() => new(
                TextSpan,
                "BCP060",
                $"The \"variables\" function is not supported. Directly reference variables by their symbolic names.");

            public ErrorDiagnostic ParametersFunctionNotSupported() => new(
                TextSpan,
                "BCP061",
                $"The \"parameters\" function is not supported. Directly reference parameters by their symbolic names.");

            public ErrorDiagnostic ReferencedSymbolHasErrors(string name) => new(
                TextSpan,
                "BCP062",
                $"The referenced declaration with name \"{name}\" is not valid.");

            public ErrorDiagnostic SymbolicNameIsNotAVariableOrParameter(string name) => new(
                TextSpan,
                "BCP063",
                $"The name \"{name}\" is not a parameter, variable, resource or module.");

            public ErrorDiagnostic UnexpectedTokensInInterpolation() => new(
                TextSpan,
                "BCP064",
                "Found unexpected tokens in interpolated expression.");

            public ErrorDiagnostic FunctionOnlyValidInParameterDefaults(string functionName) => new(
                TextSpan,
                "BCP065",
                $"Function \"{functionName}\" is not valid at this location. It can only be used in parameter default declarations.");

            public ErrorDiagnostic FunctionOnlyValidInResourceBody(string functionName) => new(
                TextSpan,
                "BCP066",
                $"Function \"{functionName}\" is not valid at this location. It can only be used in resource declarations.");

            public ErrorDiagnostic ObjectRequiredForMethodAccess(TypeSymbol wrongType) => new(
                TextSpan,
                "BCP067",
                $"Cannot call functions on type \"{wrongType}\". An \"{LanguageConstants.Object}\" type is required.");

            public ErrorDiagnostic ExpectedResourceTypeString() => new(
                TextSpan,
                "BCP068",
                "Expected a resource type string. Specify a valid resource type of format \"<provider>/<types>@<apiVersion>\".");

            public ErrorDiagnostic FunctionNotSupportedOperatorAvailable(string function, string @operator) => new(
                TextSpan,
                "BCP069",
                $"The function \"{function}\" is not supported. Use the \"{@operator}\" operator instead.");

            public ErrorDiagnostic ArgumentTypeMismatch(TypeSymbol argumentType, TypeSymbol parameterType) => new(
                TextSpan,
                "BCP070",
                $"Argument of type \"{argumentType}\" is not assignable to parameter of type \"{parameterType}\".");

            public ErrorDiagnostic ArgumentCountMismatch(int argumentCount, int mininumArgumentCount, int? maximumArgumentCount)
            {
                string expected;

                if (!maximumArgumentCount.HasValue)
                {
                    expected = $"as least {mininumArgumentCount} {(mininumArgumentCount == 1 ? "argument" : "arguments")}";
                }
                else if (mininumArgumentCount == maximumArgumentCount.Value)
                {
                    expected = $"{mininumArgumentCount} {(mininumArgumentCount == 1 ? "argument" : "arguments")}";
                }
                else
                {
                    expected = $"{mininumArgumentCount} to {maximumArgumentCount} arguments";
                }

                return new ErrorDiagnostic(
                    TextSpan,
                    "BCP071",
                    $"Expected {expected}, but got {argumentCount}.");
            }

            public ErrorDiagnostic CannotReferenceSymbolInParamDefaultValue() => new(
                TextSpan,
                "BCP072",
                "This symbol cannot be referenced here. Only other parameters can be referenced in parameter default values.");

            public Diagnostic CannotAssignToReadOnlyProperty(bool warnInsteadOfError, string property) => new(
                TextSpan,
                warnInsteadOfError ? DiagnosticLevel.Warning : DiagnosticLevel.Error,
                "BCP073",
                $"The property \"{property}\" is read-only. Expressions cannot be assigned to read-only properties.");

            public ErrorDiagnostic ArraysRequireIntegerIndex(TypeSymbol wrongType) => new(
                TextSpan,
                "BCP074",
                $"Indexing over arrays requires an index of type \"{LanguageConstants.Int}\" but the provided index was of type \"{wrongType}\".");

            public ErrorDiagnostic ObjectsRequireStringIndex(TypeSymbol wrongType) => new(
                TextSpan,
                "BCP075",
                $"Indexing over objects requires an index of type \"{LanguageConstants.String}\" but the provided index was of type \"{wrongType}\".");

            public ErrorDiagnostic IndexerRequiresObjectOrArray(TypeSymbol wrongType) => new(
                TextSpan,
                "BCP076",
                $"Cannot index over expression of type \"{wrongType}\". Arrays or objects are required.");

            public Diagnostic WriteOnlyProperty(bool warnInsteadOfError, TypeSymbol type, string badProperty) => new(
                TextSpan,
                warnInsteadOfError ? DiagnosticLevel.Warning : DiagnosticLevel.Error,
                "BCP077",
                $"The property \"{badProperty}\" on type \"{type}\" is write-only. Write-only properties cannot be accessed.");

            public Diagnostic MissingRequiredProperty(bool warnInsteadOfError, string propertyName, TypeSymbol expectedType) => new(
                TextSpan,
                warnInsteadOfError ? DiagnosticLevel.Warning : DiagnosticLevel.Error,
                "BCP078",
                $"The property \"{propertyName}\" requires a value of type \"{expectedType}\", but none was supplied.");

            public ErrorDiagnostic CyclicExpressionSelfReference() => new(
                TextSpan,
                "BCP079",
                "This expression is referencing its own declaration, which is not allowed.");

            public ErrorDiagnostic CyclicExpression(IEnumerable<string> cycle) => new(
                TextSpan,
                "BCP080",
                $"The expression is involved in a cycle (\"{string.Join("\" -> \"", cycle)}\").");

            public Diagnostic ResourceTypesUnavailable(ResourceTypeReference resourceTypeReference) => new(
                TextSpan,
                DiagnosticLevel.Warning,
                "BCP081",
                $"Resource type \"{resourceTypeReference.FormatName()}\" does not have types available.");

            public FixableErrorDiagnostic SymbolicNameDoesNotExistWithSuggestion(string name, string suggestedName) => new(
                TextSpan,
                "BCP082",
                $"The name \"{name}\" does not exist in the current context. Did you mean \"{suggestedName}\"?",
                null,
                new CodeFix($"Change \"{name}\" to \"{suggestedName}\"", true, CodeManipulator.Replace(TextSpan, suggestedName)));

            public FixableDiagnostic UnknownPropertyWithSuggestion(bool warnInsteadOfError, TypeSymbol type, string badProperty, string suggestedProperty) => new(
                TextSpan,
                warnInsteadOfError ? DiagnosticLevel.Warning : DiagnosticLevel.Error,
                "BCP083",
                $"The type \"{type}\" does not contain property \"{badProperty}\". Did you mean \"{suggestedProperty}\"?",
                null,
                new CodeFix($"Change \"{badProperty}\" to \"{suggestedProperty}\"", true, CodeManipulator.Replace(TextSpan, suggestedProperty)));

            public ErrorDiagnostic SymbolicNameCannotUseReservedNamespaceName(string name, IEnumerable<string> namespaces) => new(
                TextSpan,
                "BCP084",
                $"The symbolic name \"{name}\" is reserved. Please use a different symbolic name. Reserved namespaces are {ToQuotedString(namespaces.OrderBy(ns => ns))}.");

            public ErrorDiagnostic ModulePathContainsForbiddenCharacters(IEnumerable<char> forbiddenChars) => new(
                TextSpan,
                "BCP085",
                $"The specified module path contains one ore more invalid path characters. The following are not permitted: {ToQuotedString(forbiddenChars.OrderBy(x => x).Select(x => x.ToString()))}.");

            public ErrorDiagnostic ModulePathHasForbiddenTerminator(IEnumerable<char> forbiddenPathTerminatorChars) => new(
                TextSpan,
                "BCP086",
                $"The specified module path ends with an invalid character. The following are not permitted: {ToQuotedString(forbiddenPathTerminatorChars.OrderBy(x => x).Select(x => x.ToString()))}.");

            public ErrorDiagnostic ComplexLiteralsNotAllowed() => new(
                TextSpan,
                "BCP087",
                "Array and object literals are not allowed here.");

            public FixableDiagnostic PropertyStringLiteralMismatchWithSuggestion(bool warnInsteadOfError, string property, TypeSymbol expectedType, string actualStringLiteral, string suggestedStringLiteral) => new(
                TextSpan,
                warnInsteadOfError ? DiagnosticLevel.Warning : DiagnosticLevel.Error,
                "BCP088",
                $"The property \"{property}\" expected a value of type \"{expectedType}\" but the provided value is of type \"{actualStringLiteral}\". Did you mean \"{suggestedStringLiteral}\"?",
                null,
                new CodeFix($"Change \"{actualStringLiteral}\" to \"{suggestedStringLiteral}\"", true, CodeManipulator.Replace(TextSpan, suggestedStringLiteral)));

            public FixableDiagnostic DisallowedPropertyWithSuggestion(bool warnInsteadOfError, string property, TypeSymbol type, string suggestedProperty) => new(
                TextSpan,
                warnInsteadOfError ? DiagnosticLevel.Warning : DiagnosticLevel.Error,
                "BCP089",
                $"The property \"{property}\" is not allowed on objects of type \"{type}\". Did you mean \"{suggestedProperty}\"?",
                null,
                new CodeFix($"Change \"{property}\" to \"{suggestedProperty}\"", true, CodeManipulator.Replace(TextSpan, suggestedProperty)));

            public ErrorDiagnostic ModulePathHasNotBeenSpecified() => new(
                TextSpan,
                "BCP090",
                "This module declaration is missing a file path reference.");

            public ErrorDiagnostic ErrorOccurredReadingFile(string failureMessage) => new(
                TextSpan,
                "BCP091",
                $"An error occurred reading file. {failureMessage}");

            public ErrorDiagnostic ModulePathInterpolationUnsupported() => new(
                TextSpan,
                "BCP092",
                "String interpolation is not supported in module paths.");

            public ErrorDiagnostic ModulePathCouldNotBeResolved(string modulePath, string parentPath) => new(
                TextSpan,
                "BCP093",
                $"Module path \"{modulePath}\" could not be resolved relative to \"{parentPath}\".");

            public ErrorDiagnostic CyclicModuleSelfReference() => new(
                TextSpan,
                "BCP094",
                "This module references itself, which is not allowed.");

            public ErrorDiagnostic CyclicModule(IEnumerable<string> cycle) => new(
                TextSpan,
                "BCP095",
                $"The module is involved in a cycle (\"{string.Join("\" -> \"", cycle)}\").");

            public ErrorDiagnostic ExpectedModuleIdentifier() => new(
                TextSpan,
                "BCP096",
                "Expected a module identifier at this location.");

            public ErrorDiagnostic ExpectedModulePathString() => new(
                TextSpan,
                "BCP097",
                "Expected a module path string. This should be a relative path to another bicep file, e.g. 'myModule.bicep' or '../parent/myModule.bicep'");

            public ErrorDiagnostic ModulePathContainsBackSlash() => new(
                TextSpan,
                "BCP098",
                "The specified module path contains a \"\\\" character. Use \"/\" instead as the directory separator character.");

            public ErrorDiagnostic AllowedMustContainItems() => new(
                TextSpan,
                "BCP099",
                $"The \"{LanguageConstants.ParameterAllowedPropertyName}\" array must contain one or more items.");

            public ErrorDiagnostic IfFunctionNotSupported() => new(
                TextSpan,
                "BCP100",
                "The \"if\" function is not supported. Use the ternary conditional operator instead.");

            public ErrorDiagnostic CreateArrayFunctionNotSupported() => new(
                TextSpan,
                "BCP101",
                "The \"createArray\" function is not supported. Construct an array literal using [].");

            public ErrorDiagnostic CreateObjectFunctionNotSupported() => new(
                TextSpan,
                "BCP102",
                "The \"createObject\" function is not supported. Construct an object literal using {}.");

            public ErrorDiagnostic DoubleQuoteToken(string token) => new(
                TextSpan,
                "BCP103",
                $"The following token is not recognized: \"{token}\". Strings are defined using single quotes in bicep.");

            public ErrorDiagnostic ReferencedModuleHasErrors() => new(
                TextSpan,
                "BCP104",
                $"The referenced module has errors.");

            public ErrorDiagnostic UnableToLoadNonFileUri(Uri fileUri) => new(
                TextSpan,
                "BCP105",
                $"Unable to load file from URI \"{fileUri}\".");

            public ErrorDiagnostic UnexpectedCommaSeparator() => new(
                TextSpan,
                "BCP106",
                "Expected a new line character at this location. Commas are not used as separator delimiters.");

            public ErrorDiagnostic FunctionDoesNotExistInNamespace(Symbol namespaceSymbol, string name) => new(
                TextSpan,
                "BCP107",
                $"The function \"{name}\" does not exist in namespace \"{namespaceSymbol.Name}\".");

            public FixableErrorDiagnostic FunctionDoesNotExistInNamespaceWithSuggestion(Symbol namespaceSymbol, string name, string suggestedName) => new(
                TextSpan,
                "BCP108",
                $"The function \"{name}\" does not exist in namespace \"{namespaceSymbol.Name}\". Did you mean \"{suggestedName}\"?",
                null,
                new CodeFix($"Change \"{name}\" to \"{suggestedName}\"", true, CodeManipulator.Replace(TextSpan, suggestedName)));

            public ErrorDiagnostic FunctionDoesNotExistOnObject(TypeSymbol type, string name) => new(
                TextSpan,
                "BCP109",
                $"The type \"{type}\" does not contain function \"{name}\".");

            public FixableErrorDiagnostic FunctionDoesNotExistOnObjectWithSuggestion(TypeSymbol type, string name, string suggestedName) => new(
                TextSpan,
                "BCP110",
                $"The type \"{type}\" does not contain function \"{name}\". Did you mean \"{suggestedName}\"?",
                null,
                new CodeFix($"Change \"{name}\" to \"{suggestedName}\"", true, CodeManipulator.Replace(TextSpan, suggestedName)));

            public ErrorDiagnostic ModulePathContainsControlChars() => new(
                TextSpan,
                "BCP111",
                $"The specified module path contains invalid control code characters.");

            public ErrorDiagnostic TargetScopeMultipleDeclarations() => new(
                TextSpan,
                "BCP112",
                $"The \"{LanguageConstants.TargetScopeKeyword}\" cannot be declared multiple times in one file.");

            public Diagnostic InvalidModuleScopeForTenantScope() => new(
                TextSpan,
                DiagnosticLevel.Error,
                "BCP113",
                $"Unsupported scope for module deployment in a \"{LanguageConstants.TargetScopeTypeTenant}\" target scope. Omit this property to inherit the current scope, or specify a valid scope. " +
                $"Permissible scopes include tenant: tenant(), named management group: managementGroup(<name>), named subscription: subscription(<subId>), or named resource group in a named subscription: resourceGroup(<subId>, <name>).");

            public Diagnostic InvalidModuleScopeForManagementScope() => new(
                TextSpan,
                DiagnosticLevel.Error,
                "BCP114",
                $"Unsupported scope for module deployment in a \"{LanguageConstants.TargetScopeTypeManagementGroup}\" target scope. Omit this property to inherit the current scope, or specify a valid scope. " +
                $"Permissible scopes include current management group: managementGroup(), named management group: managementGroup(<name>), named subscription: subscription(<subId>), tenant: tenant(), or named resource group in a named subscription: resourceGroup(<subId>, <name>).");

            public Diagnostic InvalidModuleScopeForSubscriptionScope() => new(
                TextSpan,
                DiagnosticLevel.Error,
                "BCP115",
                $"Unsupported scope for module deployment in a \"{LanguageConstants.TargetScopeTypeSubscription}\" target scope. Omit this property to inherit the current scope, or specify a valid scope. " +
                $"Permissible scopes include current subscription: subscription(), named subscription: subscription(<subId>), named resource group in same subscription: resourceGroup(<name>), named resource group in different subscription: resourceGroup(<subId>, <name>), or tenant: tenant().");

            public Diagnostic InvalidModuleScopeForResourceGroup() => new(
                TextSpan,
                DiagnosticLevel.Error,
                "BCP116",
                $"Unsupported scope for module deployment in a \"{LanguageConstants.TargetScopeTypeResourceGroup}\" target scope. Omit this property to inherit the current scope, or specify a valid scope. " +
                $"Permissible scopes include current resource group: resourceGroup(), named resource group in same subscription: resourceGroup(<name>), named resource group in a different subscription: resourceGroup(<subId>, <name>), current subscription: subscription(), named subscription: subscription(<subId>) or tenant: tenant().");

            public ErrorDiagnostic EmptyIndexerNotAllowed() => new(
                TextSpan,
                "BCP117",
                "An empty indexer is not allowed. Specify a valid expression."
            );

            public ErrorDiagnostic ExpectBodyStartOrIfOrLoopStart() => new(
                TextSpan,
                "BCP118",
                "Expected the \"{\" character, the \"[\" character, or the \"if\" keyword at this location.");

            public Diagnostic InvalidExtensionResourceScope() => new(
                TextSpan,
                DiagnosticLevel.Error,
                "BCP119",
                $"Unsupported scope for extension resource deployment. Expected a resource reference.");

            public Diagnostic RuntimePropertyNotAllowed(string property, IEnumerable<string> usableProperties, string accessedSymbol, IEnumerable<string>? variableDependencyChain) {
                var variableDependencyChainClause = variableDependencyChain != null ? 
                 $"You are referencing a variable which cannot be calculated in time (\"{string.Join("\" -> \"", variableDependencyChain)}\"). " : "";

                return new ErrorDiagnostic(
                TextSpan,
                "BCP120",
                $"The property \"{property}\" must be evaluable at the start of the deployment, and cannot depend on any values that have not yet been calculated. {variableDependencyChainClause}Accessible properties of {accessedSymbol} are {ToQuotedString(usableProperties.OrderBy(s => s))}."
                );
            }

            public ErrorDiagnostic ResourceMultipleDeclarations(IEnumerable<string> resourceNames) => new(
                TextSpan,
                "BCP121",
                $"Resources: {ToQuotedString(resourceNames)} are defined with this same name in a file. Rename them or split into different modules.");

            public ErrorDiagnostic ModuleMultipleDeclarations(IEnumerable<string> moduleNames) => new(
                TextSpan,
                "BCP122",
                $"Modules: {ToQuotedString(moduleNames)} are defined with this same name and this same scope in a file. Rename them or split into different modules.");

            public ErrorDiagnostic ExpectedNamespaceOrDecoratorName() => new(
                TextSpan,
                "BCP123",
                "Expected a namespace or decorator name at this location.");

            public ErrorDiagnostic CannotAttachDecoratorToTarget(string decoratorName, TypeSymbol attachableType, TypeSymbol targetType) => new(
                TextSpan,
                "BCP124",
                $"The decorator \"{decoratorName}\" can only be attached to targets of type \"{attachableType}\", but the target has type \"{targetType}\".");

            public ErrorDiagnostic CannotUseFunctionAsParameterDecorator(string functionName) => new(
                TextSpan,
                "BCP125",
                $"Function \"{functionName}\" cannot be used as a parameter decorator.");

            public ErrorDiagnostic CannotUseFunctionAsVariableDecorator(string functionName) => new(
                TextSpan,
                "BCP126",
                $"Function \"{functionName}\" cannot be used as a variable decorator.");

            public ErrorDiagnostic CannotUseFunctionAsResourceDecorator(string functionName) => new(
                TextSpan,
                "BCP127",
                $"Function \"{functionName}\" cannot be used as a resource decorator.");

            public ErrorDiagnostic CannotUseFunctionAsModuleDecorator(string functionName) => new(
                TextSpan,
                "BCP128",
                $"Function \"{functionName}\" cannot be used as a module decorator.");

            public ErrorDiagnostic CannotUseFunctionAsOutputDecorator(string functionName) => new(
                TextSpan,
                "BCP129",
                $"Function \"{functionName}\" cannot be used as an output decorator.");

            public ErrorDiagnostic DecoratorsNotAllowed() => new(
                TextSpan,
                "BCP130",
                "Decorators are not allowed here.");

            public ErrorDiagnostic CannotUseParameterDecoratorsAndModifiersTogether() => new(
                TextSpan,
                "BCP131",
                "Parameter modifiers and decorators cannot be used together. Please use decorators only.");

            public ErrorDiagnostic ExpectedDeclarationAfterDecorator() => new(
                TextSpan,
                "BCP132",
                "Expected a declaration after the decorator.");

            public ErrorDiagnostic InvalidUnicodeEscape() => new(
                TextSpan,
                "BCP133",
                "The unicode escape sequence is not valid. Valid unicode escape sequences range from \\u{0} to \\u{10FFFF}.");

            public Diagnostic UnsupportedModuleScope(ResourceScope suppliedScope, ResourceScope supportedScopes) => new(
                TextSpan,
                DiagnosticLevel.Error,
                "BCP134",
                $"Scope {ToQuotedString(LanguageConstants.GetResourceScopeDescriptions(suppliedScope))} is not valid for this module. Permitted scopes: {ToQuotedString(LanguageConstants.GetResourceScopeDescriptions(supportedScopes))}.");

            public Diagnostic UnsupportedResourceScope(ResourceScope suppliedScope, ResourceScope supportedScopes) => new(
                TextSpan,
                DiagnosticLevel.Error,
                "BCP135",
                $"Scope {ToQuotedString(LanguageConstants.GetResourceScopeDescriptions(suppliedScope))} is not valid for this resource type. Permitted scopes: {ToQuotedString(LanguageConstants.GetResourceScopeDescriptions(supportedScopes))}.");

            public ErrorDiagnostic ExpectedLoopVariableIdentifier() => new(
                TextSpan,
                "BCP136",
                "Expected a loop item variable identifier at this location.");

            public ErrorDiagnostic LoopArrayExpressionTypeMismatch(TypeSymbol actualType) => new(
                TextSpan,
                "BCP137",
                $"Loop expected an expression of type \"{LanguageConstants.Array}\" but the provided value is of type \"{actualType}\".");

            public ErrorDiagnostic ForExpressionsNotSupportedHere() => new(
                TextSpan,
                "BCP138",
                "For-expressions are not supported in this context. For-expressions may be used as values of resource and module declarations, values of resource and module properties, or values of outputs.");

            public Diagnostic InvalidCrossResourceScope() => new(
                TextSpan,
                DiagnosticLevel.Error,
                "BCP139",
                $"The root resource scope must match that of the Bicep file. To deploy a resource to a different root scope, use a module.");

            public ErrorDiagnostic UnterminatedMultilineString() => new(
                TextSpan,
                "BCP140",
                $"The multi-line string at this location is not terminated. Terminate it with \"'''\".");

            public ErrorDiagnostic ExpressionNotCallable() => new(
                TextSpan,
                "BCP141",
                "The expression cannot be used as a decorator as it is not callable.");

            public ErrorDiagnostic TooManyPropertyForExpressions() => new(
                TextSpan,
                "BCP142",
                "Property value for-expressions cannot be nested.");

            public ErrorDiagnostic ExpressionedPropertiesNotAllowedWithLoops() => new(
                TextSpan,
                "BCP143",
                "For-expressions cannot be used with properties whose names are also expressions.");

            public ErrorDiagnostic DirectAccessToCollectionNotSupported() => new(
                TextSpan,
                "BCP144",
                "Directly referencing a resource or module collection is not currently supported. Apply an array indexer to the expression.");

            public ErrorDiagnostic OutputMultipleDeclarations(string identifier) => new(
                TextSpan,
                "BCP145",
                $"Output \"{identifier}\" is declared multiple times. Remove or rename the duplicates.");

            public ErrorDiagnostic ExpectedOutputType() => new(
                TextSpan,
                "BCP146",
                $"Expected an output type at this location. Please specify one of the following types: {ToQuotedString(LanguageConstants.DeclarationTypes.Keys)}.");

            public ErrorDiagnostic ExpectedParameterDeclarationAfterDecorator() => new(
                TextSpan,
                "BCP147",
                "Expected a parameter declaration after the decorator.");

            public ErrorDiagnostic ExpectedVariableDeclarationAfterDecorator() => new(
                TextSpan,
                "BCP148",
                "Expected a variable declaration after the decorator.");

            public ErrorDiagnostic ExpectedResourceDeclarationAfterDecorator() => new(
                TextSpan,
                "BCP149",
                "Expected a resource declaration after the decorator.");

            public ErrorDiagnostic ExpectedModuleDeclarationAfterDecorator() => new(
                TextSpan,
                "BCP150",
                "Expected a module declaration after the decorator.");

            public ErrorDiagnostic ExpectedOutputDeclarationAfterDecorator() => new(
                TextSpan,
                "BCP151",
                "Expected an output declaration after the decorator.");

            public ErrorDiagnostic CannotUseFunctionAsDecorator(string functionName) => new(
                TextSpan,
                "BCP152",
                $"Function \"{functionName}\" cannot be used as a decorator.");

            public ErrorDiagnostic ExpectedResourceOrModuleDeclarationAfterDecorator() => new(
                TextSpan,
                "BCP153",
                "Expected a resource or module declaration after the decorator.");

            public ErrorDiagnostic BatchSizeTooSmall(long value, long limit) => new(
                TextSpan,
                "BCP154",
                $"Expected a batch size of at least {limit} but the specified value was \"{value}\".");

            public ErrorDiagnostic BatchSizeNotAllowed(string decoratorName) => new(
                TextSpan,
                "BCP155",
                $"The decorator \"{decoratorName}\" can only be attached to resource or module collections.");
       
            public ErrorDiagnostic InvalidResourceTypeSegment(string typeSegment) => new(
                TextSpan,
                "BCP156",
                $"The resource type segment \"{typeSegment}\" is invalid. Nested resources must specify a single type segment, and optionally can specify an api version using the format \"<type>@<apiVersion>\".");

            public ErrorDiagnostic InvalidAncestorResourceType(string resourceName) => new(
                TextSpan,
                "BCP157",
                $"The resource type cannot be determined due to an error in containing resource \"{resourceName}\".");

            public ErrorDiagnostic ResourceRequiredForResourceAccess(string wrongType) => new(
                TextSpan,
                "BCP158",
                $"Cannot access nested resources of type \"{wrongType}\". A resource type is required.");

            public ErrorDiagnostic NestedResourceNotFound(string resourceName, string identifierName, IEnumerable<string> nestedResourceNames) => new(
                TextSpan,
                "BCP159",
                $"The resource \"{resourceName}\" does not contain a nested resource named \"{identifierName}\". Known nested resources are: {ToQuotedString(nestedResourceNames)}.");

            public ErrorDiagnostic NestedResourceNotAllowedInLoop() => new(
                TextSpan,
                "BCP160",
                $"A nested resource cannot appear inside of a resource with a for-expression.");

            public Diagnostic ParameterModifiersDeprecated() => new(
                TextSpan,
                DiagnosticLevel.Info,
                "BCP161",
                "Parameter modifiers are deprecated and will be removed in a future release. Use decorators instead (see https://aka.ms/BicepSpecParams for examples).",
                DiagnosticLabel.Deprecated);

            public ErrorDiagnostic ExpectedLoopItemIdentifierOrVariableBlockStart() => new(
                TextSpan,
                "BCP162",
                "Expected a loop item variable identifier or \"(\" at this location.");

            public ErrorDiagnostic ExpectedLoopIndexIdentifier() => new(
                TextSpan,
                "BCP163",
                "Expected a loop index variable identifier at this location.");

<<<<<<< HEAD
            public ErrorDiagnostic ParentResourceTypeHasErrors(string resourceName) => new(
                TextSpan,
                "BCP164",
                $"The resource type cannot be validated due to an error in parent resource \"{resourceName}\".");

            public ErrorDiagnostic ResourceTypeIsNotValidParent(string resourceType, string parentResourceType) => new(
                TextSpan,
                "BCP165",
                $"Resource type \"{resourceType}\" is not a valid child resource of parent \"{parentResourceType}\".");

            public ErrorDiagnostic ScopeUnsupportedOnChildResource(string parentIdentifier) => new(
                TextSpan,
                "BCP166",
=======
            public ErrorDiagnostic ScopeUnsupportedOnChildResource(string parentIdentifier) => new(
                TextSpan,
                "BCP164",
>>>>>>> 218d077d
                $"The \"{LanguageConstants.ResourceScopePropertyName}\" property is unsupported for a resource with a parent resource. This resource has \"{parentIdentifier}\" declared as its parent.");

            public ErrorDiagnostic ScopeDisallowedForAncestorResource(string ancestorIdentifier) => new(
                TextSpan,
<<<<<<< HEAD
                "BCP167",
=======
                "BCP165",
>>>>>>> 218d077d
                $"Cannot deploy a resource with ancestor under a different scope. Resource \"{ancestorIdentifier}\" has the \"{LanguageConstants.ResourceScopePropertyName}\" property set.");
        }

        public static DiagnosticBuilderInternal ForPosition(TextSpan span)
            => new(span);

        public static DiagnosticBuilderInternal ForPosition(IPositionable positionable)
            => new(positionable.Span);
    }
}<|MERGE_RESOLUTION|>--- conflicted
+++ resolved
@@ -929,35 +929,26 @@
                 "BCP163",
                 "Expected a loop index variable identifier at this location.");
 
-<<<<<<< HEAD
+            public ErrorDiagnostic ScopeUnsupportedOnChildResource(string parentIdentifier) => new(
+                TextSpan,
+                "BCP164",
+                $"The \"{LanguageConstants.ResourceScopePropertyName}\" property is unsupported for a resource with a parent resource. This resource has \"{parentIdentifier}\" declared as its parent.");
+
+            public ErrorDiagnostic ScopeDisallowedForAncestorResource(string ancestorIdentifier) => new(
+                TextSpan,
+                "BCP165",
+                $"Cannot deploy a resource with ancestor under a different scope. Resource \"{ancestorIdentifier}\" has the \"{LanguageConstants.ResourceScopePropertyName}\" property set.");
+
             public ErrorDiagnostic ParentResourceTypeHasErrors(string resourceName) => new(
                 TextSpan,
-                "BCP164",
+                "BCP166",
                 $"The resource type cannot be validated due to an error in parent resource \"{resourceName}\".");
 
             public ErrorDiagnostic ResourceTypeIsNotValidParent(string resourceType, string parentResourceType) => new(
                 TextSpan,
-                "BCP165",
+                "BCP167",
                 $"Resource type \"{resourceType}\" is not a valid child resource of parent \"{parentResourceType}\".");
 
-            public ErrorDiagnostic ScopeUnsupportedOnChildResource(string parentIdentifier) => new(
-                TextSpan,
-                "BCP166",
-=======
-            public ErrorDiagnostic ScopeUnsupportedOnChildResource(string parentIdentifier) => new(
-                TextSpan,
-                "BCP164",
->>>>>>> 218d077d
-                $"The \"{LanguageConstants.ResourceScopePropertyName}\" property is unsupported for a resource with a parent resource. This resource has \"{parentIdentifier}\" declared as its parent.");
-
-            public ErrorDiagnostic ScopeDisallowedForAncestorResource(string ancestorIdentifier) => new(
-                TextSpan,
-<<<<<<< HEAD
-                "BCP167",
-=======
-                "BCP165",
->>>>>>> 218d077d
-                $"Cannot deploy a resource with ancestor under a different scope. Resource \"{ancestorIdentifier}\" has the \"{LanguageConstants.ResourceScopePropertyName}\" property set.");
         }
 
         public static DiagnosticBuilderInternal ForPosition(TextSpan span)
