--- conflicted
+++ resolved
@@ -1881,13 +1881,11 @@
                 { Fixes = [fixToResourceInput, fixToResourceOutput] };
             }
 
-<<<<<<< HEAD
+            public Diagnostic AttemptToDivideByZero() => CoreError("BCP410", "Division by zero is not supported.");
+
             public Diagnostic TypeExpressionResolvesToUnassignableType(TypeSymbol type) => CoreError(
-                "BCP410",
+                "BCP411",
                 $"The type \"{type}\" cannot be used in a type assignment because it does not fit within one of ARM's primitive type categories (string, int, bool, array, object).{TypeInaccuracyClause}");
-=======
-            public Diagnostic AttemptToDivideByZero() => CoreError("BCP410", "Division by zero is not supported.");
->>>>>>> 2808f385
         }
 
         public static DiagnosticBuilderInternal ForPosition(TextSpan span)
