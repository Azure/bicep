--- conflicted
+++ resolved
@@ -1802,7 +1802,6 @@
                 DiagnosticLevel.Warning,
                 "BCP318",
                 $@"The value of type ""{possiblyNullType}"" may be null at the start of the deployment, which would cause this access expression (and the overall deployment with it) to fail.",
-<<<<<<< HEAD
                 null,
                 DiagnosticStyling.Default,
                 new(
@@ -1810,28 +1809,19 @@
                     true,
                     CodeFixKind.QuickFix,
                     new(accessExpression.Span, accessExpression.AsSafeAccess().ToTextPreserveFormatting())),
-                new CodeFix(
-                    "If you know the value will not be null at the start of the deployment, use a `!.` (non-null assertion) operator to inform the compiler that the value will not be null",
-                    false,
-                    CodeFixKind.QuickFix,
-                    new(accessExpression.BaseExpression.Span, SyntaxFactory.AsNonNullable(accessExpression.BaseExpression).ToTextPreserveFormatting())));
-=======
-                documentationUri: null,
-                styling: DiagnosticStyling.Default,
-                fix: AsNonNullable(baseExpression));
->>>>>>> 14f300b7
+                AsNonNullable(accessExpression.BaseExpression));
+
+            private static CodeFix AsNonNullable(SyntaxBase expression) => new(
+                "If you know the value will not be null, use a non-null assertion operator to inform the compiler that the value will not be null",
+                false,
+                CodeFixKind.QuickFix,
+                new(expression.Span, SyntaxFactory.AsNonNullable(expression).ToTextPreserveFormatting()));
 
             public ErrorDiagnostic UnresolvableArmJsonType(string errorSource, string message) => new(
                 TextSpan,
                 "BCP319",
                 $@"The type at ""{errorSource}"" could not be resolved by the ARM JSON template engine. Original error message: ""{message}""");
 
-<<<<<<< HEAD
-            public ErrorDiagnostic SafeDereferenceNotPermittedOnInstanceFunctions() => new(
-                TextSpan,
-                "BCP320",
-                $@"The `.?` (safe dereference) operator may not be used to invoke instance functions.");
-=======
             public ErrorDiagnostic ModuleOutputResourcePropertyAccessDetected() => new(
                 TextSpan,
                 "BCP320",
@@ -1846,12 +1836,10 @@
                 styling: DiagnosticStyling.Default,
                 fix: AsNonNullable(expression));
 
-            private static CodeFix AsNonNullable(SyntaxBase expression) => new(
-                "If you know the value will not be null, use a non-null assertion operator to inform the compiler that the value will not be null",
-                false,
-                CodeFixKind.QuickFix,
-                new(expression.Span, SyntaxFactory.AsNonNullable(expression).ToTextPreserveFormatting()));
->>>>>>> 14f300b7
+            public ErrorDiagnostic SafeDereferenceNotPermittedOnInstanceFunctions() => new(
+                TextSpan,
+                "BCP322",
+                $@"The `.?` (safe dereference) operator may not be used to invoke instance functions.");
         }
 
         public static DiagnosticBuilderInternal ForPosition(TextSpan span)
