--- conflicted
+++ resolved
@@ -1797,12 +1797,6 @@
                 "BCP314",
                 $@"The ""{invalidTypeDef}"" type definition in the linked ARM JSON file is invalid because it has neither a ""type"" property nor a ""$ref"" property.");
 
-<<<<<<< HEAD
-            public ErrorDiagnostic SafeDereferenceNotPermittedOnInstanceFunctions() => new(
-                TextSpan,
-                "BCP315",
-                $@"The `.?` (safe dereference) operator may not be used to invoke instance functions.");
-=======
             public ErrorDiagnostic MultipleAdditionalPropertiesDeclarations() => new(
                 TextSpan,
                 "BCP315",
@@ -1817,7 +1811,11 @@
                 TextSpan,
                 "BCP317",
                 "Expected an identifier, a string, or an asterisk at this location.");
->>>>>>> 747d076c
+
+            public ErrorDiagnostic SafeDereferenceNotPermittedOnInstanceFunctions() => new(
+                TextSpan,
+                "BCP318",
+                $@"The `.?` (safe dereference) operator may not be used to invoke instance functions.");
         }
 
         public static DiagnosticBuilderInternal ForPosition(TextSpan span)
