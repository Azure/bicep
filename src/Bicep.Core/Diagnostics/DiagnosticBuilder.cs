// Copyright (c) Microsoft Corporation.
// Licensed under the MIT License.

using System.Collections.Generic;
using System.Text;
using Bicep.Core.Extensions;
using Bicep.Core.Parser;
using Bicep.Core.TypeSystem;
using Bicep.Core.Resources;
using System.Linq;

namespace Bicep.Core.Diagnostics
{
    public static class DiagnosticBuilder
    {
        public delegate ErrorDiagnostic ErrorBuilderDelegate(DiagnosticBuilderInternal builder);

        public class DiagnosticBuilderInternal
        {
            public DiagnosticBuilderInternal(TextSpan textSpan)
            {
                TextSpan = textSpan;
            }

            public TextSpan TextSpan { get; }

            private static string ToQuotedString(IEnumerable<string> elements)
                => elements.Any() ? $"\"{elements.ConcatString("\", \"")}\"" : "";

            public ErrorDiagnostic UnrecognizedToken(string token) => new ErrorDiagnostic(
                TextSpan,
                "BCP001",
                $"The following token is not recognized: \"{token}\".");

            public ErrorDiagnostic UnterminatedMultilineComment() => new ErrorDiagnostic(
                TextSpan,
                "BCP002",
                "The multi-line comment at this location is not terminated. Terminate it with the */ character sequence.");

            public ErrorDiagnostic UnterminatedString() => new ErrorDiagnostic(
                TextSpan,
                "BCP003",
                "The string at this location is not terminated. Terminate the string with a single quote character.");

            public ErrorDiagnostic UnterminatedStringWithNewLine() => new ErrorDiagnostic(
                TextSpan,
                "BCP004",
                "The string at this location is not terminated due to an unexpected new line character.");

            public ErrorDiagnostic UnterminatedStringEscapeSequenceAtEof() => new ErrorDiagnostic(
                TextSpan,
                "BCP005",
                "The string at this location is not terminated. Complete the escape sequence and terminate the string with a single unescaped quote character.");

            public ErrorDiagnostic UnterminatedStringEscapeSequenceUnrecognized(IEnumerable<string> escapeChars) => new ErrorDiagnostic(
                TextSpan,
                "BCP006",
                $"The specified escape sequence is not recognized. Only the following characters can be escaped with a backslash: {ToQuotedString(escapeChars)}.");

            public ErrorDiagnostic UnrecognizedDeclaration() => new ErrorDiagnostic(
                TextSpan,
                "BCP007",
                "This declaration type is not recognized. Specify a parameter, variable, resource, or output declaration.");

            public ErrorDiagnostic ExpectedParameterContinuation() => new ErrorDiagnostic(
                TextSpan,
                "BCP008",
                "Expected the \"=\" token, a parameter modifier, or a newline at this location.");

            public ErrorDiagnostic UnrecognizedExpression() => new ErrorDiagnostic(
                TextSpan,
                "BCP009",
                "Expected a literal value, an array, an object, a parenthesized expression, or a function call at this location.");

            public ErrorDiagnostic InvalidInteger() => new ErrorDiagnostic(
                TextSpan,
                "BCP010",
                "Expected a valid 32-bit signed integer.");

            public ErrorDiagnostic InvalidType() => new ErrorDiagnostic(
                TextSpan,
                "BCP011",
                "The type of the specified value is incorrect. Specify a string, boolean, or integer literal.");

            public ErrorDiagnostic ExpectedKeyword(string keyword) => new ErrorDiagnostic(
                TextSpan,
                "BCP012",
                $"Expected the \"{keyword}\" keyword at this location.");

            public ErrorDiagnostic ExpectedParameterIdentifier() => new ErrorDiagnostic(
                TextSpan,
                "BCP013",
                "Expected a parameter identifier at this location.");

            public ErrorDiagnostic ExpectedParameterType() => new ErrorDiagnostic(
                TextSpan,
                "BCP014",
                $"Expected a parameter type at this location. Please specify one of the following types: {ToQuotedString(LanguageConstants.DeclarationTypes.Keys)}.");

            public ErrorDiagnostic ExpectedVariableIdentifier() => new ErrorDiagnostic(
                TextSpan,
                "BCP015",
                "Expected a variable identifier at this location.");

            public ErrorDiagnostic ExpectedOutputIdentifier() => new ErrorDiagnostic(
                TextSpan,
                "BCP016",
                "Expected an output identifier at this location.");

            public ErrorDiagnostic ExpectedResourceIdentifier() => new ErrorDiagnostic(
                TextSpan,
                "BCP017",
                "Expected a resource identifier at this location.");

            public ErrorDiagnostic ExpectedCharacter(string character) => new ErrorDiagnostic(
                TextSpan,
                "BCP018",
                $"Expected the \"{character}\" character at this location.");

            public ErrorDiagnostic ExpectedNewLine() => new ErrorDiagnostic(
                TextSpan,
                "BCP019",
                "Expected a new line character at this location.");

            public ErrorDiagnostic ExpectedFunctionOrPropertyName() => new ErrorDiagnostic(
                TextSpan,
                "BCP020",
                "Expected a function or property name at this location.");

            public ErrorDiagnostic ExpectedNumericLiteral() => new ErrorDiagnostic(
                TextSpan,
                "BCP021",
                "Expected a numeric literal at this location.");

            public ErrorDiagnostic ExpectedPropertyName() => new ErrorDiagnostic(
                TextSpan,
                "BCP022",
                "Expected a property name at this location.");

            public ErrorDiagnostic ExpectedVariableOrFunctionName() => new ErrorDiagnostic(
                TextSpan,
                "BCP023",
                "Expected a variable or function name at this location.");

            public ErrorDiagnostic IdentifierNameExceedsLimit() => new ErrorDiagnostic(
                TextSpan,
                "BCP024",
                $"The identifier exceeds the limit of {LanguageConstants.MaxIdentifierLength}. Reduce the length of the identifier.");

            public ErrorDiagnostic PropertyMultipleDeclarations(string property) => new ErrorDiagnostic(
                TextSpan,
                "BCP025",
                $"The property \"{property}\" is declared multiple times in this object. Remove or rename the duplicate properties.");

            public ErrorDiagnostic OutputTypeMismatch(TypeSymbol expectedType, TypeSymbol actualType) => new ErrorDiagnostic(
                TextSpan,
                "BCP026",
                $"The output expects a value of type \"{expectedType}\" but the provided value is of type \"{actualType}\".");

            public ErrorDiagnostic ParameterTypeMismatch(TypeSymbol expectedType, TypeSymbol actualType) => new ErrorDiagnostic(
                TextSpan,
                "BCP027",
                $"The parameter expects a default value of type \"{expectedType}\" but provided value is of type \"{actualType}\".");

            public ErrorDiagnostic IdentifierMultipleDeclarations(string identifier) => new ErrorDiagnostic(
                TextSpan,
                "BCP028",
                $"Identifier \"{identifier}\" is declared multiple times. Remove or rename the duplicates.");

            public ErrorDiagnostic InvalidResourceType() => new ErrorDiagnostic(
                TextSpan,
                "BCP029",
                "The resource type is not valid. Specify a valid resource type of format \"<provider>/<types>@<apiVersion>\".");

            public ErrorDiagnostic InvalidOutputType() => new ErrorDiagnostic(
                TextSpan,
                "BCP030",
                $"The output type is not valid. Please specify one of the following types: {ToQuotedString(LanguageConstants.DeclarationTypes.Keys)}.");

            public ErrorDiagnostic InvalidParameterType() => new ErrorDiagnostic(
                TextSpan,
                "BCP031",
                $"The parameter type is not valid. Please specify one of the following types: {ToQuotedString(LanguageConstants.DeclarationTypes.Keys)}.");

            public ErrorDiagnostic CompileTimeConstantRequired() => new ErrorDiagnostic(
                TextSpan,
                "BCP032",
                "The value must be a compile-time constant.");

            public Diagnostic ExpectedValueTypeMismatch(bool warnInsteadOfError, TypeSymbol expectedType, TypeSymbol actualType) => new Diagnostic(
                TextSpan,
                warnInsteadOfError ? DiagnosticLevel.Warning : DiagnosticLevel.Error,
                "BCP033",
                $"Expected a value of type \"{expectedType}\" but the provided value is of type \"{actualType}\".");

            public Diagnostic ArrayTypeMismatch(bool warnInsteadOfError, TypeSymbol expectedType, TypeSymbol actualType) => new Diagnostic(
                TextSpan,
                warnInsteadOfError ? DiagnosticLevel.Warning : DiagnosticLevel.Error,
                "BCP034",
                $"The enclosing array expected an item of type \"{expectedType}\", but the provided item was of type \"{actualType}\".");

            public Diagnostic MissingRequiredProperties(bool warnInsteadOfError, IEnumerable<string> properties) => new Diagnostic(
                TextSpan,
                warnInsteadOfError ? DiagnosticLevel.Warning : DiagnosticLevel.Error,
                "BCP035",
                $"The specified object is missing the following required properties: {ToQuotedString(properties)}.");

            public Diagnostic PropertyTypeMismatch(bool warnInsteadOfError, string property, TypeSymbol expectedType, TypeSymbol actualType) => new Diagnostic(
                TextSpan,
                warnInsteadOfError ? DiagnosticLevel.Warning : DiagnosticLevel.Error,
                "BCP036",
                $"The property \"{property}\" expected a value of type \"{expectedType}\" but the provided value is of type \"{actualType}\".");

            public Diagnostic DisallowedProperty(bool warnInsteadOfError, string property, TypeSymbol type) => new Diagnostic(
                TextSpan,
                warnInsteadOfError ? DiagnosticLevel.Warning : DiagnosticLevel.Error,
                "BCP037",
                $"The property \"{property}\" is not allowed on objects of type \"{type}\".");

            public Diagnostic DisallowedPropertyWithPermissibleProperties(bool warnInsteadOfError, string property, TypeSymbol type, IEnumerable<string> validUnspecifiedProperties) => new Diagnostic(
                TextSpan,
                warnInsteadOfError ? DiagnosticLevel.Warning : DiagnosticLevel.Error,
                "BCP038",
                $"The property \"{property}\" is not allowed on objects of type \"{type}\". Permissible properties include {ToQuotedString(validUnspecifiedProperties)}.");

            public Diagnostic DisallowedInterpolatedKeyProperty(bool warnInsteadOfError, TypeSymbol type) => new Diagnostic(
                TextSpan,
                warnInsteadOfError ? DiagnosticLevel.Warning : DiagnosticLevel.Error,
                "BCP039",
                $"String interpolation is not supported for keys on objects of type \"{type}\".");

            public Diagnostic DisallowedInterpolatedKeyPropertyWithPermissibleProperties(bool warnInsteadOfError, TypeSymbol type, IEnumerable<string> validUnspecifiedProperties) => new Diagnostic(
                TextSpan,
                warnInsteadOfError ? DiagnosticLevel.Warning : DiagnosticLevel.Error,
                "BCP040",
                $"String interpolation is not supported for keys on objects of type \"{type}\". Permissible properties include {ToQuotedString(validUnspecifiedProperties)}.");

            public ErrorDiagnostic InvalidExpression() => new ErrorDiagnostic(
                TextSpan,
                "BCP043",
                "This is not a valid expression.");

            public ErrorDiagnostic UnaryOperatorInvalidType(string operatorName, TypeSymbol type) => new ErrorDiagnostic(
                TextSpan,
                "BCP044",
                $"Cannot apply operator \"{operatorName}\" to operand of type \"{type}\".");

            public ErrorDiagnostic BinaryOperatorInvalidType(string operatorName, TypeSymbol type1, TypeSymbol type2) => new ErrorDiagnostic(
                TextSpan,
                "BCP045",
                $"Cannot apply operator \"{operatorName}\" to operands of type \"{type1}\" and \"{type2}\".");

            public ErrorDiagnostic ValueTypeMismatch(TypeSymbol type) => new ErrorDiagnostic(
                TextSpan,
                "BCP046",
                $"Expected a value of type \"{type}\".");

            public ErrorDiagnostic ResourceTypeInterpolationUnsupported() => new ErrorDiagnostic(
                TextSpan,
                "BCP047",
                "String interpolation is unsupported for specifying the resource type.");

            public ErrorDiagnostic CannotResolveFunctionOverload(IList<string> overloadSignatures, TypeSymbol argumentType, IList<TypeSymbol> parameterTypes)
            {
                var messageBuilder = new StringBuilder();
                var overloadCount = overloadSignatures.Count;

                messageBuilder.Append("Cannot resolve function overload.");

                for (int i = 0; i < overloadCount; i++)
                {
                    messageBuilder
                        .Append("\n")
                        .Append($"  Overload {i + 1} of {overloadCount}, \"{overloadSignatures[i]}\", gave the following error:\n")
                        .Append($"    Argument of type \"{argumentType}\" is not assignable to parameter of type \"{parameterTypes[i]}\".");
                }

                var message = messageBuilder.ToString();

                return new ErrorDiagnostic(
                    TextSpan,
                    "BCP048",
                    message);
            }

            public ErrorDiagnostic StringOrIntegerIndexerRequired(TypeSymbol wrongType) => new ErrorDiagnostic(
                TextSpan,
                "BCP049",
                $"The array index must be of type \"{LanguageConstants.String}\" or \"{LanguageConstants.Int}\" but the provided index was of type \"{wrongType}\".");

            public Diagnostic UnknownProperty(bool warnInsteadOfError, TypeSymbol type, string badProperty) => new Diagnostic(
                TextSpan,
                warnInsteadOfError ? DiagnosticLevel.Warning : DiagnosticLevel.Error,
                "BCP052",
                $"The type \"{type}\" does not contain property \"{badProperty}\".");

            public Diagnostic UnknownPropertyWithAvailableProperties(bool warnInsteadOfError, TypeSymbol type, string badProperty, IEnumerable<string> availableProperties) => new Diagnostic(
                TextSpan,
                warnInsteadOfError ? DiagnosticLevel.Warning : DiagnosticLevel.Error,
                "BCP053",
                $"The type \"{type}\" does not contain property \"{badProperty}\". Available properties include {ToQuotedString(availableProperties)}.");

            public ErrorDiagnostic NoPropertiesAllowed(TypeSymbol type) => new ErrorDiagnostic(
                TextSpan,
                "BCP054",
                $"The type \"{type}\" does not contain any properties.");

            public ErrorDiagnostic ObjectRequiredForPropertyAccess(TypeSymbol wrongType) => new ErrorDiagnostic(
                TextSpan,
                "BCP055",
                $"Cannot access properties of type \"{wrongType}\". An \"{LanguageConstants.Object}\" type is required.");

            public ErrorDiagnostic AmbiguousSymbolReference(string name, IEnumerable<string> namespaces) => new ErrorDiagnostic(
                TextSpan,
                "BCP056",
<<<<<<< HEAD
                $"The reference to name '{name}' is ambiguous because it exists in namespaces '{FormatNamespaces(namespaces)}'. The reference must be fully-qualified.");
=======
                $"The reference to name \"{name}\" is ambiguous because it exists in namespaces {ToQuotedString(namespaces)}. The reference must be fully-qualified.");
>>>>>>> 2cbc3734

            public ErrorDiagnostic SymbolicNameDoesNotExist(string name) => new ErrorDiagnostic(
                TextSpan,
                "BCP057",
                $"The name \"{name}\" does not exist in the current context.");

            public ErrorDiagnostic OutputReferenceNotSupported(string name) => new ErrorDiagnostic(
                TextSpan,
                "BCP058",
                $"The name \"{name}\" is an output. Outputs cannot be referenced in expressions.");

            public ErrorDiagnostic SymbolicNameIsNotAFunction(string name) => new ErrorDiagnostic(
                TextSpan,
                "BCP059",
                $"The name \"{name}\" is not a function.");

            public ErrorDiagnostic ReferencedSymbolHasErrors(string name) => new ErrorDiagnostic(
                TextSpan,
                "BCP062",
                $"The referenced declaration with name \"{name}\" is not valid.");

            public ErrorDiagnostic SymbolicNameIsNotAVariableOrParameter(string name) => new ErrorDiagnostic(
                TextSpan,
                "BCP063",
                $"The name \"{name}\" is not a parameter or variable.");

            public ErrorDiagnostic UnexpectedTokensInInterpolation() => new ErrorDiagnostic(
                TextSpan,
                "BCP064",
                "Found unexpected tokens in interpolated expression.");

            public ErrorDiagnostic FunctionOnlyValidInParameterDefaults(string functionName) => new ErrorDiagnostic(
                TextSpan,
                "BCP065",
                $"Function \"{functionName}\" is not valid at this location. It can only be used in parameter default declarations.");

            public ErrorDiagnostic FunctionOnlyValidInResourceBody(string functionName) => new ErrorDiagnostic(
                TextSpan,
                "BCP066",
                $"Function \"{functionName}\" is not valid at this location. It can only be used in resource declarations.");

            public ErrorDiagnostic ExpectedResourceTypeString() => new ErrorDiagnostic(
                TextSpan,
                "BCP068",
                "Expected a resource type string. Specify a valid resource type of format \"<provider>/<types>@<apiVersion>\".");

            public ErrorDiagnostic ExpressionContainsObjectLiteralContainingOtherExpressions() => new ErrorDiagnostic(
                TextSpan,
                "BCP069",
                "The expression is inside an object literal that is itself part of another expression. This is not currently supported.");

            public ErrorDiagnostic ArgumentTypeMismatch(TypeSymbol argumentType, TypeSymbol parameterType) => new ErrorDiagnostic(
                TextSpan,
                "BCP070",
                $"Argument of type \"{argumentType}\" is not assignable to parameter of type \"{parameterType}\".");

            public ErrorDiagnostic ArgumentCountMismatch(int argumentCount, int mininumArgumentCount, int? maximumArgumentCount)
            {
                string expected;

                if (!maximumArgumentCount.HasValue)
                {
                    expected = $"as least {mininumArgumentCount} {(mininumArgumentCount == 1 ? "argument" : "arguments")}";
                }
                else if (mininumArgumentCount == maximumArgumentCount.Value)
                {
                    expected = $"{mininumArgumentCount} {(mininumArgumentCount == 1 ? "argument" : "arguments")}";
                }
                else
                {
                    expected = $"{mininumArgumentCount} to {maximumArgumentCount} arguments";
                }

                return new ErrorDiagnostic(
                    TextSpan,
                    "BCP071",
                    $"Expected {expected}, but got {argumentCount}.");
            }

            public ErrorDiagnostic CannotReferenceSymbolInParamDefaultValue() => new ErrorDiagnostic(
                TextSpan,
                "BCP072",
                "This symbol cannot be referenced here. Only other parameters can be referenced in parameter default values.");

            public Diagnostic CannotAssignToReadOnlyProperty(bool warnInsteadOfError, string property) => new Diagnostic(
                TextSpan,
                warnInsteadOfError ? DiagnosticLevel.Warning : DiagnosticLevel.Error,
                "BCP073",
                $"The property \"{property}\" is read-only. Expressions cannot be assigned to read-only properties.");

            public ErrorDiagnostic ArraysRequireIntegerIndex(TypeSymbol wrongType) => new ErrorDiagnostic(
                TextSpan,
                "BCP074",
                $"Indexing over arrays requires an index of type \"{LanguageConstants.Int}\" but the provided index was of type \"{wrongType}\".");

            public ErrorDiagnostic ObjectsRequireStringIndex(TypeSymbol wrongType) => new ErrorDiagnostic(
                TextSpan,
                "BCP075",
                $"Indexing over objects requires an index of type \"{LanguageConstants.String}\" but the provided index was of type \"{wrongType}\".");

            public ErrorDiagnostic IndexerRequiresObjectOrArray(TypeSymbol wrongType) => new ErrorDiagnostic(
                TextSpan,
                "BCP076",
                $"Cannot index over expression of type \"{wrongType}\". Arrays or objects are required.");

            public Diagnostic WriteOnlyProperty(bool warnInsteadOfError, TypeSymbol type, string badProperty) => new Diagnostic(
                TextSpan,
                warnInsteadOfError ? DiagnosticLevel.Warning : DiagnosticLevel.Error,
                "BCP077",
                $"The property \"{badProperty}\" on type \"{type}\" is write-only. Write-only properties cannot be accessed.");

            public Diagnostic MissingRequiredProperty(bool warnInsteadOfError, string propertyName, TypeSymbol expectedType) => new Diagnostic(
                TextSpan,
                warnInsteadOfError ? DiagnosticLevel.Warning : DiagnosticLevel.Error,
                "BCP078",
                $"The property \"{propertyName}\" requires a value of type \"{expectedType}\", but none was supplied.");

            public ErrorDiagnostic CyclicSelfReference() => new ErrorDiagnostic(
                TextSpan,
                "BCP079",
                "This expression is referencing its own declaration, which is not allowed.");

            public ErrorDiagnostic CyclicExpression(IEnumerable<string> cycle) => new ErrorDiagnostic(
                TextSpan,
                "BCP080",
                $"The expression is involved in a cycle (\"{string.Join("\" -> \"", cycle)}\").");

            public Diagnostic ResourceTypesUnavailable(ResourceTypeReference resourceTypeReference) => new Diagnostic(
                TextSpan,
                DiagnosticLevel.Warning,
                "BCP081",
<<<<<<< HEAD
                $"Resource type {resourceTypeReference.FormatName()} does not have types available");

            public ErrorDiagnostic SymbolicNameCannotUseReservedNamespaceName(string name, IEnumerable<string> namespaces) => new ErrorDiagnostic(
                TextSpan,
                "BCP082",
                $"The symbolic name '{name}' cannot reference a reserved namespace. Reserved namespaces are '{FormatNamespaces(namespaces)}'.");

            public ErrorDiagnostic VariableValueCannotBeAssigned() => new ErrorDiagnostic(
                TextSpan,
                "BCP083",
                $"The variable value cannot be assigned, make sure it is not a namespace value.");

            public ErrorDiagnostic FunctionNotFound(string functionName, string namespaceName) => new ErrorDiagnostic(
                TextSpan,
                "BCP084",
                $"The function '{functionName}' does not exist in imported namespace '{namespaceName}'.");
=======
                $"Resource type \"{resourceTypeReference.FormatName()}\" does not have types available");

            public ErrorDiagnostic SymbolicNameDoesNotExistWithSuggestion(string name, string suggestedName) => new ErrorDiagnostic(
                TextSpan,
                "BCP082",
                $"The name \"{name}\" does not exist in the current context. Did you mean \"{suggestedName}\"?");

            public Diagnostic UnknownPropertyWithSuggestion(bool warnInsteadOfError, TypeSymbol type, string badProperty, string suggestedProperty) => new Diagnostic(
                TextSpan,
                warnInsteadOfError ? DiagnosticLevel.Warning : DiagnosticLevel.Error,
                "BCP083",
                $"The type \"{type}\" does not contain property \"{badProperty}\". Did you mean \"{suggestedProperty}\"?");
>>>>>>> 2cbc3734
        }

        public static DiagnosticBuilderInternal ForPosition(TextSpan span)
            => new DiagnosticBuilderInternal(span);

        public static DiagnosticBuilderInternal ForPosition(IPositionable positionable)
            => new DiagnosticBuilderInternal(positionable.Span);

        private static string FormatNamespaces(IEnumerable<string> namespaces)
            => namespaces.ConcatString("', '");
    }
}<|MERGE_RESOLUTION|>--- conflicted
+++ resolved
@@ -313,11 +313,7 @@
             public ErrorDiagnostic AmbiguousSymbolReference(string name, IEnumerable<string> namespaces) => new ErrorDiagnostic(
                 TextSpan,
                 "BCP056",
-<<<<<<< HEAD
-                $"The reference to name '{name}' is ambiguous because it exists in namespaces '{FormatNamespaces(namespaces)}'. The reference must be fully-qualified.");
-=======
                 $"The reference to name \"{name}\" is ambiguous because it exists in namespaces {ToQuotedString(namespaces)}. The reference must be fully-qualified.");
->>>>>>> 2cbc3734
 
             public ErrorDiagnostic SymbolicNameDoesNotExist(string name) => new ErrorDiagnostic(
                 TextSpan,
@@ -449,24 +445,6 @@
                 TextSpan,
                 DiagnosticLevel.Warning,
                 "BCP081",
-<<<<<<< HEAD
-                $"Resource type {resourceTypeReference.FormatName()} does not have types available");
-
-            public ErrorDiagnostic SymbolicNameCannotUseReservedNamespaceName(string name, IEnumerable<string> namespaces) => new ErrorDiagnostic(
-                TextSpan,
-                "BCP082",
-                $"The symbolic name '{name}' cannot reference a reserved namespace. Reserved namespaces are '{FormatNamespaces(namespaces)}'.");
-
-            public ErrorDiagnostic VariableValueCannotBeAssigned() => new ErrorDiagnostic(
-                TextSpan,
-                "BCP083",
-                $"The variable value cannot be assigned, make sure it is not a namespace value.");
-
-            public ErrorDiagnostic FunctionNotFound(string functionName, string namespaceName) => new ErrorDiagnostic(
-                TextSpan,
-                "BCP084",
-                $"The function '{functionName}' does not exist in imported namespace '{namespaceName}'.");
-=======
                 $"Resource type \"{resourceTypeReference.FormatName()}\" does not have types available");
 
             public ErrorDiagnostic SymbolicNameDoesNotExistWithSuggestion(string name, string suggestedName) => new ErrorDiagnostic(
@@ -479,7 +457,21 @@
                 warnInsteadOfError ? DiagnosticLevel.Warning : DiagnosticLevel.Error,
                 "BCP083",
                 $"The type \"{type}\" does not contain property \"{badProperty}\". Did you mean \"{suggestedProperty}\"?");
->>>>>>> 2cbc3734
+
+            public ErrorDiagnostic SymbolicNameCannotUseReservedNamespaceName(string name, IEnumerable<string> namespaces) => new ErrorDiagnostic(
+                TextSpan,
+                "BCP084",
+                $"The symbolic name \"{name}\" cannot reference a reserved namespace. Reserved namespaces are {ToQuotedString(namespaces)}.");
+
+            public ErrorDiagnostic VariableValueCannotBeAssigned() => new ErrorDiagnostic(
+                TextSpan,
+                "BCP085",
+                $"The variable value cannot be assigned, make sure it is not a namespace value.");
+
+            public ErrorDiagnostic FunctionNotFound(string functionName, string namespaceName) => new ErrorDiagnostic(
+                TextSpan,
+                "BCP086",
+                $"The function \"{functionName}\" does not exist in imported namespace \"{namespaceName}\".");
         }
 
         public static DiagnosticBuilderInternal ForPosition(TextSpan span)
