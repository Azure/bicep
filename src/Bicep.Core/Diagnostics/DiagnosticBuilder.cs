--- conflicted
+++ resolved
@@ -998,22 +998,20 @@
                     $"The variable for-expression body or array expression must be evaluable at the start of the deployment and cannot depend on any values that have not yet been calculated.{variableDependencyChainClause}");
             }
 
-<<<<<<< HEAD
-            public ErrorDiagnostic FunctionOnlyValidInModuleParameterAssignment(string functionName) => new(
-                TextSpan,
-                "BCP176",
-                $"Function \"{functionName}\" is not valid at this location. It can only be used when assigning a value to a module parameter.");
-
-            public ErrorDiagnostic TypeNotValidInStringInterpolation(TypeSymbol type) => new(
-                TextSpan,
-                "BCP177",
-                $"Type \"{type.Name}\" cannot be used inside string interpolation.");
-=======
             public ErrorDiagnostic AnyTypeIsNotAllowed() => new(
                 TextSpan,
                 "BCP176",
                 $"Values of the \"any\" type are not allowed here.");
->>>>>>> 1baf9085
+
+            public ErrorDiagnostic FunctionOnlyValidInModuleParameterAssignment(string functionName) => new(
+                TextSpan,
+                "BCP177",
+                $"Function \"{functionName}\" is not valid at this location. It can only be used when assigning a value to a module parameter.");
+
+            public ErrorDiagnostic TypeNotValidInStringInterpolation(TypeSymbol type) => new(
+                TextSpan,
+                "BCP178",
+                $"Type \"{type.Name}\" cannot be used inside string interpolation.");
         }
 
         public static DiagnosticBuilderInternal ForPosition(TextSpan span)
