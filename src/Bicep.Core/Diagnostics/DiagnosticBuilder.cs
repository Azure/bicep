// Copyright (c) Microsoft Corporation.
// Licensed under the MIT License.

using System.Collections.Immutable;
using System.Text;
using Bicep.Core.CodeAction;
using Bicep.Core.Configuration;
using Bicep.Core.Extensions;
using Bicep.Core.Modules;
using Bicep.Core.Registry;
using Bicep.Core.Resources;
using Bicep.Core.Semantics;
using Bicep.Core.Semantics.Metadata;
using Bicep.Core.SourceGraph;
using Bicep.Core.Syntax;
using Bicep.Core.Text;
using Bicep.Core.TypeSystem;
using Bicep.IO.Abstraction;

namespace Bicep.Core.Diagnostics
{
    public static class DiagnosticBuilder
    {
        public const string UseStringInterpolationInsteadClause = "Use string interpolation instead.";

        public delegate Diagnostic DiagnosticBuilderDelegate(DiagnosticBuilderInternal builder);

        public class DiagnosticBuilderInternal
        {

            private const string TypeInaccuracyClause = " If this is a resource type definition inaccuracy, report it using https://aka.ms/bicep-type-issues.";

            public DiagnosticBuilderInternal(TextSpan textSpan)
            {
                TextSpan = textSpan;
            }

            public TextSpan TextSpan { get; }

            private Diagnostic CoreDiagnostic(DiagnosticLevel level, string code, string message) => new(
                TextSpan,
                level,
                DiagnosticSource.Compiler,
                code,
                message)
            { Uri = new($"https://aka.ms/bicep/core-diagnostics#{code}") };

            private Diagnostic CoreError(string code, string message) => CoreDiagnostic(
                DiagnosticLevel.Error,
                code,
                message);

            private Diagnostic CoreWarning(string code, string message) => CoreDiagnostic(
                DiagnosticLevel.Warning,
                code,
                message);

            private static string ToQuotedString(IEnumerable<string> elements)
                => elements.Any() ? $"\"{elements.ConcatString("\", \"")}\"" : "";

            private static string ToQuotedStringWithCaseInsensitiveOrdering(IEnumerable<string> elements)
                => ToQuotedString(elements.OrderBy(s => s, StringComparer.OrdinalIgnoreCase));

            private static string BuildVariableDependencyChainClause(IEnumerable<string>? variableDependencyChain) => variableDependencyChain is not null
                ? $" You are referencing a variable which cannot be calculated at the start (\"{string.Join("\" -> \"", variableDependencyChain)}\")."
                : string.Empty;

            private static string BuildNonDeployTimeConstantPropertyClause(string? accessedSymbolName, string? propertyName) =>
                accessedSymbolName is not null && propertyName is not null
                    ? $" The property \"{propertyName}\" of {accessedSymbolName} cannot be calculated at the start."
                    : string.Empty;

            private static string BuildAccessiblePropertiesClause(string? accessedSymbolName, IEnumerable<string>? accessiblePropertyNames) => accessedSymbolName is not null && accessiblePropertyNames is not null
                ? $" Properties of {accessedSymbolName} which can be calculated at the start include {ToQuotedString(accessiblePropertyNames.OrderBy(s => s))}."
                : string.Empty;

            private static string BuildInvalidOciArtifactReferenceClause(string? aliasName, string referenceValue) => aliasName is not null
                ? $"The OCI artifact reference \"{referenceValue}\" after resolving alias \"{aliasName}\" is not valid."
                : $"The specified OCI artifact reference \"{referenceValue}\" is not valid.";

            private static string BuildInvalidTemplateSpecReferenceClause(string? aliasName, string referenceValue) => aliasName is not null
                ? $"The Template Spec reference \"{referenceValue}\" after resolving alias \"{aliasName}\" is not valid."
                : $"The specified Template Spec reference \"{referenceValue}\" is not valid.";

            private static string BuildBicepConfigurationClause(IOUri? configFileUri) => configFileUri is not null
                ? $"Bicep configuration \"{configFileUri}\""
                : $"built-in Bicep configuration";

            public Diagnostic UnrecognizedToken(string token) => CoreError(
                "BCP001",
                $"The following token is not recognized: \"{token}\".");

            public Diagnostic UnterminatedMultilineComment() => CoreError(
                "BCP002",
                "The multi-line comment at this location is not terminated. Terminate it with the */ character sequence.");

            public Diagnostic UnterminatedString() => CoreError(
                "BCP003",
                "The string at this location is not terminated. Terminate the string with a single quote character.");

            public Diagnostic UnterminatedStringWithNewLine() => CoreError(
                "BCP004",
                "The string at this location is not terminated due to an unexpected new line character.");

            public Diagnostic UnterminatedStringEscapeSequenceAtEof() => CoreError(
                "BCP005",
                "The string at this location is not terminated. Complete the escape sequence and terminate the string with a single unescaped quote character.");

            public Diagnostic UnterminatedStringEscapeSequenceUnrecognized(IEnumerable<string> escapeSequences) => CoreError(
                "BCP006",
                $"The specified escape sequence is not recognized. Only the following escape sequences are allowed: {ToQuotedString(escapeSequences)}.");

            public Diagnostic UnrecognizedDeclaration() => CoreError(
                "BCP007",
                "This declaration type is not recognized. Specify a metadata, parameter, variable, resource, or output declaration.");

            public Diagnostic ExpectedParameterContinuation() => CoreError(
                "BCP008",
                "Expected the \"=\" token, or a newline at this location.");

            public Diagnostic UnrecognizedExpression() => CoreError(
                "BCP009",
                "Expected a literal value, an array, an object, a parenthesized expression, or a function call at this location.");

            public Diagnostic InvalidInteger() => CoreError(
                "BCP010",
                "Expected a valid 64-bit signed integer.");

            public Diagnostic InvalidType() => CoreError(
                "BCP011",
                "The type of the specified value is incorrect. Specify a string, boolean, or integer literal.");

            public Diagnostic ExpectedKeyword(string keyword) => CoreError(
                "BCP012",
                $"Expected the \"{keyword}\" keyword at this location.");

            public Diagnostic ExpectedParameterIdentifier() => CoreError(
                "BCP013",
                "Expected a parameter identifier at this location.");

            public Diagnostic ExpectedVariableIdentifier() => CoreError(
                "BCP015",
                "Expected a variable identifier at this location.");

            public Diagnostic ExpectedOutputIdentifier() => CoreError(
                "BCP016",
                "Expected an output identifier at this location.");

            public Diagnostic ExpectedResourceIdentifier() => CoreError(
                "BCP017",
                "Expected a resource identifier at this location.");

            public Diagnostic ExpectedCharacter(string character) => CoreError(
                "BCP018",
                $"Expected the \"{character}\" character at this location.");

            public Diagnostic ExpectedNewLine() => CoreError(
                "BCP019",
                "Expected a new line character at this location.");

            public Diagnostic ExpectedFunctionOrPropertyName() => CoreError(
                "BCP020",
                "Expected a function or property name at this location.");

            public Diagnostic ExpectedNumericLiteral() => CoreError(
                "BCP021",
                "Expected a numeric literal at this location.");

            public Diagnostic ExpectedPropertyName() => CoreError(
                "BCP022",
                "Expected a property name at this location.");

            public Diagnostic ExpectedVariableOrFunctionName() => CoreError(
                "BCP023",
                "Expected a variable or function name at this location.");

            public Diagnostic IdentifierNameExceedsLimit() => CoreError(
                "BCP024",
                $"The identifier exceeds the limit of {LanguageConstants.MaxIdentifierLength}. Reduce the length of the identifier.");

            public Diagnostic PropertyMultipleDeclarations(string property) => CoreError(
                "BCP025",
                $"The property \"{property}\" is declared multiple times in this object. Remove or rename the duplicate properties.");

            public Diagnostic OutputTypeMismatch(TypeSymbol expectedType, TypeSymbol actualType) => CoreError(
                "BCP026",
                $"The output expects a value of type \"{expectedType}\" but the provided value is of type \"{actualType}\".");

            public Diagnostic IdentifierMultipleDeclarations(string identifier) => CoreError(
                "BCP028",
                $"Identifier \"{identifier}\" is declared multiple times. Remove or rename the duplicates.");

            public Diagnostic InvalidResourceType() => CoreError(
                "BCP029",
                "The resource type is not valid. Specify a valid resource type of format \"<type-name>@<apiVersion>\".");

            public Diagnostic InvalidOutputType(IEnumerable<string> validTypes) => CoreError(
                "BCP030",
                $"The output type is not valid. Please specify one of the following types: {ToQuotedString(validTypes)}.");

            public Diagnostic InvalidParameterType(IEnumerable<string> validTypes) => CoreError(
                "BCP031",
                $"The parameter type is not valid. Please specify one of the following types: {ToQuotedString(validTypes)}.");

            public Diagnostic CompileTimeConstantRequired() => CoreError(
                "BCP032",
                "The value must be a compile-time constant.");

            public Diagnostic ExpectedValueTypeMismatch(bool warnInsteadOfError, TypeSymbol expectedType, TypeSymbol actualType) => CoreDiagnostic(
                warnInsteadOfError ? DiagnosticLevel.Warning : DiagnosticLevel.Error,
                "BCP033",
                $"Expected a value of type \"{expectedType}\" but the provided value is of type \"{actualType}\".");

            public Diagnostic ArrayTypeMismatch(bool warnInsteadOfError, TypeSymbol expectedType, TypeSymbol actualType) => CoreDiagnostic(
                warnInsteadOfError ? DiagnosticLevel.Warning : DiagnosticLevel.Error,
                "BCP034",
                $"The enclosing array expected an item of type \"{expectedType}\", but the provided item was of type \"{actualType}\".");

            public Diagnostic MissingRequiredProperties(bool warnInsteadOfError, Symbol? sourceDeclaration, ObjectSyntax? objectSyntax, ICollection<string> properties, string blockName, bool showTypeInaccuracy, IDiagnosticLookup parsingErrorLookup)
            {
                var sourceDeclarationClause = sourceDeclaration is not null
                    ? $" from source declaration \"{sourceDeclaration.Name}\""
                    : string.Empty;

                if (objectSyntax is null ||
                    SyntaxModifier.TryAddProperties(
                        objectSyntax,
                        properties.Select(p => SyntaxFactory.CreateObjectProperty(p, SyntaxFactory.EmptySkippedTrivia)),
                        parsingErrorLookup) is not { } newSyntax)
                {
                    // We're unable to come up with an automatic code fix - most likely because there are unhandled parse errors
                    return CoreDiagnostic(
                        warnInsteadOfError ? DiagnosticLevel.Warning : DiagnosticLevel.Error,
                        "BCP035",
                        $"The specified \"{blockName}\" declaration is missing the following required properties{sourceDeclarationClause}: {ToQuotedString(properties)}.{(showTypeInaccuracy ? TypeInaccuracyClause : string.Empty)}");
                }

                var codeFix = new CodeFix("Add required properties", true, CodeFixKind.QuickFix, new CodeReplacement(objectSyntax.Span, newSyntax.ToString()));

                return CoreDiagnostic(
                    warnInsteadOfError ? DiagnosticLevel.Warning : DiagnosticLevel.Error,
                    "BCP035",
                    $"The specified \"{blockName}\" declaration is missing the following required properties{sourceDeclarationClause}: {ToQuotedString(properties)}.{(showTypeInaccuracy ? TypeInaccuracyClause : string.Empty)}")
                    with
                { Fixes = [codeFix] };
            }

            public Diagnostic PropertyTypeMismatch(bool warnInsteadOfError, Symbol? sourceDeclaration, string property, TypeSymbol expectedType, TypeSymbol actualType, bool showTypeInaccuracy = false)
            {
                var sourceDeclarationClause = sourceDeclaration is not null
                    ? $" in source declaration \"{sourceDeclaration.Name}\""
                    : string.Empty;

                return CoreDiagnostic(
                    warnInsteadOfError ? DiagnosticLevel.Warning : DiagnosticLevel.Error,
                    "BCP036",
                    $"The property \"{property}\" expected a value of type \"{expectedType}\" but the provided value{sourceDeclarationClause} is of type \"{actualType}\".{(showTypeInaccuracy ? TypeInaccuracyClause : string.Empty)}");
            }

            public Diagnostic DisallowedProperty(bool warnInsteadOfError, Symbol? sourceDeclaration, string property, TypeSymbol type, ICollection<string> validUnspecifiedProperties, bool showTypeInaccuracy)
            {
                var permissiblePropertiesClause = validUnspecifiedProperties.Any()
                    ? $" Permissible properties include {ToQuotedString(validUnspecifiedProperties)}."
                    : $" No other properties are allowed.";

                var sourceDeclarationClause = sourceDeclaration is not null
                    ? $" from source declaration \"{sourceDeclaration.Name}\""
                    : string.Empty;

                return CoreDiagnostic(
                    warnInsteadOfError ? DiagnosticLevel.Warning : DiagnosticLevel.Error,
                    "BCP037",
                    $"The property \"{property}\"{sourceDeclarationClause} is not allowed on objects of type \"{type}\".{permissiblePropertiesClause}{(showTypeInaccuracy ? TypeInaccuracyClause : string.Empty)}");
            }

            public Diagnostic DisallowedInterpolatedKeyProperty(bool warnInsteadOfError, Symbol? sourceDeclaration, TypeSymbol type, ICollection<string> validUnspecifiedProperties)
            {
                var permissiblePropertiesClause = validUnspecifiedProperties.Any()
                    ? $" Permissible properties include {ToQuotedString(validUnspecifiedProperties)}."
                    : $" No other properties are allowed.";

                var sourceDeclarationClause = sourceDeclaration is not null
                    ? $" in source declaration \"{sourceDeclaration.Name}\""
                    : string.Empty;

                return CoreDiagnostic(
                    warnInsteadOfError ? DiagnosticLevel.Warning : DiagnosticLevel.Error,
                    "BCP040",
                    $"String interpolation is not supported for keys on objects of type \"{type}\"{sourceDeclarationClause}.{permissiblePropertiesClause}");
            }

            public Diagnostic VariableTypeAssignmentDisallowed(TypeSymbol valueType) => CoreError(
                "BCP041",
                $"Values of type \"{valueType}\" cannot be assigned to a variable.");

            public Diagnostic InvalidExpression() => CoreError(
                "BCP043",
                "This is not a valid expression.");

            public Diagnostic UnaryOperatorInvalidType(string operatorName, TypeSymbol type) => CoreError(
                "BCP044",
                $"Cannot apply operator \"{operatorName}\" to operand of type \"{type}\".");

            public Diagnostic BinaryOperatorInvalidType(string operatorName, TypeSymbol type1, TypeSymbol type2, string? additionalInfo) => CoreError(
                "BCP045",
                $"Cannot apply operator \"{operatorName}\" to operands of type \"{type1}\" and \"{type2}\".{(additionalInfo is null ? string.Empty : " " + additionalInfo)}");

            public Diagnostic ValueTypeMismatch(TypeSymbol type) => CoreError(
                "BCP046",
                $"Expected a value of type \"{type}\".");

            public Diagnostic ResourceTypeInterpolationUnsupported() => CoreError(
                "BCP047",
                "String interpolation is unsupported for specifying the resource type.");

            public Diagnostic CannotResolveFunctionOverload(IList<string> overloadSignatures, TypeSymbol argumentType, IList<TypeSymbol> parameterTypes)
            {
                var messageBuilder = new StringBuilder();
                var overloadCount = overloadSignatures.Count;

                messageBuilder.Append("Cannot resolve function overload.");

                for (int i = 0; i < overloadCount; i++)
                {
                    messageBuilder
                        .Append('\n')
                        .Append($"  Overload {i + 1} of {overloadCount}, \"{overloadSignatures[i]}\", gave the following error:\n")
                        .Append($"    Argument of type \"{argumentType}\" is not assignable to parameter of type \"{parameterTypes[i]}\".");
                }

                var message = messageBuilder.ToString();

                return CoreError(
                    "BCP048",
                    message);
            }

            public Diagnostic StringOrIntegerIndexerRequired(TypeSymbol wrongType) => CoreError(
                "BCP049",
                $"The array index must be of type \"{LanguageConstants.String}\" or \"{LanguageConstants.Int}\" but the provided index was of type \"{wrongType}\".");

            public Diagnostic FilePathIsEmpty() => CoreError(
                "BCP050",
                "The specified path is empty.");

            public Diagnostic FilePathIsAbsolute() => CoreError(
                "BCP051",
                "The specified path seems to reference an absolute path. Files must be referenced using relative paths.");

            public Diagnostic UnknownProperty(bool warnInsteadOfError, TypeSymbol type, string badProperty) => CoreDiagnostic(
                warnInsteadOfError ? DiagnosticLevel.Warning : DiagnosticLevel.Error,
                "BCP052",
                $"The type \"{type}\" does not contain property \"{badProperty}\".");

            public Diagnostic UnknownPropertyWithAvailableProperties(bool warnInsteadOfError, TypeSymbol type, string badProperty, IEnumerable<string> availableProperties) => CoreDiagnostic(
                warnInsteadOfError ? DiagnosticLevel.Warning : DiagnosticLevel.Error,
                "BCP053",
                $"The type \"{type}\" does not contain property \"{badProperty}\". Available properties include {ToQuotedString(availableProperties)}.");

            public Diagnostic NoPropertiesAllowed(TypeSymbol type) => CoreError(
                "BCP054",
                $"The type \"{type}\" does not contain any properties.");

            public Diagnostic ObjectRequiredForPropertyAccess(TypeSymbol wrongType) => CoreError(
                "BCP055",
                $"Cannot access properties of type \"{wrongType}\". An \"{LanguageConstants.Object}\" type is required.");

            public Diagnostic AmbiguousSymbolReference(string name, IEnumerable<string> namespaces) => CoreError(
                "BCP056",
                $"The reference to name \"{name}\" is ambiguous because it exists in namespaces {ToQuotedString(namespaces)}. The reference must be fully-qualified.");

            public Diagnostic SymbolicNameDoesNotExist(string name) => CoreError(
                "BCP057",
                $"The name \"{name}\" does not exist in the current context.");

            public Diagnostic SymbolicNameIsNotAFunction(string name) => CoreError(
                "BCP059",
                $"The name \"{name}\" is not a function.");

            public Diagnostic VariablesFunctionNotSupported() => CoreError(
                "BCP060",
                $"The \"variables\" function is not supported. Directly reference variables by their symbolic names.");

            public Diagnostic ParametersFunctionNotSupported() => CoreError(
                "BCP061",
                $"The \"parameters\" function is not supported. Directly reference parameters by their symbolic names.");

            public Diagnostic ReferencedSymbolHasErrors(string name) => CoreError(
                "BCP062",
                $"The referenced declaration with name \"{name}\" is not valid.");

            public Diagnostic SymbolicNameIsNotAVariableOrParameter(string name) => CoreError(
                "BCP063",
                $"The name \"{name}\" is not a parameter, variable, resource or module.");

            public Diagnostic UnexpectedTokensInInterpolation() => CoreError(
                "BCP064",
                "Found unexpected tokens in interpolated expression.");

            public Diagnostic FunctionOnlyValidInParameterDefaults(string functionName) => CoreError(
                "BCP065",
                $"Function \"{functionName}\" is not valid at this location. It can only be used as a parameter default value.");

            public Diagnostic FunctionOnlyValidInResourceBody(string functionName) => CoreError(
                "BCP066",
                $"Function \"{functionName}\" is not valid at this location. It can only be used in resource declarations.");

            public Diagnostic ObjectRequiredForMethodAccess(TypeSymbol wrongType) => CoreError(
                "BCP067",
                $"Cannot call functions on type \"{wrongType}\". An \"{LanguageConstants.Object}\" type is required.");

            public Diagnostic ExpectedResourceTypeString() => CoreError(
                "BCP068",
                "Expected a resource type string. Specify a valid resource type of format \"<type-name>@<apiVersion>\".");

            public Diagnostic FunctionNotSupportedOperatorAvailable(string function, string @operator) => CoreError(
                "BCP069",
                $"The function \"{function}\" is not supported. Use the \"{@operator}\" operator instead.");

            public Diagnostic ArgumentTypeMismatch(TypeSymbol argumentType, TypeSymbol parameterType) => CoreError(
                "BCP070",
                $"Argument of type \"{argumentType}\" is not assignable to parameter of type \"{parameterType}\".");

            public Diagnostic ArgumentCountMismatch(int argumentCount, int minimumArgumentCount, int? maximumArgumentCount)
            {
                string expected;

                if (!maximumArgumentCount.HasValue)
                {
                    expected = $"at least {minimumArgumentCount} {(minimumArgumentCount == 1 ? "argument" : "arguments")}";
                }
                else if (minimumArgumentCount == maximumArgumentCount.Value)
                {
                    expected = $"{minimumArgumentCount} {(minimumArgumentCount == 1 ? "argument" : "arguments")}";
                }
                else
                {
                    expected = $"{minimumArgumentCount} to {maximumArgumentCount} arguments";
                }

                return CoreError(
                    "BCP071",
                    $"Expected {expected}, but got {argumentCount}.");
            }

            public Diagnostic CannotReferenceSymbolInParamDefaultValue() => CoreError(
                "BCP072",
                "This symbol cannot be referenced here. Only other parameters can be referenced in parameter default values.");

            public Diagnostic CannotAssignToReadOnlyProperty(bool warnInsteadOfError, string property, bool showTypeInaccuracy) => CoreDiagnostic(
                warnInsteadOfError ? DiagnosticLevel.Warning : DiagnosticLevel.Error,
                "BCP073",
                $"The property \"{property}\" is read-only. Expressions cannot be assigned to read-only properties.{(showTypeInaccuracy ? TypeInaccuracyClause : string.Empty)}");

            public Diagnostic ArraysRequireIntegerIndex(TypeSymbol wrongType) => CoreError(
                "BCP074",
                $"Indexing over arrays requires an index of type \"{LanguageConstants.Int}\" but the provided index was of type \"{wrongType}\".");

            public Diagnostic ObjectsRequireStringIndex(TypeSymbol wrongType) => CoreError(
                "BCP075",
                $"Indexing over objects requires an index of type \"{LanguageConstants.String}\" but the provided index was of type \"{wrongType}\".");

            public Diagnostic IndexerRequiresObjectOrArray(TypeSymbol wrongType) => CoreError(
                "BCP076",
                $"Cannot index over expression of type \"{wrongType}\". Arrays or objects are required.");

            public Diagnostic WriteOnlyProperty(bool warnInsteadOfError, TypeSymbol type, string badProperty) => CoreDiagnostic(
                warnInsteadOfError ? DiagnosticLevel.Warning : DiagnosticLevel.Error,
                "BCP077",
                $"The property \"{badProperty}\" on type \"{type}\" is write-only. Write-only properties cannot be accessed.");

            public Diagnostic MissingRequiredProperty(bool warnInsteadOfError, string propertyName, TypeSymbol expectedType) => CoreDiagnostic(
                warnInsteadOfError ? DiagnosticLevel.Warning : DiagnosticLevel.Error,
                "BCP078",
                $"The property \"{propertyName}\" requires a value of type \"{expectedType}\", but none was supplied.");

            public Diagnostic CyclicExpressionSelfReference() => CoreError(
                "BCP079",
                "This expression is referencing its own declaration, which is not allowed.");

            public Diagnostic CyclicExpression(IEnumerable<string> cycle) => CoreError(
                "BCP080",
                $"The expression is involved in a cycle (\"{string.Join("\" -> \"", cycle)}\").");

            public Diagnostic ResourceTypesUnavailable(ResourceTypeReference resourceTypeReference) => CoreWarning(
                "BCP081",
                $"Resource type \"{resourceTypeReference.FormatName()}\" does not have types available. Bicep is unable to validate resource properties prior to deployment, but this will not block the resource from being deployed.");

            public Diagnostic SymbolicNameDoesNotExistWithSuggestion(string name, string suggestedName) => CoreError(
                "BCP082",
                $"The name \"{name}\" does not exist in the current context. Did you mean \"{suggestedName}\"?")
                with
            {
                Fixes = [
                    new CodeFix($"Change \"{name}\" to \"{suggestedName}\"", true, CodeFixKind.QuickFix, CodeManipulator.Replace(TextSpan, suggestedName))
                ]
            };

            public Diagnostic UnknownPropertyWithSuggestion(bool warnInsteadOfError, TypeSymbol type, string badProperty, string suggestedProperty) => CoreDiagnostic(
                warnInsteadOfError ? DiagnosticLevel.Warning : DiagnosticLevel.Error,
                "BCP083",
                $"The type \"{type}\" does not contain property \"{badProperty}\". Did you mean \"{suggestedProperty}\"?")
                with
            {
                Fixes = [
                    new CodeFix($"Change \"{badProperty}\" to \"{suggestedProperty}\"", true, CodeFixKind.QuickFix, CodeManipulator.Replace(TextSpan, suggestedProperty))
                ]
            };

            public Diagnostic SymbolicNameCannotUseReservedNamespaceName(string name, IEnumerable<string> namespaces) => CoreError(
                "BCP084",
                $"The symbolic name \"{name}\" is reserved. Please use a different symbolic name. Reserved namespaces are {ToQuotedString(namespaces.OrderBy(ns => ns))}.");

            public Diagnostic FilePathContainsForbiddenCharacters(IEnumerable<char> forbiddenChars) => CoreError(
                "BCP085",
                $"The specified file path contains one ore more invalid path characters. The following are not permitted: {ToQuotedString(forbiddenChars.OrderBy(x => x).Select(x => x.ToString()))}.");

            public Diagnostic FilePathHasForbiddenTerminator(IEnumerable<char> forbiddenPathTerminatorChars) => CoreError(
                "BCP086",
                $"The specified file path ends with an invalid character. The following are not permitted: {ToQuotedString(forbiddenPathTerminatorChars.OrderBy(x => x).Select(x => x.ToString()))}.");

            public Diagnostic ComplexLiteralsNotAllowed() => CoreError(
                "BCP087",
                "Array and object literals are not allowed here.");

            public Diagnostic PropertyStringLiteralMismatchWithSuggestion(bool warnInsteadOfError, string property, TypeSymbol expectedType, string actualStringLiteral, string suggestedStringLiteral) => CoreDiagnostic(
                warnInsteadOfError ? DiagnosticLevel.Warning : DiagnosticLevel.Error,
                "BCP088",
                $"The property \"{property}\" expected a value of type \"{expectedType}\" but the provided value is of type \"{actualStringLiteral}\". Did you mean \"{suggestedStringLiteral}\"?")
                with
            {
                Fixes = [
                    new CodeFix($"Change \"{actualStringLiteral}\" to \"{suggestedStringLiteral}\"", true, CodeFixKind.QuickFix, CodeManipulator.Replace(TextSpan, suggestedStringLiteral))
                ]
            };

            public Diagnostic DisallowedPropertyWithSuggestion(bool warnInsteadOfError, string property, TypeSymbol type, string suggestedProperty) => CoreDiagnostic(
                warnInsteadOfError ? DiagnosticLevel.Warning : DiagnosticLevel.Error,
                "BCP089",
                $"The property \"{property}\" is not allowed on objects of type \"{type}\". Did you mean \"{suggestedProperty}\"?")
                with
            {
                Fixes = [
                    new CodeFix($"Change \"{property}\" to \"{suggestedProperty}\"", true, CodeFixKind.QuickFix, CodeManipulator.Replace(TextSpan, suggestedProperty))
                ]
            };

            public Diagnostic ModulePathHasNotBeenSpecified() => CoreError(
                "BCP090",
                "This module declaration is missing a file path reference.");

            public Diagnostic ErrorOccurredReadingFile(string failureMessage) => CoreError(
                "BCP091",
                $"An error occurred reading file. {failureMessage}");

            public Diagnostic FilePathInterpolationUnsupported() => CoreError(
                "BCP092",
                "String interpolation is not supported in file paths.");

            public Diagnostic FilePathCouldNotBeResolved(string filePath, string baseUri) => CoreError(
                "BCP093",
                $"File path \"{filePath}\" could not be resolved relative to \"{baseUri}\".");

            public Diagnostic CyclicModuleSelfReference() => CoreError(
                "BCP094",
                "This module references itself, which is not allowed.");

            public Diagnostic CyclicFile(IEnumerable<string> cycle) => CoreError(
                "BCP095",
                $"The file is involved in a cycle (\"{string.Join("\" -> \"", cycle)}\").");

            public Diagnostic ExpectedModuleIdentifier() => CoreError(
                "BCP096",
                "Expected a module identifier at this location.");

            public Diagnostic ExpectedModulePathString() => CoreError(
                "BCP097",
                "Expected a module path string. This should be a relative path to another bicep file, e.g. 'myModule.bicep' or '../parent/myModule.bicep'");

            public Diagnostic FilePathContainsBackSlash() => CoreError(
                "BCP098",
                "The specified file path contains a \"\\\" character. Use \"/\" instead as the directory separator character.");

            public Diagnostic AllowedMustContainItems() => CoreError(
                "BCP099",
                $"The \"{LanguageConstants.ParameterAllowedPropertyName}\" array must contain one or more items.");

            public Diagnostic IfFunctionNotSupported() => CoreError(
                "BCP100",
                "The function \"if\" is not supported. Use the \"?:\" (ternary conditional) operator instead, e.g. condition ? ValueIfTrue : ValueIfFalse");

            public Diagnostic CreateArrayFunctionNotSupported() => CoreError(
                "BCP101",
                "The \"createArray\" function is not supported. Construct an array literal using [].");

            public Diagnostic CreateObjectFunctionNotSupported() => CoreError(
                "BCP102",
                "The \"createObject\" function is not supported. Construct an object literal using {}.");

            public Diagnostic DoubleQuoteToken(string token) => CoreError(
                "BCP103",
                $"The following token is not recognized: \"{token}\". Strings are defined using single quotes in bicep.");

            public Diagnostic ReferencedModuleHasErrors() => CoreError(
                "BCP104",
                $"The referenced module has errors.");

            public Diagnostic UnableToLoadNonFileUri(Uri fileUri) => CoreError(
                "BCP105",
                $"Unable to load file from URI \"{fileUri}\".");

            public Diagnostic UnexpectedCommaSeparator() => CoreError(
                "BCP106",
                "Expected a new line character at this location. Commas are not used as separator delimiters.");

            public Diagnostic FunctionDoesNotExistInNamespace(Symbol namespaceType, string name) => CoreError(
                "BCP107",
                $"The function \"{name}\" does not exist in namespace \"{namespaceType.Name}\".");

            public Diagnostic FunctionDoesNotExistInNamespaceWithSuggestion(Symbol namespaceType, string name, string suggestedName) => CoreError(
                "BCP108",
                $"The function \"{name}\" does not exist in namespace \"{namespaceType.Name}\". Did you mean \"{suggestedName}\"?")
                with
            {
                Fixes = [
                    new CodeFix($"Change \"{name}\" to \"{suggestedName}\"", true, CodeFixKind.QuickFix, CodeManipulator.Replace(TextSpan, suggestedName))
                ]
            };

            public Diagnostic FunctionDoesNotExistOnObject(TypeSymbol type, string name) => CoreError(
                "BCP109",
                $"The type \"{type}\" does not contain function \"{name}\".");

            public Diagnostic FunctionDoesNotExistOnObjectWithSuggestion(TypeSymbol type, string name, string suggestedName) => CoreError(
                "BCP110",
                $"The type \"{type}\" does not contain function \"{name}\". Did you mean \"{suggestedName}\"?")
                with
            {
                Fixes = [
                    new CodeFix($"Change \"{name}\" to \"{suggestedName}\"", true, CodeFixKind.QuickFix, CodeManipulator.Replace(TextSpan, suggestedName))
                ]
            };

            public Diagnostic FilePathContainsControlChars() => CoreError(
                "BCP111",
                $"The specified file path contains invalid control code characters.");

            public Diagnostic TargetScopeMultipleDeclarations() => CoreError(
                "BCP112",
                $"The \"{LanguageConstants.TargetScopeKeyword}\" cannot be declared multiple times in one file.");

            public Diagnostic InvalidModuleScopeForTenantScope() => CoreError(
                "BCP113",
                $"Unsupported scope for module deployment in a \"{LanguageConstants.TargetScopeTypeTenant}\" target scope. Omit this property to inherit the current scope, or specify a valid scope. " +
                $"Permissible scopes include tenant: tenant(), named management group: managementGroup(<name>), named subscription: subscription(<subId>), or named resource group in a named subscription: resourceGroup(<subId>, <name>).");

            public Diagnostic InvalidModuleScopeForManagementScope() => CoreError(
                "BCP114",
                $"Unsupported scope for module deployment in a \"{LanguageConstants.TargetScopeTypeManagementGroup}\" target scope. Omit this property to inherit the current scope, or specify a valid scope. " +
                $"Permissible scopes include current management group: managementGroup(), named management group: managementGroup(<name>), named subscription: subscription(<subId>), tenant: tenant(), or named resource group in a named subscription: resourceGroup(<subId>, <name>).");

            public Diagnostic InvalidModuleScopeForSubscriptionScope() => CoreError(
                "BCP115",
                $"Unsupported scope for module deployment in a \"{LanguageConstants.TargetScopeTypeSubscription}\" target scope. Omit this property to inherit the current scope, or specify a valid scope. " +
                $"Permissible scopes include current subscription: subscription(), named subscription: subscription(<subId>), named resource group in same subscription: resourceGroup(<name>), named resource group in different subscription: resourceGroup(<subId>, <name>), or tenant: tenant().");

            public Diagnostic InvalidModuleScopeForResourceGroup() => CoreError(
                "BCP116",
                $"Unsupported scope for module deployment in a \"{LanguageConstants.TargetScopeTypeResourceGroup}\" target scope. Omit this property to inherit the current scope, or specify a valid scope. " +
                $"Permissible scopes include current resource group: resourceGroup(), named resource group in same subscription: resourceGroup(<name>), named resource group in a different subscription: resourceGroup(<subId>, <name>), current subscription: subscription(), named subscription: subscription(<subId>) or tenant: tenant().");

            public Diagnostic EmptyIndexerNotAllowed() => CoreError(
                "BCP117",
                "An empty indexer is not allowed. Specify a valid expression."
            );

            public Diagnostic ExpectBodyStartOrIfOrLoopStart() => CoreError(
                "BCP118",
                "Expected the \"{\" character, the \"[\" character, or the \"if\" keyword at this location.");

            public Diagnostic InvalidExtensionResourceScope() => CoreError(
                "BCP119",
                $"Unsupported scope for extension resource deployment. Expected a resource reference.");

            public Diagnostic RuntimeValueNotAllowedInProperty(string propertyName, string? objectTypeName, string? accessedSymbolName, IEnumerable<string>? accessiblePropertyNames, IEnumerable<string>? variableDependencyChain)
            {
                var variableDependencyChainClause = BuildVariableDependencyChainClause(variableDependencyChain);
                var accessiblePropertiesClause = BuildAccessiblePropertiesClause(accessedSymbolName, accessiblePropertyNames);

                return CoreError(
                    "BCP120",
                    $"This expression is being used in an assignment to the \"{propertyName}\" property of the \"{objectTypeName}\" type, which requires a value that can be calculated at the start of the deployment.{variableDependencyChainClause}{accessiblePropertiesClause}");
            }

            public Diagnostic ResourceMultipleDeclarations(IEnumerable<string> resourceNames) => CoreError(
                "BCP121",
                $"Resources: {ToQuotedString(resourceNames)} are defined with this same name in a file. Rename them or split into different modules.");

            public Diagnostic ModuleMultipleDeclarations(IEnumerable<string> moduleNames) => CoreError(
                "BCP122",
                $"Modules: {ToQuotedString(moduleNames)} are defined with this same name and this same scope in a file. Rename them or split into different modules.");

            public Diagnostic ExpectedNamespaceOrDecoratorName() => CoreError(
                "BCP123",
                "Expected a namespace or decorator name at this location.");

            public Diagnostic CannotAttachDecoratorToTarget(string decoratorName, TypeSymbol attachableType, TypeSymbol targetType) => CoreError(
                "BCP124",
                $"The decorator \"{decoratorName}\" can only be attached to targets of type \"{attachableType}\", but the target has type \"{targetType}\".");

            public Diagnostic CannotUseFunctionAsParameterDecorator(string functionName) => CoreError(
                "BCP125",
                $"Function \"{functionName}\" cannot be used as a parameter decorator.");

            public Diagnostic CannotUseFunctionAsVariableDecorator(string functionName) => CoreError(
                "BCP126",
                $"Function \"{functionName}\" cannot be used as a variable decorator.");

            public Diagnostic CannotUseFunctionAsResourceDecorator(string functionName) => CoreError(
                "BCP127",
                $"Function \"{functionName}\" cannot be used as a resource decorator.");

            public Diagnostic CannotUseFunctionAsModuleDecorator(string functionName) => CoreError(
                "BCP128",
                $"Function \"{functionName}\" cannot be used as a module decorator.");

            public Diagnostic CannotUseFunctionAsOutputDecorator(string functionName) => CoreError(
                "BCP129",
                $"Function \"{functionName}\" cannot be used as an output decorator.");

            public Diagnostic DecoratorsNotAllowed() => CoreError(
                "BCP130",
                "Decorators are not allowed here.");

            public Diagnostic ExpectedDeclarationAfterDecorator() => CoreError(
                "BCP132",
                "Expected a declaration after the decorator.");

            public Diagnostic InvalidUnicodeEscape() => CoreError(
                "BCP133",
                "The unicode escape sequence is not valid. Valid unicode escape sequences range from \\u{0} to \\u{10FFFF}.");

            public Diagnostic UnsupportedModuleScope(ResourceScope suppliedScope, ResourceScope supportedScopes) => CoreError(
                "BCP134",
                $"Scope {ToQuotedString(LanguageConstants.GetResourceScopeDescriptions(suppliedScope))} is not valid for this module. Permitted scopes: {ToQuotedString(LanguageConstants.GetResourceScopeDescriptions(supportedScopes))}.");

            public Diagnostic UnsupportedResourceScope(ResourceScope suppliedScope, ResourceScope supportedScopes) => CoreError(
                "BCP135",
                $"Scope {ToQuotedString(LanguageConstants.GetResourceScopeDescriptions(suppliedScope))} is not valid for this resource type. Permitted scopes: {ToQuotedString(LanguageConstants.GetResourceScopeDescriptions(supportedScopes))}.");

            public Diagnostic ExpectedLoopVariableIdentifier() => CoreError(
                "BCP136",
                "Expected a loop item variable identifier at this location.");

            public Diagnostic LoopArrayExpressionTypeMismatch(TypeSymbol actualType) => CoreError(
                "BCP137",
                $"Loop expected an expression of type \"{LanguageConstants.Array}\" but the provided value is of type \"{actualType}\".");

            public Diagnostic ForExpressionsNotSupportedHere() => CoreError(
                "BCP138",
                "For-expressions are not supported in this context. For-expressions may be used as values of resource, module, variable, and output declarations, or values of resource and module properties.");

            public Diagnostic InvalidCrossResourceScope() => CoreError(
                "BCP139",
                $"A resource's scope must match the scope of the Bicep file for it to be deployable. You must use modules to deploy resources to a different scope.");

            public Diagnostic UnterminatedMultilineString() => CoreError(
                "BCP140",
                $"The multi-line string at this location is not terminated. Terminate it with \"'''\".");

            public Diagnostic ExpressionNotCallable() => CoreError(
                "BCP141",
                "The expression cannot be used as a decorator as it is not callable.");

            public Diagnostic TooManyPropertyForExpressions() => CoreError(
                "BCP142",
                "Property value for-expressions cannot be nested.");

            public Diagnostic ExpressionedPropertiesNotAllowedWithLoops() => CoreError(
                "BCP143",
                "For-expressions cannot be used with properties whose names are also expressions.");

            public Diagnostic DirectAccessToCollectionNotSupported(IEnumerable<string>? accessChain = null)
            {
                var accessChainClause = accessChain?.Any() ?? false
                    ? $"The collection was accessed by the chain of \"{string.Join("\" -> \"", accessChain)}\". "
                    : "";

                return CoreError(
                    "BCP144",
                    $"Directly referencing a resource or module collection is not currently supported here. {accessChainClause}Apply an array indexer to the expression.");
            }

            public Diagnostic OutputMultipleDeclarations(string identifier) => CoreError(
                "BCP145",
                $"Output \"{identifier}\" is declared multiple times. Remove or rename the duplicates.");

            public Diagnostic ExpectedParameterDeclarationAfterDecorator() => CoreError(
                "BCP147",
                "Expected a parameter declaration after the decorator.");

            public Diagnostic ExpectedVariableDeclarationAfterDecorator() => CoreError(
                "BCP148",
                "Expected a variable declaration after the decorator.");

            public Diagnostic ExpectedResourceDeclarationAfterDecorator() => CoreError(
                "BCP149",
                "Expected a resource declaration after the decorator.");

            public Diagnostic ExpectedModuleDeclarationAfterDecorator() => CoreError(
                "BCP150",
                "Expected a module declaration after the decorator.");

            public Diagnostic ExpectedOutputDeclarationAfterDecorator() => CoreError(
                "BCP151",
                "Expected an output declaration after the decorator.");

            public Diagnostic CannotUseFunctionAsDecorator(string functionName) => CoreError(
                "BCP152",
                $"Function \"{functionName}\" cannot be used as a decorator.");

            public Diagnostic ExpectedResourceOrModuleDeclarationAfterDecorator() => CoreError(
                "BCP153",
                "Expected a resource or module declaration after the decorator.");

            public Diagnostic BatchSizeTooSmall(long value, long limit) => CoreError(
                "BCP154",
                $"Expected a batch size of at least {limit} but the specified value was \"{value}\".");

            public Diagnostic BatchSizeNotAllowed(string decoratorName) => CoreError(
                "BCP155",
                $"The decorator \"{decoratorName}\" can only be attached to resource or module collections.");

            public Diagnostic InvalidResourceTypeSegment(string typeSegment) => CoreError(
                "BCP156",
                $"The resource type segment \"{typeSegment}\" is invalid. Nested resources must specify a single type segment, and optionally can specify an api version using the format \"<type>@<apiVersion>\".");

            public Diagnostic InvalidAncestorResourceType() => CoreError(
                "BCP157",
                $"The resource type cannot be determined due to an error in the containing resource.");

            public Diagnostic ResourceRequiredForResourceAccess(string wrongType) => CoreError(
                "BCP158",
                $"Cannot access nested resources of type \"{wrongType}\". A resource type is required.");

            public Diagnostic NestedResourceNotFound(string resourceName, string identifierName, IEnumerable<string> nestedResourceNames)
            {
                var nestedResourceNamesClause = nestedResourceNames.Any()
                    ? $" Known nested resources are: {ToQuotedString(nestedResourceNames)}."
                    : string.Empty;

                return CoreError(
                    "BCP159",
                    $"""The resource "{resourceName}" does not contain a nested resource named "{identifierName}".{nestedResourceNamesClause}""");
            }

            public Diagnostic NestedResourceNotAllowedInLoop() => CoreError(
                "BCP160",
                $"A nested resource cannot appear inside of a resource with a for-expression.");

            public Diagnostic ExpectedLoopItemIdentifierOrVariableBlockStart() => CoreError(
                "BCP162",
                "Expected a loop item variable identifier or \"(\" at this location.");

            public Diagnostic ScopeUnsupportedOnChildResource() => CoreError(
                "BCP164",
                $"A child resource's scope is computed based on the scope of its ancestor resource. This means that using the \"{LanguageConstants.ResourceScopePropertyName}\" property on a child resource is unsupported.");

            public Diagnostic ScopeDisallowedForAncestorResource(string ancestorIdentifier) => CoreError(
                "BCP165",
                $"A resource's computed scope must match that of the Bicep file for it to be deployable. This resource's scope is computed from the \"{LanguageConstants.ResourceScopePropertyName}\" property value assigned to ancestor resource \"{ancestorIdentifier}\". You must use modules to deploy resources to a different scope.");

            public Diagnostic DuplicateDecorator(string decoratorName) => CoreError(
                "BCP166",
                $"Duplicate \"{decoratorName}\" decorator.");

            public Diagnostic ExpectBodyStartOrIf() => CoreError(
                "BCP167",
                "Expected the \"{\" character or the \"if\" keyword at this location.");

            public Diagnostic LengthMustNotBeNegative() => CoreError(
                "BCP168",
                $"Length must not be a negative value.");

            public Diagnostic TopLevelChildResourceNameIncorrectQualifierCount(int expectedSlashCount) => CoreError(
                "BCP169",
                $"Expected resource name to contain {expectedSlashCount} \"/\" character(s). The number of name segments must match the number of segments in the resource type.");

            public Diagnostic ChildResourceNameContainsQualifiers() => CoreError(
                "BCP170",
                $"Expected resource name to not contain any \"/\" characters. Child resources with a parent resource reference (via the parent property or via nesting) must not contain a fully-qualified name.");

            public Diagnostic ResourceTypeIsNotValidParent(string resourceType, string parentResourceType) => CoreError(
                "BCP171",
                $"Resource type \"{resourceType}\" is not a valid child resource of parent \"{parentResourceType}\".");

            public Diagnostic ParentResourceTypeHasErrors(string resourceName) => CoreError(
                "BCP172",
                $"The resource type cannot be validated due to an error in parent resource \"{resourceName}\".");

            public Diagnostic CannotUsePropertyInExistingResource(string property) => CoreError(
                "BCP173",
                $"The property \"{property}\" cannot be used in an existing resource declaration.");

            public Diagnostic ResourceTypeContainsProvidersSegment() => CoreWarning(
                "BCP174",
                $"Type validation is not available for resource types declared containing a \"/providers/\" segment. Please instead use the \"scope\" property.");

            public Diagnostic AnyTypeIsNotAllowed() => CoreError(
                "BCP176",
                $"Values of the \"any\" type are not allowed here.");

            public Diagnostic RuntimeValueNotAllowedInIfConditionExpression(string? accessedSymbolName, IEnumerable<string>? accessiblePropertyNames, IEnumerable<string>? variableDependencyChain)
            {
                var variableDependencyChainClause = BuildVariableDependencyChainClause(variableDependencyChain);
                var accessiblePropertiesClause = BuildAccessiblePropertiesClause(accessedSymbolName, accessiblePropertyNames);

                return CoreError(
                    "BCP177",
                    $"This expression is being used in the if-condition expression, which requires a value that can be calculated at the start of the deployment.{variableDependencyChainClause}{accessiblePropertiesClause}");
            }

            public Diagnostic RuntimeValueNotAllowedInForExpression(string? accessedSymbolName, IEnumerable<string>? accessiblePropertyNames, IEnumerable<string>? variableDependencyChain)
            {
                var variableDependencyChainClause = BuildVariableDependencyChainClause(variableDependencyChain);
                var accessiblePropertiesClause = BuildAccessiblePropertiesClause(accessedSymbolName, accessiblePropertyNames);

                return CoreError(
                    "BCP178",
                    $"This expression is being used in the for-expression, which requires a value that can be calculated at the start of the deployment.{variableDependencyChainClause}{accessiblePropertiesClause}");
            }

            public Diagnostic ForExpressionContainsLoopInvariants(string itemVariableName, string? indexVariableName, IEnumerable<string> expectedVariantProperties) => CoreWarning(
                "BCP179",
                indexVariableName is null
                    ? $"Unique resource or deployment name is required when looping. The loop item variable \"{itemVariableName}\" must be referenced in at least one of the value expressions of the following properties: {ToQuotedString(expectedVariantProperties)}"
                    : $"Unique resource or deployment name is required when looping. The loop item variable \"{itemVariableName}\" or the index variable \"{indexVariableName}\" must be referenced in at least one of the value expressions of the following properties in the loop body: {ToQuotedString(expectedVariantProperties)}");

            public Diagnostic FunctionOnlyValidInModuleSecureParameterAndExtensionConfigAssignment(string functionName, bool moduleExtensionConfigsEnabled) => CoreError(
                "BCP180",
                moduleExtensionConfigsEnabled
                    ? $"Function \"{functionName}\" is not valid at this location. It can only be used when directly assigning to a module parameter with a secure decorator or a secure extension configuration property."
                    : $"Function \"{functionName}\" is not valid at this location. It can only be used when directly assigning to a module parameter with a secure decorator.");

            public Diagnostic RuntimeValueNotAllowedInRunTimeFunctionArguments(string functionName, string? accessedSymbolName, IEnumerable<string>? accessiblePropertyNames, IEnumerable<string>? variableDependencyChain)
            {
                var variableDependencyChainClause = BuildVariableDependencyChainClause(variableDependencyChain);
                var accessiblePropertiesClause = BuildAccessiblePropertiesClause(accessedSymbolName, accessiblePropertyNames);

                return CoreError(
                    "BCP181",
                    $"This expression is being used in an argument of the function \"{functionName}\", which requires a value that can be calculated at the start of the deployment.{variableDependencyChainClause}{accessiblePropertiesClause}");
            }

            public Diagnostic RuntimeValueNotAllowedInVariableForBody(string variableName, string? accessedSymbolName, IEnumerable<string>? accessiblePropertyNames, IEnumerable<string>? variableDependencyChain, string? violatingPropertyName)
            {
                var variableDependencyChainClause = BuildVariableDependencyChainClause(variableDependencyChain);
                var violatingPropertyNameClause = BuildNonDeployTimeConstantPropertyClause(accessedSymbolName, violatingPropertyName);
                var accessiblePropertiesClause = BuildAccessiblePropertiesClause(accessedSymbolName, accessiblePropertyNames);

                return CoreError(
                    "BCP182",
                    $"This expression is being used in the for-body of the variable \"{variableName}\", which requires values that can be calculated at the start of the deployment.{variableDependencyChainClause}{violatingPropertyNameClause}{accessiblePropertiesClause}");
            }

            public Diagnostic PropertyRequiresObjectLiteral(string propertyName) => CoreError(
                "BCP183",
                $"The value of the module \"{propertyName}\" property must be an object literal.");

            public Diagnostic FileExceedsMaximumSize(string filePath, long maxSize, string unit) => CoreError(
                "BCP184",
                $"File '{filePath}' exceeded maximum size of {maxSize} {unit}.");

            public Diagnostic FileEncodingMismatch(string detectedEncoding) => CoreDiagnostic(
                DiagnosticLevel.Info,
                "BCP185",
                $"Encoding mismatch. File was loaded with '{detectedEncoding}' encoding.");

            public Diagnostic UnparsableJsonType() => CoreError(
                "BCP186",
                $"Unable to parse literal JSON value. Please ensure that it is well-formed.");

            public Diagnostic FallbackPropertyUsed(bool shouldDowngrade, string property) => CoreDiagnostic(
                shouldDowngrade ? DiagnosticLevel.Info : DiagnosticLevel.Warning,
                "BCP187",
                $"The property \"{property}\" does not exist in the resource or type definition, although it might still be valid.{TypeInaccuracyClause}");

            public Diagnostic ReferencedArmTemplateHasErrors() => CoreError(
                "BCP188",
                $"The referenced ARM template has errors. Please see https://aka.ms/arm-template for information on how to diagnose and fix the template.");

            public Diagnostic UnknownModuleReferenceScheme(string badScheme, ImmutableArray<string> allowedSchemes)
            {
                string FormatSchemes() => ToQuotedString(allowedSchemes.Where(scheme => !string.Equals(scheme, ArtifactReferenceSchemes.Local)));

                return CoreError(
                    "BCP189",
                    (allowedSchemes.Contains(ArtifactReferenceSchemes.Local, StringComparer.Ordinal), allowedSchemes.Any(scheme => !string.Equals(scheme, ArtifactReferenceSchemes.Local, StringComparison.Ordinal))) switch
                    {
                        (false, false) => "Module references are not supported in this context.",
                        (false, true) => $"The specified module reference scheme \"{badScheme}\" is not recognized. Specify a module reference using one of the following schemes: {FormatSchemes()}",
                        (true, false) => $"The specified module reference scheme \"{badScheme}\" is not recognized. Specify a path to a local module file.",
                        (true, true) => $"The specified module reference scheme \"{badScheme}\" is not recognized. Specify a path to a local module file or a module reference using one of the following schemes: {FormatSchemes()}",
                    });
            }

            // TODO: This error is context sensitive:
            // - In CLI, it's permanent and only likely to occur with bicep build --no-restore.
            // - In VS code, it's transient until the background restore finishes.
            //
            // Should it be split into two separate errors instead?
            public Diagnostic ArtifactRequiresRestore(string artifactRef) => CoreError(
                "BCP190",
                $"The artifact with reference \"{artifactRef}\" has not been restored.");

            public Diagnostic ArtifactRestoreFailed(string artifactRef) => CoreError(
                "BCP191",
                $"Unable to restore the artifact with reference \"{artifactRef}\".");

            public Diagnostic ArtifactRestoreFailedWithMessage(string artifactRef, string message) => CoreError(
                "BCP192",
                $"Unable to restore the artifact with reference \"{artifactRef}\": {message}");

            public Diagnostic InvalidOciArtifactReference(string? aliasName, string badRef) => CoreError(
                "BCP193",
                $"{BuildInvalidOciArtifactReferenceClause(aliasName, badRef)} Specify a reference in the format of \"{ArtifactReferenceSchemes.Oci}:<artifact-uri>:<tag>\", or \"{ArtifactReferenceSchemes.Oci}/<module-alias>:<module-name-or-path>:<tag>\".");

            public Diagnostic InvalidTemplateSpecReference(string? aliasName, string badRef) => CoreError(
                "BCP194",
                $"{BuildInvalidTemplateSpecReferenceClause(aliasName, badRef)} Specify a reference in the format of \"{ArtifactReferenceSchemes.TemplateSpecs}:<subscription-ID>/<resource-group-name>/<template-spec-name>:<version>\", or \"{ArtifactReferenceSchemes.TemplateSpecs}/<module-alias>:<template-spec-name>:<version>\".");

            public Diagnostic InvalidOciArtifactReferenceInvalidPathSegment(string? aliasName, string badRef, string badSegment) => CoreError(
                "BCP195",
                $"{BuildInvalidOciArtifactReferenceClause(aliasName, badRef)} The artifact path segment \"{badSegment}\" is not valid. Each artifact name path segment must be a lowercase alphanumeric string optionally separated by a \".\", \"_\" , or \"-\".");

            public Diagnostic InvalidOciArtifactReferenceMissingTagOrDigest(string? aliasName, string badRef) => CoreError(
                "BCP196",
                $"{BuildInvalidOciArtifactReferenceClause(aliasName, badRef)} The module tag or digest is missing.");

            public Diagnostic InvalidOciArtifactReferenceTagTooLong(string? aliasName, string badRef, string badTag, int maxLength) => CoreError(
                "BCP197",
                $"{BuildInvalidOciArtifactReferenceClause(aliasName, badRef)} The tag \"{badTag}\" exceeds the maximum length of {maxLength} characters.");

            public Diagnostic InvalidOciArtifactReferenceInvalidTag(string? aliasName, string badRef, string badTag) => CoreError(
                "BCP198",
                $"{BuildInvalidOciArtifactReferenceClause(aliasName, badRef)} The tag \"{badTag}\" is not valid. Valid characters are alphanumeric, \".\", \"_\", or \"-\" but the tag cannot begin with \".\", \"_\", or \"-\".");

            public Diagnostic InvalidOciArtifactReferenceRepositoryTooLong(string? aliasName, string badRef, string badRepository, int maxLength) => CoreError(
                "BCP199",
                $"{BuildInvalidOciArtifactReferenceClause(aliasName, badRef)} Module path \"{badRepository}\" exceeds the maximum length of {maxLength} characters.");

            public Diagnostic InvalidOciArtifactReferenceRegistryTooLong(string? aliasName, string badRef, string badRegistry, int maxLength) => CoreError(
                "BCP200",
                $"{BuildInvalidOciArtifactReferenceClause(aliasName, badRef)} The registry \"{badRegistry}\" exceeds the maximum length of {maxLength} characters.");

            public Diagnostic ExpectedExtensionSpecification() => CoreError(
                "BCP201",
                "Expected an extension specification string. This should either be a relative path, or a valid OCI artifact specification.");

            public Diagnostic ExpectedExtensionAliasName() => CoreError(
                "BCP202",
                "Expected an extension alias name at this location.");

            public Diagnostic UnrecognizedExtension(string identifier) => CoreError(
                "BCP204",
                $"Extension \"{identifier}\" is not recognized.");

            public Diagnostic ExtensionDoesNotSupportConfiguration(string identifier) => CoreError(
                "BCP205",
                $"Extension \"{identifier}\" does not support configuration.");

            public Diagnostic ExtensionRequiresConfiguration(string identifier) => CoreError(
                "BCP206",
                $"Extension \"{identifier}\" requires configuration, but none was provided.");

            public Diagnostic NamespaceMultipleDeclarations(string identifier) => CoreError(
                "BCP207",
                $"Namespace \"{identifier}\" is declared multiple times. Remove the duplicates.");

            public Diagnostic UnknownResourceReferenceScheme(string badNamespace, IEnumerable<string> allowedNamespaces) => CoreError(
                "BCP208",
                $"The specified namespace \"{badNamespace}\" is not recognized. Specify a resource reference using one of the following namespaces: {ToQuotedString(allowedNamespaces)}.");

            public Diagnostic FailedToFindResourceTypeInNamespace(string @namespace, string resourceType) => CoreError(
                "BCP209",
                $"Failed to find resource type \"{resourceType}\" in namespace \"{@namespace}\".");

            public Diagnostic ParentResourceInDifferentNamespace(string childNamespace, string parentNamespace) => CoreError(
                "BCP210",
                $"Resource type belonging to namespace \"{childNamespace}\" cannot have a parent resource type belonging to different namespace \"{parentNamespace}\".");

            public Diagnostic InvalidModuleAliasName(string aliasName) => CoreError(
                "BCP211",
                $"The module alias name \"{aliasName}\" is invalid. Valid characters are alphanumeric, \"_\", or \"-\".");

            public Diagnostic TemplateSpecModuleAliasNameDoesNotExistInConfiguration(string aliasName, IOUri? configFileUri) => CoreError(
                "BCP212",
                $"The Template Spec module alias name \"{aliasName}\" does not exist in the {BuildBicepConfigurationClause(configFileUri)}.");

            public Diagnostic OciArtifactModuleAliasNameDoesNotExistInConfiguration(string aliasName, IOUri? configFileUri) => CoreError(
                "BCP213",
                $"The OCI artifact module alias name \"{aliasName}\" does not exist in the {BuildBicepConfigurationClause(configFileUri)}.");

            public Diagnostic InvalidTemplateSpecAliasSubscriptionNullOrUndefined(string aliasName, IOUri? configFileUri) => CoreError(
                "BCP214",
                $"The Template Spec module alias \"{aliasName}\" in the {BuildBicepConfigurationClause(configFileUri)} is in valid. The \"subscription\" property cannot be null or undefined.");

            public Diagnostic InvalidTemplateSpecAliasResourceGroupNullOrUndefined(string aliasName, IOUri? configFileUri) => CoreError(
                "BCP215",
                $"The Template Spec module alias \"{aliasName}\" in the {BuildBicepConfigurationClause(configFileUri)} is in valid. The \"resourceGroup\" property cannot be null or undefined.");

            public Diagnostic InvalidOciArtifactModuleAliasRegistryNullOrUndefined(string aliasName, IOUri? configFileUri) => CoreError(
                "BCP216",
                $"The OCI artifact module alias \"{aliasName}\" in the {BuildBicepConfigurationClause(configFileUri)} is invalid. The \"registry\" property cannot be null or undefined.");

            public Diagnostic InvalidTemplateSpecReferenceInvalidSubscriptionId(string? aliasName, string subscriptionId, string referenceValue) => CoreError(
                "BCP217",
                $"{BuildInvalidTemplateSpecReferenceClause(aliasName, referenceValue)} The subscription ID \"{subscriptionId}\" in is not a GUID.");

            public Diagnostic InvalidTemplateSpecReferenceResourceGroupNameTooLong(string? aliasName, string resourceGroupName, string referenceValue, int maximumLength) => CoreError(
                "BCP218",
                $"{BuildInvalidTemplateSpecReferenceClause(aliasName, referenceValue)} The resource group name \"{resourceGroupName}\" exceeds the maximum length of {maximumLength} characters.");

            public Diagnostic InvalidTemplateSpecReferenceInvalidResourceGroupName(string? aliasName, string resourceGroupName, string referenceValue) => CoreError(
                "BCP219",
                $"{BuildInvalidTemplateSpecReferenceClause(aliasName, referenceValue)} The resource group name \"{resourceGroupName}\" is invalid. Valid characters are alphanumeric, unicode characters, \".\", \"_\", \"-\", \"(\", or \")\", but the resource group name cannot end with \".\".");

            public Diagnostic InvalidTemplateSpecReferenceTemplateSpecNameTooLong(string? aliasName, string templateSpecName, string referenceValue, int maximumLength) => CoreError(
                "BCP220",
                $"{BuildInvalidTemplateSpecReferenceClause(aliasName, referenceValue)} The Template Spec name \"{templateSpecName}\" exceeds the maximum length of {maximumLength} characters.");

            public Diagnostic InvalidTemplateSpecReferenceInvalidTemplateSpecName(string? aliasName, string templateSpecName, string referenceValue) => CoreError(
                "BCP221",
                $"{BuildInvalidTemplateSpecReferenceClause(aliasName, referenceValue)} The Template Spec name \"{templateSpecName}\" is invalid. Valid characters are alphanumeric, \".\", \"_\", \"-\", \"(\", or \")\", but the Template Spec name cannot end with \".\".");

            public Diagnostic InvalidTemplateSpecReferenceTemplateSpecVersionTooLong(string? aliasName, string templateSpecVersion, string referenceValue, int maximumLength) => CoreError(
                "BCP222",
                $"{BuildInvalidTemplateSpecReferenceClause(aliasName, referenceValue)} The Template Spec version \"{templateSpecVersion}\" exceeds the maximum length of {maximumLength} characters.");

            public Diagnostic InvalidTemplateSpecReferenceInvalidTemplateSpecVersion(string? aliasName, string templateSpecVersion, string referenceValue) => CoreError(
                "BCP223",
                $"{BuildInvalidTemplateSpecReferenceClause(aliasName, referenceValue)} The Template Spec version \"{templateSpecVersion}\" is invalid. Valid characters are alphanumeric, \".\", \"_\", \"-\", \"(\", or \")\", but the Template Spec name cannot end with \".\".");

            public Diagnostic InvalidOciArtifactReferenceInvalidDigest(string? aliasName, string badRef, string badDigest) => CoreError(
                "BCP224",
                $"{BuildInvalidOciArtifactReferenceClause(aliasName, badRef)} The digest \"{badDigest}\" is not valid. The valid format is a string \"sha256:\" followed by exactly 64 lowercase hexadecimal digits.");

            public Diagnostic AmbiguousDiscriminatorPropertyValue(string propertyName) => CoreWarning(
                "BCP225",
                $"The discriminator property \"{propertyName}\" value cannot be determined at compilation time. Type checking for this object is disabled.");

            public Diagnostic MissingDiagnosticCodes() => CoreError(
                "BCP226",
                "Expected at least one diagnostic code at this location. Valid format is \"#disable-next-line diagnosticCode1 diagnosticCode2 ...\""
            );

            public Diagnostic UnsupportedResourceTypeParameterOrOutputType(string resourceType) => CoreError(
                "BCP227",
                $"The type \"{resourceType}\" cannot be used as a parameter or output type. Resource types from extensions are currently not supported as parameters or outputs.");

            public Diagnostic InvalidResourceScopeCannotBeResourceTypeParameter(string parameterName) => CoreError(
                "BCP229",
                $"The parameter \"{parameterName}\" cannot be used as a resource scope or parent. Resources passed as parameters cannot be used as a scope or parent of a resource.");

            public Diagnostic ModuleParamOrOutputResourceTypeUnavailable(ResourceTypeReference resourceTypeReference) => CoreWarning(
                "BCP230",
                $"The referenced module uses resource type \"{resourceTypeReference.FormatName()}\" which does not have types available. Bicep is unable to validate resource properties prior to deployment, but this will not block the resource from being deployed.");

            public Diagnostic ParamOrOutputResourceTypeUnsupported() => CoreError(
                "BCP231",
                $@"Using resource-typed parameters and outputs requires enabling EXPERIMENTAL feature ""{nameof(ExperimentalFeaturesEnabled.ResourceTypedParamsAndOutputs)}"".");

            public Diagnostic ArtifactDeleteFailed(string moduleRef) => CoreError(
                "BCP232",
                $"Unable to delete the module with reference \"{moduleRef}\" from cache.");

            public Diagnostic ArtifactDeleteFailedWithMessage(string moduleRef, string message) => CoreError(
                "BCP233",
                $"Unable to delete the module with reference \"{moduleRef}\" from cache: {message}");

            public Diagnostic ArmFunctionLiteralTypeConversionFailedWithMessage(string literalValue, string armFunctionName, string message) => CoreWarning(
                "BCP234",
                $"The ARM function \"{armFunctionName}\" failed when invoked on the value [{literalValue}]: {message}");

            public Diagnostic NoJsonTokenOnPathOrPathInvalid() => CoreError(
                "BCP235",
                $"Specified JSONPath does not exist in the given file or is invalid.");

            public Diagnostic ExpectedNewLineOrCommaSeparator() => CoreError(
                "BCP236",
                "Expected a new line or comma character at this location.");

            public Diagnostic ExpectedCommaSeparator() => CoreError(
                "BCP237",
                "Expected a comma character at this location.");

            public Diagnostic UnexpectedNewLineAfterCommaSeparator() => CoreError(
                "BCP238",
                "Unexpected new line character after a comma.");

            public Diagnostic ReservedIdentifier(string name) => CoreError(
                "BCP239",
                $"Identifier \"{name}\" is a reserved Bicep symbol name and cannot be used in this context.");

            public Diagnostic InvalidValueForParentProperty() => CoreError(
                "BCP240",
                "The \"parent\" property only permits direct references to resources. Expressions are not supported.");

            public Diagnostic DeprecatedProvidersFunction(string functionName) => CoreWarning(
                "BCP241",
                $"The \"{functionName}\" function is deprecated and will be removed in a future release of Bicep. Please add a comment to https://github.com/Azure/bicep/issues/2017 if you believe this will impact your workflow.")
                with
            { Styling = DiagnosticStyling.ShowCodeDeprecated };

            public Diagnostic LambdaFunctionsOnlyValidInFunctionArguments() => CoreError(
                "BCP242",
                $"Lambda functions may only be specified directly as function arguments.");

            public Diagnostic ParenthesesMustHaveExactlyOneItem() => CoreError(
                "BCP243",
                "Parentheses must contain exactly one expression.");

            public Diagnostic LambdaExpectedArgCountMismatch(TypeSymbol lambdaType, int minArgCount, int maxArgCount, int actualArgCount) => CoreError(
                "BCP244",
                minArgCount == maxArgCount ?
                    $"Expected lambda expression of type \"{lambdaType}\" with {minArgCount} arguments but received {actualArgCount} arguments." :
                    $"Expected lambda expression of type \"{lambdaType}\" with between {minArgCount} and {maxArgCount} arguments but received {actualArgCount} arguments.");

            public Diagnostic ResourceTypeIsReadonly(ResourceTypeReference resourceTypeReference) => CoreWarning(
                "BCP245",
                $"Resource type \"{resourceTypeReference.FormatName()}\" can only be used with the 'existing' keyword.");

            public Diagnostic ResourceTypeIsReadonlyAtScope(ResourceTypeReference resourceTypeReference, ResourceScope writableScopes) => CoreWarning(
                "BCP246",
                $"Resource type \"{resourceTypeReference.FormatName()}\" can only be used with the 'existing' keyword at the requested scope."
                    + $" Permitted scopes for deployment: {ToQuotedString(LanguageConstants.GetResourceScopeDescriptions(writableScopes))}.");

            public Diagnostic LambdaVariablesInResourceOrModuleArrayAccessUnsupported(IEnumerable<string> variableNames) => CoreError(
                "BCP247",
                $"Using lambda variables inside resource or module array access is not currently supported."
                    + $" Found the following lambda variable(s) being accessed: {ToQuotedString(variableNames)}.");

            public Diagnostic LambdaVariablesInInlineFunctionUnsupported(string functionName, IEnumerable<string> variableNames) => CoreError(
                "BCP248",
                $"Using lambda variables inside the \"{functionName}\" function is not currently supported."
                    + $" Found the following lambda variable(s) being accessed: {ToQuotedString(variableNames)}.");

            public Diagnostic ExpectedLoopVariableBlockWith2Elements(int actualCount) => CoreError(
                "BCP249",
                $"Expected loop variable block to consist of exactly 2 elements (item variable and index variable), but found {actualCount}.");

            public Diagnostic ParameterMultipleAssignments(string identifier) => CoreError(
                "BCP250",
                $"Parameter \"{identifier}\" is assigned multiple times. Remove or rename the duplicates.");

            public Diagnostic UsingPathHasNotBeenSpecified() => CoreError(
                "BCP256",
                "The using declaration is missing a bicep template file path reference.");

            public Diagnostic ExpectedFilePathString() => CoreError(
                "BCP257",
                "Expected a Bicep file path string. This should be a relative path to another bicep file, e.g. 'myModule.bicep' or '../parent/myModule.bicep'");

            public IDiagnostic MissingParameterAssignment(IEnumerable<string> identifiers, CodeFix insertMissingCodefix) => CoreError(
                "BCP258",
                $"The following parameters are declared in the Bicep file but are missing an assignment in the params file: {ToQuotedString(identifiers)}.")
                with
            { Fixes = [insertMissingCodefix] };

            public Diagnostic MissingParameterDeclaration(string? identifier) => CoreError(
                "BCP259",
                $"The parameter \"{identifier}\" is assigned in the params file without being declared in the Bicep file.");

            public Diagnostic ParameterTypeMismatch(string? identifier, TypeSymbol expectedType, TypeSymbol actualType) => CoreError(
                "BCP260",
                $"The parameter \"{identifier}\" expects a value of type \"{expectedType}\" but the provided value is of type \"{actualType}\".");

            public Diagnostic UsingDeclarationNotSpecified() => CoreError(
                "BCP261",
                "A using declaration must be present in this parameters file.");

            public Diagnostic MoreThanOneUsingDeclarationSpecified() => CoreError(
                "BCP262",
                "More than one using declaration are present");

            public Diagnostic UsingDeclarationReferencesInvalidFile() => CoreError(
                "BCP263",
                "The file specified in the using declaration path does not exist");

            public Diagnostic AmbiguousResourceTypeBetweenImports(string resourceTypeName, IEnumerable<string> namespaces) => CoreError(
                "BCP264",
                $"Resource type \"{resourceTypeName}\" is declared in multiple imported namespaces ({ToQuotedStringWithCaseInsensitiveOrdering(namespaces)}), and must be fully-qualified.");

            public Diagnostic SymbolicNameShadowsAKnownFunction(string name, string knownFunctionNamespace, string knownFunctionName) => CoreError(
                "BCP265",
                $"The name \"{name}\" is not a function. Did you mean \"{knownFunctionNamespace}.{knownFunctionName}\"?")
                with
            {
                Fixes = [
                    new CodeFix($"Change \"{name}\" to \"{knownFunctionNamespace}.{knownFunctionName}\"", true, CodeFixKind.QuickFix, CodeManipulator.Replace(TextSpan, $"{knownFunctionNamespace}.{knownFunctionName}"))
                ]
            };

            public Diagnostic ExpectedMetadataIdentifier() => CoreError(
                "BCP266",
                "Expected a metadata identifier at this location.");

            public Diagnostic ExpectedMetadataDeclarationAfterDecorator() => CoreError(
                "BCP267",
                "Expected an metadata declaration after the decorator.");

            public Diagnostic ReservedMetadataIdentifier(string name) => CoreError(
                "BCP268",
                $"Invalid identifier: \"{name}\". Metadata identifiers starting with '_' are reserved. Please use a different identifier.");

            public Diagnostic CannotUseFunctionAsMetadataDecorator(string functionName) => CoreError(
                "BCP269",
                $"Function \"{functionName}\" cannot be used as a metadata decorator.");

            public Diagnostic UnparsableBicepConfigFile(IOUri configFileUri, string parsingErrorMessage) => CoreError(
                "BCP271",
                $"Failed to parse the contents of the Bicep configuration file \"{configFileUri}\" as valid JSON: {parsingErrorMessage.TrimEnd('.')}.");

            public Diagnostic UnloadableBicepConfigFile(IOUri configFileUri, string loadErrorMessage) => CoreError(
                "BCP272",
                $"Could not load the Bicep configuration file \"{configFileUri}\": {loadErrorMessage.TrimEnd('.')}.");

            public Diagnostic InvalidBicepConfigFile(IOUri configFileUri, string parsingErrorMessage) => CoreError(
                "BCP273",
                $"Failed to parse the contents of the Bicep configuration file \"{configFileUri}\": {parsingErrorMessage.TrimEnd('.')}.");

            public Diagnostic PotentialConfigDirectoryCouldNotBeScanned(IOUri? directoryIdentifier, string scanErrorMessage) => CoreDiagnostic(
                DiagnosticLevel.Info, // should this be a warning instead?
                "BCP274",
                $"Error scanning \"{directoryIdentifier}\" for bicep configuration: {scanErrorMessage.TrimEnd('.')}.");

            public Diagnostic FoundDirectoryInsteadOfFile(string directoryPath) => CoreError(
                "BCP275",
                $"Unable to open file at path \"{directoryPath}\". Found a directory instead.");

            public Diagnostic UsingDeclarationMustReferenceBicepFile() => CoreError(
                "BCP276",
                "A using declaration can only reference a Bicep file.");

            public Diagnostic ModuleDeclarationMustReferenceBicepModule() => CoreError(
                "BCP277",
                "A module declaration can only reference a Bicep File, an ARM template, a registry reference or a template spec reference.");

            public Diagnostic CyclicParametersSelfReference() => CoreError(
                "BCP278",
                "This parameters file references itself, which is not allowed.");

            public Diagnostic UnrecognizedTypeExpression() => CoreError(
                "BCP279",
                $"Expected a type at this location. Please specify a valid type expression or one of the following types: {ToQuotedString(LanguageConstants.DeclarationTypes.Keys)}.");

            public Diagnostic TypeExpressionLiteralConversionFailed() => CoreError(
                "BCP285",
                "The type expression could not be reduced to a literal value.");

            public Diagnostic InvalidUnionTypeMember(string keystoneType) => CoreError(
                "BCP286",
                $"This union member is invalid because it cannot be assigned to the '{keystoneType}' type.");

            public Diagnostic ValueSymbolUsedAsType(string symbolName) => CoreError(
                "BCP287",
                // TODO: Add "Did you mean 'typeof({symbolName})'?" When support for typeof has been added.
                $"'{symbolName}' refers to a value but is being used as a type here.");

            public Diagnostic TypeSymbolUsedAsValue(string symbolName) => CoreError(
                "BCP288",
                $"'{symbolName}' refers to a type but is being used as a value here.");

            public Diagnostic InvalidTypeDefinition() => CoreError(
                "BCP289",
                $"The type definition is not valid.");

            public Diagnostic ExpectedParameterOrTypeDeclarationAfterDecorator() => CoreError(
                "BCP290",
                "Expected a parameter or type declaration after the decorator.");

            public Diagnostic ExpectedParameterOrOutputDeclarationAfterDecorator() => CoreError(
                "BCP291",
                "Expected a parameter or output declaration after the decorator.");

            public Diagnostic ExpectedParameterOutputOrTypeDeclarationAfterDecorator() => CoreError(
                "BCP292",
                "Expected a parameter, output, or type declaration after the decorator.");

            public Diagnostic NonLiteralUnionMember() => CoreError(
                "BCP293",
                "All members of a union type declaration must be literal values.");

            public Diagnostic InvalidTypeUnion() => CoreError(
                "BCP294",
                "Type unions must be reducible to a single ARM type (such as 'string', 'int', or 'bool').");

            public Diagnostic DecoratorNotPermittedOnLiteralType(string decoratorName) => CoreError(
                "BCP295",
                $"The '{decoratorName}' decorator may not be used on targets of a union or literal type. The allowed values for this parameter or type definition will be derived from the union or literal type automatically.");

            public Diagnostic NonConstantTypeProperty() => CoreError(
                "BCP296",
                "Property names on types must be compile-time constant values.");

            public Diagnostic CannotUseFunctionAsTypeDecorator(string functionName) => CoreError(
                "BCP297",
                $"Function \"{functionName}\" cannot be used as a type decorator.");

            public Diagnostic CyclicTypeSelfReference() => CoreError(
                "BCP298",
                "This type definition includes itself as required component, which creates a constraint that cannot be fulfilled.");

            public Diagnostic CyclicType(IEnumerable<string> cycle) => CoreError(
                "BCP299",
                $"This type definition includes itself as a required component via a cycle (\"{string.Join("\" -> \"", cycle)}\").");

            public Diagnostic ExpectedTypeLiteral() => CoreError(
                "BCP300",
                $"Expected a type literal at this location. Please specify a concrete value or a reference to a literal type.");

            public Diagnostic ReservedTypeName(string reservedName) => CoreError(
                "BCP301",
                $@"The type name ""{reservedName}"" is reserved and may not be attached to a user-defined type.");

            public Diagnostic SymbolicNameIsNotAType(string name, IEnumerable<string> validTypes) => CoreError(
                "BCP302",
                $@"The name ""{name}"" is not a valid type. Please specify one of the following types: {ToQuotedString(validTypes)}.");

            public Diagnostic ExtensionSpecificationInterpolationUnsupported() => CoreError(
                "BCP303",
                "String interpolation is unsupported for specifying the extension.");

            public Diagnostic ExpectedWithOrAsKeywordOrNewLine() => CoreError(
                "BCP305",
                $"Expected the \"with\" keyword, \"as\" keyword, or a new line character at this location.");

            public Diagnostic NamespaceSymbolUsedAsType(string name) => CoreError(
                "BCP306",
                $@"The name ""{name}"" refers to a namespace, not to a type.");

            public Diagnostic NestedRuntimePropertyAccessNotSupported(string? resourceSymbol, IEnumerable<string> runtimePropertyNames, IEnumerable<string> accessiblePropertyNames, IEnumerable<string> accessibleFunctionNames)
            {
                var accessiblePropertyNamesClause = accessiblePropertyNames.Any() ? @$" the accessible properties of ""{resourceSymbol}"" include {ToQuotedString(accessiblePropertyNames.OrderBy(x => x))}." : "";
                var accessibleFunctionNamesClause = accessibleFunctionNames.Any() ? @$" The accessible functions of ""{resourceSymbol}"" include {ToQuotedString(accessibleFunctionNames.OrderBy(x => x))}." : "";

                return CoreError(
                    "BCP307",
                    $"The expression cannot be evaluated, because the identifier properties of the referenced existing resource including {ToQuotedString(runtimePropertyNames.OrderBy(x => x))} cannot be calculated at the start of the deployment. In this situation,{accessiblePropertyNamesClause}{accessibleFunctionNamesClause}");
            }

            public Diagnostic DecoratorMayNotTargetTypeAlias(string decoratorName) => CoreError(
                "BCP308",
                $@"The decorator ""{decoratorName}"" may not be used on statements whose declared type is a reference to a user-defined type.");

            public Diagnostic ValueCannotBeFlattened(TypeSymbol flattenInputType, TypeSymbol incompatibleType) => CoreError(
                "BCP309",
                $@"Values of type ""{flattenInputType.Name}"" cannot be flattened because ""{incompatibleType.Name}"" is not an array type.");

            public Diagnostic IndexOutOfBounds(string typeName, long tupleLength, long indexSought)
            {
                var message = new StringBuilder("The provided index value of \"").Append(indexSought).Append("\" is not valid for type \"").Append(typeName).Append("\".");
                if (tupleLength > 0)
                {
                    message.Append(" Indexes for this type must be between 0 and ").Append(tupleLength - 1).Append('.');
                }

                return CoreError(
                    "BCP311",
                    message.ToString());
            }

            public Diagnostic MultipleAdditionalPropertiesDeclarations() => CoreError(
                "BCP315",
                "An object type may have at most one additional properties declaration.");

            public Diagnostic SealedIncompatibleWithAdditionalPropertiesDeclaration() => CoreError(
                "BCP316",
                $@"The ""{LanguageConstants.ParameterSealedPropertyName}"" decorator may not be used on object types with an explicit additional properties type declaration.");

            public Diagnostic ExpectedPropertyNameOrMatcher() => CoreError(
                "BCP317",
                "Expected an identifier, a string, or an asterisk at this location.");

            public Diagnostic DereferenceOfPossiblyNullReference(string possiblyNullType, AccessExpressionSyntax accessExpression) => CoreWarning(
                "BCP318",
                $@"The value of type ""{possiblyNullType}"" may be null at the start of the deployment, which would cause this access expression (and the overall deployment with it) to fail.")
                with
            {
                Fixes = [
                    new(
                        "If you do not know whether the value will be null and the template would handle a null value for the overall expression, use a `.?` (safe dereference) operator to short-circuit the access expression if the base expression's value is null",
                        true,
                        CodeFixKind.QuickFix,
                        new(accessExpression.Span, accessExpression.AsSafeAccess().ToString())),
                    AsNonNullable(accessExpression.BaseExpression),
                ]
            };

            private static CodeFix AsNonNullable(SyntaxBase expression) => new(
                "If you know the value will not be null, use a non-null assertion operator to inform the compiler that the value will not be null",
                false,
                CodeFixKind.QuickFix,
                new(expression.Span, SyntaxFactory.AsNonNullable(expression).ToString()));

            public Diagnostic UnresolvableArmJsonType(string errorSource, string message) => CoreError(
                "BCP319",
                $@"The type at ""{errorSource}"" could not be resolved by the ARM JSON template engine. Original error message: ""{message}""");

            public Diagnostic ModuleOutputResourcePropertyAccessDetected() => CoreError(
                "BCP320",
                "The properties of module output resources cannot be accessed directly. To use the properties of this resource, pass it as a resource-typed parameter to another module and access the parameter's properties therein.");

            public Diagnostic PossibleNullReferenceAssignment(TypeSymbol expectedType, TypeSymbol actualType, SyntaxBase expression) => CoreWarning(
                "BCP321",
                $"Expected a value of type \"{expectedType}\" but the provided value is of type \"{actualType}\".")
                with
            { Fixes = [AsNonNullable(expression)] };

            public Diagnostic SafeDereferenceNotPermittedOnInstanceFunctions() => CoreError(
                "BCP322",
                "The `.?` (safe dereference) operator may not be used on instance function invocations.");

            public Diagnostic SafeDereferenceNotPermittedOnResourceCollections() => CoreError(
                "BCP323",
                "The `[?]` (safe dereference) operator may not be used on resource or module collections.");

            public Diagnostic ExpectedTypeIdentifier() => CoreError(
                "BCP325",
                "Expected a type identifier at this location.");

            public Diagnostic NullableTypedParamsMayNotHaveDefaultValues() => CoreError(
                "BCP326",
                "Nullable-typed parameters may not be assigned default values. They have an implicit default of 'null' that cannot be overridden.");

            public Diagnostic SourceIntDomainDisjointFromTargetIntDomain_SourceHigh(bool warnInsteadOfError, long sourceMin, long targetMax) => CoreDiagnostic(
                warnInsteadOfError ? DiagnosticLevel.Warning : DiagnosticLevel.Error,
                "BCP327",
                $"The provided value (which will always be greater than or equal to {sourceMin}) is too large to assign to a target for which the maximum allowable value is {targetMax}.");

            public Diagnostic SourceIntDomainDisjointFromTargetIntDomain_SourceLow(bool warnInsteadOfError, long sourceMax, long targetMin) => CoreDiagnostic(
                warnInsteadOfError ? DiagnosticLevel.Warning : DiagnosticLevel.Error,
                "BCP328",
                $"The provided value (which will always be less than or equal to {sourceMax}) is too small to assign to a target for which the minimum allowable value is {targetMin}.");

            public Diagnostic SourceIntDomainExtendsBelowTargetIntDomain(long sourceMin, long targetMin) => CoreWarning(
                "BCP329",
                $"The provided value can be as small as {sourceMin} and may be too small to assign to a target with a configured minimum of {targetMin}.");

            public Diagnostic SourceIntDomainExtendsAboveTargetIntDomain(long sourceMax, long targetMax) => CoreWarning(
                "BCP330",
                $"The provided value can be as large as {sourceMax} and may be too large to assign to a target with a configured maximum of {targetMax}.");

            public Diagnostic MinMayNotExceedMax(string minDecoratorName, long minValue, string maxDecoratorName, long maxValue) => CoreError(
                "BCP331",
                $@"A type's ""{minDecoratorName}"" must be less than or equal to its ""{maxDecoratorName}"", but a minimum of {minValue} and a maximum of {maxValue} were specified.");

            public Diagnostic SourceValueLengthDomainDisjointFromTargetValueLengthDomain_SourceHigh(bool warnInsteadOfError, long sourceMinLength, long targetMaxLength) => CoreDiagnostic(
                warnInsteadOfError ? DiagnosticLevel.Warning : DiagnosticLevel.Error,
                "BCP332",
                $"The provided value (whose length will always be greater than or equal to {sourceMinLength}) is too long to assign to a target for which the maximum allowable length is {targetMaxLength}.");

            public Diagnostic SourceValueLengthDomainDisjointFromTargetValueLengthDomain_SourceLow(bool warnInsteadOfError, long sourceMaxLength, long targetMinLength) => CoreDiagnostic(
                warnInsteadOfError ? DiagnosticLevel.Warning : DiagnosticLevel.Error,
                "BCP333",
                $"The provided value (whose length will always be less than or equal to {sourceMaxLength}) is too short to assign to a target for which the minimum allowable length is {targetMinLength}.");

            public Diagnostic SourceValueLengthDomainExtendsBelowTargetValueLengthDomain(long sourceMinLength, long targetMinLength) => CoreWarning(
                "BCP334",
                $"The provided value can have a length as small as {sourceMinLength} and may be too short to assign to a target with a configured minimum length of {targetMinLength}.");

            public Diagnostic SourceValueLengthDomainExtendsAboveTargetValueLengthDomain(long sourceMaxLength, long targetMaxLength) => CoreWarning(
                "BCP335",
                $"The provided value can have a length as large as {sourceMaxLength} and may be too long to assign to a target with a configured maximum length of {targetMaxLength}.");

            public Diagnostic UnrecognizedParamsFileDeclaration(bool moduleExtensionConfigsEnabled)
            {
                List<string> supportedDeclarations = [
                    LanguageConstants.UsingKeyword,
                    LanguageConstants.ExtendsKeyword,
                    LanguageConstants.ParameterKeyword,
                    LanguageConstants.VariableKeyword,
                    LanguageConstants.TypeKeyword,
                ];

                if (moduleExtensionConfigsEnabled)
                {
                    supportedDeclarations.Add(LanguageConstants.ExtensionConfigKeyword);
                }

                return CoreError(
                    "BCP337",
                    $@"This declaration type is not valid for a Bicep Parameters file. Supported declarations: {ToQuotedString(supportedDeclarations)}.");
            }

            public Diagnostic FailedToEvaluateSubject(string subjectType, string subjectName, string message) => CoreError(
                "BCP338",
                $"Failed to evaluate {subjectType} \"{subjectName}\": {message}");

            public Diagnostic ArrayIndexOutOfBounds(long indexSought) => CoreError(
                "BCP339",
                $"""The provided array index value of "{indexSought}" is not valid. Array index should be greater than or equal to 0.""");

            public Diagnostic UnparsableYamlType() => CoreError(
                "BCP340",
                $"Unable to parse literal YAML value. Please ensure that it is well-formed.");

            public Diagnostic RuntimeValueNotAllowedInFunctionDeclaration(string? accessedSymbolName, IEnumerable<string>? accessiblePropertyNames, IEnumerable<string>? variableDependencyChain)
            {
                var variableDependencyChainClause = BuildVariableDependencyChainClause(variableDependencyChain);
                var accessiblePropertiesClause = BuildAccessiblePropertiesClause(accessedSymbolName, accessiblePropertyNames);

                return CoreError(
                    "BCP341",
                    $"This expression is being used inside a function declaration, which requires a value that can be calculated at the start of the deployment.{variableDependencyChainClause}{accessiblePropertiesClause}");
            }

            public Diagnostic UserDefinedTypesNotAllowedInFunctionDeclaration() => CoreError(
                "BCP342",
                $"""User-defined types are not supported in user-defined function parameters or outputs.""");

            public Diagnostic ExpectedAssertIdentifier() => CoreError(
                "BCP344",
                "Expected an assert identifier at this location.");

            public Diagnostic TestDeclarationMustReferenceBicepTest() => CoreError(
                "BCP345",
                "A test declaration can only reference a Bicep File");

            public Diagnostic ExpectedTestIdentifier() => CoreError(
                "BCP346",
                "Expected a test identifier at this location.");

            public Diagnostic ExpectedTestPathString() => CoreError(
                "BCP347",
                "Expected a test path string at this location.");
            public Diagnostic TestDeclarationStatementsUnsupported() => CoreError(
                "BCP348",
                $@"Using a test declaration statement requires enabling EXPERIMENTAL feature ""{nameof(ExperimentalFeaturesEnabled.TestFramework)}"".");

            public Diagnostic AssertsUnsupported() => CoreError(
                "BCP349",
                $@"Using an assert declaration requires enabling EXPERIMENTAL feature ""{nameof(ExperimentalFeaturesEnabled.Assertions)}"".");

            public Diagnostic InvalidAssertAssignment(TypeSymbol valueType) => CoreError(
                "BCP350",
                $"Value of type \"{valueType}\" cannot be assigned to an assert. Asserts can take values of type 'bool' only.");

            public Diagnostic FunctionOnlyValidWithDirectAssignment(string functionName) => CoreError(
                "BCP351",
                $"Function \"{functionName}\" is not valid at this location. It can only be used when directly assigning to a parameter.");

            public Diagnostic FailedToEvaluateVariable(string name, string message) => CoreError(
                "BCP352",
                $"Failed to evaluate variable \"{name}\": {message}");

            public Diagnostic ItemsMustBeCaseInsensitivelyUnique(string itemTypePluralName, IEnumerable<string> itemNames) => CoreError(
                "BCP353",
                $"The {itemTypePluralName} {ToQuotedString(itemNames)} differ only in casing. The ARM deployments engine is not case sensitive and will not be able to distinguish between them.");

            public Diagnostic ExpectedSymbolListOrWildcard() => CoreError(
                "BCP354",
                "Expected left brace ('{') or asterisk ('*') character at this location.");

            public Diagnostic ExpectedExportedSymbolName() => CoreError(
                "BCP355",
                "Expected the name of an exported symbol at this location.");

            public Diagnostic ExpectedNamespaceIdentifier() => CoreError(
                "BCP356",
                "Expected a valid namespace identifier at this location.");

            public Diagnostic PathHasNotBeenSpecified() => CoreError(
                "BCP358",
                "This declaration is missing a template file path reference.");

            public Diagnostic ImportedSymbolNotFound(string symbolName) => CoreError(
                "BCP360",
                $"The '{symbolName}' symbol was not found in (or was not exported by) the imported template.");

            public Diagnostic ExportDecoratorMustTargetStatement() => CoreError(
                "BCP361",
                @"The ""@export()"" decorator must target a top-level statement.");

            public Diagnostic SymbolImportedMultipleTimes(params string[] importedAs) => CoreError(
                "BCP362",
                $"This symbol is imported multiple times under the names {string.Join(", ", importedAs.Select(identifier => $"'{identifier}'"))}.");

            public Diagnostic DiscriminatorDecoratorOnlySupportedForObjectUnions() => CoreError(
                "BCP363",
                $"The \"{LanguageConstants.TypeDiscriminatorDecoratorName}\" decorator can only be applied to object-only union types with unique member types.");

            public Diagnostic DiscriminatorPropertyMustBeRequiredStringLiteral(string discriminatorPropertyName) => CoreError(
                "BCP364",
                $"The property \"{discriminatorPropertyName}\" must be a required string literal on all union member types.");

            public Diagnostic DiscriminatorPropertyMemberDuplicatedValue(string discriminatorPropertyName, string discriminatorPropertyValue) => CoreError(
                "BCP365",
                $"The value \"{discriminatorPropertyValue}\" for discriminator property \"{discriminatorPropertyName}\" is duplicated across multiple union member types. The value must be unique across all union member types.");

            public Diagnostic DiscriminatorPropertyNameMustMatch(string acceptablePropertyName) => CoreError(
                "BCP366",
                $"The discriminator property name must be \"{acceptablePropertyName}\" on all union member types.");

            public Diagnostic FeatureIsTemporarilyDisabled(string featureName) => CoreError(
                "BCP367",
                $"The \"{featureName}\" feature is temporarily disabled.");

            public Diagnostic ParameterReferencesKeyVaultSuppliedParameter(string targetName) => CoreError(
                "BCP368",
                $"The value of the \"{targetName}\" parameter cannot be known until the template deployment has started because it uses a reference to a secret value in Azure Key Vault. Expressions that refer to the \"{targetName}\" parameter may be used in {LanguageConstants.LanguageFileExtension} files but not in {LanguageConstants.ParamsFileExtension} files.");

            public Diagnostic ParameterReferencesDefaultedParameter(string targetName) => CoreError(
                "BCP369",
                $"The value of the \"{targetName}\" parameter cannot be known until the template deployment has started because it uses the default value defined in the template. Expressions that refer to the \"{targetName}\" parameter may be used in {LanguageConstants.LanguageFileExtension} files but not in {LanguageConstants.ParamsFileExtension} files.");

            public Diagnostic ClosureContainsNonExportableSymbols(IEnumerable<string> nonExportableSymbols) => CoreError(
                "BCP372",
                @$"The ""@export()"" decorator may not be applied to variables that refer to parameters, modules, or resource, either directly or indirectly. The target of this decorator contains direct or transitive references to the following unexportable symbols: {ToQuotedString(nonExportableSymbols)}.");

            public Diagnostic ImportedSymbolHasErrors(string name, string message) => CoreError(
                "BCP373",
                $"Unable to import the symbol named \"{name}\": {message}");

            public Diagnostic ImportedModelContainsAmbiguousExports(IEnumerable<string> ambiguousExportNames) => CoreError(
                "BCP374",
                $"The imported model cannot be loaded with a wildcard because it contains the following duplicated exports: {ToQuotedString(ambiguousExportNames)}.");

            public Diagnostic ImportListItemDoesNotIncludeDeclaredSymbolName() => CoreError(
                "BCP375",
                "An import list item that identifies its target with a quoted string must include an 'as <alias>' clause.");

            public Diagnostic ImportedSymbolKindNotSupportedInSourceFileKind(string name, ExportMetadataKind exportMetadataKind, BicepSourceFileKind sourceFileKind) => CoreError(
                "BCP376",
                $"The \"{name}\" symbol cannot be imported because imports of kind {exportMetadataKind} are not supported in files of kind {sourceFileKind}.");

            public Diagnostic InvalidExtensionAliasName(string aliasName) => CoreError(
                "BCP377",
                $"The extension alias name \"{aliasName}\" is invalid. Valid characters are alphanumeric, \"_\", or \"-\".");

            public Diagnostic InvalidOciArtifactExtensionAliasRegistryNullOrUndefined(string aliasName, IOUri? configFileUri) => CoreError(
                "BCP378",
                $"The OCI artifact extension alias \"{aliasName}\" in the {BuildBicepConfigurationClause(configFileUri)} is invalid. The \"registry\" property cannot be null or undefined.");

            public Diagnostic OciArtifactExtensionAliasNameDoesNotExistInConfiguration(string aliasName, IOUri? configFileUri) => CoreError(
                "BCP379",
                $"The OCI artifact extension alias name \"{aliasName}\" does not exist in the {BuildBicepConfigurationClause(configFileUri)}.");

            public Diagnostic UnsupportedArtifactType(ArtifactType artifactType) => CoreError(
                "BCP380",
                $"Artifacts of type: \"{artifactType}\" are not supported."
            );

            public Diagnostic TypeIsNotParameterizable(string typeName) => CoreError(
                "BCP383",
                $"The \"{typeName}\" type is not parameterizable.");

            public Diagnostic TypeRequiresParameterization(string typeName, int requiredArgumentCount) => CoreError(
                "BCP384",
                $"The \"{typeName}\" type requires {requiredArgumentCount} argument(s).");

            public Diagnostic DecoratorMayNotTargetResourceDerivedType(string decoratorName) => CoreError(
                "BCP386",
                $@"The decorator ""{decoratorName}"" may not be used on statements whose declared type is a reference to a resource-derived type.");

            public Diagnostic NegatedTypeIndexSought() => CoreError(
                "BCP387",
                "Indexing into a type requires an integer greater than or equal to 0.");

            public Diagnostic TupleRequiredForIndexAccess(TypeSymbol wrongType) => CoreError(
                "BCP388",
                $"Cannot access elements of type \"{wrongType}\" by index. An tuple type is required.");

            public Diagnostic ExplicitAdditionalPropertiesTypeRequiredForAccessThereto(TypeSymbol wrongType) => CoreError(
                "BCP389",
                $"The type \"{wrongType}\" does not declare an additional properties type.");

            public Diagnostic ExplicitItemsTypeRequiredForAccessThereto() => CoreError(
                "BCP390",
                $"The array item type access operator ('[*]') can only be used with typed arrays.");

            public Diagnostic AccessExpressionForbiddenBase() => CoreError(
                "BCP391",
                "Type member access is only supported on a reference to a named type.");

            public Diagnostic InvalidResourceTypeIdentifier(string resourceTypeIdentifier) => CoreWarning(
                "BCP392",
                $"""The supplied resource type identifier "{resourceTypeIdentifier}" was not recognized as a valid resource type name.""");

            public Diagnostic UnrecognizedResourceDerivedTypePointerSegment(string unrecognizedSegment) => CoreWarning(
                "BCP393",
                $"""The type pointer segment "{unrecognizedSegment}" was not recognized. Supported pointer segments are: "properties", "items", "prefixItems", and "additionalProperties".""");

            public Diagnostic CannotUseEntireResourceBodyAsType() => CoreError(
                "BCP394",
                "Resource-derived type expressions must dereference a property within the resource body. Using the entire resource body type is not permitted.");

            public Diagnostic InvalidTypesTgzPackage_DeserializationFailed() => CoreError(
                "BCP396",
                "The referenced extension types artifact has been published with malformed content.");

            public Diagnostic InvalidExtension_ImplicitExtensionMissingConfig(IOUri? configFileUri, string name) => CoreError(
                "BCP397",
                $"""Extension {name} is incorrectly configured in the {BuildBicepConfigurationClause(configFileUri)}. It is referenced in the "{RootConfiguration.ImplicitExtensionsKey}" section, but is missing corresponding configuration in the "{RootConfiguration.ExtensionsKey}" section.""");

            public Diagnostic InvalidExtension_NotABuiltInExtension(IOUri? configFileUri, string name) => CoreError(
                "BCP398",
                $"""Extension {name} is incorrectly configured in the {BuildBicepConfigurationClause(configFileUri)}. It is configured as built-in in the "{RootConfiguration.ExtensionsKey}" section, but no built-in extension exists.""");

            public Diagnostic SpreadOperatorUnsupportedInLocation(SpreadExpressionSyntax spread) => CoreError(
                "BCP401",
                $"The spread operator \"{spread.Ellipsis.Text}\" is not permitted in this location.");

            public Diagnostic SpreadOperatorRequiresAssignableValue(SpreadExpressionSyntax spread, TypeSymbol requiredType) => CoreError(
                "BCP402",
                $"The spread operator \"{spread.Ellipsis.Text}\" can only be used in this context for an expression assignable to type \"{requiredType}\".");

            public Diagnostic ArrayTypeMismatchSpread(bool warnInsteadOfError, TypeSymbol expectedType, TypeSymbol actualType) => CoreDiagnostic(
                warnInsteadOfError ? DiagnosticLevel.Warning : DiagnosticLevel.Error,
                "BCP403",
                $"The enclosing array expects elements of type \"{expectedType}\", but the array being spread contains elements of incompatible type \"{actualType}\".");

            public Diagnostic ExtendsPathHasNotBeenSpecified() => CoreError(
                "BCP404",
                $"The \"{LanguageConstants.ExtendsKeyword}\" declaration is missing a bicepparam file path reference");

            public Diagnostic MoreThanOneExtendsDeclarationSpecified() => CoreError(
                "BCP405",
                $"More than one \"{LanguageConstants.ExtendsKeyword}\" declaration are present");

            public Diagnostic ExtendsNotSupported() => CoreError(
                "BCP406",
                $"Using \"{LanguageConstants.ExtendsKeyword}\" keyword requires enabling EXPERIMENTAL feature \"{nameof(ExperimentalFeaturesEnabled.ExtendableParamFiles)}\".");

            public Diagnostic MicrosoftGraphBuiltinRetired(ExtensionDeclarationSyntax? syntax)
            {
                var msGraphRegistryPath = "br:mcr.microsoft.com/bicep/extensions/microsoftgraph/v1.0:0.1.9-preview";
                var codeFix = new CodeFix(
                    $"Replace built-in extension \'microsoftGraph\' with dynamic types registry path",
                    true,
                    CodeFixKind.QuickFix,
                    new CodeReplacement(syntax?.SpecificationString.Span ?? TextSpan, $"\'{msGraphRegistryPath}\'"));

                return CoreError(
                "BCP407",
                $"Built-in extension \"microsoftGraph\" is retired. Use dynamic types instead. See https://aka.ms/graphbicep/dynamictypes")
                with
                {
                    Fixes = [codeFix]
                };
            }

            public Diagnostic NameofInvalidOnUnnamedExpression() => CoreError(
                "BCP408",
                $"The \"{LanguageConstants.NameofFunctionName}\" function can only be used with an expression which has a name.");

            public Diagnostic ResourceParameterizedTypeIsDeprecated(ParameterizedTypeInstantiationSyntaxBase syntax)
            {
                var fixToResourceInput = new CodeFix(
                    $"Replace the 'resource<>' parameterized type with the 'resourceInput<>' parameterized type (for values that will be used in the right-hand side of a `resource` statement)",
                    true,
                    CodeFixKind.QuickFix,
                    new CodeReplacement(syntax.Name.Span, LanguageConstants.TypeNameResourceInput));

                var fixToResourceOutput = new CodeFix(
                    $"Replace the 'resource<>' parameterized type with the 'resourceOutput<>' parameterized type (for values that should match the value of a `resource` symbol after it has been declared)",
                    // we've encouraged users to adopt resource-derived types for when values will be passed to resource statements. Few if any existing usages should align with `resourceOutput<>`
                    isPreferred: false,
                    CodeFixKind.QuickFix,
                    new CodeReplacement(syntax.Name.Span, LanguageConstants.TypeNameResourceOutput));

                return CoreWarning(
                    "BCP409",
                    "The 'resource<>' parameterized type has been deprecated. Please specify whether you want this type to correspond to the resource input or the resource output.")
                    with
                { Fixes = [fixToResourceInput, fixToResourceOutput] };
            }

            public Diagnostic AttemptToDivideByZero() => CoreError("BCP410", "Division by zero is not supported.");

            public Diagnostic TypeExpressionResolvesToUnassignableType(TypeSymbol type) => CoreError(
                "BCP411",
                $"The type \"{type}\" cannot be used in a type assignment because it does not fit within one of ARM's primitive type categories (string, int, bool, array, object).{TypeInaccuracyClause}");

            public Diagnostic InvalidVariableType(IEnumerable<string> validTypes) => CoreError(
                "BCP412",
                $"The variable type is not valid. Please specify one of the following types: {ToQuotedString(validTypes)}.");

            public Diagnostic FromEndArrayAccessNotSupportedOnBaseType(TypeSymbol baseType) => CoreError(
                "BCP414",
                $"The \"^\" indexing operator cannot be used on base expressions of type \"{baseType}\".");

            public Diagnostic FromEndArrayAccessNotSupportedWithIndexType(TypeSymbol indexType) => CoreError(
                "BCP415",
                $"The \"^\" indexing operator cannot be used with index expressions of type \"{indexType}\".");

            public Diagnostic SuppliedStringDoesNotMatchExpectedPattern(bool shouldWarn, string expectedPattern)
                => CoreDiagnostic(
                    shouldWarn ? DiagnosticLevel.Warning : DiagnosticLevel.Error,
                    "BCP416",
                    $"The supplied string does not match the expected pattern of /${expectedPattern}/.");

            public Diagnostic SpreadOperatorCannotBeUsedWithForLoop(SpreadExpressionSyntax spread) => CoreError(
                "BCP417",
                $"The spread operator \"{spread.Ellipsis.Text}\" cannot be used inside objects with property for-expressions.");

            public Diagnostic ExtensionCannotBeReferenced() => CoreError(
                "BCP418",
                "Extensions cannot be referenced here. Extensions can only be referenced by module extension configurations.");

            public Diagnostic InvalidReservedImplicitExtensionNamespace(string name) => CoreError(
                "BCP419",
                $"Namespace name \"{name}\", and cannot be used an extension name.");


            public Diagnostic ScopeKindUnresolvableAtCompileTime() => CoreError(
                "BCP420",
                "The scope could not be resolved at compile time because the supplied expression is ambiguous or too complex. Scoping expressions must be reducible to a specific kind of scope without knowledge of parameter values.");

            public Diagnostic SecureOutputsNotSupportedWithLocalDeploy(string moduleName) => CoreError(
                "BCP421",
                $"""Module "{moduleName}" contains one or more secure outputs, which are not supported with "{LanguageConstants.TargetScopeKeyword}" set to "{LanguageConstants.TargetScopeTypeLocal}".""");

            public Diagnostic InstanceFunctionCallOnPossiblyNullBase(TypeSymbol baseType, SyntaxBase expression) => CoreWarning(
                "BCP422",
                $"A resource of type \"{baseType}\" may or may not exist when this function is called, which could cause the deployment to fail.")
                with
            { Fixes = [AsNonNullable(expression)] };

            public Diagnostic ExtensionAliasMustBeDefinedForInlinedRegistryExtensionDeclaration() => CoreError(
                "BCP423",
                "An extension alias must be defined for an extension declaration with an inlined registry reference.");

            public Diagnostic MissingExtensionConfigAssignments(IEnumerable<string> identifiers) => CoreError(
                "BCP424",
                $"The following extensions are declared in the Bicep file but are missing a configuration assignment in the params files: {ToQuotedString(identifiers)}.");

            public Diagnostic ExtensionConfigAssignmentDoesNotMatchToExtension(string identifier) => CoreError(
                "BCP425",
                $"The extension configuration assignment for \"{identifier}\" does not match an extension in the Bicep file.");

            public Diagnostic SecureOutputsOnlyAllowedOnDirectModuleReference() => CoreError(
                "BCP426",
                "Secure outputs may only be accessed via a direct module reference. Only non-sensitive outputs are supported when dereferencing a module indirectly via a variable or lambda.");

            public Diagnostic EnvironmentVariableDoesNotExist(string name, string? suggestion) => CoreError(
                "BCP427",
                $"Environment variable \"{name}\" does not exist and there's no default value set.{suggestion}");

            public Diagnostic DirectoryDoesNotExist(string relativePath) => CoreError(
                "BCP428",
                $"Directory \"{relativePath}\" does not exist or additional permissions are necessary to access it.");

            public Diagnostic ErrorOccuredBrowsingDirectory(string exceptionMessage) => CoreError(
                "BCP429",
                $"An error occured browsing directory. {exceptionMessage}");

            public Diagnostic FoundFileInsteadOfDirectory(string filePath) => CoreError(
                "BCP430",
                $"Unable to open directory at path \"{filePath}\". Found a file instead.");

            public Diagnostic InvalidModuleExtensionConfigAssignmentExpression(string propertyName) => CoreError(
                "BCP431",
                $"The value of the \"{propertyName}\" property must be an object literal or a valid extension config inheritance expression.");

            public Diagnostic RuntimeValueNotAllowedInFunctionArgument(string? functionName, string? parameterName, string? accessedSymbolName, IEnumerable<string>? accessiblePropertyNames, IEnumerable<string>? variableDependencyChain)
            {
                var variableDependencyChainClause = BuildVariableDependencyChainClause(variableDependencyChain);
                var accessiblePropertiesClause = BuildAccessiblePropertiesClause(accessedSymbolName, accessiblePropertyNames);

                return CoreError(
                    "BCP432",
                    $"This expression is being used in parameter \"{parameterName ?? "unknown"}\" of the function \"{functionName ?? "unknown"}\", which requires a value that can be calculated at the start of the deployment.{variableDependencyChainClause}{accessiblePropertiesClause}");
            }

            public Diagnostic InlinedResourcesCannotHaveExplicitDependencies(string symbolicName, IEnumerable<string> runtimePropertyNames) => CoreError(
                "BCP433",
                $"The resource \"{symbolicName}\" cannot declare explicit dependencies because its identifier properties including {ToQuotedString(runtimePropertyNames.OrderBy(x => x))} cannot be calculated at the start of the deployment.");

            public Diagnostic CannotExplicitlyDependOnInlinedResource(string dependentName, string dependencyName, IEnumerable<string> runtimePropertyNames) => CoreError(
                "BCP434",
                $"The resource \"{dependentName}\" cannot declare an explicit dependency on \"{dependencyName}\" because the identifier properties of the latter including {ToQuotedString(runtimePropertyNames.OrderBy(x => x))} cannot be calculated at the start of the deployment.");

            public Diagnostic UsingWithClauseRequiresExperimentalFeature() => CoreError(
                "BCP435",
                $"Using the \"{LanguageConstants.WithKeyword}\" keyword with a \"{LanguageConstants.UsingKeyword}\" statement requires enabling EXPERIMENTAL feature \"{nameof(ExperimentalFeaturesEnabled.DeployCommands)}\".");

            public Diagnostic ExpectedWithKeywordOrNewLine() => CoreError(
                "BCP436",
                $"Expected the \"with\" keyword or a new line character at this location.");

<<<<<<< HEAD
            public Diagnostic ThisFunctionOnlyAllowedInResourceProperties() => CoreError(
                "BCP437",
                "The \"this\" namespace can only be used within resource property expressions.");
=======
            public Diagnostic BaseIdentifierNotAvailableWithoutExtends() => CoreError(
                "BCP437",
                $"The identifier '{LanguageConstants.BaseIdentifier}' is only available in parameter files that declare an '{LanguageConstants.ExtendsKeyword}' clause.");

            public Diagnostic BaseIdentifierRedeclared() => CoreError(
                "BCP438",
                $"The identifier '{LanguageConstants.BaseIdentifier}' is reserved and cannot be declared.");

            public Diagnostic SecureDecoratorOnlyAllowedOnStringsAndObjects() => CoreError(
                "BCP439",
                "The @secure() decorator can only be used on statements whose type clause is \"string,\", \"object\", or a literal type.");

            public Diagnostic SecureDecoratorTargetMustFitWithinStringOrObject() => CoreError(
                "BCP440",
                "The @secure() decorator can only be used on statements whose type is a subtype of \"string\" or \"object\".");
>>>>>>> f37ea766
        }

        public static DiagnosticBuilderInternal ForPosition(TextSpan span)
            => new(span);

        public static DiagnosticBuilderInternal ForPosition(IPositionable positionable)
            => new(positionable.Span);

        public static DiagnosticBuilderInternal ForDocumentStart()
            => new(TextSpan.TextDocumentStart);
    }
}<|MERGE_RESOLUTION|>--- conflicted
+++ resolved
@@ -1989,11 +1989,6 @@
                 "BCP436",
                 $"Expected the \"with\" keyword or a new line character at this location.");
 
-<<<<<<< HEAD
-            public Diagnostic ThisFunctionOnlyAllowedInResourceProperties() => CoreError(
-                "BCP437",
-                "The \"this\" namespace can only be used within resource property expressions.");
-=======
             public Diagnostic BaseIdentifierNotAvailableWithoutExtends() => CoreError(
                 "BCP437",
                 $"The identifier '{LanguageConstants.BaseIdentifier}' is only available in parameter files that declare an '{LanguageConstants.ExtendsKeyword}' clause.");
@@ -2009,7 +2004,10 @@
             public Diagnostic SecureDecoratorTargetMustFitWithinStringOrObject() => CoreError(
                 "BCP440",
                 "The @secure() decorator can only be used on statements whose type is a subtype of \"string\" or \"object\".");
->>>>>>> f37ea766
+
+            public Diagnostic ThisFunctionOnlyAllowedInResourceProperties() => CoreError(
+                "BCP441",
+                "The \"this\" namespace can only be used within resource property expressions.");
         }
 
         public static DiagnosticBuilderInternal ForPosition(TextSpan span)
