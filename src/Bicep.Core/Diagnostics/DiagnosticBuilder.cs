--- conflicted
+++ resolved
@@ -1976,99 +1976,96 @@
                 TextSpan,
                 "BCP351",
                 $"Function \"{functionName}\" is not valid at this location. It can only be used when directly assigning to a parameter.");
-<<<<<<< HEAD
+
+            public ErrorDiagnostic FailedToEvaluateVariable(string name, string message) => new(
+                TextSpan,
+                "BCP352",
+                $"Failed to evaluate variable \"{name}\": {message}");
+
+            public ErrorDiagnostic ItemsMustBeCaseInsensitivelyUnique(string itemTypePluralName, IEnumerable<string> itemNames) => new(
+                TextSpan,
+                "BCP353",
+                $"The {itemTypePluralName} {ToQuotedString(itemNames)} differ only in casing. The ARM deployments engine is not case sensitive and will not be able to distinguish between them.");
+
+            public ErrorDiagnostic ExpectedSymbolListOrWildcard() => new(
+                TextSpan,
+                "BCP354",
+                "Expected left brace ('{') or asterisk ('*') character at this location.");
+
+            public ErrorDiagnostic ExpectedExportedSymbolName() => new(
+                TextSpan,
+                "BCP355",
+                "Expected the name of an exported symbol at this location.");
+
+            public ErrorDiagnostic ExpectedNamespaceIdentifier() => new(
+                TextSpan,
+                "BCP356",
+                "Expected a valid namespace identifier at this location.");
+
+            public ErrorDiagnostic CompileTimeImportsNotSupported() => new(
+                TextSpan,
+                "BCP357",
+                $@"Using compile-time import statements requires enabling EXPERIMENTAL feature ""{nameof(ExperimentalFeaturesEnabled.CompileTimeImports)}"".");
+
+            public ErrorDiagnostic PathHasNotBeenSpecified() => new(
+                TextSpan,
+                "BCP358",
+                "This declaration is missing a template file path reference.");
+
+            public ErrorDiagnostic CompileTimeImportDeclarationMustReferenceTemplate() => new(
+                TextSpan,
+                "BCP359",
+                "A compile-time import can only reference a Bicep file, an ARM template, a registry artifact, or a template spec.");
+
+            public ErrorDiagnostic ImportedSymbolNotFound(string symbolName) => new(
+                TextSpan,
+                "BCP360",
+                $"The '{symbolName}' symbol was not found in (or was not exported by) the imported template.");
+
+            public ErrorDiagnostic ExportDecoratorMustTargetStatement() => new(
+                TextSpan,
+                "BCP361",
+                @"The ""@export()"" decorator must target a top-level statement.");
+
+            public ErrorDiagnostic SymbolImportedMultipleTimes(params string[] importedAs) => new(
+                TextSpan,
+                "BCP362",
+                $"This symbol is imported multiple times under the names {string.Join(", ", importedAs.Select(identifier => $"'{identifier}'"))}.");
+
+            public ErrorDiagnostic DiscriminatorDecoratorOnlySupportedForObjectUnions() => new(
+                TextSpan,
+                "BCP363",
+                $"The \"{LanguageConstants.TypeDiscriminatorDecoratorName}\" decorator can only be applied to object-only union types with unique member types.");
+
+            public ErrorDiagnostic DiscriminatorPropertyMustBeRequiredStringLiteral(string discriminatorPropertyName) => new(
+                TextSpan,
+                "BCP364",
+                $"The property \"{discriminatorPropertyName}\" must be a required string literal on all union member types.");
+
+            public ErrorDiagnostic DiscriminatorPropertyMemberDuplicatedValue(string discriminatorPropertyName, string discriminatorPropertyValue) => new(
+                TextSpan,
+                "BCP365",
+                $"The value \"{discriminatorPropertyValue}\" for discriminator property \"{discriminatorPropertyName}\" is duplicated across multiple union member types. The value must be unique across all union member types.");
+
+            public ErrorDiagnostic DiscriminatorPropertyNameMustMatch(string acceptablePropertyName) => new(
+                TextSpan,
+                "BCP366",
+                $"The discriminator property name must be \"{acceptablePropertyName}\" on all union member types.");
+
+            public ErrorDiagnostic FeatureIsTemporarilyDisabled(string featureName) => new(
+                TextSpan,
+                "BCP367",
+                $"The \"{featureName}\" feature is temporarily disabled.");
             
             public ErrorDiagnostic InvalidParameterValueAssignmentType(string parameterName, TypeSymbol declaredType) => new(
                 TextSpan, 
-                "BCP352", 
+                "BCP368", 
                 $"Assigned type of parameter \"{parameterName}\" does not match the declared type \"{declaredType}\" in the bicep template");
         
             public ErrorDiagnostic ParameterNotPresentInTemplate(string parameterName, string bicepFilePath) => new(
                 TextSpan, 
-                "BCP353", 
+                "BCP369", 
                 $"A value for parameter \"{parameterName}\" is provided but it is not declared in the bicep template \"{bicepFilePath}\"");
-=======
-
-            public ErrorDiagnostic FailedToEvaluateVariable(string name, string message) => new(
-                TextSpan,
-                "BCP352",
-                $"Failed to evaluate variable \"{name}\": {message}");
-
-            public ErrorDiagnostic ItemsMustBeCaseInsensitivelyUnique(string itemTypePluralName, IEnumerable<string> itemNames) => new(
-                TextSpan,
-                "BCP353",
-                $"The {itemTypePluralName} {ToQuotedString(itemNames)} differ only in casing. The ARM deployments engine is not case sensitive and will not be able to distinguish between them.");
-
-            public ErrorDiagnostic ExpectedSymbolListOrWildcard() => new(
-                TextSpan,
-                "BCP354",
-                "Expected left brace ('{') or asterisk ('*') character at this location.");
-
-            public ErrorDiagnostic ExpectedExportedSymbolName() => new(
-                TextSpan,
-                "BCP355",
-                "Expected the name of an exported symbol at this location.");
-
-            public ErrorDiagnostic ExpectedNamespaceIdentifier() => new(
-                TextSpan,
-                "BCP356",
-                "Expected a valid namespace identifier at this location.");
-
-            public ErrorDiagnostic CompileTimeImportsNotSupported() => new(
-                TextSpan,
-                "BCP357",
-                $@"Using compile-time import statements requires enabling EXPERIMENTAL feature ""{nameof(ExperimentalFeaturesEnabled.CompileTimeImports)}"".");
-
-            public ErrorDiagnostic PathHasNotBeenSpecified() => new(
-                TextSpan,
-                "BCP358",
-                "This declaration is missing a template file path reference.");
-
-            public ErrorDiagnostic CompileTimeImportDeclarationMustReferenceTemplate() => new(
-                TextSpan,
-                "BCP359",
-                "A compile-time import can only reference a Bicep file, an ARM template, a registry artifact, or a template spec.");
-
-            public ErrorDiagnostic ImportedSymbolNotFound(string symbolName) => new(
-                TextSpan,
-                "BCP360",
-                $"The '{symbolName}' symbol was not found in (or was not exported by) the imported template.");
-
-            public ErrorDiagnostic ExportDecoratorMustTargetStatement() => new(
-                TextSpan,
-                "BCP361",
-                @"The ""@export()"" decorator must target a top-level statement.");
-
-            public ErrorDiagnostic SymbolImportedMultipleTimes(params string[] importedAs) => new(
-                TextSpan,
-                "BCP362",
-                $"This symbol is imported multiple times under the names {string.Join(", ", importedAs.Select(identifier => $"'{identifier}'"))}.");
-
-            public ErrorDiagnostic DiscriminatorDecoratorOnlySupportedForObjectUnions() => new(
-                TextSpan,
-                "BCP363",
-                $"The \"{LanguageConstants.TypeDiscriminatorDecoratorName}\" decorator can only be applied to object-only union types with unique member types.");
-
-            public ErrorDiagnostic DiscriminatorPropertyMustBeRequiredStringLiteral(string discriminatorPropertyName) => new(
-                TextSpan,
-                "BCP364",
-                $"The property \"{discriminatorPropertyName}\" must be a required string literal on all union member types.");
-
-            public ErrorDiagnostic DiscriminatorPropertyMemberDuplicatedValue(string discriminatorPropertyName, string discriminatorPropertyValue) => new(
-                TextSpan,
-                "BCP365",
-                $"The value \"{discriminatorPropertyValue}\" for discriminator property \"{discriminatorPropertyName}\" is duplicated across multiple union member types. The value must be unique across all union member types.");
-
-            public ErrorDiagnostic DiscriminatorPropertyNameMustMatch(string acceptablePropertyName) => new(
-                TextSpan,
-                "BCP366",
-                $"The discriminator property name must be \"{acceptablePropertyName}\" on all union member types.");
-
-            public ErrorDiagnostic FeatureIsTemporarilyDisabled(string featureName) => new(
-                TextSpan,
-                "BCP367",
-                $"The \"{featureName}\" feature is temporarily disabled.");
->>>>>>> 3319ec7e
         }
 
         public static DiagnosticBuilderInternal ForPosition(TextSpan span)
