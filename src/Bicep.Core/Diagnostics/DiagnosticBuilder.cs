--- conflicted
+++ resolved
@@ -1877,21 +1877,19 @@
                 "BCP413",
                 $"""Using typed variables requires enabling EXPERIMENTAL feature "{nameof(ExperimentalFeaturesEnabled.TypedVariables)}".""");
 
-<<<<<<< HEAD
+            public Diagnostic FromEndArrayAccessNotSupportedOnBaseType(TypeSymbol baseType) => CoreError(
+                "BCP414",
+                $"The \"^\" indexing operator cannot be used on base expressions of type \"{baseType}\".");
+
+            public Diagnostic FromEndArrayAccessNotSupportedWithIndexType(TypeSymbol indexType) => CoreError(
+                "BCP415",
+                $"The \"^\" indexing operator cannot be used with index expressions of type \"{indexType}\".");
+
             public Diagnostic SuppliedStringDoesNotMatchExpectedPattern(bool shouldWarn, string expectedPattern)
                 => CoreDiagnostic(
                     shouldWarn ? DiagnosticLevel.Warning : DiagnosticLevel.Error,
-                    "BCP414",
+                    "BCP416",
                     $"The supplied string does not match the expected pattern of /${expectedPattern}/.");
-=======
-            public Diagnostic FromEndArrayAccessNotSupportedOnBaseType(TypeSymbol baseType) => CoreError(
-                "BCP414",
-                $"The \"^\" indexing operator cannot be used on base expressions of type \"{baseType}\".");
-
-            public Diagnostic FromEndArrayAccessNotSupportedWithIndexType(TypeSymbol indexType) => CoreError(
-                "BCP415",
-                $"The \"^\" indexing operator cannot be used with index expressions of type \"{indexType}\".");
->>>>>>> 566ba80c
         }
 
         public static DiagnosticBuilderInternal ForPosition(TextSpan span)
