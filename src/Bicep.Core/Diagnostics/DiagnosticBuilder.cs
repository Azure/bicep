// Copyright (c) Microsoft Corporation.
// Licensed under the MIT License.

using System;
using System.Collections.Generic;
using System.Collections.Immutable;
using System.Linq;
using System.Text;
using Bicep.Core.CodeAction;
using Bicep.Core.Extensions;
using Bicep.Core.Modules;
using Bicep.Core.Navigation;
using Bicep.Core.Parsing;
using Bicep.Core.Resources;
using Bicep.Core.Semantics;
using Bicep.Core.Syntax;
using Bicep.Core.TypeSystem;

namespace Bicep.Core.Diagnostics
{
    public static class DiagnosticBuilder
    {
        public const string UseStringInterpolationInsteadClause = "Use string interpolation instead.";

        public delegate ErrorDiagnostic ErrorBuilderDelegate(DiagnosticBuilderInternal builder);

        public delegate Diagnostic DiagnosticBuilderDelegate(DiagnosticBuilderInternal builder);

        public class DiagnosticBuilderInternal
        {

            private const string TypeInaccuracyClause = " If this is an inaccuracy in the documentation, please report it to the Bicep Team.";
            private static readonly Uri TypeInaccuracyLink = new("https://aka.ms/bicep-type-issues");

            public DiagnosticBuilderInternal(TextSpan textSpan)
            {
                TextSpan = textSpan;
            }

            public TextSpan TextSpan { get; }

            private static string ToQuotedString(IEnumerable<string> elements)
                => elements.Any() ? $"\"{elements.ConcatString("\", \"")}\"" : "";

            private static string BuildVariableDependencyChainClause(IEnumerable<string>? variableDependencyChain) => variableDependencyChain is not null
                ? $" You are referencing a variable which cannot be calculated at the start (\"{string.Join("\" -> \"", variableDependencyChain)}\")."
                : string.Empty;

            private static string BuildAccessiblePropertiesClause(string? accessedSymbolName, IEnumerable<string>? accessiblePropertyNames) => accessedSymbolName is not null && accessiblePropertyNames is not null
                ? $" Properties of {accessedSymbolName} which can be calculated at the start include {ToQuotedString(accessiblePropertyNames.OrderBy(s => s))}."
                : string.Empty;

            private static string BuildInvalidOciArtifactReferenceClause(string? aliasName, string referenceValue) => aliasName is not null
                ? $"The OCI artifact reference \"{referenceValue}\" after resolving alias \"{aliasName}\" is not valid."
                : $"The specified OCI artifact reference \"{referenceValue}\" is not valid.";

            private static string BuildInvalidTemplateSpecReferenceClause(string? aliasName, string referenceValue) => aliasName is not null
                ? $"The Template Spec reference \"{referenceValue}\" after resolving alias \"{aliasName}\" is not valid."
                : $"The specified Template Spec reference \"{referenceValue}\" is not valid.";

            private static string BuildBicepConfigurationClause(string? configurationPath) => configurationPath is not null
                ? $"Bicep configuration \"{configurationPath}\""
                : $"built-in Bicep configuration";

            public ErrorDiagnostic UnrecognizedToken(string token) => new(
                TextSpan,
                "BCP001",
                $"The following token is not recognized: \"{token}\".");

            public ErrorDiagnostic UnterminatedMultilineComment() => new(
                TextSpan,
                "BCP002",
                "The multi-line comment at this location is not terminated. Terminate it with the */ character sequence.");

            public ErrorDiagnostic UnterminatedString() => new(
                TextSpan,
                "BCP003",
                "The string at this location is not terminated. Terminate the string with a single quote character.");

            public ErrorDiagnostic UnterminatedStringWithNewLine() => new(
                TextSpan,
                "BCP004",
                "The string at this location is not terminated due to an unexpected new line character.");

            public ErrorDiagnostic UnterminatedStringEscapeSequenceAtEof() => new(
                TextSpan,
                "BCP005",
                "The string at this location is not terminated. Complete the escape sequence and terminate the string with a single unescaped quote character.");

            public ErrorDiagnostic UnterminatedStringEscapeSequenceUnrecognized(IEnumerable<string> escapeSequences) => new(
                TextSpan,
                "BCP006",
                $"The specified escape sequence is not recognized. Only the following escape sequences are allowed: {ToQuotedString(escapeSequences)}.");

            public ErrorDiagnostic UnrecognizedDeclaration() => new(
                TextSpan,
                "BCP007",
                "This declaration type is not recognized. Specify a parameter, variable, resource, or output declaration.");

            public ErrorDiagnostic ExpectedParameterContinuation() => new(
                TextSpan,
                "BCP008",
                "Expected the \"=\" token, or a newline at this location.");

            public ErrorDiagnostic UnrecognizedExpression() => new(
                TextSpan,
                "BCP009",
                "Expected a literal value, an array, an object, a parenthesized expression, or a function call at this location.");

            public ErrorDiagnostic InvalidInteger() => new(
                TextSpan,
                "BCP010",
                "Expected a valid 64-bit signed integer.");

            public ErrorDiagnostic InvalidType() => new(
                TextSpan,
                "BCP011",
                "The type of the specified value is incorrect. Specify a string, boolean, or integer literal.");

            public ErrorDiagnostic ExpectedKeyword(string keyword) => new(
                TextSpan,
                "BCP012",
                $"Expected the \"{keyword}\" keyword at this location.");
            
            public ErrorDiagnostic ExpectedParameterIdentifier() => new(
                TextSpan,
                "BCP013",
                "Expected a parameter identifier at this location.");

            public ErrorDiagnostic ExpectedParameterType() => new(
                TextSpan,
                "BCP014",
                $"Expected a parameter type at this location. Please specify one of the following types: {ToQuotedString(LanguageConstants.DeclarationTypes.Keys)}.");

            public ErrorDiagnostic ExpectedVariableIdentifier() => new(
                TextSpan,
                "BCP015",
                "Expected a variable identifier at this location.");

            public ErrorDiagnostic ExpectedOutputIdentifier() => new(
                TextSpan,
                "BCP016",
                "Expected an output identifier at this location.");

            public ErrorDiagnostic ExpectedResourceIdentifier() => new(
                TextSpan,
                "BCP017",
                "Expected a resource identifier at this location.");

            public ErrorDiagnostic ExpectedCharacter(string character) => new(
                TextSpan,
                "BCP018",
                $"Expected the \"{character}\" character at this location.");

            public ErrorDiagnostic ExpectedNewLine() => new(
                TextSpan,
                "BCP019",
                "Expected a new line character at this location.");

            public ErrorDiagnostic ExpectedFunctionOrPropertyName() => new(
                TextSpan,
                "BCP020",
                "Expected a function or property name at this location.");

            public ErrorDiagnostic ExpectedNumericLiteral() => new(
                TextSpan,
                "BCP021",
                "Expected a numeric literal at this location.");

            public ErrorDiagnostic ExpectedPropertyName() => new(
                TextSpan,
                "BCP022",
                "Expected a property name at this location.");

            public ErrorDiagnostic ExpectedVariableOrFunctionName() => new(
                TextSpan,
                "BCP023",
                "Expected a variable or function name at this location.");

            public ErrorDiagnostic IdentifierNameExceedsLimit() => new(
                TextSpan,
                "BCP024",
                $"The identifier exceeds the limit of {LanguageConstants.MaxIdentifierLength}. Reduce the length of the identifier.");

            public ErrorDiagnostic PropertyMultipleDeclarations(string property) => new(
                TextSpan,
                "BCP025",
                $"The property \"{property}\" is declared multiple times in this object. Remove or rename the duplicate properties.");

            public ErrorDiagnostic OutputTypeMismatch(TypeSymbol expectedType, TypeSymbol actualType) => new(
                TextSpan,
                "BCP026",
                $"The output expects a value of type \"{expectedType}\" but the provided value is of type \"{actualType}\".");

            public ErrorDiagnostic ParameterTypeMismatch(TypeSymbol expectedType, TypeSymbol actualType) => new(
                TextSpan,
                "BCP027",
                $"The parameter expects a default value of type \"{expectedType}\" but provided value is of type \"{actualType}\".");

            public ErrorDiagnostic IdentifierMultipleDeclarations(string identifier) => new(
                TextSpan,
                "BCP028",
                $"Identifier \"{identifier}\" is declared multiple times. Remove or rename the duplicates.");

            public ErrorDiagnostic InvalidResourceType() => new(
                TextSpan,
                "BCP029",
                "The resource type is not valid. Specify a valid resource type of format \"<types>@<apiVersion>\".");

            public ErrorDiagnostic InvalidOutputType() => new(
                TextSpan,
                "BCP030",
                $"The output type is not valid. Please specify one of the following types: {ToQuotedString(LanguageConstants.DeclarationTypes.Keys)}.");

            public ErrorDiagnostic InvalidParameterType() => new(
                TextSpan,
                "BCP031",
                $"The parameter type is not valid. Please specify one of the following types: {ToQuotedString(LanguageConstants.DeclarationTypes.Keys)}.");

            public ErrorDiagnostic CompileTimeConstantRequired() => new(
                TextSpan,
                "BCP032",
                "The value must be a compile-time constant.");

            public Diagnostic ExpectedValueTypeMismatch(bool warnInsteadOfError, TypeSymbol expectedType, TypeSymbol actualType) => new(
                TextSpan,
                warnInsteadOfError ? DiagnosticLevel.Warning : DiagnosticLevel.Error,
                "BCP033",
                $"Expected a value of type \"{expectedType}\" but the provided value is of type \"{actualType}\".");

            public Diagnostic ArrayTypeMismatch(bool warnInsteadOfError, TypeSymbol expectedType, TypeSymbol actualType) => new(
                TextSpan,
                warnInsteadOfError ? DiagnosticLevel.Warning : DiagnosticLevel.Error,
                "BCP034",
                $"The enclosing array expected an item of type \"{expectedType}\", but the provided item was of type \"{actualType}\".");

            public Diagnostic MissingRequiredProperties(bool warnInsteadOfError, Symbol? sourceDeclaration, ObjectSyntax objectSyntax, ICollection<string> properties, string blockName, bool showTypeInaccuracy)
            {
                var sourceDeclarationClause = sourceDeclaration is not null
                    ? $" from source declaration \"{sourceDeclaration.Name}\""
                    : string.Empty;

                var newSyntax = objectSyntax.AddChildrenWithFormatting(
                    properties.Select(p => SyntaxFactory.CreateObjectProperty(p, SyntaxFactory.EmptySkippedTrivia))
                );

                var codeFix = new CodeFix("Add required properties", true, CodeFixKind.QuickFix, new CodeReplacement(objectSyntax.Span, newSyntax.ToTextPreserveFormatting()));

                return new FixableDiagnostic(
                    TextSpan,
                    warnInsteadOfError ? DiagnosticLevel.Warning : DiagnosticLevel.Error,
                    "BCP035",
                    $"The specified \"{blockName}\" declaration is missing the following required properties{sourceDeclarationClause}: {ToQuotedString(properties)}.{(showTypeInaccuracy ? TypeInaccuracyClause : string.Empty)}",
                    showTypeInaccuracy ? TypeInaccuracyLink : null,
                    DiagnosticStyling.Default,
                    codeFix);
            }

            public Diagnostic PropertyTypeMismatch(bool warnInsteadOfError, Symbol? sourceDeclaration, string property, TypeSymbol expectedType, TypeSymbol actualType, bool showTypeInaccuracy = false)
            {
                var sourceDeclarationClause = sourceDeclaration is not null
                    ? $" in source declaration \"{sourceDeclaration.Name}\""
                    : string.Empty;

                return new(
                    TextSpan,
                    warnInsteadOfError ? DiagnosticLevel.Warning : DiagnosticLevel.Error,
                    "BCP036",
                    $"The property \"{property}\" expected a value of type \"{expectedType}\" but the provided value{sourceDeclarationClause} is of type \"{actualType}\".{(showTypeInaccuracy ? TypeInaccuracyClause : string.Empty)}",
                    showTypeInaccuracy ? TypeInaccuracyLink : null);
            }

            public Diagnostic DisallowedProperty(bool warnInsteadOfError, Symbol? sourceDeclaration, string property, TypeSymbol type, ICollection<string> validUnspecifiedProperties, bool showTypeInaccuracy)
            {
                var permissiblePropertiesClause = validUnspecifiedProperties.Any()
                    ? $" Permissible properties include {ToQuotedString(validUnspecifiedProperties)}."
                    : $" No other properties are allowed.";

                var sourceDeclarationClause = sourceDeclaration is not null
                    ? $" from source declaration \"{sourceDeclaration.Name}\""
                    : string.Empty;

                return new(
                    TextSpan,
                    warnInsteadOfError ? DiagnosticLevel.Warning : DiagnosticLevel.Error,
                    "BCP037",
                    $"The property \"{property}\"{sourceDeclarationClause} is not allowed on objects of type \"{type}\".{permissiblePropertiesClause}{(showTypeInaccuracy ? TypeInaccuracyClause : string.Empty)}", showTypeInaccuracy ? TypeInaccuracyLink : null);
            }

            public Diagnostic DisallowedInterpolatedKeyProperty(bool warnInsteadOfError, Symbol? sourceDeclaration, TypeSymbol type, ICollection<string> validUnspecifiedProperties)
            {
                var permissiblePropertiesClause = validUnspecifiedProperties.Any()
                    ? $" Permissible properties include {ToQuotedString(validUnspecifiedProperties)}."
                    : $" No other properties are allowed.";

                var sourceDeclarationClause = sourceDeclaration is not null
                    ? $" in source declaration \"{sourceDeclaration.Name}\""
                    : string.Empty;

                return new(
                    TextSpan,
                    warnInsteadOfError ? DiagnosticLevel.Warning : DiagnosticLevel.Error,
                    "BCP040",
                    $"String interpolation is not supported for keys on objects of type \"{type}\"{sourceDeclarationClause}.{permissiblePropertiesClause}");
            }

            public ErrorDiagnostic VariableTypeAssignmentDisallowed(TypeSymbol valueType) => new(
                TextSpan,
                "BCP041",
                $"Values of type \"{valueType}\" cannot be assigned to a variable.");

            public ErrorDiagnostic InvalidExpression() => new(
                TextSpan,
                "BCP043",
                "This is not a valid expression.");

            public ErrorDiagnostic UnaryOperatorInvalidType(string operatorName, TypeSymbol type) => new(
                TextSpan,
                "BCP044",
                $"Cannot apply operator \"{operatorName}\" to operand of type \"{type}\".");

            public ErrorDiagnostic BinaryOperatorInvalidType(string operatorName, TypeSymbol type1, TypeSymbol type2, string? additionalInfo) => new(
                TextSpan,
                "BCP045",
                $"Cannot apply operator \"{operatorName}\" to operands of type \"{type1}\" and \"{type2}\".{(additionalInfo is null ? string.Empty : " " + additionalInfo)}");

            public ErrorDiagnostic ValueTypeMismatch(TypeSymbol type) => new(
                TextSpan,
                "BCP046",
                $"Expected a value of type \"{type}\".");

            public ErrorDiagnostic ResourceTypeInterpolationUnsupported() => new(
                TextSpan,
                "BCP047",
                "String interpolation is unsupported for specifying the resource type.");

            public ErrorDiagnostic CannotResolveFunctionOverload(IList<string> overloadSignatures, TypeSymbol argumentType, IList<TypeSymbol> parameterTypes)
            {
                var messageBuilder = new StringBuilder();
                var overloadCount = overloadSignatures.Count;

                messageBuilder.Append("Cannot resolve function overload.");

                for (int i = 0; i < overloadCount; i++)
                {
                    messageBuilder
                        .Append('\n')
                        .Append($"  Overload {i + 1} of {overloadCount}, \"{overloadSignatures[i]}\", gave the following error:\n")
                        .Append($"    Argument of type \"{argumentType}\" is not assignable to parameter of type \"{parameterTypes[i]}\".");
                }

                var message = messageBuilder.ToString();

                return new ErrorDiagnostic(
                    TextSpan,
                    "BCP048",
                    message);
            }

            public ErrorDiagnostic StringOrIntegerIndexerRequired(TypeSymbol wrongType) => new(
                TextSpan,
                "BCP049",
                $"The array index must be of type \"{LanguageConstants.String}\" or \"{LanguageConstants.Int}\" but the provided index was of type \"{wrongType}\".");

            public ErrorDiagnostic FilePathIsEmpty() => new(
                TextSpan,
                "BCP050",
                "The specified path is empty.");

            public ErrorDiagnostic FilePathBeginsWithForwardSlash() => new(
                TextSpan,
                "BCP051",
                "The specified path begins with \"/\". Files must be referenced using relative paths.");

            public Diagnostic UnknownProperty(bool warnInsteadOfError, TypeSymbol type, string badProperty) => new(
                TextSpan,
                warnInsteadOfError ? DiagnosticLevel.Warning : DiagnosticLevel.Error,
                "BCP052",
                $"The type \"{type}\" does not contain property \"{badProperty}\".");

            public Diagnostic UnknownPropertyWithAvailableProperties(bool warnInsteadOfError, TypeSymbol type, string badProperty, IEnumerable<string> availableProperties) => new(
                TextSpan,
                warnInsteadOfError ? DiagnosticLevel.Warning : DiagnosticLevel.Error,
                "BCP053",
                $"The type \"{type}\" does not contain property \"{badProperty}\". Available properties include {ToQuotedString(availableProperties)}.");

            public ErrorDiagnostic NoPropertiesAllowed(TypeSymbol type) => new(
                TextSpan,
                "BCP054",
                $"The type \"{type}\" does not contain any properties.");

            public ErrorDiagnostic ObjectRequiredForPropertyAccess(TypeSymbol wrongType) => new(
                TextSpan,
                "BCP055",
                $"Cannot access properties of type \"{wrongType}\". An \"{LanguageConstants.Object}\" type is required.");

            public ErrorDiagnostic AmbiguousSymbolReference(string name, IEnumerable<string> namespaces) => new(
                TextSpan,
                "BCP056",
                $"The reference to name \"{name}\" is ambiguous because it exists in namespaces {ToQuotedString(namespaces)}. The reference must be fully-qualified.");

            public ErrorDiagnostic SymbolicNameDoesNotExist(string name) => new(
                TextSpan,
                "BCP057",
                $"The name \"{name}\" does not exist in the current context.");

            public ErrorDiagnostic OutputReferenceNotSupported(string name) => new(
                TextSpan,
                "BCP058",
                $"The name \"{name}\" is an output. Outputs cannot be referenced in expressions.");

            public ErrorDiagnostic SymbolicNameIsNotAFunction(string name) => new(
                TextSpan,
                "BCP059",
                $"The name \"{name}\" is not a function.");

            public ErrorDiagnostic VariablesFunctionNotSupported() => new(
                TextSpan,
                "BCP060",
                $"The \"variables\" function is not supported. Directly reference variables by their symbolic names.");

            public ErrorDiagnostic ParametersFunctionNotSupported() => new(
                TextSpan,
                "BCP061",
                $"The \"parameters\" function is not supported. Directly reference parameters by their symbolic names.");

            public ErrorDiagnostic ReferencedSymbolHasErrors(string name) => new(
                TextSpan,
                "BCP062",
                $"The referenced declaration with name \"{name}\" is not valid.");

            public ErrorDiagnostic SymbolicNameIsNotAVariableOrParameter(string name) => new(
                TextSpan,
                "BCP063",
                $"The name \"{name}\" is not a parameter, variable, resource or module.");

            public ErrorDiagnostic UnexpectedTokensInInterpolation() => new(
                TextSpan,
                "BCP064",
                "Found unexpected tokens in interpolated expression.");

            public ErrorDiagnostic FunctionOnlyValidInParameterDefaults(string functionName) => new(
                TextSpan,
                "BCP065",
                $"Function \"{functionName}\" is not valid at this location. It can only be used as a parameter default value.");

            public ErrorDiagnostic FunctionOnlyValidInResourceBody(string functionName) => new(
                TextSpan,
                "BCP066",
                $"Function \"{functionName}\" is not valid at this location. It can only be used in resource declarations.");

            public ErrorDiagnostic ObjectRequiredForMethodAccess(TypeSymbol wrongType) => new(
                TextSpan,
                "BCP067",
                $"Cannot call functions on type \"{wrongType}\". An \"{LanguageConstants.Object}\" type is required.");

            public ErrorDiagnostic ExpectedResourceTypeString() => new(
                TextSpan,
                "BCP068",
                "Expected a resource type string. Specify a valid resource type of format \"<types>@<apiVersion>\".");

            public ErrorDiagnostic FunctionNotSupportedOperatorAvailable(string function, string @operator) => new(
                TextSpan,
                "BCP069",
                $"The function \"{function}\" is not supported. Use the \"{@operator}\" operator instead.");

            public ErrorDiagnostic ArgumentTypeMismatch(TypeSymbol argumentType, TypeSymbol parameterType) => new(
                TextSpan,
                "BCP070",
                $"Argument of type \"{argumentType}\" is not assignable to parameter of type \"{parameterType}\".");

            public ErrorDiagnostic ArgumentCountMismatch(int argumentCount, int minimumArgumentCount, int? maximumArgumentCount)
            {
                string expected;

                if (!maximumArgumentCount.HasValue)
                {
                    expected = $"at least {minimumArgumentCount} {(minimumArgumentCount == 1 ? "argument" : "arguments")}";
                }
                else if (minimumArgumentCount == maximumArgumentCount.Value)
                {
                    expected = $"{minimumArgumentCount} {(minimumArgumentCount == 1 ? "argument" : "arguments")}";
                }
                else
                {
                    expected = $"{minimumArgumentCount} to {maximumArgumentCount} arguments";
                }

                return new ErrorDiagnostic(
                    TextSpan,
                    "BCP071",
                    $"Expected {expected}, but got {argumentCount}.");
            }

            public ErrorDiagnostic CannotReferenceSymbolInParamDefaultValue() => new(
                TextSpan,
                "BCP072",
                "This symbol cannot be referenced here. Only other parameters can be referenced in parameter default values.");

            public Diagnostic CannotAssignToReadOnlyProperty(bool warnInsteadOfError, string property, bool showTypeInaccuracy) => new(
                TextSpan,
                warnInsteadOfError ? DiagnosticLevel.Warning : DiagnosticLevel.Error,
                "BCP073",
                $"The property \"{property}\" is read-only. Expressions cannot be assigned to read-only properties.{(showTypeInaccuracy ? TypeInaccuracyClause : string.Empty)}", showTypeInaccuracy ? TypeInaccuracyLink : null);

            public ErrorDiagnostic ArraysRequireIntegerIndex(TypeSymbol wrongType) => new(
                TextSpan,
                "BCP074",
                $"Indexing over arrays requires an index of type \"{LanguageConstants.Int}\" but the provided index was of type \"{wrongType}\".");

            public ErrorDiagnostic ObjectsRequireStringIndex(TypeSymbol wrongType) => new(
                TextSpan,
                "BCP075",
                $"Indexing over objects requires an index of type \"{LanguageConstants.String}\" but the provided index was of type \"{wrongType}\".");

            public ErrorDiagnostic IndexerRequiresObjectOrArray(TypeSymbol wrongType) => new(
                TextSpan,
                "BCP076",
                $"Cannot index over expression of type \"{wrongType}\". Arrays or objects are required.");

            public Diagnostic WriteOnlyProperty(bool warnInsteadOfError, TypeSymbol type, string badProperty) => new(
                TextSpan,
                warnInsteadOfError ? DiagnosticLevel.Warning : DiagnosticLevel.Error,
                "BCP077",
                $"The property \"{badProperty}\" on type \"{type}\" is write-only. Write-only properties cannot be accessed.");

            public Diagnostic MissingRequiredProperty(bool warnInsteadOfError, string propertyName, TypeSymbol expectedType) => new(
                TextSpan,
                warnInsteadOfError ? DiagnosticLevel.Warning : DiagnosticLevel.Error,
                "BCP078",
                $"The property \"{propertyName}\" requires a value of type \"{expectedType}\", but none was supplied.");

            public ErrorDiagnostic CyclicExpressionSelfReference() => new(
                TextSpan,
                "BCP079",
                "This expression is referencing its own declaration, which is not allowed.");

            public ErrorDiagnostic CyclicExpression(IEnumerable<string> cycle) => new(
                TextSpan,
                "BCP080",
                $"The expression is involved in a cycle (\"{string.Join("\" -> \"", cycle)}\").");

            public Diagnostic ResourceTypesUnavailable(ResourceTypeReference resourceTypeReference) => new(
                TextSpan,
                DiagnosticLevel.Warning,
                "BCP081",
                $"Resource type \"{resourceTypeReference.FormatName()}\" does not have types available.");

            public FixableErrorDiagnostic SymbolicNameDoesNotExistWithSuggestion(string name, string suggestedName) => new(
                TextSpan,
                "BCP082",
                $"The name \"{name}\" does not exist in the current context. Did you mean \"{suggestedName}\"?",
                null,
                DiagnosticStyling.Default,
                new CodeFix($"Change \"{name}\" to \"{suggestedName}\"", true, CodeFixKind.QuickFix, CodeManipulator.Replace(TextSpan, suggestedName)));

            public FixableDiagnostic UnknownPropertyWithSuggestion(bool warnInsteadOfError, TypeSymbol type, string badProperty, string suggestedProperty) => new(
                TextSpan,
                warnInsteadOfError ? DiagnosticLevel.Warning : DiagnosticLevel.Error,
                "BCP083",
                $"The type \"{type}\" does not contain property \"{badProperty}\". Did you mean \"{suggestedProperty}\"?",
                null,
                DiagnosticStyling.Default,
                new CodeFix($"Change \"{badProperty}\" to \"{suggestedProperty}\"", true, CodeFixKind.QuickFix, CodeManipulator.Replace(TextSpan, suggestedProperty)));

            public ErrorDiagnostic SymbolicNameCannotUseReservedNamespaceName(string name, IEnumerable<string> namespaces) => new(
                TextSpan,
                "BCP084",
                $"The symbolic name \"{name}\" is reserved. Please use a different symbolic name. Reserved namespaces are {ToQuotedString(namespaces.OrderBy(ns => ns))}.");

            public ErrorDiagnostic FilePathContainsForbiddenCharacters(IEnumerable<char> forbiddenChars) => new(
                TextSpan,
                "BCP085",
                $"The specified file path contains one ore more invalid path characters. The following are not permitted: {ToQuotedString(forbiddenChars.OrderBy(x => x).Select(x => x.ToString()))}.");

            public ErrorDiagnostic FilePathHasForbiddenTerminator(IEnumerable<char> forbiddenPathTerminatorChars) => new(
                TextSpan,
                "BCP086",
                $"The specified file path ends with an invalid character. The following are not permitted: {ToQuotedString(forbiddenPathTerminatorChars.OrderBy(x => x).Select(x => x.ToString()))}.");

            public ErrorDiagnostic ComplexLiteralsNotAllowed() => new(
                TextSpan,
                "BCP087",
                "Array and object literals are not allowed here.");

            public FixableDiagnostic PropertyStringLiteralMismatchWithSuggestion(bool warnInsteadOfError, string property, TypeSymbol expectedType, string actualStringLiteral, string suggestedStringLiteral) => new(
                TextSpan,
                warnInsteadOfError ? DiagnosticLevel.Warning : DiagnosticLevel.Error,
                "BCP088",
                $"The property \"{property}\" expected a value of type \"{expectedType}\" but the provided value is of type \"{actualStringLiteral}\". Did you mean \"{suggestedStringLiteral}\"?",
                null,
                DiagnosticStyling.Default,
                new CodeFix($"Change \"{actualStringLiteral}\" to \"{suggestedStringLiteral}\"", true, CodeFixKind.QuickFix, CodeManipulator.Replace(TextSpan, suggestedStringLiteral)));

            public FixableDiagnostic DisallowedPropertyWithSuggestion(bool warnInsteadOfError, string property, TypeSymbol type, string suggestedProperty) => new(
                TextSpan,
                warnInsteadOfError ? DiagnosticLevel.Warning : DiagnosticLevel.Error,
                "BCP089",
                $"The property \"{property}\" is not allowed on objects of type \"{type}\". Did you mean \"{suggestedProperty}\"?",
                null,
                DiagnosticStyling.Default,
                new CodeFix($"Change \"{property}\" to \"{suggestedProperty}\"", true, CodeFixKind.QuickFix, CodeManipulator.Replace(TextSpan, suggestedProperty)));

            public ErrorDiagnostic ModulePathHasNotBeenSpecified() => new(
                TextSpan,
                "BCP090",
                "This module declaration is missing a file path reference.");

            public ErrorDiagnostic ErrorOccurredReadingFile(string failureMessage) => new(
                TextSpan,
                "BCP091",
                $"An error occurred reading file. {failureMessage}");

            public ErrorDiagnostic FilePathInterpolationUnsupported() => new(
                TextSpan,
                "BCP092",
                "String interpolation is not supported in file paths.");

            public ErrorDiagnostic FilePathCouldNotBeResolved(string filePath, string parentPath) => new(
                TextSpan,
                "BCP093",
                $"File path \"{filePath}\" could not be resolved relative to \"{parentPath}\".");

            public ErrorDiagnostic CyclicModuleSelfReference() => new(
                TextSpan,
                "BCP094",
                "This module references itself, which is not allowed.");

            public ErrorDiagnostic CyclicModule(IEnumerable<string> cycle) => new(
                TextSpan,
                "BCP095",
                $"The module is involved in a cycle (\"{string.Join("\" -> \"", cycle)}\").");

            public ErrorDiagnostic ExpectedModuleIdentifier() => new(
                TextSpan,
                "BCP096",
                "Expected a module identifier at this location.");

            public ErrorDiagnostic ExpectedModulePathString() => new(
                TextSpan,
                "BCP097",
                "Expected a module path string. This should be a relative path to another bicep file, e.g. 'myModule.bicep' or '../parent/myModule.bicep'");

            public ErrorDiagnostic FilePathContainsBackSlash() => new(
                TextSpan,
                "BCP098",
                "The specified file path contains a \"\\\" character. Use \"/\" instead as the directory separator character.");

            public ErrorDiagnostic AllowedMustContainItems() => new(
                TextSpan,
                "BCP099",
                $"The \"{LanguageConstants.ParameterAllowedPropertyName}\" array must contain one or more items.");

            public ErrorDiagnostic IfFunctionNotSupported() => new(
                TextSpan,
                "BCP100",
                "The function \"if\" is not supported. Use the \"?:\" (ternary conditional) operator instead, e.g. condition ? ValueIfTrue : ValueIfFalse");

            public ErrorDiagnostic CreateArrayFunctionNotSupported() => new(
                TextSpan,
                "BCP101",
                "The \"createArray\" function is not supported. Construct an array literal using [].");

            public ErrorDiagnostic CreateObjectFunctionNotSupported() => new(
                TextSpan,
                "BCP102",
                "The \"createObject\" function is not supported. Construct an object literal using {}.");

            public ErrorDiagnostic DoubleQuoteToken(string token) => new(
                TextSpan,
                "BCP103",
                $"The following token is not recognized: \"{token}\". Strings are defined using single quotes in bicep.");

            public ErrorDiagnostic ReferencedModuleHasErrors() => new(
                TextSpan,
                "BCP104",
                $"The referenced module has errors.");

            public ErrorDiagnostic UnableToLoadNonFileUri(Uri fileUri) => new(
                TextSpan,
                "BCP105",
                $"Unable to load file from URI \"{fileUri}\".");

            public ErrorDiagnostic UnexpectedCommaSeparator() => new(
                TextSpan,
                "BCP106",
                "Expected a new line character at this location. Commas are not used as separator delimiters.");

            public ErrorDiagnostic FunctionDoesNotExistInNamespace(Symbol namespaceType, string name) => new(
                TextSpan,
                "BCP107",
                $"The function \"{name}\" does not exist in namespace \"{namespaceType.Name}\".");

            public FixableErrorDiagnostic FunctionDoesNotExistInNamespaceWithSuggestion(Symbol namespaceType, string name, string suggestedName) => new(
                TextSpan,
                "BCP108",
                $"The function \"{name}\" does not exist in namespace \"{namespaceType.Name}\". Did you mean \"{suggestedName}\"?",
                null,
                DiagnosticStyling.Default,
                new CodeFix($"Change \"{name}\" to \"{suggestedName}\"", true, CodeFixKind.QuickFix, CodeManipulator.Replace(TextSpan, suggestedName)));

            public ErrorDiagnostic FunctionDoesNotExistOnObject(TypeSymbol type, string name) => new(
                TextSpan,
                "BCP109",
                $"The type \"{type}\" does not contain function \"{name}\".");

            public FixableErrorDiagnostic FunctionDoesNotExistOnObjectWithSuggestion(TypeSymbol type, string name, string suggestedName) => new(
                TextSpan,
                "BCP110",
                $"The type \"{type}\" does not contain function \"{name}\". Did you mean \"{suggestedName}\"?",
                null,
                DiagnosticStyling.Default,
                new CodeFix($"Change \"{name}\" to \"{suggestedName}\"", true, CodeFixKind.QuickFix, CodeManipulator.Replace(TextSpan, suggestedName)));

            public ErrorDiagnostic FilePathContainsControlChars() => new(
                TextSpan,
                "BCP111",
                $"The specified file path contains invalid control code characters.");

            public ErrorDiagnostic TargetScopeMultipleDeclarations() => new(
                TextSpan,
                "BCP112",
                $"The \"{LanguageConstants.TargetScopeKeyword}\" cannot be declared multiple times in one file.");

            public Diagnostic InvalidModuleScopeForTenantScope() => new(
                TextSpan,
                DiagnosticLevel.Error,
                "BCP113",
                $"Unsupported scope for module deployment in a \"{LanguageConstants.TargetScopeTypeTenant}\" target scope. Omit this property to inherit the current scope, or specify a valid scope. " +
                $"Permissible scopes include tenant: tenant(), named management group: managementGroup(<name>), named subscription: subscription(<subId>), or named resource group in a named subscription: resourceGroup(<subId>, <name>).");

            public Diagnostic InvalidModuleScopeForManagementScope() => new(
                TextSpan,
                DiagnosticLevel.Error,
                "BCP114",
                $"Unsupported scope for module deployment in a \"{LanguageConstants.TargetScopeTypeManagementGroup}\" target scope. Omit this property to inherit the current scope, or specify a valid scope. " +
                $"Permissible scopes include current management group: managementGroup(), named management group: managementGroup(<name>), named subscription: subscription(<subId>), tenant: tenant(), or named resource group in a named subscription: resourceGroup(<subId>, <name>).");

            public Diagnostic InvalidModuleScopeForSubscriptionScope() => new(
                TextSpan,
                DiagnosticLevel.Error,
                "BCP115",
                $"Unsupported scope for module deployment in a \"{LanguageConstants.TargetScopeTypeSubscription}\" target scope. Omit this property to inherit the current scope, or specify a valid scope. " +
                $"Permissible scopes include current subscription: subscription(), named subscription: subscription(<subId>), named resource group in same subscription: resourceGroup(<name>), named resource group in different subscription: resourceGroup(<subId>, <name>), or tenant: tenant().");

            public Diagnostic InvalidModuleScopeForResourceGroup() => new(
                TextSpan,
                DiagnosticLevel.Error,
                "BCP116",
                $"Unsupported scope for module deployment in a \"{LanguageConstants.TargetScopeTypeResourceGroup}\" target scope. Omit this property to inherit the current scope, or specify a valid scope. " +
                $"Permissible scopes include current resource group: resourceGroup(), named resource group in same subscription: resourceGroup(<name>), named resource group in a different subscription: resourceGroup(<subId>, <name>), current subscription: subscription(), named subscription: subscription(<subId>) or tenant: tenant().");

            public ErrorDiagnostic EmptyIndexerNotAllowed() => new(
                TextSpan,
                "BCP117",
                "An empty indexer is not allowed. Specify a valid expression."
            );

            public ErrorDiagnostic ExpectBodyStartOrIfOrLoopStart() => new(
                TextSpan,
                "BCP118",
                "Expected the \"{\" character, the \"[\" character, or the \"if\" keyword at this location.");

            public Diagnostic InvalidExtensionResourceScope() => new(
                TextSpan,
                DiagnosticLevel.Error,
                "BCP119",
                $"Unsupported scope for extension resource deployment. Expected a resource reference.");

            public Diagnostic RuntimeValueNotAllowedInProperty(string propertyName, string? objectTypeName, string? accessedSymbolName, IEnumerable<string>? accessiblePropertyNames, IEnumerable<string>? variableDependencyChain)
            {
                var variableDependencyChainClause = BuildVariableDependencyChainClause(variableDependencyChain);
                var accessiblePropertiesClause = BuildAccessiblePropertiesClause(accessedSymbolName, accessiblePropertyNames);

                return new ErrorDiagnostic(
                    TextSpan,
                    "BCP120",
                    $"This expression is being used in an assignment to the \"{propertyName}\" property of the \"{objectTypeName}\" type, which requires a value that can be calculated at the start of the deployment.{variableDependencyChainClause}{accessiblePropertiesClause}");
            }

            public ErrorDiagnostic ResourceMultipleDeclarations(IEnumerable<string> resourceNames) => new(
                TextSpan,
                "BCP121",
                $"Resources: {ToQuotedString(resourceNames)} are defined with this same name in a file. Rename them or split into different modules.");

            public ErrorDiagnostic ModuleMultipleDeclarations(IEnumerable<string> moduleNames) => new(
                TextSpan,
                "BCP122",
                $"Modules: {ToQuotedString(moduleNames)} are defined with this same name and this same scope in a file. Rename them or split into different modules.");

            public ErrorDiagnostic ExpectedNamespaceOrDecoratorName() => new(
                TextSpan,
                "BCP123",
                "Expected a namespace or decorator name at this location.");

            public ErrorDiagnostic CannotAttachDecoratorToTarget(string decoratorName, TypeSymbol attachableType, TypeSymbol targetType) => new(
                TextSpan,
                "BCP124",
                $"The decorator \"{decoratorName}\" can only be attached to targets of type \"{attachableType}\", but the target has type \"{targetType}\".");

            public ErrorDiagnostic CannotUseFunctionAsParameterDecorator(string functionName) => new(
                TextSpan,
                "BCP125",
                $"Function \"{functionName}\" cannot be used as a parameter decorator.");

            public ErrorDiagnostic CannotUseFunctionAsVariableDecorator(string functionName) => new(
                TextSpan,
                "BCP126",
                $"Function \"{functionName}\" cannot be used as a variable decorator.");

            public ErrorDiagnostic CannotUseFunctionAsResourceDecorator(string functionName) => new(
                TextSpan,
                "BCP127",
                $"Function \"{functionName}\" cannot be used as a resource decorator.");

            public ErrorDiagnostic CannotUseFunctionAsModuleDecorator(string functionName) => new(
                TextSpan,
                "BCP128",
                $"Function \"{functionName}\" cannot be used as a module decorator.");

            public ErrorDiagnostic CannotUseFunctionAsOutputDecorator(string functionName) => new(
                TextSpan,
                "BCP129",
                $"Function \"{functionName}\" cannot be used as an output decorator.");

            public ErrorDiagnostic DecoratorsNotAllowed() => new(
                TextSpan,
                "BCP130",
                "Decorators are not allowed here.");

            public ErrorDiagnostic ExpectedDeclarationAfterDecorator() => new(
                TextSpan,
                "BCP132",
                "Expected a declaration after the decorator.");

            public ErrorDiagnostic InvalidUnicodeEscape() => new(
                TextSpan,
                "BCP133",
                "The unicode escape sequence is not valid. Valid unicode escape sequences range from \\u{0} to \\u{10FFFF}.");

            public Diagnostic UnsupportedModuleScope(ResourceScope suppliedScope, ResourceScope supportedScopes) => new(
                TextSpan,
                DiagnosticLevel.Error,
                "BCP134",
                $"Scope {ToQuotedString(LanguageConstants.GetResourceScopeDescriptions(suppliedScope))} is not valid for this module. Permitted scopes: {ToQuotedString(LanguageConstants.GetResourceScopeDescriptions(supportedScopes))}.");

            public Diagnostic UnsupportedResourceScope(ResourceScope suppliedScope, ResourceScope supportedScopes) => new(
                TextSpan,
                DiagnosticLevel.Error,
                "BCP135",
                $"Scope {ToQuotedString(LanguageConstants.GetResourceScopeDescriptions(suppliedScope))} is not valid for this resource type. Permitted scopes: {ToQuotedString(LanguageConstants.GetResourceScopeDescriptions(supportedScopes))}.");

            public ErrorDiagnostic ExpectedLoopVariableIdentifier() => new(
                TextSpan,
                "BCP136",
                "Expected a loop item variable identifier at this location.");

            public ErrorDiagnostic LoopArrayExpressionTypeMismatch(TypeSymbol actualType) => new(
                TextSpan,
                "BCP137",
                $"Loop expected an expression of type \"{LanguageConstants.Array}\" but the provided value is of type \"{actualType}\".");

            public ErrorDiagnostic ForExpressionsNotSupportedHere() => new(
                TextSpan,
                "BCP138",
                "For-expressions are not supported in this context. For-expressions may be used as values of resource, module, variable, and output declarations, or values of resource and module properties.");

            public Diagnostic InvalidCrossResourceScope() => new(
                TextSpan,
                DiagnosticLevel.Error,
                "BCP139",
                $"A resource's scope must match the scope of the Bicep file for it to be deployable. You must use modules to deploy resources to a different scope.");

            public ErrorDiagnostic UnterminatedMultilineString() => new(
                TextSpan,
                "BCP140",
                $"The multi-line string at this location is not terminated. Terminate it with \"'''\".");

            public ErrorDiagnostic ExpressionNotCallable() => new(
                TextSpan,
                "BCP141",
                "The expression cannot be used as a decorator as it is not callable.");

            public ErrorDiagnostic TooManyPropertyForExpressions() => new(
                TextSpan,
                "BCP142",
                "Property value for-expressions cannot be nested.");

            public ErrorDiagnostic ExpressionedPropertiesNotAllowedWithLoops() => new(
                TextSpan,
                "BCP143",
                "For-expressions cannot be used with properties whose names are also expressions.");

            public ErrorDiagnostic DirectAccessToCollectionNotSupported() => new(
                TextSpan,
                "BCP144",
                "Directly referencing a resource or module collection is not currently supported. Apply an array indexer to the expression.");

            public ErrorDiagnostic OutputMultipleDeclarations(string identifier) => new(
                TextSpan,
                "BCP145",
                $"Output \"{identifier}\" is declared multiple times. Remove or rename the duplicates.");

            public ErrorDiagnostic ExpectedOutputType() => new(
                TextSpan,
                "BCP146",
                $"Expected an output type at this location. Please specify one of the following types: {ToQuotedString(LanguageConstants.DeclarationTypes.Keys)}.");

            public ErrorDiagnostic ExpectedParameterDeclarationAfterDecorator() => new(
                TextSpan,
                "BCP147",
                "Expected a parameter declaration after the decorator.");

            public ErrorDiagnostic ExpectedVariableDeclarationAfterDecorator() => new(
                TextSpan,
                "BCP148",
                "Expected a variable declaration after the decorator.");

            public ErrorDiagnostic ExpectedResourceDeclarationAfterDecorator() => new(
                TextSpan,
                "BCP149",
                "Expected a resource declaration after the decorator.");

            public ErrorDiagnostic ExpectedModuleDeclarationAfterDecorator() => new(
                TextSpan,
                "BCP150",
                "Expected a module declaration after the decorator.");

            public ErrorDiagnostic ExpectedOutputDeclarationAfterDecorator() => new(
                TextSpan,
                "BCP151",
                "Expected an output declaration after the decorator.");

            public ErrorDiagnostic CannotUseFunctionAsDecorator(string functionName) => new(
                TextSpan,
                "BCP152",
                $"Function \"{functionName}\" cannot be used as a decorator.");

            public ErrorDiagnostic ExpectedResourceOrModuleDeclarationAfterDecorator() => new(
                TextSpan,
                "BCP153",
                "Expected a resource or module declaration after the decorator.");

            public ErrorDiagnostic BatchSizeTooSmall(long value, long limit) => new(
                TextSpan,
                "BCP154",
                $"Expected a batch size of at least {limit} but the specified value was \"{value}\".");

            public ErrorDiagnostic BatchSizeNotAllowed(string decoratorName) => new(
                TextSpan,
                "BCP155",
                $"The decorator \"{decoratorName}\" can only be attached to resource or module collections.");

            public ErrorDiagnostic InvalidResourceTypeSegment(string typeSegment) => new(
                TextSpan,
                "BCP156",
                $"The resource type segment \"{typeSegment}\" is invalid. Nested resources must specify a single type segment, and optionally can specify an api version using the format \"<type>@<apiVersion>\".");

            public ErrorDiagnostic InvalidAncestorResourceType() => new(
                TextSpan,
                "BCP157",
                $"The resource type cannot be determined due to an error in the containing resource.");

            public ErrorDiagnostic ResourceRequiredForResourceAccess(string wrongType) => new(
                TextSpan,
                "BCP158",
                $"Cannot access nested resources of type \"{wrongType}\". A resource type is required.");

            public ErrorDiagnostic NestedResourceNotFound(string resourceName, string identifierName, IEnumerable<string> nestedResourceNames) => new(
                TextSpan,
                "BCP159",
                $"The resource \"{resourceName}\" does not contain a nested resource named \"{identifierName}\". Known nested resources are: {ToQuotedString(nestedResourceNames)}.");

            public ErrorDiagnostic NestedResourceNotAllowedInLoop() => new(
                TextSpan,
                "BCP160",
                $"A nested resource cannot appear inside of a resource with a for-expression.");

            public ErrorDiagnostic ExpectedLoopItemIdentifierOrVariableBlockStart() => new(
                TextSpan,
                "BCP162",
                "Expected a loop item variable identifier or \"(\" at this location.");

            public ErrorDiagnostic ExpectedLoopIndexIdentifier() => new(
                TextSpan,
                "BCP163",
                "Expected a loop index variable identifier at this location.");

            public ErrorDiagnostic ScopeUnsupportedOnChildResource(string parentIdentifier) => new(
                TextSpan,
                "BCP164",
                $"A child resource's scope is computed based on the scope of its ancestor resource. This means that using the \"{LanguageConstants.ResourceScopePropertyName}\" property on a child resource is unsupported.");

            public ErrorDiagnostic ScopeDisallowedForAncestorResource(string ancestorIdentifier) => new(
                TextSpan,
                "BCP165",
                $"A resource's computed scope must match that of the Bicep file for it to be deployable. This resource's scope is computed from the \"{LanguageConstants.ResourceScopePropertyName}\" property value assigned to ancestor resource \"{ancestorIdentifier}\". You must use modules to deploy resources to a different scope.");

            public ErrorDiagnostic DuplicateDecorator(string decoratorName) => new(
                TextSpan,
                "BCP166",
                $"Duplicate \"{decoratorName}\" decorator.");

            public ErrorDiagnostic ExpectBodyStartOrIf() => new(
                TextSpan,
                "BCP167",
                "Expected the \"{\" character or the \"if\" keyword at this location.");

            public ErrorDiagnostic LengthMustNotBeNegative() => new(
                TextSpan,
                "BCP168",
                $"Length must not be a negative value.");

            public ErrorDiagnostic TopLevelChildResourceNameIncorrectQualifierCount(int expectedSlashCount) => new(
                TextSpan,
                "BCP169",
                $"Expected resource name to contain {expectedSlashCount} \"/\" character(s). The number of name segments must match the number of segments in the resource type.");

            public ErrorDiagnostic ChildResourceNameContainsQualifiers() => new(
                TextSpan,
                "BCP170",
                $"Expected resource name to not contain any \"/\" characters. Child resources with a parent resource reference (via the parent property or via nesting) must not contain a fully-qualified name.");

            public ErrorDiagnostic ResourceTypeIsNotValidParent(string resourceType, string parentResourceType) => new(
                TextSpan,
                "BCP171",
                $"Resource type \"{resourceType}\" is not a valid child resource of parent \"{parentResourceType}\".");

            public ErrorDiagnostic ParentResourceTypeHasErrors(string resourceName) => new(
                TextSpan,
                "BCP172",
                $"The resource type cannot be validated due to an error in parent resource \"{resourceName}\".");

            public ErrorDiagnostic CannotUsePropertyInExistingResource(string property) => new(
                TextSpan,
                "BCP173",
                $"The property \"{property}\" cannot be used in an existing resource declaration.");

            public Diagnostic ResourceTypeContainsProvidersSegment() => new(
                TextSpan,
                DiagnosticLevel.Warning,
                "BCP174",
                $"Type validation is not available for resource types declared containing a \"/providers/\" segment. Please instead use the \"scope\" property.",
                new Uri("https://aka.ms/BicepScopes"));

            public ErrorDiagnostic AnyTypeIsNotAllowed() => new(
                TextSpan,
                "BCP176",
                $"Values of the \"any\" type are not allowed here.");

            public ErrorDiagnostic RuntimeValueNotAllowedInIfConditionExpression(string? accessedSymbolName, IEnumerable<string>? accessiblePropertyNames, IEnumerable<string>? variableDependencyChain)
            {
                var variableDependencyChainClause = BuildVariableDependencyChainClause(variableDependencyChain);
                var accessiblePropertiesClause = BuildAccessiblePropertiesClause(accessedSymbolName, accessiblePropertyNames);

                return new ErrorDiagnostic(
                    TextSpan,
                    "BCP177",
                    $"This expression is being used in the if-condition expression, which requires a value that can be calculated at the start of the deployment.{variableDependencyChainClause}{accessiblePropertiesClause}");
            }

            public ErrorDiagnostic RuntimeValueNotAllowedInForExpression(string? accessedSymbolName, IEnumerable<string>? accessiblePropertyNames, IEnumerable<string>? variableDependencyChain)
            {
                var variableDependencyChainClause = BuildVariableDependencyChainClause(variableDependencyChain);
                var accessiblePropertiesClause = BuildAccessiblePropertiesClause(accessedSymbolName, accessiblePropertyNames);

                return new ErrorDiagnostic(
                    TextSpan,
                    "BCP178",
                    $"This expression is being used in the for-expression, which requires a value that can be calculated at the start of the deployment.{variableDependencyChainClause}{accessiblePropertiesClause}");
            }

            public Diagnostic ForExpressionContainsLoopInvariants(string itemVariableName, string? indexVariableName, IEnumerable<string> expectedVariantProperties) => new(
                TextSpan,
                DiagnosticLevel.Warning,
                "BCP179",
                indexVariableName is null
                    ? $"Unique resource or deployment name is required when looping. The loop item variable \"{itemVariableName}\" must be referenced in at least one of the value expressions of the following properties: {ToQuotedString(expectedVariantProperties)}"
                    : $"Unique resource or deployment name is required when looping. The loop item variable \"{itemVariableName}\" or the index variable \"{indexVariableName}\" must be referenced in at least one of the value expressions of the following properties in the loop body: {ToQuotedString(expectedVariantProperties)}");

            public ErrorDiagnostic FunctionOnlyValidInModuleSecureParameterAssignment(string functionName) => new(
                TextSpan,
                "BCP180",
                $"Function \"{functionName}\" is not valid at this location. It can only be used when directly assigning to a module parameter with a secure decorator.");

            public ErrorDiagnostic RuntimeValueNotAllowedInRunTimeFunctionArguments(string functionName, string? accessedSymbolName, IEnumerable<string>? accessiblePropertyNames, IEnumerable<string>? variableDependencyChain)
            {
                var variableDependencyChainClause = BuildVariableDependencyChainClause(variableDependencyChain);
                var accessiblePropertiesClause = BuildAccessiblePropertiesClause(accessedSymbolName, accessiblePropertyNames);

                return new ErrorDiagnostic(
                    TextSpan,
                    "BCP181",
                    $"This expression is being used in an argument of the function \"{functionName}\", which requires a value that can be calculated at the start of the deployment.{variableDependencyChainClause}{accessiblePropertiesClause}");
            }

            public ErrorDiagnostic RuntimeValueNotAllowedInVariableForBody(string variableName, string? accessedSymbolName, IEnumerable<string>? accessiblePropertyNames, IEnumerable<string>? variableDependencyChain)
            {
                var variableDependencyChainClause = BuildVariableDependencyChainClause(variableDependencyChain);
                var accessiblePropertiesClause = BuildAccessiblePropertiesClause(accessedSymbolName, accessiblePropertyNames);

                return new ErrorDiagnostic(
                    TextSpan,
                    "BCP182",
                    $"This expression is being used in the for-body of the variable \"{variableName}\", which requires values that can be calculated at the start of the deployment.{variableDependencyChainClause}{accessiblePropertiesClause}");
            }

            public ErrorDiagnostic ModuleParametersPropertyRequiresObjectLiteral() => new(
                TextSpan,
                "BCP183",
                $"The value of the module \"{LanguageConstants.ModuleParamsPropertyName}\" property must be an object literal.");

            public ErrorDiagnostic FileExceedsMaximumSize(string filePath, long maxSize, string unit) => new(
               TextSpan,
               "BCP184",
               $"File '{filePath}' exceeded maximum size of {maxSize} {unit}.");

            public Diagnostic FileEncodingMismatch(string detectedEncoding) => new(
               TextSpan,
               DiagnosticLevel.Info,
               "BCP185",
               $"Encoding mismatch. File was loaded with '{detectedEncoding}' encoding.");

            public ErrorDiagnostic UnparseableJsonType() => new(
               TextSpan,
               "BCP186",
               $"Unable to parse literal JSON value. Please ensure that it is well-formed.");

            public Diagnostic FallbackPropertyUsed(string property) => new(
                TextSpan,
                DiagnosticLevel.Warning,
                "BCP187",
                $"The property \"{property}\" does not exist in the resource definition, although it might still be valid.{TypeInaccuracyClause}", TypeInaccuracyLink);

            public ErrorDiagnostic ReferencedArmTemplateHasErrors() => new(
                TextSpan,
                "BCP188",
                $"The referenced ARM template has errors. Please see https://aka.ms/arm-template for information on how to diagnose and fix the template.");

            public ErrorDiagnostic UnknownModuleReferenceScheme(string badScheme, ImmutableArray<string> allowedSchemes)
            {
                string FormatSchemes() => ToQuotedString(allowedSchemes.Where(scheme => !string.Equals(scheme, ModuleReferenceSchemes.Local)));

                return new(
                    TextSpan,
                    "BCP189",
                    (allowedSchemes.Contains(ModuleReferenceSchemes.Local, StringComparer.Ordinal), allowedSchemes.Any(scheme => !string.Equals(scheme, ModuleReferenceSchemes.Local, StringComparison.Ordinal))) switch
                    {
                        (false, false) => "Module references are not supported in this context.",
                        (false, true) => $"The specified module reference scheme \"{badScheme}\" is not recognized. Specify a module reference using one of the following schemes: {FormatSchemes()}",
                        (true, false) => $"The specified module reference scheme \"{badScheme}\" is not recognized. Specify a path to a local module file.",
                        (true, true) => $"The specified module reference scheme \"{badScheme}\" is not recognized. Specify a path to a local module file or a module reference using one of the following schemes: {FormatSchemes()}",
                    });
            }

            // TODO: This error is context sensitive:
            // - In CLI, it's permanent and only likely to occur with bicep build --no-restore.
            // - In VS code, it's transient until the background restore finishes.
            //
            // Should it be split into two separate errors instead?
            public ErrorDiagnostic ModuleRequiresRestore(string moduleRef) => new(
                TextSpan,
                "BCP190",
                $"The module with reference \"{moduleRef}\" has not been restored.");

            public ErrorDiagnostic ModuleRestoreFailed(string moduleRef) => new(
                TextSpan,
                "BCP191",
                $"Unable to restore the module with reference \"{moduleRef}\".");

            public ErrorDiagnostic ModuleRestoreFailedWithMessage(string moduleRef, string message) => new(
                TextSpan,
                "BCP192",
                $"Unable to restore the module with reference \"{moduleRef}\": {message}");

            public ErrorDiagnostic InvalidOciArtifactReference(string? aliasName, string badRef) => new(
                TextSpan,
                "BCP193",
                $"{BuildInvalidOciArtifactReferenceClause(aliasName, badRef)} Specify a reference in the format of \"{ModuleReferenceSchemes.Oci}:<artifact-uri>:<tag>\", or \"{ModuleReferenceSchemes.Oci}/<module-alias>:<module-name-or-path>:<tag>\".");

            public ErrorDiagnostic InvalidTemplateSpecReference(string? aliasName, string badRef) => new(
                TextSpan,
                "BCP194",
                $"{BuildInvalidTemplateSpecReferenceClause(aliasName, badRef)} Specify a reference in the format of \"{ModuleReferenceSchemes.TemplateSpecs}:<subscription-ID>/<resource-group-name>/<template-spec-name>:<version>\", or \"{ModuleReferenceSchemes.TemplateSpecs}/<module-alias>:<template-spec-name>:<version>\".");

            public ErrorDiagnostic InvalidOciArtifactReferenceInvalidPathSegment(string? aliasName, string badRef, string badSegment) => new(
                TextSpan,
                "BCP195",
                $"{BuildInvalidOciArtifactReferenceClause(aliasName, badRef)} The module path segment \"{badSegment}\" is not valid. Each module name path segment must be a lowercase alphanumeric string optionally separated by a \".\", \"_\" , or \"-\".");

            public ErrorDiagnostic InvalidOciArtifactReferenceMissingTagOrDigest(string? aliasName, string badRef) => new(
                TextSpan,
                "BCP196",
                $"{BuildInvalidOciArtifactReferenceClause(aliasName, badRef)} The module tag or digest is missing.");

            public ErrorDiagnostic InvalidOciArtifactReferenceTagTooLong(string? aliasName, string badRef, string badTag, int maxLength) => new(
                TextSpan,
                "BCP197",
                $"{BuildInvalidOciArtifactReferenceClause(aliasName, badRef)} The tag \"{badTag}\" exceeds the maximum length of {maxLength} characters.");

            public ErrorDiagnostic InvalidOciArtifactReferenceInvalidTag(string? aliasName, string badRef, string badTag) => new(
                TextSpan,
                "BCP198",
                $"{BuildInvalidOciArtifactReferenceClause(aliasName, badRef)} The tag \"{badTag}\" is not valid. Valid characters are alphanumeric, \".\", \"_\", or \"-\" but the tag cannot begin with \".\", \"_\", or \"-\".");

            public ErrorDiagnostic InvalidOciArtifactReferenceRepositoryTooLong(string? aliasName, string badRef, string badRepository, int maxLength) => new(
                TextSpan,
                "BCP199",
                $"{BuildInvalidOciArtifactReferenceClause(aliasName, badRef)} Module path \"{badRepository}\" exceeds the maximum length of {maxLength} characters.");

            public ErrorDiagnostic InvalidOciArtifactReferenceRegistryTooLong(string? aliasName, string badRef, string badRegistry, int maxLength) => new(
                TextSpan,
                "BCP200",
                $"{BuildInvalidOciArtifactReferenceClause(aliasName, badRef)} The registry \"{badRegistry}\" exceeds the maximum length of {maxLength} characters.");

            public ErrorDiagnostic ExpectedImportProviderName() => new(
                TextSpan,
                "BCP201",
                "Expected an import provider name at this location.");

            public ErrorDiagnostic ExpectedImportAliasName() => new(
                TextSpan,
                "BCP202",
                "Expected an import alias name at this location.");

            public ErrorDiagnostic ImportsAreDisabled() => new(
                TextSpan,
                "BCP203",
                "Import statements are currently not supported.");

            public ErrorDiagnostic UnrecognizedImportProvider(string identifier) => new(
                TextSpan,
                "BCP204",
                $"Imported namespace \"{identifier}\" is not recognized.");

            public ErrorDiagnostic ImportProviderDoesNotSupportConfiguration(string identifier) => new(
                TextSpan,
                "BCP205",
                $"Imported namespace \"{identifier}\" does not support configuration.");

            public ErrorDiagnostic ImportProviderRequiresConfiguration(string identifier) => new(
                TextSpan,
                "BCP206",
                $"Imported namespace \"{identifier}\" requires configuration, but none was provided.");

            public ErrorDiagnostic NamespaceMultipleDeclarations(string identifier) => new(
                TextSpan,
                "BCP207",
                $"Namespace \"{identifier}\" is imported multiple times. Remove the duplicates.");

            public ErrorDiagnostic UnknownResourceReferenceScheme(string badNamespace, IEnumerable<string> allowedNamespaces) => new(
                TextSpan,
                "BCP208",
                $"The specified namespace \"{badNamespace}\" is not recognized. Specify a resource reference using one of the following namespaces: {ToQuotedString(allowedNamespaces)}.");

            public ErrorDiagnostic FailedToFindResourceTypeInNamespace(string @namespace, string resourceType) => new(
                TextSpan,
                "BCP209",
                $"Failed to find resource type \"{resourceType}\" in namespace \"{@namespace}\".");

            public ErrorDiagnostic ParentResourceInDifferentNamespace(string childNamespace, string parentNamespace) => new(
                TextSpan,
                "BCP210",
                $"Resource type belonging to namespace \"{childNamespace}\" cannot have a parent resource type belonging to different namespace \"{parentNamespace}\".");

            public ErrorDiagnostic InvalidModuleAliasName(string aliasName) => new(
                TextSpan,
                "BCP211",
                $"The module alias name \"{aliasName}\" is invalid. Valid characters are alphanumeric, \"_\", or \"-\".");

            public ErrorDiagnostic TemplateSpecModuleAliasNameDoesNotExistInConfiguration(string aliasName, string? configurationPath) => new(
                TextSpan,
                "BCP212",
                $"The Template Spec module alias name \"{aliasName}\" does not exist in the {BuildBicepConfigurationClause(configurationPath)}.");

            public ErrorDiagnostic OciArtifactModuleAliasNameDoesNotExistInConfiguration(string aliasName, string? configurationPath) => new(
                TextSpan,
                "BCP213",
                $"The OCI artifact module alias name \"{aliasName}\" does not exist in the {BuildBicepConfigurationClause(configurationPath)}.");

            public ErrorDiagnostic InvalidTemplateSpecAliasSubscriptionNullOrUndefined(string aliasName, string? configurationPath) => new(
                TextSpan,
                "BCP214",
                $"The Template Spec module alias \"{aliasName}\" in the {BuildBicepConfigurationClause(configurationPath)} is in valid. The \"subscription\" property cannot be null or undefined.");

            public ErrorDiagnostic InvalidTemplateSpecAliasResourceGroupNullOrUndefined(string aliasName, string? configurationPath) => new(
                TextSpan,
                "BCP215",
                $"The Template Spec module alias \"{aliasName}\" in the {BuildBicepConfigurationClause(configurationPath)} is in valid. The \"resourceGroup\" property cannot be null or undefined.");

            public ErrorDiagnostic InvalidOciArtifactModuleAliasRegistryNullOrUndefined(string aliasName, string? configurationPath) => new(
                TextSpan,
                "BCP216",
                $"The OCI artifact module alias \"{aliasName}\" in the {BuildBicepConfigurationClause(configurationPath)} is invalid. The \"registry\" property cannot be null or undefined.");

            public ErrorDiagnostic InvalidTemplateSpecReferenceInvalidSubscirptionId(string? aliasName, string subscriptionId, string referenceValue) => new(
                TextSpan,
                "BCP217",
                $"{BuildInvalidTemplateSpecReferenceClause(aliasName, referenceValue)} The subscription ID \"{subscriptionId}\" in is not a GUID.");

            public ErrorDiagnostic InvalidTemplateSpecReferenceResourceGroupNameTooLong(string? aliasName, string resourceGroupName, string referenceValue, int maximumLength) => new(
                TextSpan,
                "BCP218",
                $"{BuildInvalidTemplateSpecReferenceClause(aliasName, referenceValue)} The resource group name \"{resourceGroupName}\" exceeds the maximum length of {maximumLength} characters.");

            public ErrorDiagnostic InvalidTemplateSpecReferenceInvalidResourceGroupName(string? aliasName, string resourceGroupName, string referenceValue) => new(
                TextSpan,
                "BCP219",
                $"{BuildInvalidTemplateSpecReferenceClause(aliasName, referenceValue)} The resource group name \"{resourceGroupName}\" is invalid. Valid characters are alphanumeric, unicode charaters, \".\", \"_\", \"-\", \"(\", or \")\", but the resource group name cannot end with \".\".");

            public ErrorDiagnostic InvalidTemplateSpecReferenceTemplateSpecNameTooLong(string? aliasName, string templateSpecName, string referenceValue, int maximumLength) => new(
                TextSpan,
                "BCP220",
                $"{BuildInvalidTemplateSpecReferenceClause(aliasName, referenceValue)} The Template Spec name \"{templateSpecName}\" exceeds the maximum length of {maximumLength} characters.");

            public ErrorDiagnostic InvalidTemplateSpecReferenceInvalidTemplateSpecName(string? aliasName, string templateSpecName, string referenceValue) => new(
                TextSpan,
                "BCP221",
                $"{BuildInvalidTemplateSpecReferenceClause(aliasName, referenceValue)} The Template Spec name \"{templateSpecName}\" is invalid. Valid characters are alphanumeric, \".\", \"_\", \"-\", \"(\", or \")\", but the Template Spec name cannot end with \".\".");

            public ErrorDiagnostic InvalidTemplateSpecReferenceTemplateSpecVersionTooLong(string? aliasName, string templateSpecVersion, string referenceValue, int maximumLength) => new(
                TextSpan,
                "BCP222",
                $"{BuildInvalidTemplateSpecReferenceClause(aliasName, referenceValue)} The Template Spec version \"{templateSpecVersion}\" exceeds the maximum length of {maximumLength} characters.");

            public ErrorDiagnostic InvalidTemplateSpecReferenceInvalidTemplateSpecVersion(string? aliasName, string templateSpecVersion, string referenceValue) => new(
                TextSpan,
                "BCP223",
                $"{BuildInvalidTemplateSpecReferenceClause(aliasName, referenceValue)} The Template Spec version \"{templateSpecVersion}\" is invalid. Valid characters are alphanumeric, \".\", \"_\", \"-\", \"(\", or \")\", but the Template Spec name cannot end with \".\".");

            public ErrorDiagnostic InvalidOciArtifactReferenceInvalidDigest(string? aliasName, string badRef, string badDigest) => new(
                TextSpan,
                "BCP224",
                $"{BuildInvalidOciArtifactReferenceClause(aliasName, badRef)} The digest \"{badDigest}\" is not valid. The valid format is a string \"sha256:\" followed by exactly 64 lowercase hexadecimal digits.");

            public Diagnostic AmbiguousDiscriminatorPropertyValue(string propertyName) => new(
                TextSpan,
                DiagnosticLevel.Warning,
                "BCP225",
                $"The discriminator property \"{propertyName}\" value cannot be determined at compilation time. Type checking for this object is disabled.");

            public ErrorDiagnostic MissingDiagnosticCodes() => new(
                TextSpan,
                "BCP226",
                "Expected at least one diagnostic code at this location. Valid format is \"#disable-next-line diagnosticCode1 diagnosticCode2 ...\""
            );

            public ErrorDiagnostic UnsupportedResourceTypeParameterType(string resourceType) => new(
                TextSpan,
                "BCP227",
                $"The type \"{resourceType}\" cannot be used as a parameter type. Extensibility types are currently not supported as parameters or outputs.");

            public ErrorDiagnostic UnsupportedResourceTypeOutputType(string resourceType) => new(
                TextSpan,
                "BCP228",
                $"The type \"{resourceType}\" cannot be used as an output type. Extensibility types are currently not supported as parameters or outputs.");

            public ErrorDiagnostic InvalidResourceScopeCannotBeResourceTypeParameter(string parameterName) => new(
                TextSpan,
                "BCP229",
                $"The parameter \"{parameterName}\" cannot be used as a resource scope or parent. Resources passed as parameters cannot be used as a scope or parent of a resource.");

            public Diagnostic ModuleParamOrOutputResourceTypeUnavailable(ResourceTypeReference resourceTypeReference) => new(
                TextSpan,
                DiagnosticLevel.Warning,
                "BCP230",
                $"The referenced module uses resource type \"{resourceTypeReference.FormatName()}\" which does not have types available.");

            public ErrorDiagnostic ParamOrOutputResourceTypeUnsupported() => new(
                TextSpan,
                "BCP231",
                "Using resource-typed parameters and outputs requires enabling EXPERIMENTAL feature BICEP_RESOURCE_TYPED_PARAMS_AND_OUTPUTS_EXPERIMENTAL.");

            public ErrorDiagnostic ModuleDeleteFailed(string moduleRef) => new(
                TextSpan,
                "BCP232",
                $"Unable to delete the module with reference \"{moduleRef}\" from cache.");

            public ErrorDiagnostic ModuleDeleteFailedWithMessage(string moduleRef, string message) => new(
                TextSpan,
                "BCP233",
                $"Unable to delete the module with reference \"{moduleRef}\" from cache: {message}");

            public Diagnostic ArmFunctionLiteralTypeConversionFailedWithMessage(string literalValue, string armFunctionName, string message) => new(
                TextSpan,
                DiagnosticLevel.Warning,
                "BCP234",
                $"The ARM function \"{armFunctionName}\" failed when invoked on the value [{literalValue}]: {message}");

            public ErrorDiagnostic NoJsonTokenOnPathOrPathInvalid() => new(
                TextSpan,
                "BCP235",
                $"Specified JSONPath does not exist in the given file or is invalid.");

            public ErrorDiagnostic ExpectedNewLineOrCommaSeparator() => new(
                TextSpan,
                "BCP236",
                "Expected a new line or comma character at this location.");

            public ErrorDiagnostic ExpectedCommaSeparator() => new(
                TextSpan,
                "BCP237",
                "Expected a comma character at this location.");

            public ErrorDiagnostic UnexpectedNewLineAfterCommaSeparator() => new(
                TextSpan,
                "BCP238",
                "Unexpected new line character after a comma.");

            public ErrorDiagnostic ReservedIdentifier(string name) => new(
                TextSpan,
                "BCP239",
                $"Identifier \"{name}\" is a reserved Bicep symbol name and cannot be used in this context.");

            public ErrorDiagnostic InvalidValueForParentProperty() => new(
                TextSpan,
                "BCP240",
                "The \"parent\" property only permits direct references to resources. Expressions are not supported.");

            public Diagnostic DeprecatedProvidersFunction(string functionName) => new(
                TextSpan,
                DiagnosticLevel.Warning,
                "BCP241",
                $"The \"{functionName}\" function is deprecated and will be removed in a future release of Bicep. Please add a comment to https://github.com/Azure/bicep/issues/2017 if you believe this will impact your workflow.",
                styling: DiagnosticStyling.ShowCodeDeprecated);

            public ErrorDiagnostic LambdaFunctionsOnlyValidInFunctionArguments() => new(
                TextSpan,
                "BCP242",
                $"Lambda functions may only be specified directly as function arguments.");

            public ErrorDiagnostic ParenthesesMustHaveExactlyOneItem() => new(
                TextSpan,
                "BCP243",
                "Parentheses must contain exactly one expression.");

            public ErrorDiagnostic LambdaExpectedArgCountMismatch(TypeSymbol lambdaType, int expectedArgCount, int actualArgCount) => new (
                TextSpan,
                "BCP244",
                $"Expected lambda expression of type \"{lambdaType}\" with {expectedArgCount} arguments but received {actualArgCount} arguments.");

            public Diagnostic ResourceTypeIsReadonly(ResourceTypeReference resourceTypeReference) => new(
                TextSpan,
                DiagnosticLevel.Warning,
                "BCP245",
                $"Resource type \"{resourceTypeReference.FormatName()}\" can only be used with the 'existing' keyword.");

            public Diagnostic ResourceTypeIsReadonlyAtScope(ResourceTypeReference resourceTypeReference, ResourceScope writableScopes) => new(
                TextSpan,
                DiagnosticLevel.Warning,
                "BCP246",
                $"Resource type \"{resourceTypeReference.FormatName()}\" can only be used with the 'existing' keyword at the requested scope."
                    + $" Permitted scopes for deployment: {ToQuotedString(LanguageConstants.GetResourceScopeDescriptions(writableScopes))}.");

<<<<<<< HEAD
            public ErrorDiagnostic ExpectedMetadataIdentifier() => new(
                TextSpan,
                "BCP247",
                "Expected a metadata identifier at this location.");
=======
            public ErrorDiagnostic LambdaVariablesInResourceOrModuleArrayAccessUnsupported(IEnumerable<string> variableNames) => new(
                TextSpan,
                "BCP247",
                $"Using lambda variables inside resource or module array access is not currently supported."
                    + $" Found the following lambda variable(s) being accessed: {ToQuotedString(variableNames)}.");

            public ErrorDiagnostic LambdaVariablesInInlineFunctionUnsupported(string functionName, IEnumerable<string> variableNames) => new(
                TextSpan,
                "BCP248",
                $"Using lambda variables inside the \"{functionName}\" function is not currently supported."
                    + $" Found the following lambda variable(s) being accessed: {ToQuotedString(variableNames)}.");
>>>>>>> 57854097
        }

        public static DiagnosticBuilderInternal ForPosition(TextSpan span)
            => new(span);

        public static DiagnosticBuilderInternal ForPosition(IPositionable positionable)
            => new(positionable.Span);
    }
}<|MERGE_RESOLUTION|>--- conflicted
+++ resolved
@@ -1452,12 +1452,6 @@
                 $"Resource type \"{resourceTypeReference.FormatName()}\" can only be used with the 'existing' keyword at the requested scope."
                     + $" Permitted scopes for deployment: {ToQuotedString(LanguageConstants.GetResourceScopeDescriptions(writableScopes))}.");
 
-<<<<<<< HEAD
-            public ErrorDiagnostic ExpectedMetadataIdentifier() => new(
-                TextSpan,
-                "BCP247",
-                "Expected a metadata identifier at this location.");
-=======
             public ErrorDiagnostic LambdaVariablesInResourceOrModuleArrayAccessUnsupported(IEnumerable<string> variableNames) => new(
                 TextSpan,
                 "BCP247",
@@ -1469,7 +1463,10 @@
                 "BCP248",
                 $"Using lambda variables inside the \"{functionName}\" function is not currently supported."
                     + $" Found the following lambda variable(s) being accessed: {ToQuotedString(variableNames)}.");
->>>>>>> 57854097
+            public ErrorDiagnostic ExpectedMetadataIdentifier() => new(
+                TextSpan,
+                "BCP249",
+                "Expected a metadata identifier at this location.");
         }
 
         public static DiagnosticBuilderInternal ForPosition(TextSpan span)
