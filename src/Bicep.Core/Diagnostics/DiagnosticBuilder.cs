// Copyright (c) Microsoft Corporation.
// Licensed under the MIT License.

using System.Collections.Immutable;
using System.Text;
using Bicep.Core.CodeAction;
using Bicep.Core.Configuration;
using Bicep.Core.Extensions;
using Bicep.Core.Modules;
using Bicep.Core.Registry;
using Bicep.Core.Resources;
using Bicep.Core.Semantics;
using Bicep.Core.Semantics.Metadata;
using Bicep.Core.SourceGraph;
using Bicep.Core.Syntax;
using Bicep.Core.Text;
using Bicep.Core.TypeSystem;
using Bicep.IO.Abstraction;

namespace Bicep.Core.Diagnostics
{
    public static class DiagnosticBuilder
    {
        public const string UseStringInterpolationInsteadClause = "Use string interpolation instead.";

        public delegate Diagnostic DiagnosticBuilderDelegate(DiagnosticBuilderInternal builder);

        public class DiagnosticBuilderInternal
        {

            private const string TypeInaccuracyClause = " If this is a resource type definition inaccuracy, report it using https://aka.ms/bicep-type-issues.";

            public DiagnosticBuilderInternal(TextSpan textSpan)
            {
                TextSpan = textSpan;
            }

            public TextSpan TextSpan { get; }

            private Diagnostic CoreDiagnostic(DiagnosticLevel level, string code, string message) => new(
                TextSpan,
                level,
                DiagnosticSource.Compiler,
                code,
                message)
            { Uri = new($"https://aka.ms/bicep/core-diagnostics#{code}") };

            private Diagnostic CoreError(string code, string message) => CoreDiagnostic(
                DiagnosticLevel.Error,
                code,
                message);

            private Diagnostic CoreWarning(string code, string message) => CoreDiagnostic(
                DiagnosticLevel.Warning,
                code,
                message);

            private static string ToQuotedString(IEnumerable<string> elements)
                => elements.Any() ? $"\"{elements.ConcatString("\", \"")}\"" : "";

            private static string ToQuotedStringWithCaseInsensitiveOrdering(IEnumerable<string> elements)
                => ToQuotedString(elements.OrderBy(s => s, StringComparer.OrdinalIgnoreCase));

            private static string BuildVariableDependencyChainClause(IEnumerable<string>? variableDependencyChain) => variableDependencyChain is not null
                ? $" You are referencing a variable which cannot be calculated at the start (\"{string.Join("\" -> \"", variableDependencyChain)}\")."
                : string.Empty;

            private static string BuildNonDeployTimeConstantPropertyClause(string? accessedSymbolName, string? propertyName) =>
                accessedSymbolName is not null && propertyName is not null
                    ? $" The property \"{propertyName}\" of {accessedSymbolName} cannot be calculated at the start."
                    : string.Empty;

            private static string BuildAccessiblePropertiesClause(string? accessedSymbolName, IEnumerable<string>? accessiblePropertyNames) => accessedSymbolName is not null && accessiblePropertyNames is not null
                ? $" Properties of {accessedSymbolName} which can be calculated at the start include {ToQuotedString(accessiblePropertyNames.OrderBy(s => s))}."
                : string.Empty;

            private static string BuildInvalidOciArtifactReferenceClause(string? aliasName, string referenceValue) => aliasName is not null
                ? $"The OCI artifact reference \"{referenceValue}\" after resolving alias \"{aliasName}\" is not valid."
                : $"The specified OCI artifact reference \"{referenceValue}\" is not valid.";

            private static string BuildInvalidTemplateSpecReferenceClause(string? aliasName, string referenceValue) => aliasName is not null
                ? $"The Template Spec reference \"{referenceValue}\" after resolving alias \"{aliasName}\" is not valid."
                : $"The specified Template Spec reference \"{referenceValue}\" is not valid.";

            private static string BuildBicepConfigurationClause(IOUri? configFileUri) => configFileUri is not null
                ? $"Bicep configuration \"{configFileUri}\""
                : $"built-in Bicep configuration";

            public Diagnostic UnrecognizedToken(string token) => CoreError(
                "BCP001",
                $"The following token is not recognized: \"{token}\".");

            public Diagnostic UnterminatedMultilineComment() => CoreError(
                "BCP002",
                "The multi-line comment at this location is not terminated. Terminate it with the */ character sequence.");

            public Diagnostic UnterminatedString() => CoreError(
                "BCP003",
                "The string at this location is not terminated. Terminate the string with a single quote character.");

            public Diagnostic UnterminatedStringWithNewLine() => CoreError(
                "BCP004",
                "The string at this location is not terminated due to an unexpected new line character.");

            public Diagnostic UnterminatedStringEscapeSequenceAtEof() => CoreError(
                "BCP005",
                "The string at this location is not terminated. Complete the escape sequence and terminate the string with a single unescaped quote character.");

            public Diagnostic UnterminatedStringEscapeSequenceUnrecognized(IEnumerable<string> escapeSequences) => CoreError(
                "BCP006",
                $"The specified escape sequence is not recognized. Only the following escape sequences are allowed: {ToQuotedString(escapeSequences)}.");

            public Diagnostic UnrecognizedDeclaration() => CoreError(
                "BCP007",
                "This declaration type is not recognized. Specify a metadata, parameter, variable, resource, or output declaration.");

            public Diagnostic ExpectedParameterContinuation() => CoreError(
                "BCP008",
                "Expected the \"=\" token, or a newline at this location.");

            public Diagnostic UnrecognizedExpression() => CoreError(
                "BCP009",
                "Expected a literal value, an array, an object, a parenthesized expression, or a function call at this location.");

            public Diagnostic InvalidInteger() => CoreError(
                "BCP010",
                "Expected a valid 64-bit signed integer.");

            public Diagnostic InvalidType() => CoreError(
                "BCP011",
                "The type of the specified value is incorrect. Specify a string, boolean, or integer literal.");

            public Diagnostic ExpectedKeyword(string keyword) => CoreError(
                "BCP012",
                $"Expected the \"{keyword}\" keyword at this location.");

            public Diagnostic ExpectedParameterIdentifier() => CoreError(
                "BCP013",
                "Expected a parameter identifier at this location.");

            public Diagnostic ExpectedVariableIdentifier() => CoreError(
                "BCP015",
                "Expected a variable identifier at this location.");

            public Diagnostic ExpectedOutputIdentifier() => CoreError(
                "BCP016",
                "Expected an output identifier at this location.");

            public Diagnostic ExpectedResourceIdentifier() => CoreError(
                "BCP017",
                "Expected a resource identifier at this location.");

            public Diagnostic ExpectedCharacter(string character) => CoreError(
                "BCP018",
                $"Expected the \"{character}\" character at this location.");

            public Diagnostic ExpectedNewLine() => CoreError(
                "BCP019",
                "Expected a new line character at this location.");

            public Diagnostic ExpectedFunctionOrPropertyName() => CoreError(
                "BCP020",
                "Expected a function or property name at this location.");

            public Diagnostic ExpectedNumericLiteral() => CoreError(
                "BCP021",
                "Expected a numeric literal at this location.");

            public Diagnostic ExpectedPropertyName() => CoreError(
                "BCP022",
                "Expected a property name at this location.");

            public Diagnostic ExpectedVariableOrFunctionName() => CoreError(
                "BCP023",
                "Expected a variable or function name at this location.");

            public Diagnostic IdentifierNameExceedsLimit() => CoreError(
                "BCP024",
                $"The identifier exceeds the limit of {LanguageConstants.MaxIdentifierLength}. Reduce the length of the identifier.");

            public Diagnostic PropertyMultipleDeclarations(string property) => CoreError(
                "BCP025",
                $"The property \"{property}\" is declared multiple times in this object. Remove or rename the duplicate properties.");

            public Diagnostic OutputTypeMismatch(TypeSymbol expectedType, TypeSymbol actualType) => CoreError(
                "BCP026",
                $"The output expects a value of type \"{expectedType}\" but the provided value is of type \"{actualType}\".");

            public Diagnostic IdentifierMultipleDeclarations(string identifier) => CoreError(
                "BCP028",
                $"Identifier \"{identifier}\" is declared multiple times. Remove or rename the duplicates.");

            public Diagnostic InvalidResourceType() => CoreError(
                "BCP029",
                "The resource type is not valid. Specify a valid resource type of format \"<type-name>@<apiVersion>\".");

            public Diagnostic InvalidOutputType(IEnumerable<string> validTypes) => CoreError(
                "BCP030",
                $"The output type is not valid. Please specify one of the following types: {ToQuotedString(validTypes)}.");

            public Diagnostic InvalidParameterType(IEnumerable<string> validTypes) => CoreError(
                "BCP031",
                $"The parameter type is not valid. Please specify one of the following types: {ToQuotedString(validTypes)}.");

            public Diagnostic CompileTimeConstantRequired() => CoreError(
                "BCP032",
                "The value must be a compile-time constant.");

            public Diagnostic ExpectedValueTypeMismatch(bool warnInsteadOfError, TypeSymbol expectedType, TypeSymbol actualType) => CoreDiagnostic(
                warnInsteadOfError ? DiagnosticLevel.Warning : DiagnosticLevel.Error,
                "BCP033",
                $"Expected a value of type \"{expectedType}\" but the provided value is of type \"{actualType}\".");

            public Diagnostic ArrayTypeMismatch(bool warnInsteadOfError, TypeSymbol expectedType, TypeSymbol actualType) => CoreDiagnostic(
                warnInsteadOfError ? DiagnosticLevel.Warning : DiagnosticLevel.Error,
                "BCP034",
                $"The enclosing array expected an item of type \"{expectedType}\", but the provided item was of type \"{actualType}\".");

            public Diagnostic MissingRequiredProperties(bool warnInsteadOfError, Symbol? sourceDeclaration, ObjectSyntax? objectSyntax, ICollection<string> properties, string blockName, bool showTypeInaccuracy, IDiagnosticLookup parsingErrorLookup)
            {
                var sourceDeclarationClause = sourceDeclaration is not null
                    ? $" from source declaration \"{sourceDeclaration.Name}\""
                    : string.Empty;

                if (objectSyntax is null ||
                    SyntaxModifier.TryAddProperties(
                        objectSyntax,
                        properties.Select(p => SyntaxFactory.CreateObjectProperty(p, SyntaxFactory.EmptySkippedTrivia)),
                        parsingErrorLookup) is not { } newSyntax)
                {
                    // We're unable to come up with an automatic code fix - most likely because there are unhandled parse errors
                    return CoreDiagnostic(
                        warnInsteadOfError ? DiagnosticLevel.Warning : DiagnosticLevel.Error,
                        "BCP035",
                        $"The specified \"{blockName}\" declaration is missing the following required properties{sourceDeclarationClause}: {ToQuotedString(properties)}.{(showTypeInaccuracy ? TypeInaccuracyClause : string.Empty)}");
                }

                var codeFix = new CodeFix("Add required properties", true, CodeFixKind.QuickFix, new CodeReplacement(objectSyntax.Span, newSyntax.ToString()));

                return CoreDiagnostic(
                    warnInsteadOfError ? DiagnosticLevel.Warning : DiagnosticLevel.Error,
                    "BCP035",
                    $"The specified \"{blockName}\" declaration is missing the following required properties{sourceDeclarationClause}: {ToQuotedString(properties)}.{(showTypeInaccuracy ? TypeInaccuracyClause : string.Empty)}")
                    with
                { Fixes = [codeFix] };
            }

            public Diagnostic PropertyTypeMismatch(bool warnInsteadOfError, Symbol? sourceDeclaration, string property, TypeSymbol expectedType, TypeSymbol actualType, bool showTypeInaccuracy = false)
            {
                var sourceDeclarationClause = sourceDeclaration is not null
                    ? $" in source declaration \"{sourceDeclaration.Name}\""
                    : string.Empty;

                return CoreDiagnostic(
                    warnInsteadOfError ? DiagnosticLevel.Warning : DiagnosticLevel.Error,
                    "BCP036",
                    $"The property \"{property}\" expected a value of type \"{expectedType}\" but the provided value{sourceDeclarationClause} is of type \"{actualType}\".{(showTypeInaccuracy ? TypeInaccuracyClause : string.Empty)}");
            }

            public Diagnostic DisallowedProperty(bool warnInsteadOfError, Symbol? sourceDeclaration, string property, TypeSymbol type, ICollection<string> validUnspecifiedProperties, bool showTypeInaccuracy)
            {
                var permissiblePropertiesClause = validUnspecifiedProperties.Any()
                    ? $" Permissible properties include {ToQuotedString(validUnspecifiedProperties)}."
                    : $" No other properties are allowed.";

                var sourceDeclarationClause = sourceDeclaration is not null
                    ? $" from source declaration \"{sourceDeclaration.Name}\""
                    : string.Empty;

                return CoreDiagnostic(
                    warnInsteadOfError ? DiagnosticLevel.Warning : DiagnosticLevel.Error,
                    "BCP037",
                    $"The property \"{property}\"{sourceDeclarationClause} is not allowed on objects of type \"{type}\".{permissiblePropertiesClause}{(showTypeInaccuracy ? TypeInaccuracyClause : string.Empty)}");
            }

            public Diagnostic DisallowedInterpolatedKeyProperty(bool warnInsteadOfError, Symbol? sourceDeclaration, TypeSymbol type, ICollection<string> validUnspecifiedProperties)
            {
                var permissiblePropertiesClause = validUnspecifiedProperties.Any()
                    ? $" Permissible properties include {ToQuotedString(validUnspecifiedProperties)}."
                    : $" No other properties are allowed.";

                var sourceDeclarationClause = sourceDeclaration is not null
                    ? $" in source declaration \"{sourceDeclaration.Name}\""
                    : string.Empty;

                return CoreDiagnostic(
                    warnInsteadOfError ? DiagnosticLevel.Warning : DiagnosticLevel.Error,
                    "BCP040",
                    $"String interpolation is not supported for keys on objects of type \"{type}\"{sourceDeclarationClause}.{permissiblePropertiesClause}");
            }

            public Diagnostic VariableTypeAssignmentDisallowed(TypeSymbol valueType) => CoreError(
                "BCP041",
                $"Values of type \"{valueType}\" cannot be assigned to a variable.");

            public Diagnostic InvalidExpression() => CoreError(
                "BCP043",
                "This is not a valid expression.");

            public Diagnostic UnaryOperatorInvalidType(string operatorName, TypeSymbol type) => CoreError(
                "BCP044",
                $"Cannot apply operator \"{operatorName}\" to operand of type \"{type}\".");

            public Diagnostic BinaryOperatorInvalidType(string operatorName, TypeSymbol type1, TypeSymbol type2, string? additionalInfo) => CoreError(
                "BCP045",
                $"Cannot apply operator \"{operatorName}\" to operands of type \"{type1}\" and \"{type2}\".{(additionalInfo is null ? string.Empty : " " + additionalInfo)}");

            public Diagnostic ValueTypeMismatch(TypeSymbol type) => CoreError(
                "BCP046",
                $"Expected a value of type \"{type}\".");

            public Diagnostic ResourceTypeInterpolationUnsupported() => CoreError(
                "BCP047",
                "String interpolation is unsupported for specifying the resource type.");

            public Diagnostic CannotResolveFunctionOverload(IList<string> overloadSignatures, TypeSymbol argumentType, IList<TypeSymbol> parameterTypes)
            {
                var messageBuilder = new StringBuilder();
                var overloadCount = overloadSignatures.Count;

                messageBuilder.Append("Cannot resolve function overload.");

                for (int i = 0; i < overloadCount; i++)
                {
                    messageBuilder
                        .Append('\n')
                        .Append($"  Overload {i + 1} of {overloadCount}, \"{overloadSignatures[i]}\", gave the following error:\n")
                        .Append($"    Argument of type \"{argumentType}\" is not assignable to parameter of type \"{parameterTypes[i]}\".");
                }

                var message = messageBuilder.ToString();

                return CoreError(
                    "BCP048",
                    message);
            }

            public Diagnostic StringOrIntegerIndexerRequired(TypeSymbol wrongType) => CoreError(
                "BCP049",
                $"The array index must be of type \"{LanguageConstants.String}\" or \"{LanguageConstants.Int}\" but the provided index was of type \"{wrongType}\".");

            public Diagnostic FilePathIsEmpty() => CoreError(
                "BCP050",
                "The specified path is empty.");

            public Diagnostic FilePathIsAbsolute() => CoreError(
                "BCP051",
                "The specified path seems to reference an absolute path. Files must be referenced using relative paths.");

            public Diagnostic UnknownProperty(bool warnInsteadOfError, TypeSymbol type, string badProperty) => CoreDiagnostic(
                warnInsteadOfError ? DiagnosticLevel.Warning : DiagnosticLevel.Error,
                "BCP052",
                $"The type \"{type}\" does not contain property \"{badProperty}\".");

            public Diagnostic UnknownPropertyWithAvailableProperties(bool warnInsteadOfError, TypeSymbol type, string badProperty, IEnumerable<string> availableProperties) => CoreDiagnostic(
                warnInsteadOfError ? DiagnosticLevel.Warning : DiagnosticLevel.Error,
                "BCP053",
                $"The type \"{type}\" does not contain property \"{badProperty}\". Available properties include {ToQuotedString(availableProperties)}.");

            public Diagnostic NoPropertiesAllowed(TypeSymbol type) => CoreError(
                "BCP054",
                $"The type \"{type}\" does not contain any properties.");

            public Diagnostic ObjectRequiredForPropertyAccess(TypeSymbol wrongType) => CoreError(
                "BCP055",
                $"Cannot access properties of type \"{wrongType}\". An \"{LanguageConstants.Object}\" type is required.");

            public Diagnostic AmbiguousSymbolReference(string name, IEnumerable<string> namespaces) => CoreError(
                "BCP056",
                $"The reference to name \"{name}\" is ambiguous because it exists in namespaces {ToQuotedString(namespaces)}. The reference must be fully-qualified.");

            public Diagnostic SymbolicNameDoesNotExist(string name) => CoreError(
                "BCP057",
                $"The name \"{name}\" does not exist in the current context.");

            public Diagnostic SymbolicNameIsNotAFunction(string name) => CoreError(
                "BCP059",
                $"The name \"{name}\" is not a function.");

            public Diagnostic VariablesFunctionNotSupported() => CoreError(
                "BCP060",
                $"The \"variables\" function is not supported. Directly reference variables by their symbolic names.");

            public Diagnostic ParametersFunctionNotSupported() => CoreError(
                "BCP061",
                $"The \"parameters\" function is not supported. Directly reference parameters by their symbolic names.");

            public Diagnostic ReferencedSymbolHasErrors(string name) => CoreError(
                "BCP062",
                $"The referenced declaration with name \"{name}\" is not valid.");

            public Diagnostic SymbolicNameIsNotAVariableOrParameter(string name) => CoreError(
                "BCP063",
                $"The name \"{name}\" is not a parameter, variable, resource or module.");

            public Diagnostic UnexpectedTokensInInterpolation() => CoreError(
                "BCP064",
                "Found unexpected tokens in interpolated expression.");

            public Diagnostic FunctionOnlyValidInParameterDefaults(string functionName) => CoreError(
                "BCP065",
                $"Function \"{functionName}\" is not valid at this location. It can only be used as a parameter default value.");

            public Diagnostic FunctionOnlyValidInResourceBody(string functionName) => CoreError(
                "BCP066",
                $"Function \"{functionName}\" is not valid at this location. It can only be used in resource declarations.");

            public Diagnostic ObjectRequiredForMethodAccess(TypeSymbol wrongType) => CoreError(
                "BCP067",
                $"Cannot call functions on type \"{wrongType}\". An \"{LanguageConstants.Object}\" type is required.");

            public Diagnostic ExpectedResourceTypeString() => CoreError(
                "BCP068",
                "Expected a resource type string. Specify a valid resource type of format \"<type-name>@<apiVersion>\".");

            public Diagnostic FunctionNotSupportedOperatorAvailable(string function, string @operator) => CoreError(
                "BCP069",
                $"The function \"{function}\" is not supported. Use the \"{@operator}\" operator instead.");

            public Diagnostic ArgumentTypeMismatch(TypeSymbol argumentType, TypeSymbol parameterType) => CoreError(
                "BCP070",
                $"Argument of type \"{argumentType}\" is not assignable to parameter of type \"{parameterType}\".");

            public Diagnostic ArgumentCountMismatch(int argumentCount, int minimumArgumentCount, int? maximumArgumentCount)
            {
                string expected;

                if (!maximumArgumentCount.HasValue)
                {
                    expected = $"at least {minimumArgumentCount} {(minimumArgumentCount == 1 ? "argument" : "arguments")}";
                }
                else if (minimumArgumentCount == maximumArgumentCount.Value)
                {
                    expected = $"{minimumArgumentCount} {(minimumArgumentCount == 1 ? "argument" : "arguments")}";
                }
                else
                {
                    expected = $"{minimumArgumentCount} to {maximumArgumentCount} arguments";
                }

                return CoreError(
                    "BCP071",
                    $"Expected {expected}, but got {argumentCount}.");
            }

            public Diagnostic CannotReferenceSymbolInParamDefaultValue() => CoreError(
                "BCP072",
                "This symbol cannot be referenced here. Only other parameters can be referenced in parameter default values.");

            public Diagnostic CannotAssignToReadOnlyProperty(bool warnInsteadOfError, string property, bool showTypeInaccuracy) => CoreDiagnostic(
                warnInsteadOfError ? DiagnosticLevel.Warning : DiagnosticLevel.Error,
                "BCP073",
                $"The property \"{property}\" is read-only. Expressions cannot be assigned to read-only properties.{(showTypeInaccuracy ? TypeInaccuracyClause : string.Empty)}");

            public Diagnostic ArraysRequireIntegerIndex(TypeSymbol wrongType) => CoreError(
                "BCP074",
                $"Indexing over arrays requires an index of type \"{LanguageConstants.Int}\" but the provided index was of type \"{wrongType}\".");

            public Diagnostic ObjectsRequireStringIndex(TypeSymbol wrongType) => CoreError(
                "BCP075",
                $"Indexing over objects requires an index of type \"{LanguageConstants.String}\" but the provided index was of type \"{wrongType}\".");

            public Diagnostic IndexerRequiresObjectOrArray(TypeSymbol wrongType) => CoreError(
                "BCP076",
                $"Cannot index over expression of type \"{wrongType}\". Arrays or objects are required.");

            public Diagnostic WriteOnlyProperty(bool warnInsteadOfError, TypeSymbol type, string badProperty) => CoreDiagnostic(
                warnInsteadOfError ? DiagnosticLevel.Warning : DiagnosticLevel.Error,
                "BCP077",
                $"The property \"{badProperty}\" on type \"{type}\" is write-only. Write-only properties cannot be accessed.");

            public Diagnostic MissingRequiredProperty(bool warnInsteadOfError, string propertyName, TypeSymbol expectedType) => CoreDiagnostic(
                warnInsteadOfError ? DiagnosticLevel.Warning : DiagnosticLevel.Error,
                "BCP078",
                $"The property \"{propertyName}\" requires a value of type \"{expectedType}\", but none was supplied.");

            public Diagnostic CyclicExpressionSelfReference() => CoreError(
                "BCP079",
                "This expression is referencing its own declaration, which is not allowed.");

            public Diagnostic CyclicExpression(IEnumerable<string> cycle) => CoreError(
                "BCP080",
                $"The expression is involved in a cycle (\"{string.Join("\" -> \"", cycle)}\").");

            public Diagnostic ResourceTypesUnavailable(ResourceTypeReference resourceTypeReference) => CoreWarning(
                "BCP081",
                $"Resource type \"{resourceTypeReference.FormatName()}\" does not have types available. Bicep is unable to validate resource properties prior to deployment, but this will not block the resource from being deployed.");

            public Diagnostic SymbolicNameDoesNotExistWithSuggestion(string name, string suggestedName) => CoreError(
                "BCP082",
                $"The name \"{name}\" does not exist in the current context. Did you mean \"{suggestedName}\"?")
                with
            {
                Fixes = [
                    new CodeFix($"Change \"{name}\" to \"{suggestedName}\"", true, CodeFixKind.QuickFix, CodeManipulator.Replace(TextSpan, suggestedName))
                ]
            };

            public Diagnostic UnknownPropertyWithSuggestion(bool warnInsteadOfError, TypeSymbol type, string badProperty, string suggestedProperty) => CoreDiagnostic(
                warnInsteadOfError ? DiagnosticLevel.Warning : DiagnosticLevel.Error,
                "BCP083",
                $"The type \"{type}\" does not contain property \"{badProperty}\". Did you mean \"{suggestedProperty}\"?")
                with
            {
                Fixes = [
                    new CodeFix($"Change \"{badProperty}\" to \"{suggestedProperty}\"", true, CodeFixKind.QuickFix, CodeManipulator.Replace(TextSpan, suggestedProperty))
                ]
            };

            public Diagnostic SymbolicNameCannotUseReservedNamespaceName(string name, IEnumerable<string> namespaces) => CoreError(
                "BCP084",
                $"The symbolic name \"{name}\" is reserved. Please use a different symbolic name. Reserved namespaces are {ToQuotedString(namespaces.OrderBy(ns => ns))}.");

            public Diagnostic FilePathContainsForbiddenCharacters(IEnumerable<char> forbiddenChars) => CoreError(
                "BCP085",
                $"The specified file path contains one ore more invalid path characters. The following are not permitted: {ToQuotedString(forbiddenChars.OrderBy(x => x).Select(x => x.ToString()))}.");

            public Diagnostic FilePathHasForbiddenTerminator(IEnumerable<char> forbiddenPathTerminatorChars) => CoreError(
                "BCP086",
                $"The specified file path ends with an invalid character. The following are not permitted: {ToQuotedString(forbiddenPathTerminatorChars.OrderBy(x => x).Select(x => x.ToString()))}.");

            public Diagnostic ComplexLiteralsNotAllowed() => CoreError(
                "BCP087",
                "Array and object literals are not allowed here.");

            public Diagnostic PropertyStringLiteralMismatchWithSuggestion(bool warnInsteadOfError, string property, TypeSymbol expectedType, string actualStringLiteral, string suggestedStringLiteral) => CoreDiagnostic(
                warnInsteadOfError ? DiagnosticLevel.Warning : DiagnosticLevel.Error,
                "BCP088",
                $"The property \"{property}\" expected a value of type \"{expectedType}\" but the provided value is of type \"{actualStringLiteral}\". Did you mean \"{suggestedStringLiteral}\"?")
                with
            {
                Fixes = [
                    new CodeFix($"Change \"{actualStringLiteral}\" to \"{suggestedStringLiteral}\"", true, CodeFixKind.QuickFix, CodeManipulator.Replace(TextSpan, suggestedStringLiteral))
                ]
            };

            public Diagnostic DisallowedPropertyWithSuggestion(bool warnInsteadOfError, string property, TypeSymbol type, string suggestedProperty) => CoreDiagnostic(
                warnInsteadOfError ? DiagnosticLevel.Warning : DiagnosticLevel.Error,
                "BCP089",
                $"The property \"{property}\" is not allowed on objects of type \"{type}\". Did you mean \"{suggestedProperty}\"?")
                with
            {
                Fixes = [
                    new CodeFix($"Change \"{property}\" to \"{suggestedProperty}\"", true, CodeFixKind.QuickFix, CodeManipulator.Replace(TextSpan, suggestedProperty))
                ]
            };

            public Diagnostic ModulePathHasNotBeenSpecified() => CoreError(
                "BCP090",
                "This module declaration is missing a file path reference.");

            public Diagnostic ErrorOccurredReadingFile(string failureMessage) => CoreError(
                "BCP091",
                $"An error occurred reading file. {failureMessage}");

            public Diagnostic FilePathInterpolationUnsupported() => CoreError(
                "BCP092",
                "String interpolation is not supported in file paths.");

            public Diagnostic FilePathCouldNotBeResolved(string filePath, string baseUri) => CoreError(
                "BCP093",
                $"File path \"{filePath}\" could not be resolved relative to \"{baseUri}\".");

            public Diagnostic CyclicModuleSelfReference() => CoreError(
                "BCP094",
                "This module references itself, which is not allowed.");

            public Diagnostic CyclicFile(IEnumerable<string> cycle) => CoreError(
                "BCP095",
                $"The file is involved in a cycle (\"{string.Join("\" -> \"", cycle)}\").");

            public Diagnostic ExpectedModuleIdentifier() => CoreError(
                "BCP096",
                "Expected a module identifier at this location.");

            public Diagnostic ExpectedModulePathString() => CoreError(
                "BCP097",
                "Expected a module path string. This should be a relative path to another bicep file, e.g. 'myModule.bicep' or '../parent/myModule.bicep'");

            public Diagnostic FilePathContainsBackSlash() => CoreError(
                "BCP098",
                "The specified file path contains a \"\\\" character. Use \"/\" instead as the directory separator character.");

            public Diagnostic AllowedMustContainItems() => CoreError(
                "BCP099",
                $"The \"{LanguageConstants.ParameterAllowedPropertyName}\" array must contain one or more items.");

            public Diagnostic IfFunctionNotSupported() => CoreError(
                "BCP100",
                "The function \"if\" is not supported. Use the \"?:\" (ternary conditional) operator instead, e.g. condition ? ValueIfTrue : ValueIfFalse");

            public Diagnostic CreateArrayFunctionNotSupported() => CoreError(
                "BCP101",
                "The \"createArray\" function is not supported. Construct an array literal using [].");

            public Diagnostic CreateObjectFunctionNotSupported() => CoreError(
                "BCP102",
                "The \"createObject\" function is not supported. Construct an object literal using {}.");

            public Diagnostic DoubleQuoteToken(string token) => CoreError(
                "BCP103",
                $"The following token is not recognized: \"{token}\". Strings are defined using single quotes in bicep.");

            public Diagnostic ReferencedModuleHasErrors() => CoreError(
                "BCP104",
                $"The referenced module has errors.");

            public Diagnostic UnableToLoadNonFileUri(Uri fileUri) => CoreError(
                "BCP105",
                $"Unable to load file from URI \"{fileUri}\".");

            public Diagnostic UnexpectedCommaSeparator() => CoreError(
                "BCP106",
                "Expected a new line character at this location. Commas are not used as separator delimiters.");

            public Diagnostic FunctionDoesNotExistInNamespace(Symbol namespaceType, string name) => CoreError(
                "BCP107",
                $"The function \"{name}\" does not exist in namespace \"{namespaceType.Name}\".");

            public Diagnostic FunctionDoesNotExistInNamespaceWithSuggestion(Symbol namespaceType, string name, string suggestedName) => CoreError(
                "BCP108",
                $"The function \"{name}\" does not exist in namespace \"{namespaceType.Name}\". Did you mean \"{suggestedName}\"?")
                with
            {
                Fixes = [
                    new CodeFix($"Change \"{name}\" to \"{suggestedName}\"", true, CodeFixKind.QuickFix, CodeManipulator.Replace(TextSpan, suggestedName))
                ]
            };

            public Diagnostic FunctionDoesNotExistOnObject(TypeSymbol type, string name) => CoreError(
                "BCP109",
                $"The type \"{type}\" does not contain function \"{name}\".");

            public Diagnostic FunctionDoesNotExistOnObjectWithSuggestion(TypeSymbol type, string name, string suggestedName) => CoreError(
                "BCP110",
                $"The type \"{type}\" does not contain function \"{name}\". Did you mean \"{suggestedName}\"?")
                with
            {
                Fixes = [
                    new CodeFix($"Change \"{name}\" to \"{suggestedName}\"", true, CodeFixKind.QuickFix, CodeManipulator.Replace(TextSpan, suggestedName))
                ]
            };

            public Diagnostic FilePathContainsControlChars() => CoreError(
                "BCP111",
                $"The specified file path contains invalid control code characters.");

            public Diagnostic TargetScopeMultipleDeclarations() => CoreError(
                "BCP112",
                $"The \"{LanguageConstants.TargetScopeKeyword}\" cannot be declared multiple times in one file.");

            public Diagnostic InvalidModuleScopeForTenantScope() => CoreError(
                "BCP113",
                $"Unsupported scope for module deployment in a \"{LanguageConstants.TargetScopeTypeTenant}\" target scope. Omit this property to inherit the current scope, or specify a valid scope. " +
                $"Permissible scopes include tenant: tenant(), named management group: managementGroup(<name>), named subscription: subscription(<subId>), or named resource group in a named subscription: resourceGroup(<subId>, <name>).");

            public Diagnostic InvalidModuleScopeForManagementScope() => CoreError(
                "BCP114",
                $"Unsupported scope for module deployment in a \"{LanguageConstants.TargetScopeTypeManagementGroup}\" target scope. Omit this property to inherit the current scope, or specify a valid scope. " +
                $"Permissible scopes include current management group: managementGroup(), named management group: managementGroup(<name>), named subscription: subscription(<subId>), tenant: tenant(), or named resource group in a named subscription: resourceGroup(<subId>, <name>).");

            public Diagnostic InvalidModuleScopeForSubscriptionScope() => CoreError(
                "BCP115",
                $"Unsupported scope for module deployment in a \"{LanguageConstants.TargetScopeTypeSubscription}\" target scope. Omit this property to inherit the current scope, or specify a valid scope. " +
                $"Permissible scopes include current subscription: subscription(), named subscription: subscription(<subId>), named resource group in same subscription: resourceGroup(<name>), named resource group in different subscription: resourceGroup(<subId>, <name>), or tenant: tenant().");

            public Diagnostic InvalidModuleScopeForResourceGroup() => CoreError(
                "BCP116",
                $"Unsupported scope for module deployment in a \"{LanguageConstants.TargetScopeTypeResourceGroup}\" target scope. Omit this property to inherit the current scope, or specify a valid scope. " +
                $"Permissible scopes include current resource group: resourceGroup(), named resource group in same subscription: resourceGroup(<name>), named resource group in a different subscription: resourceGroup(<subId>, <name>), current subscription: subscription(), named subscription: subscription(<subId>) or tenant: tenant().");

            public Diagnostic EmptyIndexerNotAllowed() => CoreError(
                "BCP117",
                "An empty indexer is not allowed. Specify a valid expression."
            );

            public Diagnostic ExpectBodyStartOrIfOrLoopStart() => CoreError(
                "BCP118",
                "Expected the \"{\" character, the \"[\" character, or the \"if\" keyword at this location.");

            public Diagnostic InvalidExtensionResourceScope() => CoreError(
                "BCP119",
                $"Unsupported scope for extension resource deployment. Expected a resource reference.");

            public Diagnostic RuntimeValueNotAllowedInProperty(string propertyName, string? objectTypeName, string? accessedSymbolName, IEnumerable<string>? accessiblePropertyNames, IEnumerable<string>? variableDependencyChain)
            {
                var variableDependencyChainClause = BuildVariableDependencyChainClause(variableDependencyChain);
                var accessiblePropertiesClause = BuildAccessiblePropertiesClause(accessedSymbolName, accessiblePropertyNames);

                return CoreError(
                    "BCP120",
                    $"This expression is being used in an assignment to the \"{propertyName}\" property of the \"{objectTypeName}\" type, which requires a value that can be calculated at the start of the deployment.{variableDependencyChainClause}{accessiblePropertiesClause}");
            }

            public Diagnostic ResourceMultipleDeclarations(IEnumerable<string> resourceNames) => CoreError(
                "BCP121",
                $"Resources: {ToQuotedString(resourceNames)} are defined with this same name in a file. Rename them or split into different modules.");

            public Diagnostic ModuleMultipleDeclarations(IEnumerable<string> moduleNames) => CoreError(
                "BCP122",
                $"Modules: {ToQuotedString(moduleNames)} are defined with this same name and this same scope in a file. Rename them or split into different modules.");

            public Diagnostic ExpectedNamespaceOrDecoratorName() => CoreError(
                "BCP123",
                "Expected a namespace or decorator name at this location.");

            public Diagnostic CannotAttachDecoratorToTarget(string decoratorName, TypeSymbol attachableType, TypeSymbol targetType) => CoreError(
                "BCP124",
                $"The decorator \"{decoratorName}\" can only be attached to targets of type \"{attachableType}\", but the target has type \"{targetType}\".");

            public Diagnostic CannotUseFunctionAsParameterDecorator(string functionName) => CoreError(
                "BCP125",
                $"Function \"{functionName}\" cannot be used as a parameter decorator.");

            public Diagnostic CannotUseFunctionAsVariableDecorator(string functionName) => CoreError(
                "BCP126",
                $"Function \"{functionName}\" cannot be used as a variable decorator.");

            public Diagnostic CannotUseFunctionAsResourceDecorator(string functionName) => CoreError(
                "BCP127",
                $"Function \"{functionName}\" cannot be used as a resource decorator.");

            public Diagnostic CannotUseFunctionAsModuleDecorator(string functionName) => CoreError(
                "BCP128",
                $"Function \"{functionName}\" cannot be used as a module decorator.");

            public Diagnostic CannotUseFunctionAsOutputDecorator(string functionName) => CoreError(
                "BCP129",
                $"Function \"{functionName}\" cannot be used as an output decorator.");

            public Diagnostic DecoratorsNotAllowed() => CoreError(
                "BCP130",
                "Decorators are not allowed here.");

            public Diagnostic ExpectedDeclarationAfterDecorator() => CoreError(
                "BCP132",
                "Expected a declaration after the decorator.");

            public Diagnostic InvalidUnicodeEscape() => CoreError(
                "BCP133",
                "The unicode escape sequence is not valid. Valid unicode escape sequences range from \\u{0} to \\u{10FFFF}.");

            public Diagnostic UnsupportedModuleScope(ResourceScope suppliedScope, ResourceScope supportedScopes) => CoreError(
                "BCP134",
                $"Scope {ToQuotedString(LanguageConstants.GetResourceScopeDescriptions(suppliedScope))} is not valid for this module. Permitted scopes: {ToQuotedString(LanguageConstants.GetResourceScopeDescriptions(supportedScopes))}.");

            public Diagnostic UnsupportedResourceScope(ResourceScope suppliedScope, ResourceScope supportedScopes) => CoreError(
                "BCP135",
                $"Scope {ToQuotedString(LanguageConstants.GetResourceScopeDescriptions(suppliedScope))} is not valid for this resource type. Permitted scopes: {ToQuotedString(LanguageConstants.GetResourceScopeDescriptions(supportedScopes))}.");

            public Diagnostic ExpectedLoopVariableIdentifier() => CoreError(
                "BCP136",
                "Expected a loop item variable identifier at this location.");

            public Diagnostic LoopArrayExpressionTypeMismatch(TypeSymbol actualType) => CoreError(
                "BCP137",
                $"Loop expected an expression of type \"{LanguageConstants.Array}\" but the provided value is of type \"{actualType}\".");

            public Diagnostic ForExpressionsNotSupportedHere() => CoreError(
                "BCP138",
                "For-expressions are not supported in this context. For-expressions may be used as values of resource, module, variable, and output declarations, or values of resource and module properties.");

            public Diagnostic InvalidCrossResourceScope() => CoreError(
                "BCP139",
                $"A resource's scope must match the scope of the Bicep file for it to be deployable. You must use modules to deploy resources to a different scope.");

            public Diagnostic UnterminatedMultilineString() => CoreError(
                "BCP140",
                $"The multi-line string at this location is not terminated. Terminate it with \"'''\".");

            public Diagnostic ExpressionNotCallable() => CoreError(
                "BCP141",
                "The expression cannot be used as a decorator as it is not callable.");

            public Diagnostic TooManyPropertyForExpressions() => CoreError(
                "BCP142",
                "Property value for-expressions cannot be nested.");

            public Diagnostic ExpressionedPropertiesNotAllowedWithLoops() => CoreError(
                "BCP143",
                "For-expressions cannot be used with properties whose names are also expressions.");

            public Diagnostic DirectAccessToCollectionNotSupported(IEnumerable<string>? accessChain = null)
            {
                var accessChainClause = accessChain?.Any() ?? false
                    ? $"The collection was accessed by the chain of \"{string.Join("\" -> \"", accessChain)}\". "
                    : "";

                return CoreError(
                    "BCP144",
                    $"Directly referencing a resource or module collection is not currently supported here. {accessChainClause}Apply an array indexer to the expression.");
            }

            public Diagnostic OutputMultipleDeclarations(string identifier) => CoreError(
                "BCP145",
                $"Output \"{identifier}\" is declared multiple times. Remove or rename the duplicates.");

            public Diagnostic ExpectedParameterDeclarationAfterDecorator() => CoreError(
                "BCP147",
                "Expected a parameter declaration after the decorator.");

            public Diagnostic ExpectedVariableDeclarationAfterDecorator() => CoreError(
                "BCP148",
                "Expected a variable declaration after the decorator.");

            public Diagnostic ExpectedResourceDeclarationAfterDecorator() => CoreError(
                "BCP149",
                "Expected a resource declaration after the decorator.");

            public Diagnostic ExpectedModuleDeclarationAfterDecorator() => CoreError(
                "BCP150",
                "Expected a module declaration after the decorator.");

            public Diagnostic ExpectedOutputDeclarationAfterDecorator() => CoreError(
                "BCP151",
                "Expected an output declaration after the decorator.");

            public Diagnostic CannotUseFunctionAsDecorator(string functionName) => CoreError(
                "BCP152",
                $"Function \"{functionName}\" cannot be used as a decorator.");

            public Diagnostic ExpectedResourceOrModuleDeclarationAfterDecorator() => CoreError(
                "BCP153",
                "Expected a resource or module declaration after the decorator.");

            public Diagnostic BatchSizeTooSmall(long value, long limit) => CoreError(
                "BCP154",
                $"Expected a batch size of at least {limit} but the specified value was \"{value}\".");

            public Diagnostic BatchSizeNotAllowed(string decoratorName) => CoreError(
                "BCP155",
                $"The decorator \"{decoratorName}\" can only be attached to resource or module collections.");

            public Diagnostic InvalidResourceTypeSegment(string typeSegment) => CoreError(
                "BCP156",
                $"The resource type segment \"{typeSegment}\" is invalid. Nested resources must specify a single type segment, and optionally can specify an api version using the format \"<type>@<apiVersion>\".");

            public Diagnostic InvalidAncestorResourceType() => CoreError(
                "BCP157",
                $"The resource type cannot be determined due to an error in the containing resource.");

            public Diagnostic ResourceRequiredForResourceAccess(string wrongType) => CoreError(
                "BCP158",
                $"Cannot access nested resources of type \"{wrongType}\". A resource type is required.");

            public Diagnostic NestedResourceNotFound(string resourceName, string identifierName, IEnumerable<string> nestedResourceNames)
            {
                var nestedResourceNamesClause = nestedResourceNames.Any()
                    ? $" Known nested resources are: {ToQuotedString(nestedResourceNames)}."
                    : string.Empty;

                return CoreError(
                    "BCP159",
                    $"""The resource "{resourceName}" does not contain a nested resource named "{identifierName}".{nestedResourceNamesClause}""");
            }

            public Diagnostic NestedResourceNotAllowedInLoop() => CoreError(
                "BCP160",
                $"A nested resource cannot appear inside of a resource with a for-expression.");

            public Diagnostic ExpectedLoopItemIdentifierOrVariableBlockStart() => CoreError(
                "BCP162",
                "Expected a loop item variable identifier or \"(\" at this location.");

            public Diagnostic ScopeUnsupportedOnChildResource() => CoreError(
                "BCP164",
                $"A child resource's scope is computed based on the scope of its ancestor resource. This means that using the \"{LanguageConstants.ResourceScopePropertyName}\" property on a child resource is unsupported.");

            public Diagnostic ScopeDisallowedForAncestorResource(string ancestorIdentifier) => CoreError(
                "BCP165",
                $"A resource's computed scope must match that of the Bicep file for it to be deployable. This resource's scope is computed from the \"{LanguageConstants.ResourceScopePropertyName}\" property value assigned to ancestor resource \"{ancestorIdentifier}\". You must use modules to deploy resources to a different scope.");

            public Diagnostic DuplicateDecorator(string decoratorName) => CoreError(
                "BCP166",
                $"Duplicate \"{decoratorName}\" decorator.");

            public Diagnostic ExpectBodyStartOrIf() => CoreError(
                "BCP167",
                "Expected the \"{\" character or the \"if\" keyword at this location.");

            public Diagnostic LengthMustNotBeNegative() => CoreError(
                "BCP168",
                $"Length must not be a negative value.");

            public Diagnostic TopLevelChildResourceNameIncorrectQualifierCount(int expectedSlashCount) => CoreError(
                "BCP169",
                $"Expected resource name to contain {expectedSlashCount} \"/\" character(s). The number of name segments must match the number of segments in the resource type.");

            public Diagnostic ChildResourceNameContainsQualifiers() => CoreError(
                "BCP170",
                $"Expected resource name to not contain any \"/\" characters. Child resources with a parent resource reference (via the parent property or via nesting) must not contain a fully-qualified name.");

            public Diagnostic ResourceTypeIsNotValidParent(string resourceType, string parentResourceType) => CoreError(
                "BCP171",
                $"Resource type \"{resourceType}\" is not a valid child resource of parent \"{parentResourceType}\".");

            public Diagnostic ParentResourceTypeHasErrors(string resourceName) => CoreError(
                "BCP172",
                $"The resource type cannot be validated due to an error in parent resource \"{resourceName}\".");

            public Diagnostic CannotUsePropertyInExistingResource(string property) => CoreError(
                "BCP173",
                $"The property \"{property}\" cannot be used in an existing resource declaration.");

            public Diagnostic ResourceTypeContainsProvidersSegment() => CoreWarning(
                "BCP174",
                $"Type validation is not available for resource types declared containing a \"/providers/\" segment. Please instead use the \"scope\" property.");

            public Diagnostic AnyTypeIsNotAllowed() => CoreError(
                "BCP176",
                $"Values of the \"any\" type are not allowed here.");

            public Diagnostic RuntimeValueNotAllowedInIfConditionExpression(string? accessedSymbolName, IEnumerable<string>? accessiblePropertyNames, IEnumerable<string>? variableDependencyChain)
            {
                var variableDependencyChainClause = BuildVariableDependencyChainClause(variableDependencyChain);
                var accessiblePropertiesClause = BuildAccessiblePropertiesClause(accessedSymbolName, accessiblePropertyNames);

                return CoreError(
                    "BCP177",
                    $"This expression is being used in the if-condition expression, which requires a value that can be calculated at the start of the deployment.{variableDependencyChainClause}{accessiblePropertiesClause}");
            }

            public Diagnostic RuntimeValueNotAllowedInForExpression(string? accessedSymbolName, IEnumerable<string>? accessiblePropertyNames, IEnumerable<string>? variableDependencyChain)
            {
                var variableDependencyChainClause = BuildVariableDependencyChainClause(variableDependencyChain);
                var accessiblePropertiesClause = BuildAccessiblePropertiesClause(accessedSymbolName, accessiblePropertyNames);

                return CoreError(
                    "BCP178",
                    $"This expression is being used in the for-expression, which requires a value that can be calculated at the start of the deployment.{variableDependencyChainClause}{accessiblePropertiesClause}");
            }

            public Diagnostic ForExpressionContainsLoopInvariants(string itemVariableName, string? indexVariableName, IEnumerable<string> expectedVariantProperties) => CoreWarning(
                "BCP179",
                indexVariableName is null
                    ? $"Unique resource or deployment name is required when looping. The loop item variable \"{itemVariableName}\" must be referenced in at least one of the value expressions of the following properties: {ToQuotedString(expectedVariantProperties)}"
                    : $"Unique resource or deployment name is required when looping. The loop item variable \"{itemVariableName}\" or the index variable \"{indexVariableName}\" must be referenced in at least one of the value expressions of the following properties in the loop body: {ToQuotedString(expectedVariantProperties)}");

            public Diagnostic FunctionOnlyValidInModuleSecureParameterAndExtensionConfigAssignment(string functionName, bool moduleExtensionConfigsEnabled) => CoreError(
                "BCP180",
                moduleExtensionConfigsEnabled
                    ? $"Function \"{functionName}\" is not valid at this location. It can only be used when directly assigning to a module parameter with a secure decorator or a secure extension configuration property."
                    : $"Function \"{functionName}\" is not valid at this location. It can only be used when directly assigning to a module parameter with a secure decorator.");

            public Diagnostic RuntimeValueNotAllowedInRunTimeFunctionArguments(string functionName, string? accessedSymbolName, IEnumerable<string>? accessiblePropertyNames, IEnumerable<string>? variableDependencyChain)
            {
                var variableDependencyChainClause = BuildVariableDependencyChainClause(variableDependencyChain);
                var accessiblePropertiesClause = BuildAccessiblePropertiesClause(accessedSymbolName, accessiblePropertyNames);

                return CoreError(
                    "BCP181",
                    $"This expression is being used in an argument of the function \"{functionName}\", which requires a value that can be calculated at the start of the deployment.{variableDependencyChainClause}{accessiblePropertiesClause}");
            }

            public Diagnostic RuntimeValueNotAllowedInVariableForBody(string variableName, string? accessedSymbolName, IEnumerable<string>? accessiblePropertyNames, IEnumerable<string>? variableDependencyChain, string? violatingPropertyName)
            {
                var variableDependencyChainClause = BuildVariableDependencyChainClause(variableDependencyChain);
                var violatingPropertyNameClause = BuildNonDeployTimeConstantPropertyClause(accessedSymbolName, violatingPropertyName);
                var accessiblePropertiesClause = BuildAccessiblePropertiesClause(accessedSymbolName, accessiblePropertyNames);

                return CoreError(
                    "BCP182",
                    $"This expression is being used in the for-body of the variable \"{variableName}\", which requires values that can be calculated at the start of the deployment.{variableDependencyChainClause}{violatingPropertyNameClause}{accessiblePropertiesClause}");
            }

            public Diagnostic PropertyRequiresObjectLiteral(string propertyName) => CoreError(
                "BCP183",
                $"The value of the module \"{propertyName}\" property must be an object literal.");

            public Diagnostic FileExceedsMaximumSize(string filePath, long maxSize, string unit) => CoreError(
                "BCP184",
                $"File '{filePath}' exceeded maximum size of {maxSize} {unit}.");

            public Diagnostic FileEncodingMismatch(string detectedEncoding) => CoreDiagnostic(
                DiagnosticLevel.Info,
                "BCP185",
                $"Encoding mismatch. File was loaded with '{detectedEncoding}' encoding.");

            public Diagnostic UnparsableJsonType() => CoreError(
                "BCP186",
                $"Unable to parse literal JSON value. Please ensure that it is well-formed.");

            public Diagnostic FallbackPropertyUsed(bool shouldDowngrade, string property) => CoreDiagnostic(
                shouldDowngrade ? DiagnosticLevel.Info : DiagnosticLevel.Warning,
                "BCP187",
                $"The property \"{property}\" does not exist in the resource or type definition, although it might still be valid.{TypeInaccuracyClause}");

            public Diagnostic ReferencedArmTemplateHasErrors() => CoreError(
                "BCP188",
                $"The referenced ARM template has errors. Please see https://aka.ms/arm-template for information on how to diagnose and fix the template.");

            public Diagnostic UnknownModuleReferenceScheme(string badScheme, ImmutableArray<string> allowedSchemes)
            {
                string FormatSchemes() => ToQuotedString(allowedSchemes.Where(scheme => !string.Equals(scheme, ArtifactReferenceSchemes.Local)));

                return CoreError(
                    "BCP189",
                    (allowedSchemes.Contains(ArtifactReferenceSchemes.Local, StringComparer.Ordinal), allowedSchemes.Any(scheme => !string.Equals(scheme, ArtifactReferenceSchemes.Local, StringComparison.Ordinal))) switch
                    {
                        (false, false) => "Module references are not supported in this context.",
                        (false, true) => $"The specified module reference scheme \"{badScheme}\" is not recognized. Specify a module reference using one of the following schemes: {FormatSchemes()}",
                        (true, false) => $"The specified module reference scheme \"{badScheme}\" is not recognized. Specify a path to a local module file.",
                        (true, true) => $"The specified module reference scheme \"{badScheme}\" is not recognized. Specify a path to a local module file or a module reference using one of the following schemes: {FormatSchemes()}",
                    });
            }

            // TODO: This error is context sensitive:
            // - In CLI, it's permanent and only likely to occur with bicep build --no-restore.
            // - In VS code, it's transient until the background restore finishes.
            //
            // Should it be split into two separate errors instead?
            public Diagnostic ArtifactRequiresRestore(string artifactRef) => CoreError(
                "BCP190",
                $"The artifact with reference \"{artifactRef}\" has not been restored.");

            public Diagnostic ArtifactRestoreFailed(string artifactRef) => CoreError(
                "BCP191",
                $"Unable to restore the artifact with reference \"{artifactRef}\".");

            public Diagnostic ArtifactRestoreFailedWithMessage(string artifactRef, string message) => CoreError(
                "BCP192",
                $"Unable to restore the artifact with reference \"{artifactRef}\": {message}");

            public Diagnostic InvalidOciArtifactReference(string? aliasName, string badRef) => CoreError(
                "BCP193",
                $"{BuildInvalidOciArtifactReferenceClause(aliasName, badRef)} Specify a reference in the format of \"{ArtifactReferenceSchemes.Oci}:<artifact-uri>:<tag>\", or \"{ArtifactReferenceSchemes.Oci}/<module-alias>:<module-name-or-path>:<tag>\".");

            public Diagnostic InvalidTemplateSpecReference(string? aliasName, string badRef) => CoreError(
                "BCP194",
                $"{BuildInvalidTemplateSpecReferenceClause(aliasName, badRef)} Specify a reference in the format of \"{ArtifactReferenceSchemes.TemplateSpecs}:<subscription-ID>/<resource-group-name>/<template-spec-name>:<version>\", or \"{ArtifactReferenceSchemes.TemplateSpecs}/<module-alias>:<template-spec-name>:<version>\".");

            public Diagnostic InvalidOciArtifactReferenceInvalidPathSegment(string? aliasName, string badRef, string badSegment) => CoreError(
                "BCP195",
                $"{BuildInvalidOciArtifactReferenceClause(aliasName, badRef)} The artifact path segment \"{badSegment}\" is not valid. Each artifact name path segment must be a lowercase alphanumeric string optionally separated by a \".\", \"_\" , or \"-\".");

            public Diagnostic InvalidOciArtifactReferenceMissingTagOrDigest(string? aliasName, string badRef) => CoreError(
                "BCP196",
                $"{BuildInvalidOciArtifactReferenceClause(aliasName, badRef)} The module tag or digest is missing.");

            public Diagnostic InvalidOciArtifactReferenceTagTooLong(string? aliasName, string badRef, string badTag, int maxLength) => CoreError(
                "BCP197",
                $"{BuildInvalidOciArtifactReferenceClause(aliasName, badRef)} The tag \"{badTag}\" exceeds the maximum length of {maxLength} characters.");

            public Diagnostic InvalidOciArtifactReferenceInvalidTag(string? aliasName, string badRef, string badTag) => CoreError(
                "BCP198",
                $"{BuildInvalidOciArtifactReferenceClause(aliasName, badRef)} The tag \"{badTag}\" is not valid. Valid characters are alphanumeric, \".\", \"_\", or \"-\" but the tag cannot begin with \".\", \"_\", or \"-\".");

            public Diagnostic InvalidOciArtifactReferenceRepositoryTooLong(string? aliasName, string badRef, string badRepository, int maxLength) => CoreError(
                "BCP199",
                $"{BuildInvalidOciArtifactReferenceClause(aliasName, badRef)} Module path \"{badRepository}\" exceeds the maximum length of {maxLength} characters.");

            public Diagnostic InvalidOciArtifactReferenceRegistryTooLong(string? aliasName, string badRef, string badRegistry, int maxLength) => CoreError(
                "BCP200",
                $"{BuildInvalidOciArtifactReferenceClause(aliasName, badRef)} The registry \"{badRegistry}\" exceeds the maximum length of {maxLength} characters.");

            public Diagnostic ExpectedExtensionSpecification() => CoreError(
                "BCP201",
                "Expected an extension specification string. This should either be a relative path, or a valid OCI artifact specification.");

            public Diagnostic ExpectedExtensionAliasName() => CoreError(
                "BCP202",
                "Expected an extension alias name at this location.");

            public Diagnostic UnrecognizedExtension(string identifier) => CoreError(
                "BCP204",
                $"Extension \"{identifier}\" is not recognized.");

            public Diagnostic ExtensionDoesNotSupportConfiguration(string identifier) => CoreError(
                "BCP205",
                $"Extension \"{identifier}\" does not support configuration.");

            public Diagnostic ExtensionRequiresConfiguration(string identifier) => CoreError(
                "BCP206",
                $"Extension \"{identifier}\" requires configuration, but none was provided.");

            public Diagnostic NamespaceMultipleDeclarations(string identifier) => CoreError(
                "BCP207",
                $"Namespace \"{identifier}\" is declared multiple times. Remove the duplicates.");

            public Diagnostic UnknownResourceReferenceScheme(string badNamespace, IEnumerable<string> allowedNamespaces) => CoreError(
                "BCP208",
                $"The specified namespace \"{badNamespace}\" is not recognized. Specify a resource reference using one of the following namespaces: {ToQuotedString(allowedNamespaces)}.");

            public Diagnostic FailedToFindResourceTypeInNamespace(string @namespace, string resourceType) => CoreError(
                "BCP209",
                $"Failed to find resource type \"{resourceType}\" in namespace \"{@namespace}\".");

            public Diagnostic ParentResourceInDifferentNamespace(string childNamespace, string parentNamespace) => CoreError(
                "BCP210",
                $"Resource type belonging to namespace \"{childNamespace}\" cannot have a parent resource type belonging to different namespace \"{parentNamespace}\".");

            public Diagnostic InvalidModuleAliasName(string aliasName) => CoreError(
                "BCP211",
                $"The module alias name \"{aliasName}\" is invalid. Valid characters are alphanumeric, \"_\", or \"-\".");

            public Diagnostic TemplateSpecModuleAliasNameDoesNotExistInConfiguration(string aliasName, IOUri? configFileUri) => CoreError(
                "BCP212",
                $"The Template Spec module alias name \"{aliasName}\" does not exist in the {BuildBicepConfigurationClause(configFileUri)}.");

            public Diagnostic OciArtifactModuleAliasNameDoesNotExistInConfiguration(string aliasName, IOUri? configFileUri) => CoreError(
                "BCP213",
                $"The OCI artifact module alias name \"{aliasName}\" does not exist in the {BuildBicepConfigurationClause(configFileUri)}.");

            public Diagnostic InvalidTemplateSpecAliasSubscriptionNullOrUndefined(string aliasName, IOUri? configFileUri) => CoreError(
                "BCP214",
                $"The Template Spec module alias \"{aliasName}\" in the {BuildBicepConfigurationClause(configFileUri)} is in valid. The \"subscription\" property cannot be null or undefined.");

            public Diagnostic InvalidTemplateSpecAliasResourceGroupNullOrUndefined(string aliasName, IOUri? configFileUri) => CoreError(
                "BCP215",
                $"The Template Spec module alias \"{aliasName}\" in the {BuildBicepConfigurationClause(configFileUri)} is in valid. The \"resourceGroup\" property cannot be null or undefined.");

            public Diagnostic InvalidOciArtifactModuleAliasRegistryNullOrUndefined(string aliasName, IOUri? configFileUri) => CoreError(
                "BCP216",
                $"The OCI artifact module alias \"{aliasName}\" in the {BuildBicepConfigurationClause(configFileUri)} is invalid. The \"registry\" property cannot be null or undefined.");

            public Diagnostic InvalidTemplateSpecReferenceInvalidSubscriptionId(string? aliasName, string subscriptionId, string referenceValue) => CoreError(
                "BCP217",
                $"{BuildInvalidTemplateSpecReferenceClause(aliasName, referenceValue)} The subscription ID \"{subscriptionId}\" in is not a GUID.");

            public Diagnostic InvalidTemplateSpecReferenceResourceGroupNameTooLong(string? aliasName, string resourceGroupName, string referenceValue, int maximumLength) => CoreError(
                "BCP218",
                $"{BuildInvalidTemplateSpecReferenceClause(aliasName, referenceValue)} The resource group name \"{resourceGroupName}\" exceeds the maximum length of {maximumLength} characters.");

            public Diagnostic InvalidTemplateSpecReferenceInvalidResourceGroupName(string? aliasName, string resourceGroupName, string referenceValue) => CoreError(
                "BCP219",
                $"{BuildInvalidTemplateSpecReferenceClause(aliasName, referenceValue)} The resource group name \"{resourceGroupName}\" is invalid. Valid characters are alphanumeric, unicode characters, \".\", \"_\", \"-\", \"(\", or \")\", but the resource group name cannot end with \".\".");

            public Diagnostic InvalidTemplateSpecReferenceTemplateSpecNameTooLong(string? aliasName, string templateSpecName, string referenceValue, int maximumLength) => CoreError(
                "BCP220",
                $"{BuildInvalidTemplateSpecReferenceClause(aliasName, referenceValue)} The Template Spec name \"{templateSpecName}\" exceeds the maximum length of {maximumLength} characters.");

            public Diagnostic InvalidTemplateSpecReferenceInvalidTemplateSpecName(string? aliasName, string templateSpecName, string referenceValue) => CoreError(
                "BCP221",
                $"{BuildInvalidTemplateSpecReferenceClause(aliasName, referenceValue)} The Template Spec name \"{templateSpecName}\" is invalid. Valid characters are alphanumeric, \".\", \"_\", \"-\", \"(\", or \")\", but the Template Spec name cannot end with \".\".");

            public Diagnostic InvalidTemplateSpecReferenceTemplateSpecVersionTooLong(string? aliasName, string templateSpecVersion, string referenceValue, int maximumLength) => CoreError(
                "BCP222",
                $"{BuildInvalidTemplateSpecReferenceClause(aliasName, referenceValue)} The Template Spec version \"{templateSpecVersion}\" exceeds the maximum length of {maximumLength} characters.");

            public Diagnostic InvalidTemplateSpecReferenceInvalidTemplateSpecVersion(string? aliasName, string templateSpecVersion, string referenceValue) => CoreError(
                "BCP223",
                $"{BuildInvalidTemplateSpecReferenceClause(aliasName, referenceValue)} The Template Spec version \"{templateSpecVersion}\" is invalid. Valid characters are alphanumeric, \".\", \"_\", \"-\", \"(\", or \")\", but the Template Spec name cannot end with \".\".");

            public Diagnostic InvalidOciArtifactReferenceInvalidDigest(string? aliasName, string badRef, string badDigest) => CoreError(
                "BCP224",
                $"{BuildInvalidOciArtifactReferenceClause(aliasName, badRef)} The digest \"{badDigest}\" is not valid. The valid format is a string \"sha256:\" followed by exactly 64 lowercase hexadecimal digits.");

            public Diagnostic AmbiguousDiscriminatorPropertyValue(string propertyName) => CoreWarning(
                "BCP225",
                $"The discriminator property \"{propertyName}\" value cannot be determined at compilation time. Type checking for this object is disabled.");

            public Diagnostic MissingDiagnosticCodes() => CoreError(
                "BCP226",
                "Expected at least one diagnostic code at this location. Valid format is \"#disable-next-line diagnosticCode1 diagnosticCode2 ...\""
            );

            public Diagnostic UnsupportedResourceTypeParameterOrOutputType(string resourceType) => CoreError(
                "BCP227",
                $"The type \"{resourceType}\" cannot be used as a parameter or output type. Resource types from extensions are currently not supported as parameters or outputs.");

            public Diagnostic InvalidResourceScopeCannotBeResourceTypeParameter(string parameterName) => CoreError(
                "BCP229",
                $"The parameter \"{parameterName}\" cannot be used as a resource scope or parent. Resources passed as parameters cannot be used as a scope or parent of a resource.");

            public Diagnostic ModuleParamOrOutputResourceTypeUnavailable(ResourceTypeReference resourceTypeReference) => CoreWarning(
                "BCP230",
                $"The referenced module uses resource type \"{resourceTypeReference.FormatName()}\" which does not have types available. Bicep is unable to validate resource properties prior to deployment, but this will not block the resource from being deployed.");

            public Diagnostic ParamOrOutputResourceTypeUnsupported() => CoreError(
                "BCP231",
                $@"Using resource-typed parameters and outputs requires enabling EXPERIMENTAL feature ""{nameof(ExperimentalFeaturesEnabled.ResourceTypedParamsAndOutputs)}"".");

            public Diagnostic ArtifactDeleteFailed(string moduleRef) => CoreError(
                "BCP232",
                $"Unable to delete the module with reference \"{moduleRef}\" from cache.");

            public Diagnostic ArtifactDeleteFailedWithMessage(string moduleRef, string message) => CoreError(
                "BCP233",
                $"Unable to delete the module with reference \"{moduleRef}\" from cache: {message}");

            public Diagnostic ArmFunctionLiteralTypeConversionFailedWithMessage(string literalValue, string armFunctionName, string message) => CoreWarning(
                "BCP234",
                $"The ARM function \"{armFunctionName}\" failed when invoked on the value [{literalValue}]: {message}");

            public Diagnostic NoJsonTokenOnPathOrPathInvalid() => CoreError(
                "BCP235",
                $"Specified JSONPath does not exist in the given file or is invalid.");

            public Diagnostic ExpectedNewLineOrCommaSeparator() => CoreError(
                "BCP236",
                "Expected a new line or comma character at this location.");

            public Diagnostic ExpectedCommaSeparator() => CoreError(
                "BCP237",
                "Expected a comma character at this location.");

            public Diagnostic UnexpectedNewLineAfterCommaSeparator() => CoreError(
                "BCP238",
                "Unexpected new line character after a comma.");

            public Diagnostic ReservedIdentifier(string name) => CoreError(
                "BCP239",
                $"Identifier \"{name}\" is a reserved Bicep symbol name and cannot be used in this context.");

            public Diagnostic InvalidValueForParentProperty() => CoreError(
                "BCP240",
                "The \"parent\" property only permits direct references to resources. Expressions are not supported.");

            public Diagnostic DeprecatedProvidersFunction(string functionName) => CoreWarning(
                "BCP241",
                $"The \"{functionName}\" function is deprecated and will be removed in a future release of Bicep. Please add a comment to https://github.com/Azure/bicep/issues/2017 if you believe this will impact your workflow.")
                with
            { Styling = DiagnosticStyling.ShowCodeDeprecated };

            public Diagnostic LambdaFunctionsOnlyValidInFunctionArguments() => CoreError(
                "BCP242",
                $"Lambda functions may only be specified directly as function arguments.");

            public Diagnostic ParenthesesMustHaveExactlyOneItem() => CoreError(
                "BCP243",
                "Parentheses must contain exactly one expression.");

            public Diagnostic LambdaExpectedArgCountMismatch(TypeSymbol lambdaType, int minArgCount, int maxArgCount, int actualArgCount) => CoreError(
                "BCP244",
                minArgCount == maxArgCount ?
                    $"Expected lambda expression of type \"{lambdaType}\" with {minArgCount} arguments but received {actualArgCount} arguments." :
                    $"Expected lambda expression of type \"{lambdaType}\" with between {minArgCount} and {maxArgCount} arguments but received {actualArgCount} arguments.");

            public Diagnostic ResourceTypeIsReadonly(ResourceTypeReference resourceTypeReference) => CoreWarning(
                "BCP245",
                $"Resource type \"{resourceTypeReference.FormatName()}\" can only be used with the 'existing' keyword.");

            public Diagnostic ResourceTypeIsReadonlyAtScope(ResourceTypeReference resourceTypeReference, ResourceScope writableScopes) => CoreWarning(
                "BCP246",
                $"Resource type \"{resourceTypeReference.FormatName()}\" can only be used with the 'existing' keyword at the requested scope."
                    + $" Permitted scopes for deployment: {ToQuotedString(LanguageConstants.GetResourceScopeDescriptions(writableScopes))}.");

            public Diagnostic LambdaVariablesInResourceOrModuleArrayAccessUnsupported(IEnumerable<string> variableNames) => CoreError(
                "BCP247",
                $"Using lambda variables inside resource or module array access is not currently supported."
                    + $" Found the following lambda variable(s) being accessed: {ToQuotedString(variableNames)}.");

            public Diagnostic LambdaVariablesInInlineFunctionUnsupported(string functionName, IEnumerable<string> variableNames) => CoreError(
                "BCP248",
                $"Using lambda variables inside the \"{functionName}\" function is not currently supported."
                    + $" Found the following lambda variable(s) being accessed: {ToQuotedString(variableNames)}.");

            public Diagnostic ExpectedLoopVariableBlockWith2Elements(int actualCount) => CoreError(
                "BCP249",
                $"Expected loop variable block to consist of exactly 2 elements (item variable and index variable), but found {actualCount}.");

            public Diagnostic ParameterMultipleAssignments(string identifier) => CoreError(
                "BCP250",
                $"Parameter \"{identifier}\" is assigned multiple times. Remove or rename the duplicates.");

            public Diagnostic UsingPathHasNotBeenSpecified() => CoreError(
                "BCP256",
                "The using declaration is missing a bicep template file path reference.");

            public Diagnostic ExpectedFilePathString() => CoreError(
                "BCP257",
                "Expected a Bicep file path string. This should be a relative path to another bicep file, e.g. 'myModule.bicep' or '../parent/myModule.bicep'");

            public IDiagnostic MissingParameterAssignment(IEnumerable<string> identifiers, CodeFix insertMissingCodefix) => CoreError(
                "BCP258",
                $"The following parameters are declared in the Bicep file but are missing an assignment in the params file: {ToQuotedString(identifiers)}.")
                with
            { Fixes = [insertMissingCodefix] };

            public Diagnostic MissingParameterDeclaration(string? identifier) => CoreError(
                "BCP259",
                $"The parameter \"{identifier}\" is assigned in the params file without being declared in the Bicep file.");

            public Diagnostic ParameterTypeMismatch(string? identifier, TypeSymbol expectedType, TypeSymbol actualType) => CoreError(
                "BCP260",
                $"The parameter \"{identifier}\" expects a value of type \"{expectedType}\" but the provided value is of type \"{actualType}\".");

            public Diagnostic UsingDeclarationNotSpecified() => CoreError(
                "BCP261",
                "A using declaration must be present in this parameters file.");

            public Diagnostic MoreThanOneUsingDeclarationSpecified() => CoreError(
                "BCP262",
                "More than one using declaration are present");

            public Diagnostic UsingDeclarationReferencesInvalidFile() => CoreError(
                "BCP263",
                "The file specified in the using declaration path does not exist");

            public Diagnostic AmbiguousResourceTypeBetweenImports(string resourceTypeName, IEnumerable<string> namespaces) => CoreError(
                "BCP264",
                $"Resource type \"{resourceTypeName}\" is declared in multiple imported namespaces ({ToQuotedStringWithCaseInsensitiveOrdering(namespaces)}), and must be fully-qualified.");

            public Diagnostic SymbolicNameShadowsAKnownFunction(string name, string knownFunctionNamespace, string knownFunctionName) => CoreError(
                "BCP265",
                $"The name \"{name}\" is not a function. Did you mean \"{knownFunctionNamespace}.{knownFunctionName}\"?")
                with
            {
                Fixes = [
                    new CodeFix($"Change \"{name}\" to \"{knownFunctionNamespace}.{knownFunctionName}\"", true, CodeFixKind.QuickFix, CodeManipulator.Replace(TextSpan, $"{knownFunctionNamespace}.{knownFunctionName}"))
                ]
            };

            public Diagnostic ExpectedMetadataIdentifier() => CoreError(
                "BCP266",
                "Expected a metadata identifier at this location.");

            public Diagnostic ExpectedMetadataDeclarationAfterDecorator() => CoreError(
                "BCP267",
                "Expected an metadata declaration after the decorator.");

            public Diagnostic ReservedMetadataIdentifier(string name) => CoreError(
                "BCP268",
                $"Invalid identifier: \"{name}\". Metadata identifiers starting with '_' are reserved. Please use a different identifier.");

            public Diagnostic CannotUseFunctionAsMetadataDecorator(string functionName) => CoreError(
                "BCP269",
                $"Function \"{functionName}\" cannot be used as a metadata decorator.");

            public Diagnostic UnparsableBicepConfigFile(IOUri configFileUri, string parsingErrorMessage) => CoreError(
                "BCP271",
                $"Failed to parse the contents of the Bicep configuration file \"{configFileUri}\" as valid JSON: {parsingErrorMessage.TrimEnd('.')}.");

            public Diagnostic UnloadableBicepConfigFile(IOUri configFileUri, string loadErrorMessage) => CoreError(
                "BCP272",
                $"Could not load the Bicep configuration file \"{configFileUri}\": {loadErrorMessage.TrimEnd('.')}.");

            public Diagnostic InvalidBicepConfigFile(IOUri configFileUri, string parsingErrorMessage) => CoreError(
                "BCP273",
                $"Failed to parse the contents of the Bicep configuration file \"{configFileUri}\": {parsingErrorMessage.TrimEnd('.')}.");

            public Diagnostic PotentialConfigDirectoryCouldNotBeScanned(IOUri? directoryIdentifier, string scanErrorMessage) => CoreDiagnostic(
                DiagnosticLevel.Info, // should this be a warning instead?
                "BCP274",
                $"Error scanning \"{directoryIdentifier}\" for bicep configuration: {scanErrorMessage.TrimEnd('.')}.");

            public Diagnostic FoundDirectoryInsteadOfFile(string directoryPath) => CoreError(
                "BCP275",
                $"Unable to open file at path \"{directoryPath}\". Found a directory instead.");

            public Diagnostic UsingDeclarationMustReferenceBicepFile() => CoreError(
                "BCP276",
                "A using declaration can only reference a Bicep file.");

            public Diagnostic ModuleDeclarationMustReferenceBicepModule() => CoreError(
                "BCP277",
                "A module declaration can only reference a Bicep File, an ARM template, a registry reference or a template spec reference.");

            public Diagnostic CyclicParametersSelfReference() => CoreError(
                "BCP278",
                "This parameters file references itself, which is not allowed.");

            public Diagnostic UnrecognizedTypeExpression() => CoreError(
                "BCP279",
                $"Expected a type at this location. Please specify a valid type expression or one of the following types: {ToQuotedString(LanguageConstants.DeclarationTypes.Keys)}.");

            public Diagnostic TypeExpressionLiteralConversionFailed() => CoreError(
                "BCP285",
                "The type expression could not be reduced to a literal value.");

            public Diagnostic InvalidUnionTypeMember(string keystoneType) => CoreError(
                "BCP286",
                $"This union member is invalid because it cannot be assigned to the '{keystoneType}' type.");

            public Diagnostic ValueSymbolUsedAsType(string symbolName) => CoreError(
                "BCP287",
                // TODO: Add "Did you mean 'typeof({symbolName})'?" When support for typeof has been added.
                $"'{symbolName}' refers to a value but is being used as a type here.");

            public Diagnostic TypeSymbolUsedAsValue(string symbolName) => CoreError(
                "BCP288",
                $"'{symbolName}' refers to a type but is being used as a value here.");

            public Diagnostic InvalidTypeDefinition() => CoreError(
                "BCP289",
                $"The type definition is not valid.");

            public Diagnostic ExpectedParameterOrTypeDeclarationAfterDecorator() => CoreError(
                "BCP290",
                "Expected a parameter or type declaration after the decorator.");

            public Diagnostic ExpectedParameterOrOutputDeclarationAfterDecorator() => CoreError(
                "BCP291",
                "Expected a parameter or output declaration after the decorator.");

            public Diagnostic ExpectedParameterOutputOrTypeDeclarationAfterDecorator() => CoreError(
                "BCP292",
                "Expected a parameter, output, or type declaration after the decorator.");

            public Diagnostic NonLiteralUnionMember() => CoreError(
                "BCP293",
                "All members of a union type declaration must be literal values.");

            public Diagnostic InvalidTypeUnion() => CoreError(
                "BCP294",
                "Type unions must be reducible to a single ARM type (such as 'string', 'int', or 'bool').");

            public Diagnostic DecoratorNotPermittedOnLiteralType(string decoratorName) => CoreError(
                "BCP295",
                $"The '{decoratorName}' decorator may not be used on targets of a union or literal type. The allowed values for this parameter or type definition will be derived from the union or literal type automatically.");

            public Diagnostic NonConstantTypeProperty() => CoreError(
                "BCP296",
                "Property names on types must be compile-time constant values.");

            public Diagnostic CannotUseFunctionAsTypeDecorator(string functionName) => CoreError(
                "BCP297",
                $"Function \"{functionName}\" cannot be used as a type decorator.");

            public Diagnostic CyclicTypeSelfReference() => CoreError(
                "BCP298",
                "This type definition includes itself as required component, which creates a constraint that cannot be fulfilled.");

            public Diagnostic CyclicType(IEnumerable<string> cycle) => CoreError(
                "BCP299",
                $"This type definition includes itself as a required component via a cycle (\"{string.Join("\" -> \"", cycle)}\").");

            public Diagnostic ExpectedTypeLiteral() => CoreError(
                "BCP300",
                $"Expected a type literal at this location. Please specify a concrete value or a reference to a literal type.");

            public Diagnostic ReservedTypeName(string reservedName) => CoreError(
                "BCP301",
                $@"The type name ""{reservedName}"" is reserved and may not be attached to a user-defined type.");

            public Diagnostic SymbolicNameIsNotAType(string name, IEnumerable<string> validTypes) => CoreError(
                "BCP302",
                $@"The name ""{name}"" is not a valid type. Please specify one of the following types: {ToQuotedString(validTypes)}.");

            public Diagnostic ExtensionSpecificationInterpolationUnsupported() => CoreError(
                "BCP303",
                "String interpolation is unsupported for specifying the extension.");

            public Diagnostic ExpectedWithOrAsKeywordOrNewLine() => CoreError(
                "BCP305",
                $"Expected the \"with\" keyword, \"as\" keyword, or a new line character at this location.");

            public Diagnostic NamespaceSymbolUsedAsType(string name) => CoreError(
                "BCP306",
                $@"The name ""{name}"" refers to a namespace, not to a type.");

            public Diagnostic NestedRuntimePropertyAccessNotSupported(string? resourceSymbol, IEnumerable<string> runtimePropertyNames, IEnumerable<string> accessiblePropertyNames, IEnumerable<string> accessibleFunctionNames)
            {
                var accessiblePropertyNamesClause = accessiblePropertyNames.Any() ? @$" the accessible properties of ""{resourceSymbol}"" include {ToQuotedString(accessiblePropertyNames.OrderBy(x => x))}." : "";
                var accessibleFunctionNamesClause = accessibleFunctionNames.Any() ? @$" The accessible functions of ""{resourceSymbol}"" include {ToQuotedString(accessibleFunctionNames.OrderBy(x => x))}." : "";

                return CoreError(
                    "BCP307",
                    $"The expression cannot be evaluated, because the identifier properties of the referenced existing resource including {ToQuotedString(runtimePropertyNames.OrderBy(x => x))} cannot be calculated at the start of the deployment. In this situation,{accessiblePropertyNamesClause}{accessibleFunctionNamesClause}");
            }

            public Diagnostic DecoratorMayNotTargetTypeAlias(string decoratorName) => CoreError(
                "BCP308",
                $@"The decorator ""{decoratorName}"" may not be used on statements whose declared type is a reference to a user-defined type.");

            public Diagnostic ValueCannotBeFlattened(TypeSymbol flattenInputType, TypeSymbol incompatibleType) => CoreError(
                "BCP309",
                $@"Values of type ""{flattenInputType.Name}"" cannot be flattened because ""{incompatibleType.Name}"" is not an array type.");

            public Diagnostic IndexOutOfBounds(string typeName, long tupleLength, long indexSought)
            {
                var message = new StringBuilder("The provided index value of \"").Append(indexSought).Append("\" is not valid for type \"").Append(typeName).Append("\".");
                if (tupleLength > 0)
                {
                    message.Append(" Indexes for this type must be between 0 and ").Append(tupleLength - 1).Append('.');
                }

                return CoreError(
                    "BCP311",
                    message.ToString());
            }

            public Diagnostic MultipleAdditionalPropertiesDeclarations() => CoreError(
                "BCP315",
                "An object type may have at most one additional properties declaration.");

            public Diagnostic SealedIncompatibleWithAdditionalPropertiesDeclaration() => CoreError(
                "BCP316",
                $@"The ""{LanguageConstants.ParameterSealedPropertyName}"" decorator may not be used on object types with an explicit additional properties type declaration.");

            public Diagnostic ExpectedPropertyNameOrMatcher() => CoreError(
                "BCP317",
                "Expected an identifier, a string, or an asterisk at this location.");

            public Diagnostic DereferenceOfPossiblyNullReference(string possiblyNullType, AccessExpressionSyntax accessExpression) => CoreWarning(
                "BCP318",
                $@"The value of type ""{possiblyNullType}"" may be null at the start of the deployment, which would cause this access expression (and the overall deployment with it) to fail.")
                with
            {
                Fixes = [
                    new(
                        "If you do not know whether the value will be null and the template would handle a null value for the overall expression, use a `.?` (safe dereference) operator to short-circuit the access expression if the base expression's value is null",
                        true,
                        CodeFixKind.QuickFix,
                        new(accessExpression.Span, accessExpression.AsSafeAccess().ToString())),
                    AsNonNullable(accessExpression.BaseExpression),
                ]
            };

            private static CodeFix AsNonNullable(SyntaxBase expression) => new(
                "If you know the value will not be null, use a non-null assertion operator to inform the compiler that the value will not be null",
                false,
                CodeFixKind.QuickFix,
                new(expression.Span, SyntaxFactory.AsNonNullable(expression).ToString()));

            public Diagnostic UnresolvableArmJsonType(string errorSource, string message) => CoreError(
                "BCP319",
                $@"The type at ""{errorSource}"" could not be resolved by the ARM JSON template engine. Original error message: ""{message}""");

            public Diagnostic ModuleOutputResourcePropertyAccessDetected() => CoreError(
                "BCP320",
                "The properties of module output resources cannot be accessed directly. To use the properties of this resource, pass it as a resource-typed parameter to another module and access the parameter's properties therein.");

            public Diagnostic PossibleNullReferenceAssignment(TypeSymbol expectedType, TypeSymbol actualType, SyntaxBase expression) => CoreWarning(
                "BCP321",
                $"Expected a value of type \"{expectedType}\" but the provided value is of type \"{actualType}\".")
                with
            { Fixes = [AsNonNullable(expression)] };

            public Diagnostic SafeDereferenceNotPermittedOnInstanceFunctions() => CoreError(
                "BCP322",
                "The `.?` (safe dereference) operator may not be used on instance function invocations.");

            public Diagnostic SafeDereferenceNotPermittedOnResourceCollections() => CoreError(
                "BCP323",
                "The `[?]` (safe dereference) operator may not be used on resource or module collections.");

            public Diagnostic ExpectedTypeIdentifier() => CoreError(
                "BCP325",
                "Expected a type identifier at this location.");

            public Diagnostic NullableTypedParamsMayNotHaveDefaultValues() => CoreError(
                "BCP326",
                "Nullable-typed parameters may not be assigned default values. They have an implicit default of 'null' that cannot be overridden.");

            public Diagnostic SourceIntDomainDisjointFromTargetIntDomain_SourceHigh(bool warnInsteadOfError, long sourceMin, long targetMax) => CoreDiagnostic(
                warnInsteadOfError ? DiagnosticLevel.Warning : DiagnosticLevel.Error,
                "BCP327",
                $"The provided value (which will always be greater than or equal to {sourceMin}) is too large to assign to a target for which the maximum allowable value is {targetMax}.");

            public Diagnostic SourceIntDomainDisjointFromTargetIntDomain_SourceLow(bool warnInsteadOfError, long sourceMax, long targetMin) => CoreDiagnostic(
                warnInsteadOfError ? DiagnosticLevel.Warning : DiagnosticLevel.Error,
                "BCP328",
                $"The provided value (which will always be less than or equal to {sourceMax}) is too small to assign to a target for which the minimum allowable value is {targetMin}.");

            public Diagnostic SourceIntDomainExtendsBelowTargetIntDomain(long sourceMin, long targetMin) => CoreWarning(
                "BCP329",
                $"The provided value can be as small as {sourceMin} and may be too small to assign to a target with a configured minimum of {targetMin}.");

            public Diagnostic SourceIntDomainExtendsAboveTargetIntDomain(long sourceMax, long targetMax) => CoreWarning(
                "BCP330",
                $"The provided value can be as large as {sourceMax} and may be too large to assign to a target with a configured maximum of {targetMax}.");

            public Diagnostic MinMayNotExceedMax(string minDecoratorName, long minValue, string maxDecoratorName, long maxValue) => CoreError(
                "BCP331",
                $@"A type's ""{minDecoratorName}"" must be less than or equal to its ""{maxDecoratorName}"", but a minimum of {minValue} and a maximum of {maxValue} were specified.");

            public Diagnostic SourceValueLengthDomainDisjointFromTargetValueLengthDomain_SourceHigh(bool warnInsteadOfError, long sourceMinLength, long targetMaxLength) => CoreDiagnostic(
                warnInsteadOfError ? DiagnosticLevel.Warning : DiagnosticLevel.Error,
                "BCP332",
                $"The provided value (whose length will always be greater than or equal to {sourceMinLength}) is too long to assign to a target for which the maximum allowable length is {targetMaxLength}.");

            public Diagnostic SourceValueLengthDomainDisjointFromTargetValueLengthDomain_SourceLow(bool warnInsteadOfError, long sourceMaxLength, long targetMinLength) => CoreDiagnostic(
                warnInsteadOfError ? DiagnosticLevel.Warning : DiagnosticLevel.Error,
                "BCP333",
                $"The provided value (whose length will always be less than or equal to {sourceMaxLength}) is too short to assign to a target for which the minimum allowable length is {targetMinLength}.");

            public Diagnostic SourceValueLengthDomainExtendsBelowTargetValueLengthDomain(long sourceMinLength, long targetMinLength) => CoreWarning(
                "BCP334",
                $"The provided value can have a length as small as {sourceMinLength} and may be too short to assign to a target with a configured minimum length of {targetMinLength}.");

            public Diagnostic SourceValueLengthDomainExtendsAboveTargetValueLengthDomain(long sourceMaxLength, long targetMaxLength) => CoreWarning(
                "BCP335",
                $"The provided value can have a length as large as {sourceMaxLength} and may be too long to assign to a target with a configured maximum length of {targetMaxLength}.");

            public Diagnostic UnrecognizedParamsFileDeclaration(bool moduleExtensionConfigsEnabled)
            {
                List<string> supportedDeclarations = [
                    LanguageConstants.UsingKeyword,
                    LanguageConstants.ExtendsKeyword,
                    LanguageConstants.ParameterKeyword,
                    LanguageConstants.VariableKeyword,
                    LanguageConstants.TypeKeyword,
                ];

                if (moduleExtensionConfigsEnabled)
                {
                    supportedDeclarations.Add(LanguageConstants.ExtensionConfigKeyword);
                }

                return CoreError(
                    "BCP337",
                    $@"This declaration type is not valid for a Bicep Parameters file. Supported declarations: {ToQuotedString(supportedDeclarations)}.");
            }

            public Diagnostic FailedToEvaluateSubject(string subjectType, string subjectName, string message) => CoreError(
                "BCP338",
                $"Failed to evaluate {subjectType} \"{subjectName}\": {message}");

            public Diagnostic ArrayIndexOutOfBounds(long indexSought) => CoreError(
                "BCP339",
                $"""The provided array index value of "{indexSought}" is not valid. Array index should be greater than or equal to 0.""");

            public Diagnostic UnparsableYamlType() => CoreError(
                "BCP340",
                $"Unable to parse literal YAML value. Please ensure that it is well-formed.");

            public Diagnostic RuntimeValueNotAllowedInFunctionDeclaration(string? accessedSymbolName, IEnumerable<string>? accessiblePropertyNames, IEnumerable<string>? variableDependencyChain)
            {
                var variableDependencyChainClause = BuildVariableDependencyChainClause(variableDependencyChain);
                var accessiblePropertiesClause = BuildAccessiblePropertiesClause(accessedSymbolName, accessiblePropertyNames);

                return CoreError(
                    "BCP341",
                    $"This expression is being used inside a function declaration, which requires a value that can be calculated at the start of the deployment.{variableDependencyChainClause}{accessiblePropertiesClause}");
            }

            public Diagnostic UserDefinedTypesNotAllowedInFunctionDeclaration() => CoreError(
                "BCP342",
                $"""User-defined types are not supported in user-defined function parameters or outputs.""");

            public Diagnostic ExpectedAssertIdentifier() => CoreError(
                "BCP344",
                "Expected an assert identifier at this location.");

            public Diagnostic TestDeclarationMustReferenceBicepTest() => CoreError(
                "BCP345",
                "A test declaration can only reference a Bicep File");

            public Diagnostic ExpectedTestIdentifier() => CoreError(
                "BCP346",
                "Expected a test identifier at this location.");

            public Diagnostic ExpectedTestPathString() => CoreError(
                "BCP347",
                "Expected a test path string at this location.");
            public Diagnostic TestDeclarationStatementsUnsupported() => CoreError(
                "BCP348",
                $@"Using a test declaration statement requires enabling EXPERIMENTAL feature ""{nameof(ExperimentalFeaturesEnabled.TestFramework)}"".");

            public Diagnostic AssertsUnsupported() => CoreError(
                "BCP349",
                $@"Using an assert declaration requires enabling EXPERIMENTAL feature ""{nameof(ExperimentalFeaturesEnabled.Assertions)}"".");

            public Diagnostic InvalidAssertAssignment(TypeSymbol valueType) => CoreError(
                "BCP350",
                $"Value of type \"{valueType}\" cannot be assigned to an assert. Asserts can take values of type 'bool' only.");

            public Diagnostic FunctionOnlyValidWithDirectAssignment(string functionName) => CoreError(
                "BCP351",
                $"Function \"{functionName}\" is not valid at this location. It can only be used when directly assigning to a parameter.");

            public Diagnostic FailedToEvaluateVariable(string name, string message) => CoreError(
                "BCP352",
                $"Failed to evaluate variable \"{name}\": {message}");

            public Diagnostic ItemsMustBeCaseInsensitivelyUnique(string itemTypePluralName, IEnumerable<string> itemNames) => CoreError(
                "BCP353",
                $"The {itemTypePluralName} {ToQuotedString(itemNames)} differ only in casing. The ARM deployments engine is not case sensitive and will not be able to distinguish between them.");

            public Diagnostic ExpectedSymbolListOrWildcard() => CoreError(
                "BCP354",
                "Expected left brace ('{') or asterisk ('*') character at this location.");

            public Diagnostic ExpectedExportedSymbolName() => CoreError(
                "BCP355",
                "Expected the name of an exported symbol at this location.");

            public Diagnostic ExpectedNamespaceIdentifier() => CoreError(
                "BCP356",
                "Expected a valid namespace identifier at this location.");

            public Diagnostic PathHasNotBeenSpecified() => CoreError(
                "BCP358",
                "This declaration is missing a template file path reference.");

            public Diagnostic ImportedSymbolNotFound(string symbolName) => CoreError(
                "BCP360",
                $"The '{symbolName}' symbol was not found in (or was not exported by) the imported template.");

            public Diagnostic ExportDecoratorMustTargetStatement() => CoreError(
                "BCP361",
                @"The ""@export()"" decorator must target a top-level statement.");

            public Diagnostic SymbolImportedMultipleTimes(params string[] importedAs) => CoreError(
                "BCP362",
                $"This symbol is imported multiple times under the names {string.Join(", ", importedAs.Select(identifier => $"'{identifier}'"))}.");

            public Diagnostic DiscriminatorDecoratorOnlySupportedForObjectUnions() => CoreError(
                "BCP363",
                $"The \"{LanguageConstants.TypeDiscriminatorDecoratorName}\" decorator can only be applied to object-only union types with unique member types.");

            public Diagnostic DiscriminatorPropertyMustBeRequiredStringLiteral(string discriminatorPropertyName) => CoreError(
                "BCP364",
                $"The property \"{discriminatorPropertyName}\" must be a required string literal on all union member types.");

            public Diagnostic DiscriminatorPropertyMemberDuplicatedValue(string discriminatorPropertyName, string discriminatorPropertyValue) => CoreError(
                "BCP365",
                $"The value \"{discriminatorPropertyValue}\" for discriminator property \"{discriminatorPropertyName}\" is duplicated across multiple union member types. The value must be unique across all union member types.");

            public Diagnostic DiscriminatorPropertyNameMustMatch(string acceptablePropertyName) => CoreError(
                "BCP366",
                $"The discriminator property name must be \"{acceptablePropertyName}\" on all union member types.");

            public Diagnostic FeatureIsTemporarilyDisabled(string featureName) => CoreError(
                "BCP367",
                $"The \"{featureName}\" feature is temporarily disabled.");

            public Diagnostic ParameterReferencesKeyVaultSuppliedParameter(string targetName) => CoreError(
                "BCP368",
                $"The value of the \"{targetName}\" parameter cannot be known until the template deployment has started because it uses a reference to a secret value in Azure Key Vault. Expressions that refer to the \"{targetName}\" parameter may be used in {LanguageConstants.LanguageFileExtension} files but not in {LanguageConstants.ParamsFileExtension} files.");

            public Diagnostic ParameterReferencesDefaultedParameter(string targetName) => CoreError(
                "BCP369",
                $"The value of the \"{targetName}\" parameter cannot be known until the template deployment has started because it uses the default value defined in the template. Expressions that refer to the \"{targetName}\" parameter may be used in {LanguageConstants.LanguageFileExtension} files but not in {LanguageConstants.ParamsFileExtension} files.");

            public Diagnostic ClosureContainsNonExportableSymbols(IEnumerable<string> nonExportableSymbols) => CoreError(
                "BCP372",
                @$"The ""@export()"" decorator may not be applied to variables that refer to parameters, modules, or resource, either directly or indirectly. The target of this decorator contains direct or transitive references to the following unexportable symbols: {ToQuotedString(nonExportableSymbols)}.");

            public Diagnostic ImportedSymbolHasErrors(string name, string message) => CoreError(
                "BCP373",
                $"Unable to import the symbol named \"{name}\": {message}");

            public Diagnostic ImportedModelContainsAmbiguousExports(IEnumerable<string> ambiguousExportNames) => CoreError(
                "BCP374",
                $"The imported model cannot be loaded with a wildcard because it contains the following duplicated exports: {ToQuotedString(ambiguousExportNames)}.");

            public Diagnostic ImportListItemDoesNotIncludeDeclaredSymbolName() => CoreError(
                "BCP375",
                "An import list item that identifies its target with a quoted string must include an 'as <alias>' clause.");

            public Diagnostic ImportedSymbolKindNotSupportedInSourceFileKind(string name, ExportMetadataKind exportMetadataKind, BicepSourceFileKind sourceFileKind) => CoreError(
                "BCP376",
                $"The \"{name}\" symbol cannot be imported because imports of kind {exportMetadataKind} are not supported in files of kind {sourceFileKind}.");

            public Diagnostic InvalidExtensionAliasName(string aliasName) => CoreError(
                "BCP377",
                $"The extension alias name \"{aliasName}\" is invalid. Valid characters are alphanumeric, \"_\", or \"-\".");

            public Diagnostic InvalidOciArtifactExtensionAliasRegistryNullOrUndefined(string aliasName, IOUri? configFileUri) => CoreError(
                "BCP378",
                $"The OCI artifact extension alias \"{aliasName}\" in the {BuildBicepConfigurationClause(configFileUri)} is invalid. The \"registry\" property cannot be null or undefined.");

            public Diagnostic OciArtifactExtensionAliasNameDoesNotExistInConfiguration(string aliasName, IOUri? configFileUri) => CoreError(
                "BCP379",
                $"The OCI artifact extension alias name \"{aliasName}\" does not exist in the {BuildBicepConfigurationClause(configFileUri)}.");

            public Diagnostic UnsupportedArtifactType(ArtifactType artifactType) => CoreError(
                "BCP380",
                $"Artifacts of type: \"{artifactType}\" are not supported."
            );

            public Diagnostic TypeIsNotParameterizable(string typeName) => CoreError(
                "BCP383",
                $"The \"{typeName}\" type is not parameterizable.");

            public Diagnostic TypeRequiresParameterization(string typeName, int requiredArgumentCount) => CoreError(
                "BCP384",
                $"The \"{typeName}\" type requires {requiredArgumentCount} argument(s).");

            public Diagnostic DecoratorMayNotTargetResourceDerivedType(string decoratorName) => CoreError(
                "BCP386",
                $@"The decorator ""{decoratorName}"" may not be used on statements whose declared type is a reference to a resource-derived type.");

            public Diagnostic NegatedTypeIndexSought() => CoreError(
                "BCP387",
                "Indexing into a type requires an integer greater than or equal to 0.");

            public Diagnostic TupleRequiredForIndexAccess(TypeSymbol wrongType) => CoreError(
                "BCP388",
                $"Cannot access elements of type \"{wrongType}\" by index. An tuple type is required.");

            public Diagnostic ExplicitAdditionalPropertiesTypeRequiredForAccessThereto(TypeSymbol wrongType) => CoreError(
                "BCP389",
                $"The type \"{wrongType}\" does not declare an additional properties type.");

            public Diagnostic ExplicitItemsTypeRequiredForAccessThereto() => CoreError(
                "BCP390",
                $"The array item type access operator ('[*]') can only be used with typed arrays.");

            public Diagnostic AccessExpressionForbiddenBase() => CoreError(
                "BCP391",
                "Type member access is only supported on a reference to a named type.");

            public Diagnostic InvalidResourceTypeIdentifier(string resourceTypeIdentifier) => CoreWarning(
                "BCP392",
                $"""The supplied resource type identifier "{resourceTypeIdentifier}" was not recognized as a valid resource type name.""");

            public Diagnostic UnrecognizedResourceDerivedTypePointerSegment(string unrecognizedSegment) => CoreWarning(
                "BCP393",
                $"""The type pointer segment "{unrecognizedSegment}" was not recognized. Supported pointer segments are: "properties", "items", "prefixItems", and "additionalProperties".""");

            public Diagnostic CannotUseEntireResourceBodyAsType() => CoreError(
                "BCP394",
                "Resource-derived type expressions must dereference a property within the resource body. Using the entire resource body type is not permitted.");

            public Diagnostic InvalidTypesTgzPackage_DeserializationFailed() => CoreError(
                "BCP396",
                "The referenced extension types artifact has been published with malformed content.");

            public Diagnostic InvalidExtension_ImplicitExtensionMissingConfig(IOUri? configFileUri, string name) => CoreError(
                "BCP397",
                $"""Extension {name} is incorrectly configured in the {BuildBicepConfigurationClause(configFileUri)}. It is referenced in the "{RootConfiguration.ImplicitExtensionsKey}" section, but is missing corresponding configuration in the "{RootConfiguration.ExtensionsKey}" section.""");

            public Diagnostic InvalidExtension_NotABuiltInExtension(IOUri? configFileUri, string name) => CoreError(
                "BCP398",
                $"""Extension {name} is incorrectly configured in the {BuildBicepConfigurationClause(configFileUri)}. It is configured as built-in in the "{RootConfiguration.ExtensionsKey}" section, but no built-in extension exists.""");

            public Diagnostic SpreadOperatorUnsupportedInLocation(SpreadExpressionSyntax spread) => CoreError(
                "BCP401",
                $"The spread operator \"{spread.Ellipsis.Text}\" is not permitted in this location.");

            public Diagnostic SpreadOperatorRequiresAssignableValue(SpreadExpressionSyntax spread, TypeSymbol requiredType) => CoreError(
                "BCP402",
                $"The spread operator \"{spread.Ellipsis.Text}\" can only be used in this context for an expression assignable to type \"{requiredType}\".");

            public Diagnostic ArrayTypeMismatchSpread(bool warnInsteadOfError, TypeSymbol expectedType, TypeSymbol actualType) => CoreDiagnostic(
                warnInsteadOfError ? DiagnosticLevel.Warning : DiagnosticLevel.Error,
                "BCP403",
                $"The enclosing array expects elements of type \"{expectedType}\", but the array being spread contains elements of incompatible type \"{actualType}\".");

            public Diagnostic ExtendsPathHasNotBeenSpecified() => CoreError(
                "BCP404",
                $"The \"{LanguageConstants.ExtendsKeyword}\" declaration is missing a bicepparam file path reference");

            public Diagnostic MoreThanOneExtendsDeclarationSpecified() => CoreError(
                "BCP405",
                $"More than one \"{LanguageConstants.ExtendsKeyword}\" declaration are present");

            public Diagnostic ExtendsNotSupported() => CoreError(
                "BCP406",
                $"Using \"{LanguageConstants.ExtendsKeyword}\" keyword requires enabling EXPERIMENTAL feature \"{nameof(ExperimentalFeaturesEnabled.ExtendableParamFiles)}\".");

            public Diagnostic MicrosoftGraphBuiltinRetired(ExtensionDeclarationSyntax? syntax)
            {
                var msGraphRegistryPath = "br:mcr.microsoft.com/bicep/extensions/microsoftgraph/v1.0:0.1.9-preview";
                var codeFix = new CodeFix(
                    $"Replace built-in extension \'microsoftGraph\' with dynamic types registry path",
                    true,
                    CodeFixKind.QuickFix,
                    new CodeReplacement(syntax?.SpecificationString.Span ?? TextSpan, $"\'{msGraphRegistryPath}\'"));

                return CoreError(
                "BCP407",
                $"Built-in extension \"microsoftGraph\" is retired. Use dynamic types instead. See https://aka.ms/graphbicep/dynamictypes")
                with
                {
                    Fixes = [codeFix]
                };
            }

            public Diagnostic NameofInvalidOnUnnamedExpression() => CoreError(
                "BCP408",
                $"The \"{LanguageConstants.NameofFunctionName}\" function can only be used with an expression which has a name.");

            public Diagnostic ResourceParameterizedTypeIsDeprecated(ParameterizedTypeInstantiationSyntaxBase syntax)
            {
                var fixToResourceInput = new CodeFix(
                    $"Replace the 'resource<>' parameterized type with the 'resourceInput<>' parameterized type (for values that will be used in the right-hand side of a `resource` statement)",
                    true,
                    CodeFixKind.QuickFix,
                    new CodeReplacement(syntax.Name.Span, LanguageConstants.TypeNameResourceInput));

                var fixToResourceOutput = new CodeFix(
                    $"Replace the 'resource<>' parameterized type with the 'resourceOutput<>' parameterized type (for values that should match the value of a `resource` symbol after it has been declared)",
                    // we've encouraged users to adopt resource-derived types for when values will be passed to resource statements. Few if any existing usages should align with `resourceOutput<>`
                    isPreferred: false,
                    CodeFixKind.QuickFix,
                    new CodeReplacement(syntax.Name.Span, LanguageConstants.TypeNameResourceOutput));

                return CoreWarning(
                    "BCP409",
                    "The 'resource<>' parameterized type has been deprecated. Please specify whether you want this type to correspond to the resource input or the resource output.")
                    with
                { Fixes = [fixToResourceInput, fixToResourceOutput] };
            }

            public Diagnostic AttemptToDivideByZero() => CoreError("BCP410", "Division by zero is not supported.");

            public Diagnostic TypeExpressionResolvesToUnassignableType(TypeSymbol type) => CoreError(
                "BCP411",
                $"The type \"{type}\" cannot be used in a type assignment because it does not fit within one of ARM's primitive type categories (string, int, bool, array, object).{TypeInaccuracyClause}");

            public Diagnostic InvalidVariableType(IEnumerable<string> validTypes) => CoreError(
                "BCP412",
                $"The variable type is not valid. Please specify one of the following types: {ToQuotedString(validTypes)}.");

            public Diagnostic FromEndArrayAccessNotSupportedOnBaseType(TypeSymbol baseType) => CoreError(
                "BCP414",
                $"The \"^\" indexing operator cannot be used on base expressions of type \"{baseType}\".");

            public Diagnostic FromEndArrayAccessNotSupportedWithIndexType(TypeSymbol indexType) => CoreError(
                "BCP415",
                $"The \"^\" indexing operator cannot be used with index expressions of type \"{indexType}\".");

            public Diagnostic SuppliedStringDoesNotMatchExpectedPattern(bool shouldWarn, string expectedPattern)
                => CoreDiagnostic(
                    shouldWarn ? DiagnosticLevel.Warning : DiagnosticLevel.Error,
                    "BCP416",
                    $"The supplied string does not match the expected pattern of /${expectedPattern}/.");

            public Diagnostic SpreadOperatorCannotBeUsedWithForLoop(SpreadExpressionSyntax spread) => CoreError(
                "BCP417",
                $"The spread operator \"{spread.Ellipsis.Text}\" cannot be used inside objects with property for-expressions.");

            public Diagnostic ExtensionCannotBeReferenced() => CoreError(
                "BCP418",
                "Extensions cannot be referenced here. Extensions can only be referenced by module extension configurations.");

            public Diagnostic InvalidReservedImplicitExtensionNamespace(string name) => CoreError(
                "BCP419",
                $"Namespace name \"{name}\", and cannot be used an extension name.");


            public Diagnostic ScopeKindUnresolvableAtCompileTime() => CoreError(
                "BCP420",
                "The scope could not be resolved at compile time because the supplied expression is ambiguous or too complex. Scoping expressions must be reducible to a specific kind of scope without knowledge of parameter values.");

            public Diagnostic SecureOutputsNotSupportedWithLocalDeploy(string moduleName) => CoreError(
                "BCP421",
                $"""Module "{moduleName}" contains one or more secure outputs, which are not supported with "{LanguageConstants.TargetScopeKeyword}" set to "{LanguageConstants.TargetScopeTypeLocal}".""");

            public Diagnostic InstanceFunctionCallOnPossiblyNullBase(TypeSymbol baseType, SyntaxBase expression) => CoreWarning(
                "BCP422",
                $"A resource of type \"{baseType}\" may or may not exist when this function is called, which could cause the deployment to fail.")
                with
            { Fixes = [AsNonNullable(expression)] };

            public Diagnostic ExtensionAliasMustBeDefinedForInlinedRegistryExtensionDeclaration() => CoreError(
                "BCP423",
                "An extension alias must be defined for an extension declaration with an inlined registry reference.");

            public Diagnostic MissingExtensionConfigAssignments(IEnumerable<string> identifiers) => CoreError(
                "BCP424",
                $"The following extensions are declared in the Bicep file but are missing a configuration assignment in the params files: {ToQuotedString(identifiers)}.");

            public Diagnostic ExtensionConfigAssignmentDoesNotMatchToExtension(string identifier) => CoreError(
                "BCP425",
                $"The extension configuration assignment for \"{identifier}\" does not match an extension in the Bicep file.");

            public Diagnostic SecureOutputsOnlyAllowedOnDirectModuleReference() => CoreError(
                "BCP426",
                "Secure outputs may only be accessed via a direct module reference. Only non-sensitive outputs are supported when dereferencing a module indirectly via a variable or lambda.");

            public Diagnostic EnvironmentVariableDoesNotExist(string name, string? suggestion) => CoreError(
                "BCP427",
                $"Environment variable \"{name}\" does not exist and there's no default value set.{suggestion}");

            public Diagnostic DirectoryDoesNotExist(string relativePath) => CoreError(
                "BCP428",
                $"Directory \"{relativePath}\" does not exist or additional permissions are necessary to access it.");

            public Diagnostic ErrorOccuredBrowsingDirectory(string exceptionMessage) => CoreError(
                "BCP429",
                $"An error occured browsing directory. {exceptionMessage}");

            public Diagnostic FoundFileInsteadOfDirectory(string filePath) => CoreError(
                "BCP430",
                $"Unable to open directory at path \"{filePath}\". Found a file instead.");

            public Diagnostic InvalidModuleExtensionConfigAssignmentExpression(string propertyName) => CoreError(
                "BCP431",
                $"The value of the \"{propertyName}\" property must be an object literal or a valid extension config inheritance expression.");

            public Diagnostic RuntimeValueNotAllowedInFunctionArgument(string? functionName, string? parameterName, string? accessedSymbolName, IEnumerable<string>? accessiblePropertyNames, IEnumerable<string>? variableDependencyChain)
            {
                var variableDependencyChainClause = BuildVariableDependencyChainClause(variableDependencyChain);
                var accessiblePropertiesClause = BuildAccessiblePropertiesClause(accessedSymbolName, accessiblePropertyNames);

                return CoreError(
                    "BCP432",
                    $"This expression is being used in parameter \"{parameterName ?? "unknown"}\" of the function \"{functionName ?? "unknown"}\", which requires a value that can be calculated at the start of the deployment.{variableDependencyChainClause}{accessiblePropertiesClause}");
            }

            public Diagnostic InlinedResourcesCannotHaveExplicitDependencies(string symbolicName, IEnumerable<string> runtimePropertyNames) => CoreError(
                "BCP433",
                $"The resource \"{symbolicName}\" cannot declare explicit dependencies because its identifier properties including {ToQuotedString(runtimePropertyNames.OrderBy(x => x))} cannot be calculated at the start of the deployment.");

            public Diagnostic CannotExplicitlyDependOnInlinedResource(string dependentName, string dependencyName, IEnumerable<string> runtimePropertyNames) => CoreError(
                "BCP434",
                $"The resource \"{dependentName}\" cannot declare an explicit dependency on \"{dependencyName}\" because the identifier properties of the latter including {ToQuotedString(runtimePropertyNames.OrderBy(x => x))} cannot be calculated at the start of the deployment.");

<<<<<<< HEAD
            public Diagnostic SyntaxBlockedWithTargetScopeOrchestrator(string keyword) => CoreError(
                "BCP435",
                $"""Usage of syntax with keyword "{keyword}" is not permitted if the target scope is set to "{LanguageConstants.TargetScopeTypeOrchestrator}".""");

            public Diagnostic SyntaxBlockedWithoutTargetScopeOrchestrator(string keyword) => CoreError(
                "BCP436",
                $"""Usage of syntax with keyword "{keyword}" is only permitted if the target scope is set to "{LanguageConstants.TargetScopeTypeOrchestrator}".""");
=======
            public Diagnostic UsingWithClauseRequiresExperimentalFeature() => CoreError(
                "BCP435",
                $"Using the \"{LanguageConstants.WithKeyword}\" keyword with a \"{LanguageConstants.UsingKeyword}\" statement requires enabling EXPERIMENTAL feature \"{nameof(ExperimentalFeaturesEnabled.DeployCommands)}\".");

            public Diagnostic ExpectedWithKeywordOrNewLine() => CoreError(
                "BCP436",
                $"Expected the \"with\" keyword or a new line character at this location.");
>>>>>>> e3506175
        }

        public static DiagnosticBuilderInternal ForPosition(TextSpan span)
            => new(span);

        public static DiagnosticBuilderInternal ForPosition(IPositionable positionable)
            => new(positionable.Span);

        public static DiagnosticBuilderInternal ForDocumentStart()
            => new(TextSpan.TextDocumentStart);
    }
}<|MERGE_RESOLUTION|>--- conflicted
+++ resolved
@@ -1981,15 +1981,6 @@
                 "BCP434",
                 $"The resource \"{dependentName}\" cannot declare an explicit dependency on \"{dependencyName}\" because the identifier properties of the latter including {ToQuotedString(runtimePropertyNames.OrderBy(x => x))} cannot be calculated at the start of the deployment.");
 
-<<<<<<< HEAD
-            public Diagnostic SyntaxBlockedWithTargetScopeOrchestrator(string keyword) => CoreError(
-                "BCP435",
-                $"""Usage of syntax with keyword "{keyword}" is not permitted if the target scope is set to "{LanguageConstants.TargetScopeTypeOrchestrator}".""");
-
-            public Diagnostic SyntaxBlockedWithoutTargetScopeOrchestrator(string keyword) => CoreError(
-                "BCP436",
-                $"""Usage of syntax with keyword "{keyword}" is only permitted if the target scope is set to "{LanguageConstants.TargetScopeTypeOrchestrator}".""");
-=======
             public Diagnostic UsingWithClauseRequiresExperimentalFeature() => CoreError(
                 "BCP435",
                 $"Using the \"{LanguageConstants.WithKeyword}\" keyword with a \"{LanguageConstants.UsingKeyword}\" statement requires enabling EXPERIMENTAL feature \"{nameof(ExperimentalFeaturesEnabled.DeployCommands)}\".");
@@ -1997,7 +1988,14 @@
             public Diagnostic ExpectedWithKeywordOrNewLine() => CoreError(
                 "BCP436",
                 $"Expected the \"with\" keyword or a new line character at this location.");
->>>>>>> e3506175
+
+            public Diagnostic SyntaxBlockedWithTargetScopeOrchestrator(string keyword) => CoreError(
+                "BCP437",
+                $"""Usage of syntax with keyword "{keyword}" is not permitted if the target scope is set to "{LanguageConstants.TargetScopeTypeOrchestrator}".""");
+
+            public Diagnostic SyntaxBlockedWithoutTargetScopeOrchestrator(string keyword) => CoreError(
+                "BCP438",
+                $"""Usage of syntax with keyword "{keyword}" is only permitted if the target scope is set to "{LanguageConstants.TargetScopeTypeOrchestrator}".""");
         }
 
         public static DiagnosticBuilderInternal ForPosition(TextSpan span)
