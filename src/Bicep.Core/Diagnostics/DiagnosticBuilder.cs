// Copyright (c) Microsoft Corporation.
// Licensed under the MIT License.

using System;
using System.Collections.Generic;
using System.Collections.Immutable;
using System.Linq;
using System.Text;
using Bicep.Core.CodeAction;
using Bicep.Core.Configuration;
using Bicep.Core.Extensions;
using Bicep.Core.Modules;
using Bicep.Core.Navigation;
using Bicep.Core.Parsing;
using Bicep.Core.Registry;
using Bicep.Core.Resources;
using Bicep.Core.Semantics;
using Bicep.Core.Semantics.Metadata;
using Bicep.Core.Syntax;
using Bicep.Core.TypeSystem;
using Bicep.Core.Workspaces;

namespace Bicep.Core.Diagnostics
{
    public static class DiagnosticBuilder
    {
        public const string UseStringInterpolationInsteadClause = "Use string interpolation instead.";

        public delegate ErrorDiagnostic ErrorBuilderDelegate(DiagnosticBuilderInternal builder);

        public delegate Diagnostic DiagnosticBuilderDelegate(DiagnosticBuilderInternal builder);

        public class DiagnosticBuilderInternal
        {

            private const string TypeInaccuracyClause = " If this is an inaccuracy in the documentation, please report it to the Bicep Team.";
            private static readonly Uri TypeInaccuracyLink = new("https://aka.ms/bicep-type-issues");

            public DiagnosticBuilderInternal(TextSpan textSpan)
            {
                TextSpan = textSpan;
            }

            public TextSpan TextSpan { get; }

            private static string ToQuotedString(IEnumerable<string> elements)
                => elements.Any() ? $"\"{elements.ConcatString("\", \"")}\"" : "";

            private static string ToQuotedStringWithCaseInsensitiveOrdering(IEnumerable<string> elements)
                => ToQuotedString(elements.OrderBy(s => s, StringComparer.OrdinalIgnoreCase));

            private static string BuildVariableDependencyChainClause(IEnumerable<string>? variableDependencyChain) => variableDependencyChain is not null
                ? $" You are referencing a variable which cannot be calculated at the start (\"{string.Join("\" -> \"", variableDependencyChain)}\")."
                : string.Empty;

            private static string BuildNonDeployTimeConstantPropertyClause(string? accessedSymbolName, string? propertyName) =>
                accessedSymbolName is not null && propertyName is not null
                    ? $" The property \"{propertyName}\" of {accessedSymbolName} cannot be calculated at the start."
                    : string.Empty;

            private static string BuildAccessiblePropertiesClause(string? accessedSymbolName, IEnumerable<string>? accessiblePropertyNames) => accessedSymbolName is not null && accessiblePropertyNames is not null
                ? $" Properties of {accessedSymbolName} which can be calculated at the start include {ToQuotedString(accessiblePropertyNames.OrderBy(s => s))}."
                : string.Empty;

            private static string BuildInvalidOciArtifactReferenceClause(string? aliasName, string referenceValue) => aliasName is not null
                ? $"The OCI artifact reference \"{referenceValue}\" after resolving alias \"{aliasName}\" is not valid."
                : $"The specified OCI artifact reference \"{referenceValue}\" is not valid.";

            private static string BuildInvalidTemplateSpecReferenceClause(string? aliasName, string referenceValue) => aliasName is not null
                ? $"The Template Spec reference \"{referenceValue}\" after resolving alias \"{aliasName}\" is not valid."
                : $"The specified Template Spec reference \"{referenceValue}\" is not valid.";

            private static string BuildBicepConfigurationClause(string? configurationPath) => configurationPath is not null
                ? $"Bicep configuration \"{configurationPath}\""
                : $"built-in Bicep configuration";

            public ErrorDiagnostic UnrecognizedToken(string token) => new(
                TextSpan,
                "BCP001",
                $"The following token is not recognized: \"{token}\".");

            public ErrorDiagnostic UnterminatedMultilineComment() => new(
                TextSpan,
                "BCP002",
                "The multi-line comment at this location is not terminated. Terminate it with the */ character sequence.");

            public ErrorDiagnostic UnterminatedString() => new(
                TextSpan,
                "BCP003",
                "The string at this location is not terminated. Terminate the string with a single quote character.");

            public ErrorDiagnostic UnterminatedStringWithNewLine() => new(
                TextSpan,
                "BCP004",
                "The string at this location is not terminated due to an unexpected new line character.");

            public ErrorDiagnostic UnterminatedStringEscapeSequenceAtEof() => new(
                TextSpan,
                "BCP005",
                "The string at this location is not terminated. Complete the escape sequence and terminate the string with a single unescaped quote character.");

            public ErrorDiagnostic UnterminatedStringEscapeSequenceUnrecognized(IEnumerable<string> escapeSequences) => new(
                TextSpan,
                "BCP006",
                $"The specified escape sequence is not recognized. Only the following escape sequences are allowed: {ToQuotedString(escapeSequences)}.");

            public ErrorDiagnostic UnrecognizedDeclaration() => new(
                TextSpan,
                "BCP007",
                "This declaration type is not recognized. Specify a metadata, parameter, variable, resource, or output declaration.");

            public ErrorDiagnostic ExpectedParameterContinuation() => new(
                TextSpan,
                "BCP008",
                "Expected the \"=\" token, or a newline at this location.");

            public ErrorDiagnostic UnrecognizedExpression() => new(
                TextSpan,
                "BCP009",
                "Expected a literal value, an array, an object, a parenthesized expression, or a function call at this location.");

            public ErrorDiagnostic InvalidInteger() => new(
                TextSpan,
                "BCP010",
                "Expected a valid 64-bit signed integer.");

            public ErrorDiagnostic InvalidType() => new(
                TextSpan,
                "BCP011",
                "The type of the specified value is incorrect. Specify a string, boolean, or integer literal.");

            public ErrorDiagnostic ExpectedKeyword(string keyword) => new(
                TextSpan,
                "BCP012",
                $"Expected the \"{keyword}\" keyword at this location.");

            public ErrorDiagnostic ExpectedParameterIdentifier() => new(
                TextSpan,
                "BCP013",
                "Expected a parameter identifier at this location.");

            public ErrorDiagnostic ExpectedVariableIdentifier() => new(
                TextSpan,
                "BCP015",
                "Expected a variable identifier at this location.");

            public ErrorDiagnostic ExpectedOutputIdentifier() => new(
                TextSpan,
                "BCP016",
                "Expected an output identifier at this location.");

            public ErrorDiagnostic ExpectedResourceIdentifier() => new(
                TextSpan,
                "BCP017",
                "Expected a resource identifier at this location.");

            public ErrorDiagnostic ExpectedCharacter(string character) => new(
                TextSpan,
                "BCP018",
                $"Expected the \"{character}\" character at this location.");

            public ErrorDiagnostic ExpectedNewLine() => new(
                TextSpan,
                "BCP019",
                "Expected a new line character at this location.");

            public ErrorDiagnostic ExpectedFunctionOrPropertyName() => new(
                TextSpan,
                "BCP020",
                "Expected a function or property name at this location.");

            public ErrorDiagnostic ExpectedNumericLiteral() => new(
                TextSpan,
                "BCP021",
                "Expected a numeric literal at this location.");

            public ErrorDiagnostic ExpectedPropertyName() => new(
                TextSpan,
                "BCP022",
                "Expected a property name at this location.");

            public ErrorDiagnostic ExpectedVariableOrFunctionName() => new(
                TextSpan,
                "BCP023",
                "Expected a variable or function name at this location.");

            public ErrorDiagnostic IdentifierNameExceedsLimit() => new(
                TextSpan,
                "BCP024",
                $"The identifier exceeds the limit of {LanguageConstants.MaxIdentifierLength}. Reduce the length of the identifier.");

            public ErrorDiagnostic PropertyMultipleDeclarations(string property) => new(
                TextSpan,
                "BCP025",
                $"The property \"{property}\" is declared multiple times in this object. Remove or rename the duplicate properties.");

            public ErrorDiagnostic OutputTypeMismatch(TypeSymbol expectedType, TypeSymbol actualType) => new(
                TextSpan,
                "BCP026",
                $"The output expects a value of type \"{expectedType}\" but the provided value is of type \"{actualType}\".");

            public ErrorDiagnostic IdentifierMultipleDeclarations(string identifier) => new(
                TextSpan,
                "BCP028",
                $"Identifier \"{identifier}\" is declared multiple times. Remove or rename the duplicates.");

            public ErrorDiagnostic InvalidResourceType() => new(
                TextSpan,
                "BCP029",
                "The resource type is not valid. Specify a valid resource type of format \"<types>@<apiVersion>\".");

            public ErrorDiagnostic InvalidOutputType(IEnumerable<string> validTypes) => new(
                TextSpan,
                "BCP030",
                $"The output type is not valid. Please specify one of the following types: {ToQuotedString(validTypes)}.");

            public ErrorDiagnostic InvalidParameterType(IEnumerable<string> validTypes) => new(
                TextSpan,
                "BCP031",
                $"The parameter type is not valid. Please specify one of the following types: {ToQuotedString(validTypes)}.");

            public ErrorDiagnostic CompileTimeConstantRequired() => new(
                TextSpan,
                "BCP032",
                "The value must be a compile-time constant.");

            public Diagnostic ExpectedValueTypeMismatch(bool warnInsteadOfError, TypeSymbol expectedType, TypeSymbol actualType) => new(
                TextSpan,
                warnInsteadOfError ? DiagnosticLevel.Warning : DiagnosticLevel.Error,
                "BCP033",
                $"Expected a value of type \"{expectedType}\" but the provided value is of type \"{actualType}\".");

            public Diagnostic ArrayTypeMismatch(bool warnInsteadOfError, TypeSymbol expectedType, TypeSymbol actualType) => new(
                TextSpan,
                warnInsteadOfError ? DiagnosticLevel.Warning : DiagnosticLevel.Error,
                "BCP034",
                $"The enclosing array expected an item of type \"{expectedType}\", but the provided item was of type \"{actualType}\".");

            public Diagnostic MissingRequiredProperties(bool warnInsteadOfError, Symbol? sourceDeclaration, ObjectSyntax objectSyntax, ICollection<string> properties, string blockName, bool showTypeInaccuracy, IDiagnosticLookup parsingErrorLookup)
            {
                var sourceDeclarationClause = sourceDeclaration is not null
                    ? $" from source declaration \"{sourceDeclaration.Name}\""
                    : string.Empty;

                var newSyntax = SyntaxModifier.TryAddProperties(
                    objectSyntax,
                    properties.Select(p => SyntaxFactory.CreateObjectProperty(p, SyntaxFactory.EmptySkippedTrivia)),
                    parsingErrorLookup);

                if (newSyntax is null)
                {
                    // We're unable to come up with an automatic code fix - most likely because there are unhandled parse errors
                    return new Diagnostic(
                        TextSpan,
                        warnInsteadOfError ? DiagnosticLevel.Warning : DiagnosticLevel.Error,
                        "BCP035",
                        $"The specified \"{blockName}\" declaration is missing the following required properties{sourceDeclarationClause}: {ToQuotedString(properties)}.{(showTypeInaccuracy ? TypeInaccuracyClause : string.Empty)}",
                        showTypeInaccuracy ? TypeInaccuracyLink : null);
                }

                var codeFix = new CodeFix("Add required properties", true, CodeFixKind.QuickFix, new CodeReplacement(objectSyntax.Span, newSyntax.ToTextPreserveFormatting()));

                return new FixableDiagnostic(
                    TextSpan,
                    warnInsteadOfError ? DiagnosticLevel.Warning : DiagnosticLevel.Error,
                    "BCP035",
                    $"The specified \"{blockName}\" declaration is missing the following required properties{sourceDeclarationClause}: {ToQuotedString(properties)}.{(showTypeInaccuracy ? TypeInaccuracyClause : string.Empty)}",
                    showTypeInaccuracy ? TypeInaccuracyLink : null,
                    DiagnosticStyling.Default,
                    codeFix);
            }

            public Diagnostic PropertyTypeMismatch(bool warnInsteadOfError, Symbol? sourceDeclaration, string property, TypeSymbol expectedType, TypeSymbol actualType, bool showTypeInaccuracy = false)
            {
                var sourceDeclarationClause = sourceDeclaration is not null
                    ? $" in source declaration \"{sourceDeclaration.Name}\""
                    : string.Empty;

                return new(
                    TextSpan,
                    warnInsteadOfError ? DiagnosticLevel.Warning : DiagnosticLevel.Error,
                    "BCP036",
                    $"The property \"{property}\" expected a value of type \"{expectedType}\" but the provided value{sourceDeclarationClause} is of type \"{actualType}\".{(showTypeInaccuracy ? TypeInaccuracyClause : string.Empty)}",
                    showTypeInaccuracy ? TypeInaccuracyLink : null);
            }

            public Diagnostic DisallowedProperty(bool warnInsteadOfError, Symbol? sourceDeclaration, string property, TypeSymbol type, ICollection<string> validUnspecifiedProperties, bool showTypeInaccuracy)
            {
                var permissiblePropertiesClause = validUnspecifiedProperties.Any()
                    ? $" Permissible properties include {ToQuotedString(validUnspecifiedProperties)}."
                    : $" No other properties are allowed.";

                var sourceDeclarationClause = sourceDeclaration is not null
                    ? $" from source declaration \"{sourceDeclaration.Name}\""
                    : string.Empty;

                return new(
                    TextSpan,
                    warnInsteadOfError ? DiagnosticLevel.Warning : DiagnosticLevel.Error,
                    "BCP037",
                    $"The property \"{property}\"{sourceDeclarationClause} is not allowed on objects of type \"{type}\".{permissiblePropertiesClause}{(showTypeInaccuracy ? TypeInaccuracyClause : string.Empty)}", showTypeInaccuracy ? TypeInaccuracyLink : null);
            }

            public Diagnostic DisallowedInterpolatedKeyProperty(bool warnInsteadOfError, Symbol? sourceDeclaration, TypeSymbol type, ICollection<string> validUnspecifiedProperties)
            {
                var permissiblePropertiesClause = validUnspecifiedProperties.Any()
                    ? $" Permissible properties include {ToQuotedString(validUnspecifiedProperties)}."
                    : $" No other properties are allowed.";

                var sourceDeclarationClause = sourceDeclaration is not null
                    ? $" in source declaration \"{sourceDeclaration.Name}\""
                    : string.Empty;

                return new(
                    TextSpan,
                    warnInsteadOfError ? DiagnosticLevel.Warning : DiagnosticLevel.Error,
                    "BCP040",
                    $"String interpolation is not supported for keys on objects of type \"{type}\"{sourceDeclarationClause}.{permissiblePropertiesClause}");
            }

            public ErrorDiagnostic VariableTypeAssignmentDisallowed(TypeSymbol valueType) => new(
                TextSpan,
                "BCP041",
                $"Values of type \"{valueType}\" cannot be assigned to a variable.");

            public ErrorDiagnostic InvalidExpression() => new(
                TextSpan,
                "BCP043",
                "This is not a valid expression.");

            public ErrorDiagnostic UnaryOperatorInvalidType(string operatorName, TypeSymbol type) => new(
                TextSpan,
                "BCP044",
                $"Cannot apply operator \"{operatorName}\" to operand of type \"{type}\".");

            public ErrorDiagnostic BinaryOperatorInvalidType(string operatorName, TypeSymbol type1, TypeSymbol type2, string? additionalInfo) => new(
                TextSpan,
                "BCP045",
                $"Cannot apply operator \"{operatorName}\" to operands of type \"{type1}\" and \"{type2}\".{(additionalInfo is null ? string.Empty : " " + additionalInfo)}");

            public ErrorDiagnostic ValueTypeMismatch(TypeSymbol type) => new(
                TextSpan,
                "BCP046",
                $"Expected a value of type \"{type}\".");

            public ErrorDiagnostic ResourceTypeInterpolationUnsupported() => new(
                TextSpan,
                "BCP047",
                "String interpolation is unsupported for specifying the resource type.");

            public ErrorDiagnostic CannotResolveFunctionOverload(IList<string> overloadSignatures, TypeSymbol argumentType, IList<TypeSymbol> parameterTypes)
            {
                var messageBuilder = new StringBuilder();
                var overloadCount = overloadSignatures.Count;

                messageBuilder.Append("Cannot resolve function overload.");

                for (int i = 0; i < overloadCount; i++)
                {
                    messageBuilder
                        .Append('\n')
                        .Append($"  Overload {i + 1} of {overloadCount}, \"{overloadSignatures[i]}\", gave the following error:\n")
                        .Append($"    Argument of type \"{argumentType}\" is not assignable to parameter of type \"{parameterTypes[i]}\".");
                }

                var message = messageBuilder.ToString();

                return new ErrorDiagnostic(
                    TextSpan,
                    "BCP048",
                    message);
            }

            public ErrorDiagnostic StringOrIntegerIndexerRequired(TypeSymbol wrongType) => new(
                TextSpan,
                "BCP049",
                $"The array index must be of type \"{LanguageConstants.String}\" or \"{LanguageConstants.Int}\" but the provided index was of type \"{wrongType}\".");

            public ErrorDiagnostic FilePathIsEmpty() => new(
                TextSpan,
                "BCP050",
                "The specified path is empty.");

            public ErrorDiagnostic FilePathBeginsWithForwardSlash() => new(
                TextSpan,
                "BCP051",
                "The specified path begins with \"/\". Files must be referenced using relative paths.");

            public Diagnostic UnknownProperty(bool warnInsteadOfError, TypeSymbol type, string badProperty) => new(
                TextSpan,
                warnInsteadOfError ? DiagnosticLevel.Warning : DiagnosticLevel.Error,
                "BCP052",
                $"The type \"{type}\" does not contain property \"{badProperty}\".");

            public Diagnostic UnknownPropertyWithAvailableProperties(bool warnInsteadOfError, TypeSymbol type, string badProperty, IEnumerable<string> availableProperties) => new(
                TextSpan,
                warnInsteadOfError ? DiagnosticLevel.Warning : DiagnosticLevel.Error,
                "BCP053",
                $"The type \"{type}\" does not contain property \"{badProperty}\". Available properties include {ToQuotedString(availableProperties)}.");

            public ErrorDiagnostic NoPropertiesAllowed(TypeSymbol type) => new(
                TextSpan,
                "BCP054",
                $"The type \"{type}\" does not contain any properties.");

            public ErrorDiagnostic ObjectRequiredForPropertyAccess(TypeSymbol wrongType) => new(
                TextSpan,
                "BCP055",
                $"Cannot access properties of type \"{wrongType}\". An \"{LanguageConstants.Object}\" type is required.");

            public ErrorDiagnostic AmbiguousSymbolReference(string name, IEnumerable<string> namespaces) => new(
                TextSpan,
                "BCP056",
                $"The reference to name \"{name}\" is ambiguous because it exists in namespaces {ToQuotedString(namespaces)}. The reference must be fully-qualified.");

            public ErrorDiagnostic SymbolicNameDoesNotExist(string name) => new(
                TextSpan,
                "BCP057",
                $"The name \"{name}\" does not exist in the current context.");

            public ErrorDiagnostic SymbolicNameIsNotAFunction(string name) => new(
                TextSpan,
                "BCP059",
                $"The name \"{name}\" is not a function.");

            public ErrorDiagnostic VariablesFunctionNotSupported() => new(
                TextSpan,
                "BCP060",
                $"The \"variables\" function is not supported. Directly reference variables by their symbolic names.");

            public ErrorDiagnostic ParametersFunctionNotSupported() => new(
                TextSpan,
                "BCP061",
                $"The \"parameters\" function is not supported. Directly reference parameters by their symbolic names.");

            public ErrorDiagnostic ReferencedSymbolHasErrors(string name) => new(
                TextSpan,
                "BCP062",
                $"The referenced declaration with name \"{name}\" is not valid.");

            public ErrorDiagnostic SymbolicNameIsNotAVariableOrParameter(string name) => new(
                TextSpan,
                "BCP063",
                $"The name \"{name}\" is not a parameter, variable, resource or module.");

            public ErrorDiagnostic UnexpectedTokensInInterpolation() => new(
                TextSpan,
                "BCP064",
                "Found unexpected tokens in interpolated expression.");

            public ErrorDiagnostic FunctionOnlyValidInParameterDefaults(string functionName) => new(
                TextSpan,
                "BCP065",
                $"Function \"{functionName}\" is not valid at this location. It can only be used as a parameter default value.");

            public ErrorDiagnostic FunctionOnlyValidInResourceBody(string functionName) => new(
                TextSpan,
                "BCP066",
                $"Function \"{functionName}\" is not valid at this location. It can only be used in resource declarations.");

            public ErrorDiagnostic ObjectRequiredForMethodAccess(TypeSymbol wrongType) => new(
                TextSpan,
                "BCP067",
                $"Cannot call functions on type \"{wrongType}\". An \"{LanguageConstants.Object}\" type is required.");

            public ErrorDiagnostic ExpectedResourceTypeString() => new(
                TextSpan,
                "BCP068",
                "Expected a resource type string. Specify a valid resource type of format \"<types>@<apiVersion>\".");

            public ErrorDiagnostic FunctionNotSupportedOperatorAvailable(string function, string @operator) => new(
                TextSpan,
                "BCP069",
                $"The function \"{function}\" is not supported. Use the \"{@operator}\" operator instead.");

            public ErrorDiagnostic ArgumentTypeMismatch(TypeSymbol argumentType, TypeSymbol parameterType) => new(
                TextSpan,
                "BCP070",
                $"Argument of type \"{argumentType}\" is not assignable to parameter of type \"{parameterType}\".");

            public ErrorDiagnostic ArgumentCountMismatch(int argumentCount, int minimumArgumentCount, int? maximumArgumentCount)
            {
                string expected;

                if (!maximumArgumentCount.HasValue)
                {
                    expected = $"at least {minimumArgumentCount} {(minimumArgumentCount == 1 ? "argument" : "arguments")}";
                }
                else if (minimumArgumentCount == maximumArgumentCount.Value)
                {
                    expected = $"{minimumArgumentCount} {(minimumArgumentCount == 1 ? "argument" : "arguments")}";
                }
                else
                {
                    expected = $"{minimumArgumentCount} to {maximumArgumentCount} arguments";
                }

                return new ErrorDiagnostic(
                    TextSpan,
                    "BCP071",
                    $"Expected {expected}, but got {argumentCount}.");
            }

            public ErrorDiagnostic CannotReferenceSymbolInParamDefaultValue() => new(
                TextSpan,
                "BCP072",
                "This symbol cannot be referenced here. Only other parameters can be referenced in parameter default values.");

            public Diagnostic CannotAssignToReadOnlyProperty(bool warnInsteadOfError, string property, bool showTypeInaccuracy) => new(
                TextSpan,
                warnInsteadOfError ? DiagnosticLevel.Warning : DiagnosticLevel.Error,
                "BCP073",
                $"The property \"{property}\" is read-only. Expressions cannot be assigned to read-only properties.{(showTypeInaccuracy ? TypeInaccuracyClause : string.Empty)}", showTypeInaccuracy ? TypeInaccuracyLink : null);

            public ErrorDiagnostic ArraysRequireIntegerIndex(TypeSymbol wrongType) => new(
                TextSpan,
                "BCP074",
                $"Indexing over arrays requires an index of type \"{LanguageConstants.Int}\" but the provided index was of type \"{wrongType}\".");

            public ErrorDiagnostic ObjectsRequireStringIndex(TypeSymbol wrongType) => new(
                TextSpan,
                "BCP075",
                $"Indexing over objects requires an index of type \"{LanguageConstants.String}\" but the provided index was of type \"{wrongType}\".");

            public ErrorDiagnostic IndexerRequiresObjectOrArray(TypeSymbol wrongType) => new(
                TextSpan,
                "BCP076",
                $"Cannot index over expression of type \"{wrongType}\". Arrays or objects are required.");

            public Diagnostic WriteOnlyProperty(bool warnInsteadOfError, TypeSymbol type, string badProperty) => new(
                TextSpan,
                warnInsteadOfError ? DiagnosticLevel.Warning : DiagnosticLevel.Error,
                "BCP077",
                $"The property \"{badProperty}\" on type \"{type}\" is write-only. Write-only properties cannot be accessed.");

            public Diagnostic MissingRequiredProperty(bool warnInsteadOfError, string propertyName, TypeSymbol expectedType) => new(
                TextSpan,
                warnInsteadOfError ? DiagnosticLevel.Warning : DiagnosticLevel.Error,
                "BCP078",
                $"The property \"{propertyName}\" requires a value of type \"{expectedType}\", but none was supplied.");

            public ErrorDiagnostic CyclicExpressionSelfReference() => new(
                TextSpan,
                "BCP079",
                "This expression is referencing its own declaration, which is not allowed.");

            public ErrorDiagnostic CyclicExpression(IEnumerable<string> cycle) => new(
                TextSpan,
                "BCP080",
                $"The expression is involved in a cycle (\"{string.Join("\" -> \"", cycle)}\").");

            public Diagnostic ResourceTypesUnavailable(ResourceTypeReference resourceTypeReference) => new(
                TextSpan,
                DiagnosticLevel.Warning,
                "BCP081",
                $"Resource type \"{resourceTypeReference.FormatName()}\" does not have types available.");

            public FixableErrorDiagnostic SymbolicNameDoesNotExistWithSuggestion(string name, string suggestedName) => new(
                TextSpan,
                "BCP082",
                $"The name \"{name}\" does not exist in the current context. Did you mean \"{suggestedName}\"?",
                null,
                DiagnosticStyling.Default,
                new CodeFix($"Change \"{name}\" to \"{suggestedName}\"", true, CodeFixKind.QuickFix, CodeManipulator.Replace(TextSpan, suggestedName)));

            public FixableDiagnostic UnknownPropertyWithSuggestion(bool warnInsteadOfError, TypeSymbol type, string badProperty, string suggestedProperty) => new(
                TextSpan,
                warnInsteadOfError ? DiagnosticLevel.Warning : DiagnosticLevel.Error,
                "BCP083",
                $"The type \"{type}\" does not contain property \"{badProperty}\". Did you mean \"{suggestedProperty}\"?",
                null,
                DiagnosticStyling.Default,
                new CodeFix($"Change \"{badProperty}\" to \"{suggestedProperty}\"", true, CodeFixKind.QuickFix, CodeManipulator.Replace(TextSpan, suggestedProperty)));

            public ErrorDiagnostic SymbolicNameCannotUseReservedNamespaceName(string name, IEnumerable<string> namespaces) => new(
                TextSpan,
                "BCP084",
                $"The symbolic name \"{name}\" is reserved. Please use a different symbolic name. Reserved namespaces are {ToQuotedString(namespaces.OrderBy(ns => ns))}.");

            public ErrorDiagnostic FilePathContainsForbiddenCharacters(IEnumerable<char> forbiddenChars) => new(
                TextSpan,
                "BCP085",
                $"The specified file path contains one ore more invalid path characters. The following are not permitted: {ToQuotedString(forbiddenChars.OrderBy(x => x).Select(x => x.ToString()))}.");

            public ErrorDiagnostic FilePathHasForbiddenTerminator(IEnumerable<char> forbiddenPathTerminatorChars) => new(
                TextSpan,
                "BCP086",
                $"The specified file path ends with an invalid character. The following are not permitted: {ToQuotedString(forbiddenPathTerminatorChars.OrderBy(x => x).Select(x => x.ToString()))}.");

            public ErrorDiagnostic ComplexLiteralsNotAllowed() => new(
                TextSpan,
                "BCP087",
                "Array and object literals are not allowed here.");

            public FixableDiagnostic PropertyStringLiteralMismatchWithSuggestion(bool warnInsteadOfError, string property, TypeSymbol expectedType, string actualStringLiteral, string suggestedStringLiteral) => new(
                TextSpan,
                warnInsteadOfError ? DiagnosticLevel.Warning : DiagnosticLevel.Error,
                "BCP088",
                $"The property \"{property}\" expected a value of type \"{expectedType}\" but the provided value is of type \"{actualStringLiteral}\". Did you mean \"{suggestedStringLiteral}\"?",
                null,
                DiagnosticStyling.Default,
                new CodeFix($"Change \"{actualStringLiteral}\" to \"{suggestedStringLiteral}\"", true, CodeFixKind.QuickFix, CodeManipulator.Replace(TextSpan, suggestedStringLiteral)));

            public FixableDiagnostic DisallowedPropertyWithSuggestion(bool warnInsteadOfError, string property, TypeSymbol type, string suggestedProperty) => new(
                TextSpan,
                warnInsteadOfError ? DiagnosticLevel.Warning : DiagnosticLevel.Error,
                "BCP089",
                $"The property \"{property}\" is not allowed on objects of type \"{type}\". Did you mean \"{suggestedProperty}\"?",
                null,
                DiagnosticStyling.Default,
                new CodeFix($"Change \"{property}\" to \"{suggestedProperty}\"", true, CodeFixKind.QuickFix, CodeManipulator.Replace(TextSpan, suggestedProperty)));

            public ErrorDiagnostic ModulePathHasNotBeenSpecified() => new(
                TextSpan,
                "BCP090",
                "This module declaration is missing a file path reference.");

            public ErrorDiagnostic ErrorOccurredReadingFile(string failureMessage) => new(
                TextSpan,
                "BCP091",
                $"An error occurred reading file. {failureMessage}");

            public ErrorDiagnostic FilePathInterpolationUnsupported() => new(
                TextSpan,
                "BCP092",
                "String interpolation is not supported in file paths.");

            public ErrorDiagnostic FilePathCouldNotBeResolved(string filePath, string parentPath) => new(
                TextSpan,
                "BCP093",
                $"File path \"{filePath}\" could not be resolved relative to \"{parentPath}\".");

            public ErrorDiagnostic CyclicModuleSelfReference() => new(
                TextSpan,
                "BCP094",
                "This module references itself, which is not allowed.");

            public ErrorDiagnostic CyclicFile(IEnumerable<string> cycle) => new(
                TextSpan,
                "BCP095",
                $"The file is involved in a cycle (\"{string.Join("\" -> \"", cycle)}\").");

            public ErrorDiagnostic ExpectedModuleIdentifier() => new(
                TextSpan,
                "BCP096",
                "Expected a module identifier at this location.");

            public ErrorDiagnostic ExpectedModulePathString() => new(
                TextSpan,
                "BCP097",
                "Expected a module path string. This should be a relative path to another bicep file, e.g. 'myModule.bicep' or '../parent/myModule.bicep'");

            public ErrorDiagnostic FilePathContainsBackSlash() => new(
                TextSpan,
                "BCP098",
                "The specified file path contains a \"\\\" character. Use \"/\" instead as the directory separator character.");

            public ErrorDiagnostic AllowedMustContainItems() => new(
                TextSpan,
                "BCP099",
                $"The \"{LanguageConstants.ParameterAllowedPropertyName}\" array must contain one or more items.");

            public ErrorDiagnostic IfFunctionNotSupported() => new(
                TextSpan,
                "BCP100",
                "The function \"if\" is not supported. Use the \"?:\" (ternary conditional) operator instead, e.g. condition ? ValueIfTrue : ValueIfFalse");

            public ErrorDiagnostic CreateArrayFunctionNotSupported() => new(
                TextSpan,
                "BCP101",
                "The \"createArray\" function is not supported. Construct an array literal using [].");

            public ErrorDiagnostic CreateObjectFunctionNotSupported() => new(
                TextSpan,
                "BCP102",
                "The \"createObject\" function is not supported. Construct an object literal using {}.");

            public ErrorDiagnostic DoubleQuoteToken(string token) => new(
                TextSpan,
                "BCP103",
                $"The following token is not recognized: \"{token}\". Strings are defined using single quotes in bicep.");

            public ErrorDiagnostic ReferencedModuleHasErrors() => new(
                TextSpan,
                "BCP104",
                $"The referenced module has errors.");

            public ErrorDiagnostic UnableToLoadNonFileUri(Uri fileUri) => new(
                TextSpan,
                "BCP105",
                $"Unable to load file from URI \"{fileUri}\".");

            public ErrorDiagnostic UnexpectedCommaSeparator() => new(
                TextSpan,
                "BCP106",
                "Expected a new line character at this location. Commas are not used as separator delimiters.");

            public ErrorDiagnostic FunctionDoesNotExistInNamespace(Symbol namespaceType, string name) => new(
                TextSpan,
                "BCP107",
                $"The function \"{name}\" does not exist in namespace \"{namespaceType.Name}\".");

            public FixableErrorDiagnostic FunctionDoesNotExistInNamespaceWithSuggestion(Symbol namespaceType, string name, string suggestedName) => new(
                TextSpan,
                "BCP108",
                $"The function \"{name}\" does not exist in namespace \"{namespaceType.Name}\". Did you mean \"{suggestedName}\"?",
                null,
                DiagnosticStyling.Default,
                new CodeFix($"Change \"{name}\" to \"{suggestedName}\"", true, CodeFixKind.QuickFix, CodeManipulator.Replace(TextSpan, suggestedName)));

            public ErrorDiagnostic FunctionDoesNotExistOnObject(TypeSymbol type, string name) => new(
                TextSpan,
                "BCP109",
                $"The type \"{type}\" does not contain function \"{name}\".");

            public FixableErrorDiagnostic FunctionDoesNotExistOnObjectWithSuggestion(TypeSymbol type, string name, string suggestedName) => new(
                TextSpan,
                "BCP110",
                $"The type \"{type}\" does not contain function \"{name}\". Did you mean \"{suggestedName}\"?",
                null,
                DiagnosticStyling.Default,
                new CodeFix($"Change \"{name}\" to \"{suggestedName}\"", true, CodeFixKind.QuickFix, CodeManipulator.Replace(TextSpan, suggestedName)));

            public ErrorDiagnostic FilePathContainsControlChars() => new(
                TextSpan,
                "BCP111",
                $"The specified file path contains invalid control code characters.");

            public ErrorDiagnostic TargetScopeMultipleDeclarations() => new(
                TextSpan,
                "BCP112",
                $"The \"{LanguageConstants.TargetScopeKeyword}\" cannot be declared multiple times in one file.");

            public Diagnostic InvalidModuleScopeForTenantScope() => new(
                TextSpan,
                DiagnosticLevel.Error,
                "BCP113",
                $"Unsupported scope for module deployment in a \"{LanguageConstants.TargetScopeTypeTenant}\" target scope. Omit this property to inherit the current scope, or specify a valid scope. " +
                $"Permissible scopes include tenant: tenant(), named management group: managementGroup(<name>), named subscription: subscription(<subId>), or named resource group in a named subscription: resourceGroup(<subId>, <name>).");

            public Diagnostic InvalidModuleScopeForManagementScope() => new(
                TextSpan,
                DiagnosticLevel.Error,
                "BCP114",
                $"Unsupported scope for module deployment in a \"{LanguageConstants.TargetScopeTypeManagementGroup}\" target scope. Omit this property to inherit the current scope, or specify a valid scope. " +
                $"Permissible scopes include current management group: managementGroup(), named management group: managementGroup(<name>), named subscription: subscription(<subId>), tenant: tenant(), or named resource group in a named subscription: resourceGroup(<subId>, <name>).");

            public Diagnostic InvalidModuleScopeForSubscriptionScope() => new(
                TextSpan,
                DiagnosticLevel.Error,
                "BCP115",
                $"Unsupported scope for module deployment in a \"{LanguageConstants.TargetScopeTypeSubscription}\" target scope. Omit this property to inherit the current scope, or specify a valid scope. " +
                $"Permissible scopes include current subscription: subscription(), named subscription: subscription(<subId>), named resource group in same subscription: resourceGroup(<name>), named resource group in different subscription: resourceGroup(<subId>, <name>), or tenant: tenant().");

            public Diagnostic InvalidModuleScopeForResourceGroup() => new(
                TextSpan,
                DiagnosticLevel.Error,
                "BCP116",
                $"Unsupported scope for module deployment in a \"{LanguageConstants.TargetScopeTypeResourceGroup}\" target scope. Omit this property to inherit the current scope, or specify a valid scope. " +
                $"Permissible scopes include current resource group: resourceGroup(), named resource group in same subscription: resourceGroup(<name>), named resource group in a different subscription: resourceGroup(<subId>, <name>), current subscription: subscription(), named subscription: subscription(<subId>) or tenant: tenant().");

            public ErrorDiagnostic EmptyIndexerNotAllowed() => new(
                TextSpan,
                "BCP117",
                "An empty indexer is not allowed. Specify a valid expression."
            );

            public ErrorDiagnostic ExpectBodyStartOrIfOrLoopStart() => new(
                TextSpan,
                "BCP118",
                "Expected the \"{\" character, the \"[\" character, or the \"if\" keyword at this location.");

            public Diagnostic InvalidExtensionResourceScope() => new(
                TextSpan,
                DiagnosticLevel.Error,
                "BCP119",
                $"Unsupported scope for extension resource deployment. Expected a resource reference.");

            public Diagnostic RuntimeValueNotAllowedInProperty(string propertyName, string? objectTypeName, string? accessedSymbolName, IEnumerable<string>? accessiblePropertyNames, IEnumerable<string>? variableDependencyChain)
            {
                var variableDependencyChainClause = BuildVariableDependencyChainClause(variableDependencyChain);
                var accessiblePropertiesClause = BuildAccessiblePropertiesClause(accessedSymbolName, accessiblePropertyNames);

                return new ErrorDiagnostic(
                    TextSpan,
                    "BCP120",
                    $"This expression is being used in an assignment to the \"{propertyName}\" property of the \"{objectTypeName}\" type, which requires a value that can be calculated at the start of the deployment.{variableDependencyChainClause}{accessiblePropertiesClause}");
            }

            public ErrorDiagnostic ResourceMultipleDeclarations(IEnumerable<string> resourceNames) => new(
                TextSpan,
                "BCP121",
                $"Resources: {ToQuotedString(resourceNames)} are defined with this same name in a file. Rename them or split into different modules.");

            public ErrorDiagnostic ModuleMultipleDeclarations(IEnumerable<string> moduleNames) => new(
                TextSpan,
                "BCP122",
                $"Modules: {ToQuotedString(moduleNames)} are defined with this same name and this same scope in a file. Rename them or split into different modules.");

            public ErrorDiagnostic ExpectedNamespaceOrDecoratorName() => new(
                TextSpan,
                "BCP123",
                "Expected a namespace or decorator name at this location.");

            public ErrorDiagnostic CannotAttachDecoratorToTarget(string decoratorName, TypeSymbol attachableType, TypeSymbol targetType) => new(
                TextSpan,
                "BCP124",
                $"The decorator \"{decoratorName}\" can only be attached to targets of type \"{attachableType}\", but the target has type \"{targetType}\".");

            public ErrorDiagnostic CannotUseFunctionAsParameterDecorator(string functionName) => new(
                TextSpan,
                "BCP125",
                $"Function \"{functionName}\" cannot be used as a parameter decorator.");

            public ErrorDiagnostic CannotUseFunctionAsVariableDecorator(string functionName) => new(
                TextSpan,
                "BCP126",
                $"Function \"{functionName}\" cannot be used as a variable decorator.");

            public ErrorDiagnostic CannotUseFunctionAsResourceDecorator(string functionName) => new(
                TextSpan,
                "BCP127",
                $"Function \"{functionName}\" cannot be used as a resource decorator.");

            public ErrorDiagnostic CannotUseFunctionAsModuleDecorator(string functionName) => new(
                TextSpan,
                "BCP128",
                $"Function \"{functionName}\" cannot be used as a module decorator.");

            public ErrorDiagnostic CannotUseFunctionAsOutputDecorator(string functionName) => new(
                TextSpan,
                "BCP129",
                $"Function \"{functionName}\" cannot be used as an output decorator.");

            public ErrorDiagnostic DecoratorsNotAllowed() => new(
                TextSpan,
                "BCP130",
                "Decorators are not allowed here.");

            public ErrorDiagnostic ExpectedDeclarationAfterDecorator() => new(
                TextSpan,
                "BCP132",
                "Expected a declaration after the decorator.");

            public ErrorDiagnostic InvalidUnicodeEscape() => new(
                TextSpan,
                "BCP133",
                "The unicode escape sequence is not valid. Valid unicode escape sequences range from \\u{0} to \\u{10FFFF}.");

            public Diagnostic UnsupportedModuleScope(ResourceScope suppliedScope, ResourceScope supportedScopes) => new(
                TextSpan,
                DiagnosticLevel.Error,
                "BCP134",
                $"Scope {ToQuotedString(LanguageConstants.GetResourceScopeDescriptions(suppliedScope))} is not valid for this module. Permitted scopes: {ToQuotedString(LanguageConstants.GetResourceScopeDescriptions(supportedScopes))}.");

            public Diagnostic UnsupportedResourceScope(ResourceScope suppliedScope, ResourceScope supportedScopes) => new(
                TextSpan,
                DiagnosticLevel.Error,
                "BCP135",
                $"Scope {ToQuotedString(LanguageConstants.GetResourceScopeDescriptions(suppliedScope))} is not valid for this resource type. Permitted scopes: {ToQuotedString(LanguageConstants.GetResourceScopeDescriptions(supportedScopes))}.");

            public ErrorDiagnostic ExpectedLoopVariableIdentifier() => new(
                TextSpan,
                "BCP136",
                "Expected a loop item variable identifier at this location.");

            public ErrorDiagnostic LoopArrayExpressionTypeMismatch(TypeSymbol actualType) => new(
                TextSpan,
                "BCP137",
                $"Loop expected an expression of type \"{LanguageConstants.Array}\" but the provided value is of type \"{actualType}\".");

            public ErrorDiagnostic ForExpressionsNotSupportedHere() => new(
                TextSpan,
                "BCP138",
                "For-expressions are not supported in this context. For-expressions may be used as values of resource, module, variable, and output declarations, or values of resource and module properties.");

            public Diagnostic InvalidCrossResourceScope() => new(
                TextSpan,
                DiagnosticLevel.Error,
                "BCP139",
                $"A resource's scope must match the scope of the Bicep file for it to be deployable. You must use modules to deploy resources to a different scope.");

            public ErrorDiagnostic UnterminatedMultilineString() => new(
                TextSpan,
                "BCP140",
                $"The multi-line string at this location is not terminated. Terminate it with \"'''\".");

            public ErrorDiagnostic ExpressionNotCallable() => new(
                TextSpan,
                "BCP141",
                "The expression cannot be used as a decorator as it is not callable.");

            public ErrorDiagnostic TooManyPropertyForExpressions() => new(
                TextSpan,
                "BCP142",
                "Property value for-expressions cannot be nested.");

            public ErrorDiagnostic ExpressionedPropertiesNotAllowedWithLoops() => new(
                TextSpan,
                "BCP143",
                "For-expressions cannot be used with properties whose names are also expressions.");

            public ErrorDiagnostic DirectAccessToCollectionNotSupported(IEnumerable<string>? accessChain = null)
            {
                var accessChainClause = accessChain?.Any() ?? false
                    ? $"The collection was accessed by the chain of \"{string.Join("\" -> \"", accessChain)}\". "
                    : "";

                return new(
                    TextSpan,
                    "BCP144",
                    $"Directly referencing a resource or module collection is not currently supported here. {accessChainClause}Apply an array indexer to the expression.");
            }

            public ErrorDiagnostic OutputMultipleDeclarations(string identifier) => new(
                TextSpan,
                "BCP145",
                $"Output \"{identifier}\" is declared multiple times. Remove or rename the duplicates.");

            public ErrorDiagnostic ExpectedParameterDeclarationAfterDecorator() => new(
                TextSpan,
                "BCP147",
                "Expected a parameter declaration after the decorator.");

            public ErrorDiagnostic ExpectedVariableDeclarationAfterDecorator() => new(
                TextSpan,
                "BCP148",
                "Expected a variable declaration after the decorator.");

            public ErrorDiagnostic ExpectedResourceDeclarationAfterDecorator() => new(
                TextSpan,
                "BCP149",
                "Expected a resource declaration after the decorator.");

            public ErrorDiagnostic ExpectedModuleDeclarationAfterDecorator() => new(
                TextSpan,
                "BCP150",
                "Expected a module declaration after the decorator.");

            public ErrorDiagnostic ExpectedOutputDeclarationAfterDecorator() => new(
                TextSpan,
                "BCP151",
                "Expected an output declaration after the decorator.");

            public ErrorDiagnostic CannotUseFunctionAsDecorator(string functionName) => new(
                TextSpan,
                "BCP152",
                $"Function \"{functionName}\" cannot be used as a decorator.");

            public ErrorDiagnostic ExpectedResourceOrModuleDeclarationAfterDecorator() => new(
                TextSpan,
                "BCP153",
                "Expected a resource or module declaration after the decorator.");

            public ErrorDiagnostic BatchSizeTooSmall(long value, long limit) => new(
                TextSpan,
                "BCP154",
                $"Expected a batch size of at least {limit} but the specified value was \"{value}\".");

            public ErrorDiagnostic BatchSizeNotAllowed(string decoratorName) => new(
                TextSpan,
                "BCP155",
                $"The decorator \"{decoratorName}\" can only be attached to resource or module collections.");

            public ErrorDiagnostic InvalidResourceTypeSegment(string typeSegment) => new(
                TextSpan,
                "BCP156",
                $"The resource type segment \"{typeSegment}\" is invalid. Nested resources must specify a single type segment, and optionally can specify an api version using the format \"<type>@<apiVersion>\".");

            public ErrorDiagnostic InvalidAncestorResourceType() => new(
                TextSpan,
                "BCP157",
                $"The resource type cannot be determined due to an error in the containing resource.");

            public ErrorDiagnostic ResourceRequiredForResourceAccess(string wrongType) => new(
                TextSpan,
                "BCP158",
                $"Cannot access nested resources of type \"{wrongType}\". A resource type is required.");

            public ErrorDiagnostic NestedResourceNotFound(string resourceName, string identifierName, IEnumerable<string> nestedResourceNames) => new(
                TextSpan,
                "BCP159",
                $"The resource \"{resourceName}\" does not contain a nested resource named \"{identifierName}\". Known nested resources are: {ToQuotedString(nestedResourceNames)}.");

            public ErrorDiagnostic NestedResourceNotAllowedInLoop() => new(
                TextSpan,
                "BCP160",
                $"A nested resource cannot appear inside of a resource with a for-expression.");

            public ErrorDiagnostic ExpectedLoopItemIdentifierOrVariableBlockStart() => new(
                TextSpan,
                "BCP162",
                "Expected a loop item variable identifier or \"(\" at this location.");

            public ErrorDiagnostic ScopeUnsupportedOnChildResource() => new(
                TextSpan,
                "BCP164",
                $"A child resource's scope is computed based on the scope of its ancestor resource. This means that using the \"{LanguageConstants.ResourceScopePropertyName}\" property on a child resource is unsupported.");

            public ErrorDiagnostic ScopeDisallowedForAncestorResource(string ancestorIdentifier) => new(
                TextSpan,
                "BCP165",
                $"A resource's computed scope must match that of the Bicep file for it to be deployable. This resource's scope is computed from the \"{LanguageConstants.ResourceScopePropertyName}\" property value assigned to ancestor resource \"{ancestorIdentifier}\". You must use modules to deploy resources to a different scope.");

            public ErrorDiagnostic DuplicateDecorator(string decoratorName) => new(
                TextSpan,
                "BCP166",
                $"Duplicate \"{decoratorName}\" decorator.");

            public ErrorDiagnostic ExpectBodyStartOrIf() => new(
                TextSpan,
                "BCP167",
                "Expected the \"{\" character or the \"if\" keyword at this location.");

            public ErrorDiagnostic LengthMustNotBeNegative() => new(
                TextSpan,
                "BCP168",
                $"Length must not be a negative value.");

            public ErrorDiagnostic TopLevelChildResourceNameIncorrectQualifierCount(int expectedSlashCount) => new(
                TextSpan,
                "BCP169",
                $"Expected resource name to contain {expectedSlashCount} \"/\" character(s). The number of name segments must match the number of segments in the resource type.");

            public ErrorDiagnostic ChildResourceNameContainsQualifiers() => new(
                TextSpan,
                "BCP170",
                $"Expected resource name to not contain any \"/\" characters. Child resources with a parent resource reference (via the parent property or via nesting) must not contain a fully-qualified name.");

            public ErrorDiagnostic ResourceTypeIsNotValidParent(string resourceType, string parentResourceType) => new(
                TextSpan,
                "BCP171",
                $"Resource type \"{resourceType}\" is not a valid child resource of parent \"{parentResourceType}\".");

            public ErrorDiagnostic ParentResourceTypeHasErrors(string resourceName) => new(
                TextSpan,
                "BCP172",
                $"The resource type cannot be validated due to an error in parent resource \"{resourceName}\".");

            public ErrorDiagnostic CannotUsePropertyInExistingResource(string property) => new(
                TextSpan,
                "BCP173",
                $"The property \"{property}\" cannot be used in an existing resource declaration.");

            public Diagnostic ResourceTypeContainsProvidersSegment() => new(
                TextSpan,
                DiagnosticLevel.Warning,
                "BCP174",
                $"Type validation is not available for resource types declared containing a \"/providers/\" segment. Please instead use the \"scope\" property.",
                new Uri("https://aka.ms/BicepScopes"));

            public ErrorDiagnostic AnyTypeIsNotAllowed() => new(
                TextSpan,
                "BCP176",
                $"Values of the \"any\" type are not allowed here.");

            public ErrorDiagnostic RuntimeValueNotAllowedInIfConditionExpression(string? accessedSymbolName, IEnumerable<string>? accessiblePropertyNames, IEnumerable<string>? variableDependencyChain)
            {
                var variableDependencyChainClause = BuildVariableDependencyChainClause(variableDependencyChain);
                var accessiblePropertiesClause = BuildAccessiblePropertiesClause(accessedSymbolName, accessiblePropertyNames);

                return new ErrorDiagnostic(
                    TextSpan,
                    "BCP177",
                    $"This expression is being used in the if-condition expression, which requires a value that can be calculated at the start of the deployment.{variableDependencyChainClause}{accessiblePropertiesClause}");
            }

            public ErrorDiagnostic RuntimeValueNotAllowedInForExpression(string? accessedSymbolName, IEnumerable<string>? accessiblePropertyNames, IEnumerable<string>? variableDependencyChain)
            {
                var variableDependencyChainClause = BuildVariableDependencyChainClause(variableDependencyChain);
                var accessiblePropertiesClause = BuildAccessiblePropertiesClause(accessedSymbolName, accessiblePropertyNames);

                return new ErrorDiagnostic(
                    TextSpan,
                    "BCP178",
                    $"This expression is being used in the for-expression, which requires a value that can be calculated at the start of the deployment.{variableDependencyChainClause}{accessiblePropertiesClause}");
            }

            public Diagnostic ForExpressionContainsLoopInvariants(string itemVariableName, string? indexVariableName, IEnumerable<string> expectedVariantProperties) => new(
                TextSpan,
                DiagnosticLevel.Warning,
                "BCP179",
                indexVariableName is null
                    ? $"Unique resource or deployment name is required when looping. The loop item variable \"{itemVariableName}\" must be referenced in at least one of the value expressions of the following properties: {ToQuotedString(expectedVariantProperties)}"
                    : $"Unique resource or deployment name is required when looping. The loop item variable \"{itemVariableName}\" or the index variable \"{indexVariableName}\" must be referenced in at least one of the value expressions of the following properties in the loop body: {ToQuotedString(expectedVariantProperties)}");

            public ErrorDiagnostic FunctionOnlyValidInModuleSecureParameterAssignment(string functionName) => new(
                TextSpan,
                "BCP180",
                $"Function \"{functionName}\" is not valid at this location. It can only be used when directly assigning to a module parameter with a secure decorator.");

            public ErrorDiagnostic RuntimeValueNotAllowedInRunTimeFunctionArguments(string functionName, string? accessedSymbolName, IEnumerable<string>? accessiblePropertyNames, IEnumerable<string>? variableDependencyChain)
            {
                var variableDependencyChainClause = BuildVariableDependencyChainClause(variableDependencyChain);
                var accessiblePropertiesClause = BuildAccessiblePropertiesClause(accessedSymbolName, accessiblePropertyNames);

                return new ErrorDiagnostic(
                    TextSpan,
                    "BCP181",
                    $"This expression is being used in an argument of the function \"{functionName}\", which requires a value that can be calculated at the start of the deployment.{variableDependencyChainClause}{accessiblePropertiesClause}");
            }

            public ErrorDiagnostic RuntimeValueNotAllowedInVariableForBody(string variableName, string? accessedSymbolName, IEnumerable<string>? accessiblePropertyNames, IEnumerable<string>? variableDependencyChain, string? violatingPropertyName)
            {
                var variableDependencyChainClause = BuildVariableDependencyChainClause(variableDependencyChain);
                var violatingPropertyNameClause = BuildNonDeployTimeConstantPropertyClause(accessedSymbolName, violatingPropertyName);
                var accessiblePropertiesClause = BuildAccessiblePropertiesClause(accessedSymbolName, accessiblePropertyNames);

                return new ErrorDiagnostic(
                    TextSpan,
                    "BCP182",
                    $"This expression is being used in the for-body of the variable \"{variableName}\", which requires values that can be calculated at the start of the deployment.{variableDependencyChainClause}{violatingPropertyNameClause}{accessiblePropertiesClause}");
            }

            public ErrorDiagnostic ModuleParametersPropertyRequiresObjectLiteral() => new(
                TextSpan,
                "BCP183",
                $"The value of the module \"{LanguageConstants.ModuleParamsPropertyName}\" property must be an object literal.");

            public ErrorDiagnostic FileExceedsMaximumSize(string filePath, long maxSize, string unit) => new(
               TextSpan,
               "BCP184",
               $"File '{filePath}' exceeded maximum size of {maxSize} {unit}.");

            public Diagnostic FileEncodingMismatch(string detectedEncoding) => new(
               TextSpan,
               DiagnosticLevel.Info,
               "BCP185",
               $"Encoding mismatch. File was loaded with '{detectedEncoding}' encoding.");

            public ErrorDiagnostic UnparseableJsonType() => new(
               TextSpan,
               "BCP186",
               $"Unable to parse literal JSON value. Please ensure that it is well-formed.");

            public Diagnostic FallbackPropertyUsed(string property) => new(
                TextSpan,
                DiagnosticLevel.Warning,
                "BCP187",
                $"The property \"{property}\" does not exist in the resource or type definition, although it might still be valid.{TypeInaccuracyClause}", TypeInaccuracyLink);

            public ErrorDiagnostic ReferencedArmTemplateHasErrors() => new(
                TextSpan,
                "BCP188",
                $"The referenced ARM template has errors. Please see https://aka.ms/arm-template for information on how to diagnose and fix the template.");

            public ErrorDiagnostic UnknownModuleReferenceScheme(string badScheme, ImmutableArray<string> allowedSchemes)
            {
                string FormatSchemes() => ToQuotedString(allowedSchemes.Where(scheme => !string.Equals(scheme, ModuleReferenceSchemes.Local)));

                return new(
                    TextSpan,
                    "BCP189",
                    (allowedSchemes.Contains(ModuleReferenceSchemes.Local, StringComparer.Ordinal), allowedSchemes.Any(scheme => !string.Equals(scheme, ModuleReferenceSchemes.Local, StringComparison.Ordinal))) switch
                    {
                        (false, false) => "Module references are not supported in this context.",
                        (false, true) => $"The specified module reference scheme \"{badScheme}\" is not recognized. Specify a module reference using one of the following schemes: {FormatSchemes()}",
                        (true, false) => $"The specified module reference scheme \"{badScheme}\" is not recognized. Specify a path to a local module file.",
                        (true, true) => $"The specified module reference scheme \"{badScheme}\" is not recognized. Specify a path to a local module file or a module reference using one of the following schemes: {FormatSchemes()}",
                    });
            }

            // TODO: This error is context sensitive:
            // - In CLI, it's permanent and only likely to occur with bicep build --no-restore.
            // - In VS code, it's transient until the background restore finishes.
            //
            // Should it be split into two separate errors instead?
            public ErrorDiagnostic ArtifactRequiresRestore(string artifactRef) => new(
                TextSpan,
                "BCP190",
                $"The artifact with reference \"{artifactRef}\" has not been restored.");

            public ErrorDiagnostic ArtifactRestoreFailed(string artifactRef) => new(
                TextSpan,
                "BCP191",
                $"Unable to restore the artifact with reference \"{artifactRef}\".");

            public ErrorDiagnostic ArtifactRestoreFailedWithMessage(string artifactRef, string message) => new(
                TextSpan,
                "BCP192",
                $"Unable to restore the artifact with reference \"{artifactRef}\": {message}");

            public ErrorDiagnostic InvalidOciArtifactReference(string? aliasName, string badRef) => new(
                TextSpan,
                "BCP193",
                $"{BuildInvalidOciArtifactReferenceClause(aliasName, badRef)} Specify a reference in the format of \"{ModuleReferenceSchemes.Oci}:<artifact-uri>:<tag>\", or \"{ModuleReferenceSchemes.Oci}/<module-alias>:<module-name-or-path>:<tag>\".");

            public ErrorDiagnostic InvalidTemplateSpecReference(string? aliasName, string badRef) => new(
                TextSpan,
                "BCP194",
                $"{BuildInvalidTemplateSpecReferenceClause(aliasName, badRef)} Specify a reference in the format of \"{ModuleReferenceSchemes.TemplateSpecs}:<subscription-ID>/<resource-group-name>/<template-spec-name>:<version>\", or \"{ModuleReferenceSchemes.TemplateSpecs}/<module-alias>:<template-spec-name>:<version>\".");

            public ErrorDiagnostic InvalidOciArtifactReferenceInvalidPathSegment(string? aliasName, string badRef, string badSegment) => new(
                TextSpan,
                "BCP195",
                $"{BuildInvalidOciArtifactReferenceClause(aliasName, badRef)} The artifact path segment \"{badSegment}\" is not valid. Each artifact name path segment must be a lowercase alphanumeric string optionally separated by a \".\", \"_\" , or \"-\".");

            public ErrorDiagnostic InvalidOciArtifactReferenceMissingTagOrDigest(string? aliasName, string badRef) => new(
                TextSpan,
                "BCP196",
                $"{BuildInvalidOciArtifactReferenceClause(aliasName, badRef)} The module tag or digest is missing.");

            public ErrorDiagnostic InvalidOciArtifactReferenceTagTooLong(string? aliasName, string badRef, string badTag, int maxLength) => new(
                TextSpan,
                "BCP197",
                $"{BuildInvalidOciArtifactReferenceClause(aliasName, badRef)} The tag \"{badTag}\" exceeds the maximum length of {maxLength} characters.");

            public ErrorDiagnostic InvalidOciArtifactReferenceInvalidTag(string? aliasName, string badRef, string badTag) => new(
                TextSpan,
                "BCP198",
                $"{BuildInvalidOciArtifactReferenceClause(aliasName, badRef)} The tag \"{badTag}\" is not valid. Valid characters are alphanumeric, \".\", \"_\", or \"-\" but the tag cannot begin with \".\", \"_\", or \"-\".");

            public ErrorDiagnostic InvalidOciArtifactReferenceRepositoryTooLong(string? aliasName, string badRef, string badRepository, int maxLength) => new(
                TextSpan,
                "BCP199",
                $"{BuildInvalidOciArtifactReferenceClause(aliasName, badRef)} Module path \"{badRepository}\" exceeds the maximum length of {maxLength} characters.");

            public ErrorDiagnostic InvalidOciArtifactReferenceRegistryTooLong(string? aliasName, string badRef, string badRegistry, int maxLength) => new(
                TextSpan,
                "BCP200",
                $"{BuildInvalidOciArtifactReferenceClause(aliasName, badRef)} The registry \"{badRegistry}\" exceeds the maximum length of {maxLength} characters.");

            public ErrorDiagnostic ExpectedProviderSpecification() => new(
                TextSpan,
                "BCP201",
                "Expected a provider specification string of format \"<providerName>@<providerVersion>\" at this location.");

            public ErrorDiagnostic ExpectedProviderAliasName() => new(
                TextSpan,
                "BCP202",
                "Expected a provider alias name at this location.");

            public ErrorDiagnostic ProvidersAreDisabled() => new(
                TextSpan,
                "BCP203",
                $@"Using provider statements requires enabling EXPERIMENTAL feature ""{nameof(ExperimentalFeaturesEnabled.Extensibility)}"".");

            public ErrorDiagnostic UnrecognizedProvider(string identifier) => new(
                TextSpan,
                "BCP204",
                $"Provider namespace \"{identifier}\" is not recognized.");

            public ErrorDiagnostic ProviderDoesNotSupportConfiguration(string identifier) => new(
                TextSpan,
                "BCP205",
                $"Provider namespace \"{identifier}\" does not support configuration.");

            public ErrorDiagnostic ProviderRequiresConfiguration(string identifier) => new(
                TextSpan,
                "BCP206",
                $"Provider namespace \"{identifier}\" requires configuration, but none was provided.");

            public ErrorDiagnostic NamespaceMultipleDeclarations(string identifier) => new(
                TextSpan,
                "BCP207",
                $"Namespace \"{identifier}\" is declared multiple times. Remove the duplicates.");

            public ErrorDiagnostic UnknownResourceReferenceScheme(string badNamespace, IEnumerable<string> allowedNamespaces) => new(
                TextSpan,
                "BCP208",
                $"The specified namespace \"{badNamespace}\" is not recognized. Specify a resource reference using one of the following namespaces: {ToQuotedString(allowedNamespaces)}.");

            public ErrorDiagnostic FailedToFindResourceTypeInNamespace(string @namespace, string resourceType) => new(
                TextSpan,
                "BCP209",
                $"Failed to find resource type \"{resourceType}\" in namespace \"{@namespace}\".");

            public ErrorDiagnostic ParentResourceInDifferentNamespace(string childNamespace, string parentNamespace) => new(
                TextSpan,
                "BCP210",
                $"Resource type belonging to namespace \"{childNamespace}\" cannot have a parent resource type belonging to different namespace \"{parentNamespace}\".");

            public ErrorDiagnostic InvalidModuleAliasName(string aliasName) => new(
                TextSpan,
                "BCP211",
                $"The module alias name \"{aliasName}\" is invalid. Valid characters are alphanumeric, \"_\", or \"-\".");

            public ErrorDiagnostic TemplateSpecModuleAliasNameDoesNotExistInConfiguration(string aliasName, string? configurationPath) => new(
                TextSpan,
                "BCP212",
                $"The Template Spec module alias name \"{aliasName}\" does not exist in the {BuildBicepConfigurationClause(configurationPath)}.");

            public ErrorDiagnostic OciArtifactModuleAliasNameDoesNotExistInConfiguration(string aliasName, string? configurationPath) => new(
                TextSpan,
                "BCP213",
                $"The OCI artifact module alias name \"{aliasName}\" does not exist in the {BuildBicepConfigurationClause(configurationPath)}.");

            public ErrorDiagnostic InvalidTemplateSpecAliasSubscriptionNullOrUndefined(string aliasName, string? configurationPath) => new(
                TextSpan,
                "BCP214",
                $"The Template Spec module alias \"{aliasName}\" in the {BuildBicepConfigurationClause(configurationPath)} is in valid. The \"subscription\" property cannot be null or undefined.");

            public ErrorDiagnostic InvalidTemplateSpecAliasResourceGroupNullOrUndefined(string aliasName, string? configurationPath) => new(
                TextSpan,
                "BCP215",
                $"The Template Spec module alias \"{aliasName}\" in the {BuildBicepConfigurationClause(configurationPath)} is in valid. The \"resourceGroup\" property cannot be null or undefined.");

            public ErrorDiagnostic InvalidOciArtifactModuleAliasRegistryNullOrUndefined(string aliasName, string? configurationPath) => new(
                TextSpan,
                "BCP216",
                $"The OCI artifact module alias \"{aliasName}\" in the {BuildBicepConfigurationClause(configurationPath)} is invalid. The \"registry\" property cannot be null or undefined.");

            public ErrorDiagnostic InvalidTemplateSpecReferenceInvalidSubscirptionId(string? aliasName, string subscriptionId, string referenceValue) => new(
                TextSpan,
                "BCP217",
                $"{BuildInvalidTemplateSpecReferenceClause(aliasName, referenceValue)} The subscription ID \"{subscriptionId}\" in is not a GUID.");

            public ErrorDiagnostic InvalidTemplateSpecReferenceResourceGroupNameTooLong(string? aliasName, string resourceGroupName, string referenceValue, int maximumLength) => new(
                TextSpan,
                "BCP218",
                $"{BuildInvalidTemplateSpecReferenceClause(aliasName, referenceValue)} The resource group name \"{resourceGroupName}\" exceeds the maximum length of {maximumLength} characters.");

            public ErrorDiagnostic InvalidTemplateSpecReferenceInvalidResourceGroupName(string? aliasName, string resourceGroupName, string referenceValue) => new(
                TextSpan,
                "BCP219",
                $"{BuildInvalidTemplateSpecReferenceClause(aliasName, referenceValue)} The resource group name \"{resourceGroupName}\" is invalid. Valid characters are alphanumeric, unicode charaters, \".\", \"_\", \"-\", \"(\", or \")\", but the resource group name cannot end with \".\".");

            public ErrorDiagnostic InvalidTemplateSpecReferenceTemplateSpecNameTooLong(string? aliasName, string templateSpecName, string referenceValue, int maximumLength) => new(
                TextSpan,
                "BCP220",
                $"{BuildInvalidTemplateSpecReferenceClause(aliasName, referenceValue)} The Template Spec name \"{templateSpecName}\" exceeds the maximum length of {maximumLength} characters.");

            public ErrorDiagnostic InvalidTemplateSpecReferenceInvalidTemplateSpecName(string? aliasName, string templateSpecName, string referenceValue) => new(
                TextSpan,
                "BCP221",
                $"{BuildInvalidTemplateSpecReferenceClause(aliasName, referenceValue)} The Template Spec name \"{templateSpecName}\" is invalid. Valid characters are alphanumeric, \".\", \"_\", \"-\", \"(\", or \")\", but the Template Spec name cannot end with \".\".");

            public ErrorDiagnostic InvalidTemplateSpecReferenceTemplateSpecVersionTooLong(string? aliasName, string templateSpecVersion, string referenceValue, int maximumLength) => new(
                TextSpan,
                "BCP222",
                $"{BuildInvalidTemplateSpecReferenceClause(aliasName, referenceValue)} The Template Spec version \"{templateSpecVersion}\" exceeds the maximum length of {maximumLength} characters.");

            public ErrorDiagnostic InvalidTemplateSpecReferenceInvalidTemplateSpecVersion(string? aliasName, string templateSpecVersion, string referenceValue) => new(
                TextSpan,
                "BCP223",
                $"{BuildInvalidTemplateSpecReferenceClause(aliasName, referenceValue)} The Template Spec version \"{templateSpecVersion}\" is invalid. Valid characters are alphanumeric, \".\", \"_\", \"-\", \"(\", or \")\", but the Template Spec name cannot end with \".\".");

            public ErrorDiagnostic InvalidOciArtifactReferenceInvalidDigest(string? aliasName, string badRef, string badDigest) => new(
                TextSpan,
                "BCP224",
                $"{BuildInvalidOciArtifactReferenceClause(aliasName, badRef)} The digest \"{badDigest}\" is not valid. The valid format is a string \"sha256:\" followed by exactly 64 lowercase hexadecimal digits.");

            public Diagnostic AmbiguousDiscriminatorPropertyValue(string propertyName) => new(
                TextSpan,
                DiagnosticLevel.Warning,
                "BCP225",
                $"The discriminator property \"{propertyName}\" value cannot be determined at compilation time. Type checking for this object is disabled.");

            public ErrorDiagnostic MissingDiagnosticCodes() => new(
                TextSpan,
                "BCP226",
                "Expected at least one diagnostic code at this location. Valid format is \"#disable-next-line diagnosticCode1 diagnosticCode2 ...\""
            );

            public ErrorDiagnostic UnsupportedResourceTypeParameterOrOutputType(string resourceType) => new(
                TextSpan,
                "BCP227",
                $"The type \"{resourceType}\" cannot be used as a parameter or output type. Extensibility types are currently not supported as parameters or outputs.");

            public ErrorDiagnostic InvalidResourceScopeCannotBeResourceTypeParameter(string parameterName) => new(
                TextSpan,
                "BCP229",
                $"The parameter \"{parameterName}\" cannot be used as a resource scope or parent. Resources passed as parameters cannot be used as a scope or parent of a resource.");

            public Diagnostic ModuleParamOrOutputResourceTypeUnavailable(ResourceTypeReference resourceTypeReference) => new(
                TextSpan,
                DiagnosticLevel.Warning,
                "BCP230",
                $"The referenced module uses resource type \"{resourceTypeReference.FormatName()}\" which does not have types available.");

            public ErrorDiagnostic ParamOrOutputResourceTypeUnsupported() => new(
                TextSpan,
                "BCP231",
                $@"Using resource-typed parameters and outputs requires enabling EXPERIMENTAL feature ""{nameof(ExperimentalFeaturesEnabled.ResourceTypedParamsAndOutputs)}"".");

            public ErrorDiagnostic ArtifactDeleteFailed(string moduleRef) => new(
                TextSpan,
                "BCP232",
                $"Unable to delete the module with reference \"{moduleRef}\" from cache.");

            public ErrorDiagnostic ArtifactDeleteFailedWithMessage(string moduleRef, string message) => new(
                TextSpan,
                "BCP233",
                $"Unable to delete the module with reference \"{moduleRef}\" from cache: {message}");

            public Diagnostic ArmFunctionLiteralTypeConversionFailedWithMessage(string literalValue, string armFunctionName, string message) => new(
                TextSpan,
                DiagnosticLevel.Warning,
                "BCP234",
                $"The ARM function \"{armFunctionName}\" failed when invoked on the value [{literalValue}]: {message}");

            public ErrorDiagnostic NoJsonTokenOnPathOrPathInvalid() => new(
                TextSpan,
                "BCP235",
                $"Specified JSONPath does not exist in the given file or is invalid.");

            public ErrorDiagnostic ExpectedNewLineOrCommaSeparator() => new(
                TextSpan,
                "BCP236",
                "Expected a new line or comma character at this location.");

            public ErrorDiagnostic ExpectedCommaSeparator() => new(
                TextSpan,
                "BCP237",
                "Expected a comma character at this location.");

            public ErrorDiagnostic UnexpectedNewLineAfterCommaSeparator() => new(
                TextSpan,
                "BCP238",
                "Unexpected new line character after a comma.");

            public ErrorDiagnostic ReservedIdentifier(string name) => new(
                TextSpan,
                "BCP239",
                $"Identifier \"{name}\" is a reserved Bicep symbol name and cannot be used in this context.");

            public ErrorDiagnostic InvalidValueForParentProperty() => new(
                TextSpan,
                "BCP240",
                "The \"parent\" property only permits direct references to resources. Expressions are not supported.");

            public Diagnostic DeprecatedProvidersFunction(string functionName) => new(
                TextSpan,
                DiagnosticLevel.Warning,
                "BCP241",
                $"The \"{functionName}\" function is deprecated and will be removed in a future release of Bicep. Please add a comment to https://github.com/Azure/bicep/issues/2017 if you believe this will impact your workflow.",
                styling: DiagnosticStyling.ShowCodeDeprecated);

            public ErrorDiagnostic LambdaFunctionsOnlyValidInFunctionArguments() => new(
                TextSpan,
                "BCP242",
                $"Lambda functions may only be specified directly as function arguments.");

            public ErrorDiagnostic ParenthesesMustHaveExactlyOneItem() => new(
                TextSpan,
                "BCP243",
                "Parentheses must contain exactly one expression.");

            public ErrorDiagnostic LambdaExpectedArgCountMismatch(TypeSymbol lambdaType, int expectedArgCount, int actualArgCount) => new(
                TextSpan,
                "BCP244",
                $"Expected lambda expression of type \"{lambdaType}\" with {expectedArgCount} arguments but received {actualArgCount} arguments.");

            public Diagnostic ResourceTypeIsReadonly(ResourceTypeReference resourceTypeReference) => new(
                TextSpan,
                DiagnosticLevel.Warning,
                "BCP245",
                $"Resource type \"{resourceTypeReference.FormatName()}\" can only be used with the 'existing' keyword.");

            public Diagnostic ResourceTypeIsReadonlyAtScope(ResourceTypeReference resourceTypeReference, ResourceScope writableScopes) => new(
                TextSpan,
                DiagnosticLevel.Warning,
                "BCP246",
                $"Resource type \"{resourceTypeReference.FormatName()}\" can only be used with the 'existing' keyword at the requested scope."
                    + $" Permitted scopes for deployment: {ToQuotedString(LanguageConstants.GetResourceScopeDescriptions(writableScopes))}.");

            public ErrorDiagnostic LambdaVariablesInResourceOrModuleArrayAccessUnsupported(IEnumerable<string> variableNames) => new(
                TextSpan,
                "BCP247",
                $"Using lambda variables inside resource or module array access is not currently supported."
                    + $" Found the following lambda variable(s) being accessed: {ToQuotedString(variableNames)}.");

            public ErrorDiagnostic LambdaVariablesInInlineFunctionUnsupported(string functionName, IEnumerable<string> variableNames) => new(
                TextSpan,
                "BCP248",
                $"Using lambda variables inside the \"{functionName}\" function is not currently supported."
                    + $" Found the following lambda variable(s) being accessed: {ToQuotedString(variableNames)}.");

            public ErrorDiagnostic ExpectedLoopVariableBlockWith2Elements(int actualCount) => new(
                TextSpan,
                "BCP249",
                $"Expected loop variable block to consist of exactly 2 elements (item variable and index variable), but found {actualCount}.");

            public ErrorDiagnostic ParameterMultipleAssignments(string identifier) => new(
                TextSpan,
                "BCP250",
                $"Parameter \"{identifier}\" is assigned multiple times. Remove or rename the duplicates.");

            public ErrorDiagnostic UsingPathHasNotBeenSpecified() => new(
                TextSpan,
                "BCP256",
                "The using declaration is missing a bicep template file path reference.");

            public ErrorDiagnostic ExpectedFilePathString() => new(
                TextSpan,
                "BCP257",
                "Expected a Bicep file path string. This should be a relative path to another bicep file, e.g. 'myModule.bicep' or '../parent/myModule.bicep'");

            public ErrorDiagnostic MissingParameterAssignment(IEnumerable<string> identifiers) => new(
                TextSpan,
                "BCP258",
                $"The following parameters are declared in the Bicep file but are missing an assignment in the params file: {ToQuotedString(identifiers)}.");

            public ErrorDiagnostic MissingParameterDeclaration(string? identifier) => new(
                TextSpan,
                "BCP259",
                $"The parameter \"{identifier}\" is assigned in the params file without being declared in the Bicep file.");

            public ErrorDiagnostic ParameterTypeMismatch(string? identifier, TypeSymbol expectedType, TypeSymbol actualType) => new(
                TextSpan,
                "BCP260",
                $"The parameter \"{identifier}\" expects a value of type \"{expectedType}\" but the provided value is of type \"{actualType}\".");

            public ErrorDiagnostic UsingDeclarationNotSpecified() => new(
                TextSpan,
                "BCP261",
                "A using declaration must be present in this parameters file.");

            public ErrorDiagnostic MoreThanOneUsingDeclarationSpecified() => new(
                TextSpan,
                "BCP262",
                "More than one using declaration are present");

            public ErrorDiagnostic UsingDeclarationReferencesInvalidFile() => new(
                TextSpan,
                "BCP263",
                "The file specified in the using declaration path does not exist");

            public ErrorDiagnostic AmbiguousResourceTypeBetweenImports(string resourceTypeName, IEnumerable<string> namespaces) => new(
                TextSpan,
                "BCP264",
                $"Resource type \"{resourceTypeName}\" is declared in multiple imported namespaces ({ToQuotedStringWithCaseInsensitiveOrdering(namespaces)}), and must be fully-qualified.");

            public FixableErrorDiagnostic SymbolicNameShadowsAKnownFunction(string name, string knownFunctionNamespace, string knownFunctionName) => new(
                TextSpan,
                "BCP265",
                $"The name \"{name}\" is not a function. Did you mean \"{knownFunctionNamespace}.{knownFunctionName}\"?",
                null,
                DiagnosticStyling.Default,
                new CodeFix($"Change \"{name}\" to \"{knownFunctionNamespace}.{knownFunctionName}\"", true, CodeFixKind.QuickFix, CodeManipulator.Replace(TextSpan, $"{knownFunctionNamespace}.{knownFunctionName}")));

            public ErrorDiagnostic ExpectedMetadataIdentifier() => new(
                TextSpan,
                "BCP266",
                "Expected a metadata identifier at this location.");

            public ErrorDiagnostic ExpectedMetadataDeclarationAfterDecorator() => new(
                TextSpan,
                "BCP267",
                "Expected an metadata declaration after the decorator.");

            public ErrorDiagnostic ReservedMetadataIdentifier(string name) => new(
                TextSpan,
                "BCP268",
                $"Invalid identifier: \"{name}\". Metadata identifiers starting with '_' are reserved. Please use a different identifier.");

            public ErrorDiagnostic CannotUseFunctionAsMetadataDecorator(string functionName) => new(
                TextSpan,
                "BCP269",
                $"Function \"{functionName}\" cannot be used as a metadata decorator.");

            public ErrorDiagnostic UnparsableBicepConfigFile(string configurationPath, string parsingErrorMessage) => new(
                TextSpan,
                "BCP271",
                $"Failed to parse the contents of the Bicep configuration file \"{configurationPath}\" as valid JSON: {parsingErrorMessage.TrimEnd('.')}.");

            public ErrorDiagnostic UnloadableBicepConfigFile(string configurationPath, string loadErrorMessage) => new(
                TextSpan,
                "BCP272",
                $"Could not load the Bicep configuration file \"{configurationPath}\": {loadErrorMessage.TrimEnd('.')}.");

            public ErrorDiagnostic InvalidBicepConfigFile(string configurationPath, string parsingErrorMessage) => new(
                TextSpan,
                "BCP273",
                $"Failed to parse the contents of the Bicep configuration file \"{configurationPath}\": {parsingErrorMessage.TrimEnd('.')}.");

            public Diagnostic PotentialConfigDirectoryCouldNotBeScanned(string? directoryPath, string scanErrorMessage) => new(
                TextSpan,
                DiagnosticLevel.Info, // should this be a warning instead?
                "BCP274",
                $"Error scanning \"{directoryPath}\" for bicep configuration: {scanErrorMessage.TrimEnd('.')}.");

            public ErrorDiagnostic FoundDirectoryInsteadOfFile(string directoryPath) => new(
                TextSpan,
                "BCP275",
                $"Unable to open file at path \"{directoryPath}\". Found a directory instead.");

            public ErrorDiagnostic UsingDeclarationMustReferenceBicepFile() => new(
                TextSpan,
                "BCP276",
                "A using declaration can only reference a Bicep file.");

            public ErrorDiagnostic ModuleDeclarationMustReferenceBicepModule() => new(
                TextSpan,
                "BCP277",
                "A module declaration can only reference a Bicep File, an ARM template, a registry reference or a template spec reference.");

            public ErrorDiagnostic CyclicParametersSelfReference() => new(
                TextSpan,
                "BCP278",
                "This parameters file references itself, which is not allowed.");

            public ErrorDiagnostic UnrecognizedTypeExpression() => new(
                TextSpan,
                "BCP279",
                $"Expected a type at this location. Please specify a valid type expression or one of the following types: {ToQuotedString(LanguageConstants.DeclarationTypes.Keys)}.");

            public ErrorDiagnostic TypeExpressionLiteralConversionFailed() => new(
                TextSpan,
                "BCP285",
                "The type expression could not be reduced to a literal value.");

            public ErrorDiagnostic InvalidUnionTypeMember(string keystoneType) => new(
                TextSpan,
                "BCP286",
                $"This union member is invalid because it cannot be assigned to the '{keystoneType}' type.");

            public ErrorDiagnostic ValueSymbolUsedAsType(string symbolName) => new(
                TextSpan,
                "BCP287",
                // TODO: Add "Did you mean 'typeof({symbolName})'?" When support for typeof has been added.
                $"'{symbolName}' refers to a value but is being used as a type here.");

            public ErrorDiagnostic TypeSymbolUsedAsValue(string symbolName) => new(
                TextSpan,
                "BCP288",
                $"'{symbolName}' refers to a type but is being used as a value here.");

            public ErrorDiagnostic InvalidTypeDefinition() => new(
                TextSpan,
                "BCP289",
                $"The type definition is not valid.");

            public ErrorDiagnostic ExpectedParameterOrTypeDeclarationAfterDecorator() => new(
                TextSpan,
                "BCP290",
                "Expected a parameter or type declaration after the decorator.");

            public ErrorDiagnostic ExpectedParameterOrOutputDeclarationAfterDecorator() => new(
                TextSpan,
                "BCP291",
                "Expected a parameter or output declaration after the decorator.");

            public ErrorDiagnostic ExpectedParameterOutputOrTypeDeclarationAfterDecorator() => new(
                TextSpan,
                "BCP292",
                "Expected a parameter, output, or type declaration after the decorator.");

            public ErrorDiagnostic NonLiteralUnionMember() => new(
                TextSpan,
                "BCP293",
                "All members of a union type declaration must be literal values.");

            public ErrorDiagnostic InvalidTypeUnion() => new(
                TextSpan,
                "BCP294",
                "Type unions must be reduceable to a single ARM type (such as 'string', 'int', or 'bool').");

            public ErrorDiagnostic DecoratorNotPermittedOnLiteralType(string decoratorName) => new(
                TextSpan,
                "BCP295",
                $"The '{decoratorName}' decorator may not be used on targets of a union or literal type. The allowed values for this parameter or type definition will be derived from the union or literal type automatically.");

            public ErrorDiagnostic NonConstantTypeProperty() => new(
                TextSpan,
                "BCP296",
                "Property names on types must be compile-time constant values.");

            public ErrorDiagnostic CannotUseFunctionAsTypeDecorator(string functionName) => new(
                TextSpan,
                "BCP297",
                $"Function \"{functionName}\" cannot be used as a type decorator.");

            public ErrorDiagnostic CyclicTypeSelfReference() => new(
                TextSpan,
                "BCP298",
                "This type definition includes itself as required component, which creates a constraint that cannot be fulfilled.");

            public ErrorDiagnostic CyclicType(IEnumerable<string> cycle) => new(
                TextSpan,
                "BCP299",
                $"This type definition includes itself as a required component via a cycle (\"{string.Join("\" -> \"", cycle)}\").");

            public ErrorDiagnostic ExpectedTypeLiteral() => new(
                TextSpan,
                "BCP300",
                $"Expected a type literal at this location. Please specify a concrete value or a reference to a literal type.");

            public ErrorDiagnostic ReservedTypeName(string reservedName) => new(
                TextSpan,
                "BCP301",
                $@"The type name ""{reservedName}"" is reserved and may not be attached to a user-defined type.");

            public ErrorDiagnostic SymbolicNameIsNotAType(string name, IEnumerable<string> validTypes) => new(
                TextSpan,
                "BCP302",
                $@"The name ""{name}"" is not a valid type. Please specify one of the following types: {ToQuotedString(validTypes)}.");

            public ErrorDiagnostic ProviderSpecificationInterpolationUnsupported() => new(
                TextSpan,
                "BCP303",
                "String interpolation is unsupported for specifying the provider.");

            public ErrorDiagnostic InvalidProviderSpecification() => new(
                TextSpan,
                "BCP304",
                "Invalid provider specifier string. Specify a valid provider of format \"<providerName>@<providerVersion>\".");

            public ErrorDiagnostic ExpectedWithOrAsKeywordOrNewLine() => new(
                TextSpan,
                "BCP305",
                $"Expected the \"with\" keyword, \"as\" keyword, or a new line character at this location.");

            public ErrorDiagnostic NamespaceSymbolUsedAsType(string name) => new(
                TextSpan,
                "BCP306",
                $@"The name ""{name}"" refers to a namespace, not to a type.");

            public ErrorDiagnostic NestedRuntimePropertyAccessNotSupported(string? resourceSymbol, IEnumerable<string> runtimePropertyNames, IEnumerable<string> accessiblePropertyNames, IEnumerable<string> accessibleFunctionNames)
            {
                var accessiblePropertyNamesClause = accessiblePropertyNames.Any() ? @$" the accessible properties of ""{resourceSymbol}"" include {ToQuotedString(accessiblePropertyNames.OrderBy(x => x))}." : "";
                var accessibleFunctionNamesClause = accessibleFunctionNames.Any() ? @$" The accessible functions of ""{resourceSymbol}"" include {ToQuotedString(accessibleFunctionNames.OrderBy(x => x))}." : "";

                return new(
                    TextSpan,
                    "BCP307",
                    $"The expression cannot be evaluated, because the identifier properties of the referenced existing resource including {ToQuotedString(runtimePropertyNames.OrderBy(x => x))} cannot be calculated at the start of the deployment. In this situation,{accessiblePropertyNamesClause}{accessibleFunctionNamesClause}");
            }

            public ErrorDiagnostic DecoratorMayNotTargetTypeAlias(string decoratorName) => new(
                TextSpan,
                "BCP308",
                $@"The decorator ""{decoratorName}"" may not be used on statements whose declared type is a reference to a user-defined type.");

            public ErrorDiagnostic ValueCannotBeFlattened(TypeSymbol flattenInputType, TypeSymbol incompatibleType) => new(
                TextSpan,
                "BCP309",
                $@"Values of type ""{flattenInputType.Name}"" cannot be flattened because ""{incompatibleType.Name}"" is not an array type.");

            public ErrorDiagnostic IndexOutOfBounds(string typeName, long tupleLength, long indexSought)
            {
                var message = new StringBuilder("The provided index value of \"").Append(indexSought).Append("\" is not valid for type \"").Append(typeName).Append("\".");
                if (tupleLength > 0)
                {
                    message.Append(" Indexes for this type must be between 0 and ").Append(tupleLength - 1).Append('.');
                }

                return new(TextSpan, "BCP311", message.ToString());
            }

            public ErrorDiagnostic MultipleAdditionalPropertiesDeclarations() => new(
                TextSpan,
                "BCP315",
                "An object type may have at most one additional properties declaration.");

            public ErrorDiagnostic SealedIncompatibleWithAdditionalPropertiesDeclaration() => new(
                TextSpan,
                "BCP316",
                $@"The ""{LanguageConstants.ParameterSealedPropertyName}"" decorator may not be used on object types with an explicit additional properties type declaration.");

            public ErrorDiagnostic ExpectedPropertyNameOrMatcher() => new(
                TextSpan,
                "BCP317",
                "Expected an identifier, a string, or an asterisk at this location.");

            public FixableDiagnostic DereferenceOfPossiblyNullReference(string possiblyNullType, AccessExpressionSyntax accessExpression) => new(
                TextSpan,
                DiagnosticLevel.Warning,
                "BCP318",
                $@"The value of type ""{possiblyNullType}"" may be null at the start of the deployment, which would cause this access expression (and the overall deployment with it) to fail.",
                null,
                DiagnosticStyling.Default,
                new(
                    "If you do not know whether the value will be null and the template would handle a null value for the overall expression, use a `.?` (safe dereference) operator to short-circuit the access expression if the base expression's value is null",
                    true,
                    CodeFixKind.QuickFix,
                    new(accessExpression.Span, accessExpression.AsSafeAccess().ToTextPreserveFormatting())),
                AsNonNullable(accessExpression.BaseExpression));

            private static CodeFix AsNonNullable(SyntaxBase expression) => new(
                "If you know the value will not be null, use a non-null assertion operator to inform the compiler that the value will not be null",
                false,
                CodeFixKind.QuickFix,
                new(expression.Span, SyntaxFactory.AsNonNullable(expression).ToTextPreserveFormatting()));

            public ErrorDiagnostic UnresolvableArmJsonType(string errorSource, string message) => new(
                TextSpan,
                "BCP319",
                $@"The type at ""{errorSource}"" could not be resolved by the ARM JSON template engine. Original error message: ""{message}""");

            public ErrorDiagnostic ModuleOutputResourcePropertyAccessDetected() => new(
                TextSpan,
                "BCP320",
                "The properties of module output resources cannot be accessed directly. To use the properties of this resource, pass it as a resource-typed parameter to another module and access the parameter's properties therein.");

            public FixableDiagnostic PossibleNullReferenceAssignment(TypeSymbol expectedType, TypeSymbol actualType, SyntaxBase expression) => new(
                TextSpan,
                DiagnosticLevel.Warning,
                "BCP321",
                $"Expected a value of type \"{expectedType}\" but the provided value is of type \"{actualType}\".",
                documentationUri: null,
                styling: DiagnosticStyling.Default,
                fix: AsNonNullable(expression));

            public ErrorDiagnostic SafeDereferenceNotPermittedOnInstanceFunctions() => new(
                TextSpan,
                "BCP322",
                "The `.?` (safe dereference) operator may not be used on instance function invocations.");

            public ErrorDiagnostic SafeDereferenceNotPermittedOnResourceCollections() => new(
                TextSpan,
                "BCP323",
                "The `[?]` (safe dereference) operator may not be used on resource or module collections.");

            public ErrorDiagnostic ExpectedTypeIdentifier() => new(
                TextSpan,
                "BCP325",
                "Expected a type identifier at this location.");

            public ErrorDiagnostic NullableTypedParamsMayNotHaveDefaultValues() => new(
                TextSpan,
                "BCP326",
                "Nullable-typed parameters may not be assigned default values. They have an implicit default of 'null' that cannot be overridden.");

            public Diagnostic SourceIntDomainDisjointFromTargetIntDomain_SourceHigh(bool warnInsteadOfError, long sourceMin, long targetMax) => new(
                TextSpan,
                warnInsteadOfError ? DiagnosticLevel.Warning : DiagnosticLevel.Error,
                "BCP327",
                $"The provided value (which will always be greater than or equal to {sourceMin}) is too large to assign to a target for which the maximum allowable value is {targetMax}.");

            public Diagnostic SourceIntDomainDisjointFromTargetIntDomain_SourceLow(bool warnInsteadOfError, long sourceMax, long targetMin) => new(
                TextSpan,
                warnInsteadOfError ? DiagnosticLevel.Warning : DiagnosticLevel.Error,
                "BCP328",
                $"The provided value (which will always be less than or equal to {sourceMax}) is too small to assign to a target for which the minimum allowable value is {targetMin}.");

            public Diagnostic SourceIntDomainExtendsBelowTargetIntDomain(long sourceMin, long targetMin) => new(
                TextSpan,
                DiagnosticLevel.Warning,
                "BCP329",
                $"The provided value can be as small as {sourceMin} and may be too small to assign to a target with a configured minimum of {targetMin}.");

            public Diagnostic SourceIntDomainExtendsAboveTargetIntDomain(long sourceMax, long targetMax) => new(
                TextSpan,
                DiagnosticLevel.Warning,
                "BCP330",
                $"The provided value can be as large as {sourceMax} and may be too large to assign to a target with a configured maximum of {targetMax}.");

            public ErrorDiagnostic MinMayNotExceedMax(string minDecoratorName, long minValue, string maxDecoratorName, long maxValue) => new(
                TextSpan,
                "BCP331",
                $@"A type's ""{minDecoratorName}"" must be less than or equal to its ""{maxDecoratorName}"", but a minimum of {minValue} and a maximum of {maxValue} were specified.");

            public Diagnostic SourceValueLengthDomainDisjointFromTargetValueLengthDomain_SourceHigh(bool warnInsteadOfError, long sourceMinLength, long targetMaxLength) => new(
                TextSpan,
                warnInsteadOfError ? DiagnosticLevel.Warning : DiagnosticLevel.Error,
                "BCP332",
                $"The provided value (whose length will always be greater than or equal to {sourceMinLength}) is too long to assign to a target for which the maximum allowable length is {targetMaxLength}.");

            public Diagnostic SourceValueLengthDomainDisjointFromTargetValueLengthDomain_SourceLow(bool warnInsteadOfError, long sourceMaxLength, long targetMinLength) => new(
                TextSpan,
                warnInsteadOfError ? DiagnosticLevel.Warning : DiagnosticLevel.Error,
                "BCP333",
                $"The provided value (whose length will always be less than or equal to {sourceMaxLength}) is too short to assign to a target for which the minimum allowable length is {targetMinLength}.");

            public Diagnostic SourceValueLengthDomainExtendsBelowTargetValueLengthDomain(long sourceMinLength, long targetMinLength) => new(
                TextSpan,
                DiagnosticLevel.Warning,
                "BCP334",
                $"The provided value can have a length as small as {sourceMinLength} and may be too short to assign to a target with a configured minimum length of {targetMinLength}.");

            public Diagnostic SourceValueLengthDomainExtendsAboveTargetValueLengthDomain(long sourceMaxLength, long targetMaxLength) => new(
                TextSpan,
                DiagnosticLevel.Warning,
                "BCP335",
                $"The provided value can have a length as large as {sourceMaxLength} and may be too long to assign to a target with a configured maximum length of {targetMaxLength}.");

            public ErrorDiagnostic UnrecognizedParamsFileDeclaration() => new(
                TextSpan,
                "BCP337",
                $@"This declaration type is not valid for a Bicep Parameters file. Specify a ""{LanguageConstants.UsingKeyword}"", ""{LanguageConstants.ParameterKeyword}"" or ""{LanguageConstants.VariableKeyword}"" declaration.");

            public ErrorDiagnostic FailedToEvaluateParameter(string parameterName, string message) => new(
                TextSpan,
                "BCP338",
                $"Failed to evaluate parameter \"{parameterName}\": {message}");

            public ErrorDiagnostic ArrayIndexOutOfBounds(long indexSought) => new(
                TextSpan,
                "BCP339",
                $"""The provided array index value of "{indexSought}" is not valid. Array index should be greater than or equal to 0.""");

            public ErrorDiagnostic UnparseableYamlType() => new(
               TextSpan,
               "BCP340",
               $"Unable to parse literal YAML value. Please ensure that it is well-formed.");

            public ErrorDiagnostic RuntimeValueNotAllowedInFunctionDeclaration(string? accessedSymbolName, IEnumerable<string>? accessiblePropertyNames, IEnumerable<string>? variableDependencyChain)
            {
                var variableDependencyChainClause = BuildVariableDependencyChainClause(variableDependencyChain);
                var accessiblePropertiesClause = BuildAccessiblePropertiesClause(accessedSymbolName, accessiblePropertyNames);

                return new ErrorDiagnostic(
                    TextSpan,
                    "BCP341",
                    $"This expression is being used inside a function declaration, which requires a value that can be calculated at the start of the deployment.{variableDependencyChainClause}{accessiblePropertiesClause}");
            }

            public ErrorDiagnostic UserDefinedTypesNotAllowedInFunctionDeclaration() => new(
                TextSpan,
                "BCP342",
                $"""User-defined types are not supported in user-defined function parameters or outputs.""");

            public ErrorDiagnostic FuncDeclarationStatementsUnsupported() => new(
                TextSpan,
                "BCP343",
                $@"Using a func declaration statement requires enabling EXPERIMENTAL feature ""{nameof(ExperimentalFeaturesEnabled.UserDefinedFunctions)}"".");

            public ErrorDiagnostic ExpectedAssertIdentifier() => new(
                TextSpan,
                "BCP344",
                "Expected an assert identifier at this location.");

            public ErrorDiagnostic TestDeclarationMustReferenceBicepTest() => new(
                TextSpan,
                "BCP345",
                "A test declaration can only reference a Bicep File");

            public ErrorDiagnostic ExpectedTestIdentifier() => new(
                TextSpan,
                "BCP0346",
                "Expected a test identifier at this location.");

            public ErrorDiagnostic ExpectedTestPathString() => new(
                TextSpan,
                "BCP0347",
                "Expected a test path string at this location.");
            public ErrorDiagnostic TestDeclarationStatementsUnsupported() => new(
                TextSpan,
                "BCP348",
                $@"Using a test declaration statement requires enabling EXPERIMENTAL feature ""{nameof(ExperimentalFeaturesEnabled.TestFramework)}"".");

            public ErrorDiagnostic AssertsUnsupported() => new(
                TextSpan,
                "BCP349",
                $@"Using an assert declaration requires enabling EXPERIMENTAL feature ""{nameof(ExperimentalFeaturesEnabled.Assertions)}"".");

            public ErrorDiagnostic InvalidAssertAssignment(TypeSymbol valueType) => new(
                TextSpan,
                "BCP350",
                $"Value of type \"{valueType}\" cannot be assigned to an assert. Asserts can take values of type 'bool' only.");

            public ErrorDiagnostic FunctionOnlyValidWithDirectAssignment(string functionName) => new(
                TextSpan,
                "BCP351",
                $"Function \"{functionName}\" is not valid at this location. It can only be used when directly assigning to a parameter.");

            public ErrorDiagnostic FailedToEvaluateVariable(string name, string message) => new(
                TextSpan,
                "BCP352",
                $"Failed to evaluate variable \"{name}\": {message}");

            public ErrorDiagnostic ItemsMustBeCaseInsensitivelyUnique(string itemTypePluralName, IEnumerable<string> itemNames) => new(
                TextSpan,
                "BCP353",
                $"The {itemTypePluralName} {ToQuotedString(itemNames)} differ only in casing. The ARM deployments engine is not case sensitive and will not be able to distinguish between them.");

            public ErrorDiagnostic ExpectedSymbolListOrWildcard() => new(
                TextSpan,
                "BCP354",
                "Expected left brace ('{') or asterisk ('*') character at this location.");

            public ErrorDiagnostic ExpectedExportedSymbolName() => new(
                TextSpan,
                "BCP355",
                "Expected the name of an exported symbol at this location.");

            public ErrorDiagnostic ExpectedNamespaceIdentifier() => new(
                TextSpan,
                "BCP356",
                "Expected a valid namespace identifier at this location.");

            public ErrorDiagnostic CompileTimeImportsNotSupported() => new(
                TextSpan,
                "BCP357",
                $@"Using compile-time import statements requires enabling EXPERIMENTAL feature ""{nameof(ExperimentalFeaturesEnabled.CompileTimeImports)}"".");

            public ErrorDiagnostic PathHasNotBeenSpecified() => new(
                TextSpan,
                "BCP358",
                "This declaration is missing a template file path reference.");

            public ErrorDiagnostic ImportedSymbolNotFound(string symbolName) => new(
                TextSpan,
                "BCP360",
                $"The '{symbolName}' symbol was not found in (or was not exported by) the imported template.");

            public ErrorDiagnostic ExportDecoratorMustTargetStatement() => new(
                TextSpan,
                "BCP361",
                @"The ""@export()"" decorator must target a top-level statement.");

            public ErrorDiagnostic SymbolImportedMultipleTimes(params string[] importedAs) => new(
                TextSpan,
                "BCP362",
                $"This symbol is imported multiple times under the names {string.Join(", ", importedAs.Select(identifier => $"'{identifier}'"))}.");

            public ErrorDiagnostic DiscriminatorDecoratorOnlySupportedForObjectUnions() => new(
                TextSpan,
                "BCP363",
                $"The \"{LanguageConstants.TypeDiscriminatorDecoratorName}\" decorator can only be applied to object-only union types with unique member types.");

            public ErrorDiagnostic DiscriminatorPropertyMustBeRequiredStringLiteral(string discriminatorPropertyName) => new(
                TextSpan,
                "BCP364",
                $"The property \"{discriminatorPropertyName}\" must be a required string literal on all union member types.");

            public ErrorDiagnostic DiscriminatorPropertyMemberDuplicatedValue(string discriminatorPropertyName, string discriminatorPropertyValue) => new(
                TextSpan,
                "BCP365",
                $"The value \"{discriminatorPropertyValue}\" for discriminator property \"{discriminatorPropertyName}\" is duplicated across multiple union member types. The value must be unique across all union member types.");

            public ErrorDiagnostic DiscriminatorPropertyNameMustMatch(string acceptablePropertyName) => new(
                TextSpan,
                "BCP366",
                $"The discriminator property name must be \"{acceptablePropertyName}\" on all union member types.");

            public ErrorDiagnostic FeatureIsTemporarilyDisabled(string featureName) => new(
                TextSpan,
                "BCP367",
                $"The \"{featureName}\" feature is temporarily disabled.");

            public ErrorDiagnostic ParameterReferencesKeyVaultSuppliedParameter(string targetName) => new(
                TextSpan,
                "BCP368",
                $"The value of the \"{targetName}\" parameter cannot be known until the template deployment has started because it uses a reference to a secret value in Azure Key Vault. Expressions that refer to the \"{targetName}\" parameter may be used in {LanguageConstants.LanguageFileExtension} files but not in {LanguageConstants.ParamsFileExtension} files.");

            public ErrorDiagnostic ParameterReferencesDefaultedParameter(string targetName) => new(
                TextSpan,
                "BCP369",
                $"The value of the \"{targetName}\" parameter cannot be known until the template deployment has started because it uses the default value defined in the template. Expressions that refer to the \"{targetName}\" parameter may be used in {LanguageConstants.LanguageFileExtension} files but not in {LanguageConstants.ParamsFileExtension} files.");

            public ErrorDiagnostic ClosureContainsNonExportableSymbols(IEnumerable<string> nonExportableSymbols) => new(
                TextSpan,
                "BCP372",
                @$"The ""@export()"" decorator may not be applied to variables that refer to parameters, modules, or resource, either directly or indirectly. The target of this decorator contains direct or transitive references to the following unexportable symbols: {ToQuotedString(nonExportableSymbols)}.");

            public ErrorDiagnostic ImportedSymbolHasErrors(string name, string message) => new(
                TextSpan,
                "BCP373",
                $"Unable to import the symbol named \"{name}\": {message}");

            public ErrorDiagnostic ImportedModelContainsAmbiguousExports(IEnumerable<string> ambiguousExportNames) => new(
                TextSpan,
                "BCP374",
                $"The imported model cannot be loaded with a wildcard because it contains the following duplicated exports: {ToQuotedString(ambiguousExportNames)}.");

            public ErrorDiagnostic ImportListItemDoesNotIncludeDeclaredSymbolName() => new(
                TextSpan,
                "BCP375",
                "An import list item that identifies its target with a quoted string must include an 'as <alias>' clause.");

            public ErrorDiagnostic ImportedSymbolKindNotSupportedInSourceFileKind(string name, ExportMetadataKind exportMetadataKind, BicepSourceFileKind sourceFileKind) => new(
                TextSpan,
                "BCP376",
                $"The \"{name}\" symbol cannot be imported because imports of kind {exportMetadataKind} are not supported in files of kind {sourceFileKind}.");

            public ErrorDiagnostic InvalidProviderAliasName(string aliasName) => new(
                TextSpan,
                "BCP377",
                $"The provider alias name \"{aliasName}\" is invalid. Valid characters are alphanumeric, \"_\", or \"-\".");

            public ErrorDiagnostic InvalidOciArtifactProviderAliasRegistryNullOrUndefined(string aliasName, string? configurationPath) => new(
                TextSpan,
                "BCP378",
                $"The OCI artifact provider alias \"{aliasName}\" in the {BuildBicepConfigurationClause(configurationPath)} is invalid. The \"registry\" property cannot be null or undefined.");

            public ErrorDiagnostic OciArtifactProviderAliasNameDoesNotExistInConfiguration(string aliasName, string? configurationPath) => new(
                TextSpan,
                "BCP379",
                $"The OCI artifact provider alias name \"{aliasName}\" does not exist in the {BuildBicepConfigurationClause(configurationPath)}.");

            public ErrorDiagnostic UnsupportedArtifactType(ArtifactType artifactType) => new(
                TextSpan,
                "BCP380",
                $"Artifacts of type: \"{artifactType}\" are not supported."
            );

            public FixableDiagnostic ProviderDeclarationViaImportKeywordIsDeprecated(ProviderDeclarationSyntax syntax)
            {
                var codeFix = new CodeFix(
                    "Replace the import with the provider keyword",
                    true,
                    CodeFixKind.QuickFix,
                    new CodeReplacement(syntax.Keyword.Span, LanguageConstants.ProviderKeyword));

                return new FixableDiagnostic(
                    TextSpan,
                    DiagnosticLevel.Warning,
                    "BCP381",
                    $"Declaring provider namespaces with the \"import\" keyword has been deprecated. Please use the \"provider\" keyword instead.",
                    documentationUri: null,
                    DiagnosticStyling.Default,
                    codeFix);
            }
<<<<<<< HEAD

            public ErrorDiagnostic MalformedProviderPackage(string ociManifestPath) => new(
                TextSpan,
                "BCP382",
                $"The provider package is malformed and could not be loaded from \"{ociManifestPath}\".");

            public ErrorDiagnostic TypeIsNotParameterizable(string typeName) => new(
                TextSpan,
                "BCP383",
                $"The \"{typeName}\" type is not parameterizable.");

            public ErrorDiagnostic TypeRequiresParameterization(string typeName, int requiredArgumentCount) => new(
                TextSpan,
                "BCP384",
                $"The \"{typeName}\" type requires {requiredArgumentCount} argument(s).");

            public ErrorDiagnostic ResourceDerivedTypesUnsupported() => new(
                TextSpan,
                "BCP385",
                $@"Using resource-derived types requires enabling EXPERIMENTAL feature ""{nameof(ExperimentalFeaturesEnabled.ResourceDerivedTypes)}"".");
=======
>>>>>>> 63fcc719
        }

        public static DiagnosticBuilderInternal ForPosition(TextSpan span)
            => new(span);

        public static DiagnosticBuilderInternal ForPosition(IPositionable positionable)
            => new(positionable.Span);

        public static DiagnosticBuilderInternal ForDocumentStart()
            => new(TextSpan.TextDocumentStart);
    }
}<|MERGE_RESOLUTION|>--- conflicted
+++ resolved
@@ -2093,7 +2093,6 @@
                     DiagnosticStyling.Default,
                     codeFix);
             }
-<<<<<<< HEAD
 
             public ErrorDiagnostic MalformedProviderPackage(string ociManifestPath) => new(
                 TextSpan,
@@ -2114,8 +2113,6 @@
                 TextSpan,
                 "BCP385",
                 $@"Using resource-derived types requires enabling EXPERIMENTAL feature ""{nameof(ExperimentalFeaturesEnabled.ResourceDerivedTypes)}"".");
-=======
->>>>>>> 63fcc719
         }
 
         public static DiagnosticBuilderInternal ForPosition(TextSpan span)
