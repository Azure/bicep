--- conflicted
+++ resolved
@@ -1491,7 +1491,6 @@
                 TextSpan,
                 "BCP254",
                 "Expected a Bicep file path string. This should be a relative path to another bicep file, e.g. 'myModule.bicep' or '../parent/myModule.bicep'");
-<<<<<<< HEAD
 
             public ErrorDiagnostic MissingParameterAssignment(string identifier) => new(
                 TextSpan,
@@ -1507,24 +1506,22 @@
                 TextSpan,
                 "BCP257",
                 $"The parameter \"{identifier}\" expects a value of type \"{expectedType}\" but the provided value is of type \"{actualType}\".");
-=======
              
             public Diagnostic UsingDeclarationNotSpecified() => new(
                 TextSpan,
                 DiagnosticLevel.Warning,
-                "BCP255",
+                "BCP258",
                 "No using declaration is present in this parameters file. Parameter validation/completions will not be available");
 
             public ErrorDiagnostic MoreThanOneUsingDeclarationSpecified() => new(
                 TextSpan,
-                "BCP256",
+                "BCP259",
                 "More than one using declaration are present");
 
             public ErrorDiagnostic UsingDeclarationReferencesInvalidFile() => new(
                 TextSpan,
-                "BCP257",
+                "BCP260",
                 "The file specified in the using declaration path does not exist");
->>>>>>> e52d54f5
         }
 
         public static DiagnosticBuilderInternal ForPosition(TextSpan span)
