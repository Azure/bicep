--- conflicted
+++ resolved
@@ -1183,37 +1183,35 @@
                 "BCP199",
                 $"The specified OCI artifact reference \"{badRef}\" is not valid. Module path \"{badRepository}\" exceeds the maximum length of {maxLength} characters.");
 
-<<<<<<< HEAD
-            public ErrorDiagnostic ExpectedImportProviderName() => new(
-                TextSpan,
-                "BCP200",
-                "Expected an import provider name at this location.");
-
-            public ErrorDiagnostic ExpectedImportAliasName() => new(
-                TextSpan,
-                "BCP201",
-                "Expected an import alias name at this location.");
-
-            public ErrorDiagnostic ImportsAreDisabled() => new(
-                TextSpan,
-                "BCP202",
-                "Import statements are currently not supported.");
-
-            public ErrorDiagnostic UnrecognizedImportProvider(string provider) => new(
-                TextSpan,
-                "BCP203",
-                $"Imported namespace \"{provider}\" is not recognized.");
-
-            public ErrorDiagnostic ImportProviderDoesNotSupportConfiguration(string provider) => new(
-                TextSpan,
-                "BCP204",
-                $"Imported namespace \"{provider}\" does not support configuration.");
-=======
             public ErrorDiagnostic InvalidOciArtifactReferenceRegistryTooLong(string badRef, string badRegistry, int maxLength) => new(
                 TextSpan,
                 "BCP200",
                 $"The specified OCI artifact reference \"{badRef}\" is not valid. The registry \"{badRegistry}\" exceeds the maximum length of {maxLength} characters.");
->>>>>>> c1a51ad1
+
+            public ErrorDiagnostic ExpectedImportProviderName() => new(
+                TextSpan,
+                "BCP201",
+                "Expected an import provider name at this location.");
+
+            public ErrorDiagnostic ExpectedImportAliasName() => new(
+                TextSpan,
+                "BCP202",
+                "Expected an import alias name at this location.");
+
+            public ErrorDiagnostic ImportsAreDisabled() => new(
+                TextSpan,
+                "BCP203",
+                "Import statements are currently not supported.");
+
+            public ErrorDiagnostic UnrecognizedImportProvider(string provider) => new(
+                TextSpan,
+                "BCP204",
+                $"Imported namespace \"{provider}\" is not recognized.");
+
+            public ErrorDiagnostic ImportProviderDoesNotSupportConfiguration(string provider) => new(
+                TextSpan,
+                "BCP205",
+                $"Imported namespace \"{provider}\" does not support configuration.");
         }
 
         public static DiagnosticBuilderInternal ForPosition(TextSpan span)
