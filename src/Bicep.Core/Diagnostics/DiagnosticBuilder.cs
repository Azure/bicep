--- conflicted
+++ resolved
@@ -432,18 +432,6 @@
                 "BCP079",
                 "This expression is referencing its own declaration, which is not allowed.");
 
-<<<<<<< HEAD
-            public ErrorDiagnostic SymbolicNameDoesNotExistWithSuggestion(string name, string suggestedName) => new ErrorDiagnostic(
-                TextSpan,
-                "BCP081",
-                $"The name '{name}' does not exist in the current context. Did you mean '{suggestedName}'?");
-
-            public Diagnostic UnknownPropertyWithSuggestion(bool warnInsteadOfError, TypeSymbol type, string badProperty, string suggestedProperty) => new Diagnostic(
-                TextSpan,
-                warnInsteadOfError ? DiagnosticLevel.Warning : DiagnosticLevel.Error,
-                "BCP082",
-                $"The type {type} does not contain property '{badProperty}'. Did you mean '{suggestedProperty}'?");
-=======
             public ErrorDiagnostic CyclicExpression(IEnumerable<string> cycle) => new ErrorDiagnostic(
                 TextSpan,
                 "BCP080",
@@ -454,7 +442,17 @@
                 DiagnosticLevel.Warning,
                 "BCP081",
                 $"Resource type {resourceTypeReference.FormatName()} does not have types available");
->>>>>>> e5c5b0ec
+
+            public ErrorDiagnostic SymbolicNameDoesNotExistWithSuggestion(string name, string suggestedName) => new ErrorDiagnostic(
+                TextSpan,
+                "BCP082",
+                $"The name '{name}' does not exist in the current context. Did you mean '{suggestedName}'?");
+
+            public Diagnostic UnknownPropertyWithSuggestion(bool warnInsteadOfError, TypeSymbol type, string badProperty, string suggestedProperty) => new Diagnostic(
+                TextSpan,
+                warnInsteadOfError ? DiagnosticLevel.Warning : DiagnosticLevel.Error,
+                "BCP083",
+                $"The type {type} does not contain property '{badProperty}'. Did you mean '{suggestedProperty}'?");
         }
 
         public static DiagnosticBuilderInternal ForPosition(TextSpan span)
