// Copyright (c) Microsoft Corporation.
// Licensed under the MIT License.

using Bicep.Core.Analyzers.Linter.Common;
using Bicep.Core.Diagnostics;
using Bicep.Core.Navigation;
using Bicep.Core.Semantics;
using Bicep.Core.Syntax;
using Microsoft.Extensions.FileSystemGlobbing.Internal;
using Microsoft.WindowsAzure.ResourceStack.Common.Extensions;
using System;
using System.Collections.Generic;
using System.Linq;
using System.Text.RegularExpressions;

namespace Bicep.Core.Analyzers.Linter.Rules
{
    public sealed class UseResourceIdFunctionsRule : LinterRuleBase
    {
        public new const string Code = "use-resource-id-functions";

        public UseResourceIdFunctionsRule() : base(
            code: Code,
            description: CoreResources.UseResourceIdFunctionsRule_Description,
            docUri: new Uri($"https://aka.ms/bicep/linter/{Code}"))
        { }

        private static readonly HashSet<string> allowedFunctions = new() {
                "extensionResourceId",
                "resourceId",
                "subscriptionResourceId",
                "tenantResourceId",
                "if",
                "reference",
                "subscription",
                "guid"
                };

        private class Exclusion
        {
            public Regex? ResourceType { get; init; }
            public string? propertyName { get; init; }

            public Exclusion(string? regexResourceType, string? propertyName)
            {
                this.ResourceType = regexResourceType is null ? null : new Regex(regexResourceType, RegexOptions.IgnoreCase | RegexOptions.IgnorePatternWhitespace | RegexOptions.CultureInvariant);
                this.propertyName = propertyName;
            }
        }

        // These properties are ignored, since they are not actually resourceIds.
        // Some of the names are unique enough (and for backwards compat with the ARM TTK) that we won't worry about matching against
        //   an exact resource type, plus some of them occur in multiple resource types.

        // Both resource type and property name are case-insensitive
        private static readonly Exclusion[] allowedResourcesAndProperties = new[] {
            new Exclusion(null, "appId"),                       // Example: Microsoft.Insights
                new Exclusion(null, "appId"),                       // Example: Microsoft.Insights
                new Exclusion(null, "clientId"),                    // Example: Microsoft.BotService - common var name
                new Exclusion(null, "contentId"),                   // Example: Microsoft.Sentinel/Solutions/Metadata
                new Exclusion(null, "connectorId"),                 // Example: Microsoft.Sentinel/Solutions/Analytical Rule/Metadata
                new Exclusion(null, "DataTypeId"),                  // Example: Microsoft.OperationalInsights/workspaces/dataSources
                new Exclusion(null, "defaultMenuItemId"),           // Example: Microsoft.Portal/dashboards - it's a messy resource
                new Exclusion(null, "deploymentSpecId"),            // Example: Microsoft.NetApp/netAppAccounts/volumeGroups
                new Exclusion(null, "detector"),                    // Example: microsoft.alertsmanagement/smartdetectoralertrules (detector.id is the one we want to skip)
                new Exclusion(null, "groupId"),                     // Example: Microsoft.DataFactory/factories/managedVirtualNetworks/managedPrivateEndpoints
                new Exclusion(null, "IllusiveIncidentId"),          // Example: Microsoft.Sentinel/Solutions/Analytical Rule/Metadata
                new Exclusion(null, "keyId"),                       // Example: Microsoft.Cdn/profiles urlSigningKeys
                new Exclusion(null, "keyVaultId"),                  // Example: KeyVaultIDs
                new Exclusion(null, "keyVaultSecretId"),            // Example: Microsoft.Network/applicationGateways sslCertificates - this is actually a uri created with reference() and concat /secrets/secretname
                new Exclusion(null, "locations"),                   // Example: Microsoft.Insights/webtests
                new Exclusion(null, "menuId"),                      // Example: Microsoft.Portal/dashboards
                new Exclusion(null, "metadata"),                    // Multiple resources
                new Exclusion(null, "metricId"),                    // Example: Microsoft.ServiceBus/namespaces
                new Exclusion(null, "nodeAgentSkuId"),              // Example: Microsoft.Batch/batchAccounts/pools
                new Exclusion(null, "objectId"),                    // Common Property name
                new Exclusion(null, "parentId"),                    // Example: Microsoft.Sentinel/Solutions/Metadata
                new Exclusion(null, "policyDefinitionReferenceId"), // Example: Microsft.Authorization/policySetDefinition unique Id used when setting up a PolicyDefinitionReference
                new Exclusion(null, "requestedServiceObjectiveId"), // Example: Microsoft.Sql/servers/databases
                new Exclusion(null, "resource"),                    // Example: Microsoft.DocumentDB/databaseAccounts/sqlDatabase and child resources
                new Exclusion(null, "ruleId"),                      // Example: Microsoft.Network/applicationGatewayWebApplicationFirewallPolicies
                new Exclusion(null, "schemaId"),                    // Example: Microsoft.ApiManagement/service/apis/operations
                new Exclusion(null, "servicePrincipalClientId"),    // Common var name
                new Exclusion(null, "sid"),                         // Example: Microsoft.Sql/servers/administrators/activeDirectory
                new Exclusion(null, "StartingDeviceID"),            // Example: SQLIaasVMExtension > settings/ServerConfigurationsManagementSettings/SQLStorageUpdateSettings
                new Exclusion(null, "subscriptionId"),              // Example: Microsoft.Cdn/profiles urlSigningKeys
                new Exclusion(null, "SyntheticMonitorId"),          // Example: Microsoft.Insights/webtests
                new Exclusion(null, "tags"),                        // Multiple resources
                new Exclusion(null, "targetProtectionContainerId"), // Example: Microsoft.RecoveryServices/vaults/replicationFabrics/replicationProtectionContainers/replicationProtectionContainerMappings (yes really)
                new Exclusion(null, "targetWorkerSizeId"),          // Example: Microsoft.Web/serverFarms (later apiVersions)
                new Exclusion(null, "tenantId"),                    // Common Property name
                new Exclusion(null, "timezoneId"),                  // Example: Microsoft.SQL/managedInstances
                new Exclusion(null, "vlanId"),                      // Example: Unique Id to establish peering when setting up an ExpressRoute circuit
                new Exclusion(null, "workerSizeId"),                // Example: Microsoft.Web/serverFarms (older apiVersions)
                new Exclusion(null, "UniqueFindingId"),             // Example: Microsoft.Sentinel/Solutions/Metadata
<<<<<<< HEAD
                new Exclusion(null, "principalId"),                 // Example: Microsoft.DocumentDB/databaseAccounts/sqlRoleAssignments
=======
>>>>>>> e3db0988

                // These resource types are completely excluded from the rule
                new Exclusion("^microsoft.portal/dashboards$", null),
                new Exclusion("^microsoft.logic/workflows$", null),
                new Exclusion("^microsoft.ApiManagement/service/backends$", null),
                new Exclusion("^Microsoft.Web/sites/config", null),
                // Skip for Microsoft.DocumentDb/databaseAccounts/mongodbDatabases/collections
                // and for "other collections" on docDB
                new Exclusion(@"^Microsoft\.DocumentDb/databaseAccounts/\w{0,}/collections$", null),

                // Specific properties of specific resource types
                new Exclusion("^Microsoft.ApiManagement/service/subscriptions$", "ownerId"), // #8382
            };

        internal record Failure(
            ObjectPropertySyntax Property,
            IEnumerable<DeclaredSymbol> PathToExpression
        );

        public override IEnumerable<IDiagnostic> AnalyzeInternal(SemanticModel model)
        {
            foreach (var resource in model.DeclaredResources)
            {
                if (resource.IsAzResource
                    && resource.Symbol.TryGetBodyPropertyValue(LanguageConstants.ResourcePropertiesPropertyName) is ObjectSyntax properties)
                {
                    if (resource.TypeReference.FormatType() is not String resourceType)
                    {
                        continue;
                    }

                    Exclusion[] exclusionsMatchingResourceType = allowedResourcesAndProperties.Where(allowed => allowed.ResourceType is null || allowed.ResourceType.IsMatch(resourceType)).ToArray();
                    if (exclusionsMatchingResourceType.Any(excl => excl.propertyName is null)) {
                        // All properties on this resource type are excluded
                        continue;
                    }

                    string[] excludedPropertiesForThisResource = exclusionsMatchingResourceType.Select(excl => excl.propertyName!).ToArray(); // propertyName can't be null in this list
                    var visitor = new IdPropertyVisitor(model, excludedPropertiesForThisResource.ToArray());
                    properties.Accept(visitor);

                    foreach (Failure failure in visitor.Failures)
                    {
                        var propertyName = failure.Property.Key.ToText();
                        var paths = failure.PathToExpression.Any() ?
                            (new string[] { propertyName }).Concat(failure.PathToExpression.Select(s => s.Name)) :
                            Enumerable.Empty<string>();
                        var path = string.Join(" -> ", paths);
                        yield return CreateDiagnosticForSpan(
                            failure.Property.Key.Span,
                            failure.Property.Key.ToText(),                            path);
                    }
                }
            }
        }

        public override string FormatMessage(params object[] values)
        {
            var propertyName = (string)values[0];
            var path = (string)values[1];
            var allowedList = string.Join(", ", allowedFunctions.OrderByAscendingInsensitively(k => k).ToArray());
            var mainMessage = string.Format(CoreResources.UseResourceIdFunctionsRule_MessageFormat, propertyName, allowedList);
            var pathMessage = string.IsNullOrWhiteSpace(path) ? null : string.Format(CoreResources.UseResourceIdFunctionsRule_NonConformingExprPath, path);
            return pathMessage is null ? mainMessage : $"{mainMessage} {pathMessage}";
        }

        private class IdPropertyVisitor : SyntaxVisitor
        {
            private readonly List<Failure> failures = new();
            public IEnumerable<Failure> Failures => failures;

            private readonly SemanticModel model;
            private readonly string[] allowedPropertyNames;

            internal IdPropertyVisitor(SemanticModel model, string[] allowedPropertyNames)
            {
                this.model = model;
                this.allowedPropertyNames = allowedPropertyNames;
            }

            private enum ResourceIdStatus
            {
                NotResourceId,
                IsResourceId,
                SkipChildren,
            }

            public override void VisitObjectPropertySyntax(ObjectPropertySyntax propertySyntax)
            {
                var status = IsResourceIdProperty(propertySyntax, allowedPropertyNames);
                switch (status)
                {
                    case ResourceIdStatus.NotResourceId:
                        break;
                    case ResourceIdStatus.IsResourceId:
                        var failure = AnalyzeIdProperty(model, propertySyntax);
                        if (failure is not null)
                        {
                            failures.Add(failure);
                        }
                        return;
                    case ResourceIdStatus.SkipChildren:
                        return;
                    default:
                        throw new InvalidOperationException($"Unexpected {nameof(ResourceIdStatus)} {status}");
                }

                base.VisitObjectPropertySyntax(propertySyntax);
            }

            private static ResourceIdStatus IsResourceIdProperty(ObjectPropertySyntax PropertySyntax, string[] allowedPropertyNames)
            {
                if (PropertySyntax.TryGetKeyText() is not string propertyName)
                {
                    return ResourceIdStatus.NotResourceId;
                }

                // In our always-allowed list?
                if (allowedPropertyNames.Any(prop => propertyName.EqualsOrdinalInsensitively(prop)))
                {
                    return ResourceIdStatus.SkipChildren;
                }

                if (propertyName is null || !propertyName.EndsWithOrdinalInsensitively("id"))
                {
                    return ResourceIdStatus.NotResourceId;
                }

                // Ignore properties like "UID" and "guid" (but not 'guId')
                if (propertyName.EndsWith("uid", StringComparison.Ordinal) || propertyName.EndsWith("UID", StringComparison.Ordinal))
                {
                    return ResourceIdStatus.NotResourceId;
                }

                return ResourceIdStatus.IsResourceId;
            }

            // Returns true to indicate we should stop searching deeper
            private static Failure? AnalyzeIdProperty(SemanticModel model, ObjectPropertySyntax propertySyntax)
            {
                var type = model.GetTypeInfo(propertySyntax.Value);
                if (type.IsStrictlyAssignableToString())
                {
                    return AnalyzeIdPropertyValue(model, propertySyntax, propertySyntax.Value, Array.Empty<DeclaredSymbol>());
                }

                return null;
            }

            private static Failure? AnalyzeIdPropertyValue(SemanticModel model, ObjectPropertySyntax propertySyntax, SyntaxBase expression, DeclaredSymbol[] currentPaths)
            {
                // Does it contain any reference to a resource or module symbolic name anywhere in the expression?  If so, we assume it's being done correctly
                if (expression.Any(syntax =>
                    syntax is VariableAccessSyntax variableAccessSyntax && model.GetSymbolInfo(variableAccessSyntax) is DeclaredSymbol symbol
                    && (symbol is ResourceSymbol || symbol is ModuleSymbol)))
                {
                    return null;
                }

                // Otherwise, check if it's using a recommended function call
                switch (expression)
                {
                    case FunctionCallSyntax functionCallSyntax:
                        if (allowedFunctions.Contains(functionCallSyntax.Name.IdentifierName))
                        {
                            // Matches one of our allowed function calls, so we're good.
                            return null;
                        }
                        break;
                    case VariableAccessSyntax: // Variable and parameter access
                        if (model.GetSymbolInfo(expression) is DeclaredSymbol symbol)
                        {
                            // Create nested path for recursive call
                            var nestedPath = new DeclaredSymbol[currentPaths.Length + 1];
                            Array.Copy(currentPaths, nestedPath, currentPaths.Length);
                            nestedPath[^1] = symbol;

                            if (symbol is VariableSymbol variable)
                            {
                                // Analyze the variable's definition
                                var variableValue = (variable.DeclaringSyntax as VariableDeclarationSyntax)?.Value;
                                return variableValue is null ? null : AnalyzeIdPropertyValue(model, propertySyntax, variableValue, nestedPath);
                            }
                            else if (symbol is ParameterSymbol parameter)
                            {
                                // Parameters are always okay
                                return null;
                            }
                        }
                        break;
                    case TernaryOperationSyntax:
                        // "if"/ternary is acceptable
                        return null;
                    case StringSyntax stringSyntax:
                        if (stringSyntax.TryGetLiteralValue() is string stringLiteral)
                        {
                            // If the string literal has forward slashes in it, we'll assume it's meant to be a resource ID and thus fails the test.
                            // If it has no forward slashes, we'll assume it's not meant to be a resource ID and let it pass
                            if (!stringLiteral.Contains('/'))
                            {
                                return null;
                            }
                        }
                        break;
                    case ParenthesizedExpressionSyntax parenthesizedExpressionSyntax:
                        // Analyze inside parentheses
                        return AnalyzeIdPropertyValue(model, propertySyntax, parenthesizedExpressionSyntax.Expression, currentPaths);
                }

                return new Failure(propertySyntax, currentPaths);
            }
        }
    }
}<|MERGE_RESOLUTION|>--- conflicted
+++ resolved
@@ -93,10 +93,7 @@
                 new Exclusion(null, "vlanId"),                      // Example: Unique Id to establish peering when setting up an ExpressRoute circuit
                 new Exclusion(null, "workerSizeId"),                // Example: Microsoft.Web/serverFarms (older apiVersions)
                 new Exclusion(null, "UniqueFindingId"),             // Example: Microsoft.Sentinel/Solutions/Metadata
-<<<<<<< HEAD
                 new Exclusion(null, "principalId"),                 // Example: Microsoft.DocumentDB/databaseAccounts/sqlRoleAssignments
-=======
->>>>>>> e3db0988
 
                 // These resource types are completely excluded from the rule
                 new Exclusion("^microsoft.portal/dashboards$", null),
