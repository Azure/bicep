// Copyright (c) Microsoft Corporation.
// Licensed under the MIT License.
using System;
using System.Collections.Generic;
using System.Collections.Immutable;
using System.Globalization;
using System.Linq;
using Bicep.Core.Diagnostics;
using Bicep.Core.Extensions;
using Bicep.Core.Navigation;
using Bicep.Core.Syntax;

namespace Bicep.Core.Parsing
{
    public class Parser
    {
        private readonly TokenReader reader;

        private readonly ImmutableArray<Diagnostic> lexerDiagnostics;

        public Parser(string text)
        {
            // treating the lexer as an implementation detail of the parser
            var diagnosticWriter = ToListDiagnosticWriter.Create();
            var lexer = new Lexer(new SlidingTextWindow(text), diagnosticWriter);
            lexer.Lex();

            this.lexerDiagnostics = diagnosticWriter.GetDiagnostics().ToImmutableArray();

            this.reader = new TokenReader(lexer.GetTokens());
        }

        public ProgramSyntax Program()
        {
            var declarationsOrTokens = new List<SyntaxBase>();

            while (!this.IsAtEnd())
            {
                // this produces either a declaration node, skipped tokens node or just a token
                var declarationOrToken = Declaration();
                declarationsOrTokens.Add(declarationOrToken);

                // if skipped node is returned above, the newline is not consumed
                // if newline token is returned, we must not expect another (could be a beginning of a declaration)
                if (declarationOrToken is IDeclarationSyntax)
                {
                    // declarations must be followed by a newline or the file must end
                    var newLine = this.WithRecoveryNullable(this.NewLineOrEof, RecoveryFlags.ConsumeTerminator, TokenType.NewLine);
                    if (newLine != null)
                    {
                        declarationsOrTokens.Add(newLine);
                    }
                }

                if (this.IsAtEnd() &&
                    declarationOrToken is MissingDeclarationSyntax missingDeclaration &&
                    !missingDeclaration.HasParseErrors())
                {
                    // If there are dangling decorators and we hit EOF, ask users to add a declration.
                    // Set the span of the diagnostic so that it's on the line below the last decorator.
                    var lastNewLine = missingDeclaration.LeadingNodes.Last(node => node is Token { Type: TokenType.NewLine });
                    var diagnosticSpan = new TextSpan(lastNewLine.Span.Position + 2, 0);

                    var skippedTriviaSyntax = new SkippedTriviaSyntax(
                        reader.Peek().Span,
                        Enumerable.Empty<SyntaxBase>(),
                        DiagnosticBuilder.ForPosition(diagnosticSpan).ExpectDeclarationAfterDecorator().AsEnumerable());

                    declarationsOrTokens.Add(skippedTriviaSyntax);
                }
            }

            var endOfFile = reader.Read();

            return new ProgramSyntax(declarationsOrTokens, endOfFile, this.lexerDiagnostics);
        }

        public SyntaxBase Declaration() =>
            this.WithRecovery(
                () =>
                {
                    List<SyntaxBase> leadingNodes = new();

                    // Parse decorators before the declaration.
                    while (this.Check(TokenType.At))
                    {
                        leadingNodes.Add(this.Decorator());

                        // A decorators must followed by a newline.
                        leadingNodes.Add(this.WithRecovery(this.NewLine, RecoveryFlags.ConsumeTerminator, TokenType.NewLine));
                    }

                    if (leadingNodes.Count > 0 && this.Check(TokenType.NewLine))
                    {
                        // In case there are skipped trivial syntaxes after a decorator, we need to consume
                        // all the newlines after them.
                        leadingNodes.Add(this.NewLine());
                    }

                    Token current = reader.Peek();

                    return current.Type switch
                    {
                        TokenType.Identifier => current.Text switch
                        {
                            LanguageConstants.TargetScopeKeyword => this.TargetScope(leadingNodes),
                            LanguageConstants.ParameterKeyword => this.ParameterDeclaration(leadingNodes),
                            LanguageConstants.VariableKeyword => this.VariableDeclaration(leadingNodes),
                            LanguageConstants.ResourceKeyword => this.ResourceDeclaration(leadingNodes),
                            LanguageConstants.OutputKeyword => this.OutputDeclaration(leadingNodes),
                            LanguageConstants.ModuleKeyword => this.ModuleDeclaration(leadingNodes),
                            _ => leadingNodes.Count > 0
                                ? new MissingDeclarationSyntax(leadingNodes)
                                : throw new ExpectedTokenException(current, b => b.UnrecognizedDeclaration()),
                        },
                        TokenType.NewLine => this.NewLine(),

                        _ => leadingNodes.Count > 0
                            ? new MissingDeclarationSyntax(leadingNodes)
                            : throw new ExpectedTokenException(current, b => b.UnrecognizedDeclaration()),
                    };
                },
                RecoveryFlags.None,
                TokenType.NewLine);

        private static RecoveryFlags GetSuppressionFlag(SyntaxBase precedingNode)
        {
            // local function
            static RecoveryFlags ConvertFlags(bool suppress) => suppress ? RecoveryFlags.SuppressDiagnostics : RecoveryFlags.None;

            /*
             * When we have an incomplete declarations like "param\n",
             * the keyword is parsed but all other properties are set to 0-length SkippedTriviaSyntax or MalformedIdentifierSyntax
             * to prevent stacking multiple parse errors on a 0-length span (which is technically correct but also confusing)
             * we will only leave the first parse error
             */
            switch (precedingNode)
            {
                case IdentifierSyntax identifier when identifier.IsValid == false:
                    return ConvertFlags(identifier.Span.Length == 0);

                case SkippedTriviaSyntax skipped:
                    return ConvertFlags(skipped.Span.Length == 0);

                default:
                    return RecoveryFlags.None;
            }
        }

        private SyntaxBase TargetScope(IEnumerable<SyntaxBase> leadingNodes)
        {
            var keyword = ExpectKeyword(LanguageConstants.TargetScopeKeyword);
            var assignment = this.WithRecovery(this.Assignment, RecoveryFlags.None, TokenType.NewLine);
            var value = this.WithRecovery(() => this.Expression(allowComplexLiterals: true), RecoveryFlags.None, TokenType.NewLine);

            return new TargetScopeSyntax(leadingNodes, keyword, assignment, value);
        }

        private SyntaxBase Decorator()
        {
            Token at = this.Expect(TokenType.At, b => b.ExpectedCharacter("@"));
            SyntaxBase expression = this.WithRecovery(() =>
            {
                SyntaxBase current;
                IdentifierSyntax identifier = this.Identifier(b => b.ExpectedNamespaceOrDecoratorName());

                if (Check(TokenType.LeftParen))
                {
                    var functionCall = FunctionCallAccess(identifier, true);

                    current = new FunctionCallSyntax(
                        functionCall.Identifier,
                        functionCall.OpenParen,
                        functionCall.ArgumentNodes,
                        functionCall.CloseParen);
                }
                else
                {
                    current = new VariableAccessSyntax(identifier);
                }


                while (this.Check(TokenType.Dot))
                {
                    Token dot = this.reader.Read();
                    identifier = this.IdentifierOrSkip(b => b.ExpectedFunctionOrPropertyName());

                    if (Check(TokenType.LeftParen))
                    {
                        var functionCall = FunctionCallAccess(identifier, true);

                        current = new InstanceFunctionCallSyntax(
                            current,
                            dot,
                            functionCall.Identifier,
                            functionCall.OpenParen,
                            functionCall.ArgumentNodes,
                            functionCall.CloseParen);
                    }
                    else
                    {
                        current = new PropertyAccessSyntax(current, dot, identifier);
                    }
                }

<<<<<<< HEAD
                return current;
            },
            RecoveryFlags.None,
            TokenType.NewLine);

            return new DecoratorSyntax(at, expression);
        }

        private SyntaxBase ParameterDeclaration(IEnumerable<SyntaxBase> leadingNodes)
        {
            var keyword = ExpectKeyword(LanguageConstants.ParameterKeyword);
            var name = this.IdentifierWithRecovery(b => b.ExpectedParameterIdentifier(), TokenType.Identifier, TokenType.NewLine);
            var type = this.WithRecovery(() => Type(b => b.ExpectedParameterType()), GetSuppressionFlag(name), TokenType.Assignment, TokenType.LeftBrace, TokenType.NewLine);

            // TODO: Need a better way to choose the terminating token
            SyntaxBase? modifier = this.WithRecoveryNullable(
                () =>
                {
                    var current = reader.Peek();
                    return current.Type switch
                    {
                        // the parameter does not have a modifier
                        TokenType.NewLine => null,
                        TokenType.EndOfFile => null,

                        // default value is specified
                        TokenType.Assignment => this.ParameterDefaultValue(),

                        // modifier is specified
                        TokenType.LeftBrace => this.Object(),

                        _ => throw new ExpectedTokenException(current, b => b.ExpectedParameterContinuation())
                    };
                },
                GetSuppressionFlag(type),
                TokenType.NewLine);

            return new ParameterDeclarationSyntax(leadingNodes, keyword, name, type, modifier);
        }

        private SyntaxBase ParameterDefaultValue()
        {
            var assignmentToken = this.Expect(TokenType.Assignment, b => b.ExpectedCharacter("="));
            SyntaxBase defaultValue = this.WithRecovery(() => this.Expression(allowComplexLiterals: true), RecoveryFlags.None, TokenType.NewLine);

            return new ParameterDefaultValueSyntax(assignmentToken, defaultValue);
        }

        private SyntaxBase VariableDeclaration(IEnumerable<SyntaxBase> leadingNodes)
        {
            var keyword = ExpectKeyword(LanguageConstants.VariableKeyword);
            var name = this.IdentifierWithRecovery(b => b.ExpectedVariableIdentifier(), TokenType.Assignment, TokenType.NewLine);
            var assignment = this.WithRecovery(this.Assignment, GetSuppressionFlag(name), TokenType.NewLine);
            var value = this.WithRecovery(() => this.Expression(allowComplexLiterals: true), GetSuppressionFlag(assignment), TokenType.NewLine);

            return new VariableDeclarationSyntax(leadingNodes, keyword, name, assignment, value);
        }

        private SyntaxBase OutputDeclaration(IEnumerable<SyntaxBase> leadingNodes)
        {
            var keyword = ExpectKeyword(LanguageConstants.OutputKeyword);
            var name = this.IdentifierWithRecovery(b => b.ExpectedOutputIdentifier(), TokenType.Identifier, TokenType.NewLine);
            var type = this.WithRecovery(() => Type(b => b.ExpectedParameterType()), GetSuppressionFlag(name), TokenType.Assignment, TokenType.NewLine);
            var assignment = this.WithRecovery(this.Assignment, GetSuppressionFlag(type), TokenType.NewLine);
            var value = this.WithRecovery(() => this.Expression(allowComplexLiterals: true), GetSuppressionFlag(assignment), TokenType.NewLine);

            return new OutputDeclarationSyntax(leadingNodes, keyword, name, type, assignment, value);
        }

        private SyntaxBase ResourceDeclaration(IEnumerable<SyntaxBase> leadingNodes)
        {
            var keyword = ExpectKeyword(LanguageConstants.ResourceKeyword);
            var name = this.IdentifierWithRecovery(b => b.ExpectedResourceIdentifier(), TokenType.StringComplete, TokenType.StringLeftPiece, TokenType.NewLine);

            // TODO: Unify StringSyntax with TypeSyntax
            var type = this.WithRecovery(
                () => ThrowIfSkipped(this.InterpolableString, b => b.ExpectedResourceTypeString()),
                GetSuppressionFlag(name),
                TokenType.Assignment, TokenType.NewLine);

            var assignment = this.WithRecovery(this.Assignment, GetSuppressionFlag(type), TokenType.LeftBrace, TokenType.NewLine);
            var ifCondition = this.WithRecoveryNullable(() =>
                {
                    var current = reader.Peek();
                    return current.Type switch
                    {
                        TokenType.Identifier when current.Text == LanguageConstants.IfKeyword => this.IfCondition(),
                        TokenType.LeftBrace => null,
                        _ => throw new ExpectedTokenException(current, b => b.ExpectBodyStartOrIf())
                    };
                },
                GetSuppressionFlag(assignment),
                TokenType.LeftBrace,
                TokenType.NewLine);

            RecoveryFlags suppressionFlag =
                ifCondition is IfConditionSyntax ifConditionSyntax && ifConditionSyntax.HasParseErrors()
                ? RecoveryFlags.SuppressDiagnostics
                : GetSuppressionFlag(ifCondition ?? assignment);
=======
                break;
            }

            return current;
        }

        private SyntaxBase PrimaryExpression(bool allowComplexLiterals)
        {
            Token nextToken = this.reader.Peek();

            switch (nextToken.Type)
            {
                case TokenType.Integer:
                case TokenType.NullKeyword:
                case TokenType.TrueKeyword:
                case TokenType.FalseKeyword:
                    return this.LiteralValue();

                case TokenType.StringComplete:
                case TokenType.StringLeftPiece:
                    return this.InterpolableString();

                case TokenType.LeftBrace when allowComplexLiterals:
                    return this.Object();

                case TokenType.LeftSquare when allowComplexLiterals:
                    return this.Array();

                case TokenType.LeftBrace:
                case TokenType.LeftSquare:
                    throw new ExpectedTokenException(nextToken, b => b.ComplexLiteralsNotAllowed());

                case TokenType.LeftParen:
                    return this.ParenthesizedExpression(allowComplexLiterals);

                case TokenType.Identifier:
                    return this.FunctionCallOrVariableAccess(allowComplexLiterals);

                default:
                    throw new ExpectedTokenException(nextToken, b => b.UnrecognizedExpression());
            }
        }

        private SyntaxBase ParenthesizedExpression(bool allowComplexLiterals)
        {
            var openParen = this.Expect(TokenType.LeftParen, b => b.ExpectedCharacter("("));
            var expression = this.WithRecovery(() => this.Expression(allowComplexLiterals), RecoveryFlags.None, TokenType.RightParen, TokenType.NewLine);
            var closeParen = this.WithRecovery(() => this.Expect(TokenType.RightParen, b => b.ExpectedCharacter(")")), GetSuppressionFlag(expression), TokenType.NewLine);

            return new ParenthesizedExpressionSyntax(openParen, expression, closeParen);
        }

        private SyntaxBase FunctionCallOrVariableAccess(bool allowComplexLiterals)
        {
            var identifier = this.Identifier(b => b.ExpectedVariableOrFunctionName());

            if (Check(TokenType.LeftParen))
            {
                var functionCall = FunctionCallAccess(identifier, allowComplexLiterals);

                return new FunctionCallSyntax(
                    functionCall.Identifier,
                    functionCall.OpenParen,
                    functionCall.ArgumentNodes,
                    functionCall.CloseParen);
            }
            // returns variable access
            return new VariableAccessSyntax(identifier);
        }

        /// <summary>
        /// Method that gets a function call identifier, its arguments plus open and close parens
        /// </summary>
        private (IdentifierSyntax Identifier, Token OpenParen, IEnumerable<FunctionArgumentSyntax> ArgumentNodes, Token CloseParen) FunctionCallAccess(IdentifierSyntax functionName, bool allowComplexLiterals)
        {
            var openParen = this.Expect(TokenType.LeftParen, b => b.ExpectedCharacter("("));

            var argumentNodes = FunctionCallArguments(allowComplexLiterals);

            var closeParen = this.Expect(TokenType.RightParen, b => b.ExpectedCharacter(")"));

            return (functionName, openParen, argumentNodes, closeParen);
        }
>>>>>>> 83853ca7

            var body = this.WithRecovery(this.Object, suppressionFlag, TokenType.NewLine);

            return new ResourceDeclarationSyntax(leadingNodes, keyword, name, type, assignment, ifCondition, body);
        }

        private SyntaxBase ModuleDeclaration(IEnumerable<SyntaxBase> leadingNodes)
        {
            var keyword = ExpectKeyword(LanguageConstants.ModuleKeyword);
            var name = this.IdentifierWithRecovery(b => b.ExpectedModuleIdentifier(), TokenType.StringComplete, TokenType.StringLeftPiece, TokenType.NewLine);

            // TODO: Unify StringSyntax with TypeSyntax
            var path = this.WithRecovery(
                () => ThrowIfSkipped(this.InterpolableString, b => b.ExpectedModulePathString()),
                GetSuppressionFlag(name),
                TokenType.Assignment, TokenType.NewLine);

            var assignment = this.WithRecovery(this.Assignment, GetSuppressionFlag(path), TokenType.LeftBrace, TokenType.NewLine);
            var ifCondition = this.WithRecoveryNullable(() =>
                {
                    var current = reader.Peek();
                    return current.Type switch
                    {
                        TokenType.Identifier when current.Text == LanguageConstants.IfKeyword => this.IfCondition(),
                        TokenType.LeftBrace => null,
                        _ => throw new ExpectedTokenException(current, b => b.ExpectBodyStartOrIf())
                    };
                },
                GetSuppressionFlag(assignment),
                TokenType.LeftBrace,
                TokenType.NewLine);

            RecoveryFlags suppressionFlag = ifCondition is IfConditionSyntax ifConditionSyntax && ifConditionSyntax.HasParseErrors()
                ? RecoveryFlags.SuppressDiagnostics
                : GetSuppressionFlag(ifCondition ?? assignment);

            var body = this.WithRecovery(this.Object, suppressionFlag, TokenType.NewLine);

            return new ModuleDeclarationSyntax(leadingNodes, keyword, name, path, assignment, ifCondition, body);
        }

        private Token? NewLineOrEof()
        {
            if (reader.Peek().Type == TokenType.EndOfFile)
            {
                // don't actually consume the token
                return null;
            }

            return NewLine();
        }

        private Token NewLine()
        {
            return Expect(TokenType.NewLine, b => b.ExpectedNewLine());
        }

        public SyntaxBase Expression(bool allowComplexLiterals)
        {
            var candidate = this.BinaryExpression(allowComplexLiterals);

            if (this.Check(TokenType.Question))
            {
                var question = this.reader.Read();
                var trueExpression = this.Expression(allowComplexLiterals);
                var colon = this.Expect(TokenType.Colon, b => b.ExpectedCharacter(":"));
                var falseExpression = this.Expression(allowComplexLiterals);

                return new TernaryOperationSyntax(candidate, question, trueExpression, colon, falseExpression);
            }

            return candidate;
        }

        private SyntaxBase BinaryExpression(bool allowComplexLiterals, int precedence = 0)
        {
            var current = this.UnaryExpression(allowComplexLiterals);

            while (true)
            {
                // the current token does not necessarily have to be an operator token
                // it could also be the end of file or some other token that is actually valid in this place
                Token candidateOperatorToken = this.reader.Peek();

                int operatorPrecedence = GetOperatorPrecedence(candidateOperatorToken.Type);

                if (operatorPrecedence <= precedence)
                {
                    break;
                }

                this.reader.Read();

                SyntaxBase rightExpression = this.BinaryExpression(allowComplexLiterals, operatorPrecedence);
                current = new BinaryOperationSyntax(current, candidateOperatorToken, rightExpression);
            }

            return current;
        }

        private SyntaxBase UnaryExpression(bool allowComplexLiterals)
        {
            Token operatorToken = this.reader.Peek();

            if (Operators.TokenTypeToUnaryOperator.TryGetValue(operatorToken.Type, out var @operator))
            {
                this.reader.Read();

                var expression = this.MemberExpression(allowComplexLiterals);
                return new UnaryOperationSyntax(operatorToken, expression);
            }

            return this.MemberExpression(allowComplexLiterals);
        }

        private SyntaxBase MemberExpression(bool allowComplexLiterals)
        {
            var current = this.PrimaryExpression(allowComplexLiterals);

            while (true)
            {
                if (this.Check(TokenType.LeftSquare))
                {
                    // array indexer
                    Token openSquare = this.reader.Read();

                    if (this.Check(TokenType.RightSquare))
                    {
                        // empty indexer - we are allowing this special case in the parser to help with completions
                        SyntaxBase skipped = SkipEmpty(b => b.EmptyIndexerNotAllowed());
                        Token closeSquare = this.Expect(TokenType.RightSquare, b => b.ExpectedCharacter("]"));

                        current = new ArrayAccessSyntax(current, openSquare, skipped, closeSquare);
                    }
                    else
                    {
                        SyntaxBase indexExpression = this.Expression(allowComplexLiterals);
                        Token closeSquare = this.Expect(TokenType.RightSquare, b => b.ExpectedCharacter("]"));

                        current = new ArrayAccessSyntax(current, openSquare, indexExpression, closeSquare);
                    }

                    continue;
                }

                if (this.Check(TokenType.Dot))
                {
                    // dot operator
                    Token dot = this.reader.Read();

                    IdentifierSyntax identifier = this.IdentifierOrSkip(b => b.ExpectedFunctionOrPropertyName());

                    if (Check(TokenType.LeftParen))
                    {
                        var functionCall = FunctionCallAccess(identifier, allowComplexLiterals);

                        // gets instance function call
                        current = new InstanceFunctionCallSyntax(
                            current,
                            dot,
                            functionCall.Identifier,
                            functionCall.OpenParen,
                            functionCall.ArgumentNodes,
                            functionCall.CloseParen);
                    }
                    else
                    {
                        current = new PropertyAccessSyntax(current, dot, identifier);
                    }

                    continue;
                }

                break;
            }

            return current;
        }

        private SyntaxBase PrimaryExpression(bool allowComplexLiterals)
        {
            Token nextToken = this.reader.Peek();

            switch (nextToken.Type)
            {
                case TokenType.Number:
                case TokenType.NullKeyword:
                case TokenType.TrueKeyword:
                case TokenType.FalseKeyword:
                    return this.LiteralValue();

                case TokenType.StringComplete:
                case TokenType.StringLeftPiece:
                    return this.InterpolableString();

                case TokenType.LeftBrace when allowComplexLiterals:
                    return this.Object();

                case TokenType.LeftSquare when allowComplexLiterals:
                    return this.Array();

                case TokenType.LeftBrace:
                case TokenType.LeftSquare:
                    throw new ExpectedTokenException(nextToken, b => b.ComplexLiteralsNotAllowed());

                case TokenType.LeftParen:
                    return this.ParenthesizedExpression(allowComplexLiterals);

                case TokenType.Identifier:
                    return this.FunctionCallOrVariableAccess(allowComplexLiterals);

                default:
                    throw new ExpectedTokenException(nextToken, b => b.UnrecognizedExpression());
            }
        }

        private SyntaxBase ParenthesizedExpression(bool allowComplexLiterals)
        {
            var openParen = this.Expect(TokenType.LeftParen, b => b.ExpectedCharacter("("));
            var expression = this.WithRecovery(() => this.Expression(allowComplexLiterals), RecoveryFlags.None, TokenType.RightParen, TokenType.NewLine);
            var closeParen = this.WithRecovery(() => this.Expect(TokenType.RightParen, b => b.ExpectedCharacter(")")), GetSuppressionFlag(expression), TokenType.NewLine);

            return new ParenthesizedExpressionSyntax(openParen, expression, closeParen);
        }

        private SyntaxBase FunctionCallOrVariableAccess(bool allowComplexLiterals)
        {
            var identifier = this.Identifier(b => b.ExpectedVariableOrFunctionName());

            if (Check(TokenType.LeftParen))
            {
                var functionCall = FunctionCallAccess(identifier, allowComplexLiterals);

                return new FunctionCallSyntax(
                    functionCall.Identifier,
                    functionCall.OpenParen,
                    functionCall.ArgumentNodes,
                    functionCall.CloseParen);
            }
            // returns variable access
            return new VariableAccessSyntax(identifier);
        }

        /// <summary>
        /// Method that gets a function call identifier, its arguments plus open and close parens
        /// </summary>
        private (IdentifierSyntax Identifier, Token OpenParen, IEnumerable<FunctionArgumentSyntax> ArgumentNodes, Token CloseParen) FunctionCallAccess(IdentifierSyntax functionName, bool allowComplexLiterals)
        {
            var openParen = this.Expect(TokenType.LeftParen, b => b.ExpectedCharacter("("));

            var argumentNodes = FunctionCallArguments(allowComplexLiterals);

            var closeParen = this.Expect(TokenType.RightParen, b => b.ExpectedCharacter(")"));

            return (functionName, openParen, argumentNodes, closeParen);
        }

        /// <summary>
        /// Method that consumes and returns all arguments from an Instance of Function call.
        /// This method stops when a right paren is found without consuming it, a caller must
        /// consume the right paren token.
        /// </summary>
        /// <param name="allowComplexLiterals"></param>
        private IEnumerable<FunctionArgumentSyntax> FunctionCallArguments(bool allowComplexLiterals)
        {
            SkippedTriviaSyntax CreateDummyArgument(Token current) => 
                new SkippedTriviaSyntax(current.ToZeroLengthSpan(), ImmutableArray<SyntaxBase>.Empty, DiagnosticBuilder.ForPosition(current.ToZeroLengthSpan()).UnrecognizedExpression().AsEnumerable());

            if (this.Check(TokenType.RightParen))
            {
                return ImmutableArray<FunctionArgumentSyntax>.Empty;
            }

            var arguments = new List<(SyntaxBase expression, Token? comma)>();

            while (true)
            {
                var current = this.reader.Peek();
                switch (current.Type)
                {
                    case TokenType.Comma:
                        this.reader.Read();
                        if (arguments.Any() && arguments[^1].comma == null)
                        {
                            // we have consumed an expression which is expecting a comma
                            // add the comma to the expression (it's a value type)
                            var lastArgument = arguments[^1];
                            lastArgument.comma = current;
                            arguments[^1] = lastArgument;
                        }
                        else
                        {
                            // there aren't any arguments or the expression already has a comma following it
                            // add an empty expression with the comma
                            arguments.Add((CreateDummyArgument(current), current));
                        }

                        break;

                    case TokenType.RightParen:
                        // end of function call

                        if (arguments.Any() && arguments.Last().comma != null)
                        {
                            // we have a trailing comma without an argument
                            // we need to allow it so signature help doesn't get interrupted
                            // by the user typing a comma without specifying a function argument
                            
                            // insert a dummy argument
                            arguments.Add((CreateDummyArgument(current), null));
                        }

                        // return the accumulated arguments without consuming the right paren (the caller must consume it)
                        var functionArguments = new List<FunctionArgumentSyntax>(arguments.Count);
                        foreach (var (argumentExpression, comma) in arguments)
                        {
                            functionArguments.Add(new FunctionArgumentSyntax(argumentExpression, comma));
                        }
                        return functionArguments.ToImmutableArray();

                    default:
                        // not a comma or )
                        // it should be an expression
                        if (arguments.Any() && arguments[^1].comma == null)
                        {
                            // we are expecting a comma after the previous expression
                            throw new ExpectedTokenException(current, b => b.ExpectedCharacter(","));
                        }

                        var expression = this.Expression(allowComplexLiterals);
                        arguments.Add((expression, null));

                        break;
                }
<<<<<<< HEAD
            }
        }

        private ImmutableArray<Token> NewLines()
        {
            var newLines = new List<Token>
            {
                this.NewLine()
            };

            while (Check(TokenType.NewLine))
            {
                newLines.Add(reader.Read());
            }

            return newLines.ToImmutableArray();
        }

        private Token Assignment()
        {
            return this.Expect(TokenType.Assignment, b => b.ExpectedCharacter("="));
        }

        private IdentifierSyntax Identifier(DiagnosticBuilder.ErrorBuilderDelegate errorFunc)
        {
            var identifier = Expect(TokenType.Identifier, errorFunc);

            return new IdentifierSyntax(identifier);
        }

        private IdentifierSyntax IdentifierOrSkip(DiagnosticBuilder.ErrorBuilderDelegate errorFunc)
        {
            if (this.Check(TokenType.Identifier))
            {
                var identifier = Expect(TokenType.Identifier, errorFunc);
                return new IdentifierSyntax(identifier);
            }

            var skipped = SkipEmpty(errorFunc);
            return new IdentifierSyntax(skipped);
        }

        private IdentifierSyntax IdentifierWithRecovery(DiagnosticBuilder.ErrorBuilderDelegate errorFunc, params TokenType[] terminatingTypes)
        {
            var identifierOrSkipped = this.WithRecovery(
                () => Identifier(errorFunc),
                RecoveryFlags.None,
                terminatingTypes);

            switch (identifierOrSkipped)
            {
                case IdentifierSyntax identifier:
                    return identifier;

                case SkippedTriviaSyntax skipped:
                    return new IdentifierSyntax(skipped);

                default:
                    throw new NotImplementedException($"Unexpected identifier syntax type '{identifierOrSkipped.GetType().Name}'");
            }
        }

        private SkippedTriviaSyntax SkipEmpty(DiagnosticBuilder.ErrorBuilderDelegate errorFunc)
        {
            var span = new TextSpan(this.reader.Peek().Span.Position, 0);
            return new SkippedTriviaSyntax(span, ImmutableArray<SyntaxBase>.Empty, errorFunc(DiagnosticBuilder.ForPosition(span)).AsEnumerable());
        }

        private TypeSyntax Type(DiagnosticBuilder.ErrorBuilderDelegate errorFunc)
        {
            var identifier = Expect(TokenType.Identifier, errorFunc);

            return new TypeSyntax(identifier);
        }

        private NumericLiteralSyntax NumericLiteral()
        {
            var literal = Expect(TokenType.Number, b => b.ExpectedNumericLiteral());

            if (Int32.TryParse(literal.Text, NumberStyles.None, CultureInfo.InvariantCulture, out int value))
            {
                return new NumericLiteralSyntax(literal, value);
            }

            // TODO: Should probably be moved to type checking
            // integer is invalid (too long to fit in an int32)
            throw new ExpectedTokenException(literal, b => b.InvalidInteger());
        }

        private SyntaxBase InterpolableString()
        {
            var startToken = reader.Peek();
            var tokensOrSyntax = new List<SyntaxBase>();

            SyntaxBase? ProcessStringSegment(bool isFirstSegment)
            {
                // This local function will be called in a loop to consume string segments and expressions in interpolation holes.
                // Returning a non-null result will result in the caller terminating the loop and returning the given syntax tree for the string.

                var hadErrors = false;
                var isComplete = false;
                var currentType = reader.Peek().Type;

                // Depending on where we are in the loop, we need to look for different string tokens to orientate ourselves.
                // If we're handling the first segment, the final (only) segment will look like "'...'" and continuation will look like "'...${".
                // If we're handling later segments, the final segment will look like "}...'" and continuation will look like "}...${".
                var tokenStringEnd = isFirstSegment ? TokenType.StringComplete : TokenType.StringRightPiece;
                var tokenStringContinue = isFirstSegment ? TokenType.StringLeftPiece : TokenType.StringMiddlePiece;

                if (currentType == tokenStringEnd)
                {
                    // We're done - exit the loop.
                    tokensOrSyntax.Add(reader.Read());
                    isComplete = true;
                }
                else if (currentType == tokenStringContinue)
                {
                    tokensOrSyntax.Add(reader.Read());

                    // Look for an expression syntax inside the interpolation 'hole' (between "${" and "}").
                    // The lexer doesn't allow an expression contained inside an interpolation to span multiple lines, so we can safely use recovery to look for a NewLine character.
                    // We are also blocking complex literals (arrays and objects) from inside string interpolation
                    var interpExpression = WithRecovery(() => Expression(allowComplexLiterals: false), RecoveryFlags.None, TokenType.StringMiddlePiece, TokenType.StringRightPiece, TokenType.NewLine);
                    if (!Check(TokenType.StringMiddlePiece, TokenType.StringRightPiece, TokenType.NewLine))
                    {
                        // We may have successfully parsed the expression, but have not reached the end of the expression hole. Skip to the end of the hole.
                        var skippedSyntax = SynchronizeAndReturnTrivia(reader.Position, RecoveryFlags.None, b => b.UnexpectedTokensInInterpolation(), TokenType.StringMiddlePiece, TokenType.StringRightPiece, TokenType.NewLine);

                        // Things start to get hairy to build the string if we return an uneven number of tokens and expressions.
                        // Rather than trying to add two expression nodes, combine them.
                        var combined = new[] { interpExpression, skippedSyntax };
                        interpExpression = new SkippedTriviaSyntax(TextSpan.Between(combined.First(), combined.Last()), combined, Enumerable.Empty<Diagnostic>());
                    }

                    tokensOrSyntax.Add(interpExpression);

                    if (Check(TokenType.NewLine) || IsAtEnd())
                    {
                        // Terminate the loop with errors.
                        hadErrors = true;
                    }
                }
                else
                {
                    // Don't consume any tokens that aren't part of this syntax - allow synchronize to handle that safely.
                    var skippedSyntax = SynchronizeAndReturnTrivia(reader.Position, RecoveryFlags.None, b => b.UnexpectedTokensInInterpolation(), TokenType.StringMiddlePiece, TokenType.StringRightPiece, TokenType.NewLine);
                    tokensOrSyntax.Add(skippedSyntax);

                    // If we're able to match a continuation, we should keep going, even if the expression parsing fails.
                    // A bad expression will simply be added as a SkippedTriviaSyntax node.
                    //if (reader.Peek().Type == TokenType.NewLine || IsAtEnd())
                    if (!Check(TokenType.StringMiddlePiece, TokenType.StringRightPiece))
                    {
                        // Terminate the loop with errors.
                        hadErrors = true;
                    }
                }

                if (isComplete)
                {
                    var tokens = new List<Token>();
                    var expressions = new List<SyntaxBase>();
                    foreach (var element in tokensOrSyntax)
                    {
                        if (element is Token token)
                        {
                            tokens.Add(token);
                        }
                        else
                        {
                            expressions.Add(element);
                        }
                    }

                    // The lexer may return unterminated string tokens to allow lexing to continue over an interpolated string.
                    // We should catch that here and prevent parsing from succeeding.
                    var segments = Lexer.TryGetRawStringSegments(tokens);
                    if (segments != null)
                    {
                        return new StringSyntax(tokens, expressions, segments);
                    }

                    // Fall back to main error-handling, we can't safely return a string.
                    hadErrors = true;
                }

                if (hadErrors)
                {
                    // This error-handling is just for cases where we were completely unable to interpret the string.
                    var span = TextSpan.BetweenInclusiveAndExclusive(startToken, reader.Peek());
                    return new SkippedTriviaSyntax(span, tokensOrSyntax, Enumerable.Empty<Diagnostic>());
                }

                return null;
            }

            var isFirstSegment = true;
            while (true)
            {
                // Here we're actually parsing and returning the completed string
                var output = ProcessStringSegment(isFirstSegment);
                if (output != null)
                {
                    return output;
                }

                isFirstSegment = false;
            }
        }

        private SyntaxBase LiteralValue()
        {
            var current = reader.Peek();
            switch (current.Type)
            {
                case TokenType.TrueKeyword:
                    return new BooleanLiteralSyntax(reader.Read(), true);

                case TokenType.FalseKeyword:
                    return new BooleanLiteralSyntax(reader.Read(), false);

                case TokenType.Number:
                    return this.NumericLiteral();

                case TokenType.NullKeyword:
                    return new NullLiteralSyntax(reader.Read());

                default:
                    throw new ExpectedTokenException(current, b => b.InvalidType());
            }
        }

        private SyntaxBase Array()
        {
            var openBracket = Expect(TokenType.LeftSquare, b => b.ExpectedCharacter("["));

            if (Check(TokenType.RightSquare))
            {
                // allow a close on the same line for an empty array
                var emptyCloseBracket = reader.Read();
                return new ArraySyntax(openBracket, ImmutableArray<SyntaxBase>.Empty, emptyCloseBracket);
            }

            var itemsOrTokens = new List<SyntaxBase>();

            while (!this.IsAtEnd() && this.reader.Peek().Type != TokenType.RightSquare)
            {
                // this produces an item node, skipped tokens node, or just a newline token
                var itemOrToken = this.ArrayItem();
                itemsOrTokens.Add(itemOrToken);

                // if skipped tokens node is returned above, the newline is not consumed
                // if newline token is returned, we must not expect another (could be beginning of a new item)
                if (itemOrToken is ArrayItemSyntax)
                {
=======
            }
        }

        private ImmutableArray<Token> NewLines()
        {
            var newLines = new List<Token>
            {
                this.NewLine()
            };

            while (Check(TokenType.NewLine))
            {
                newLines.Add(reader.Read());
            }

            return newLines.ToImmutableArray();
        }

        private Token Assignment()
        {
            return this.Expect(TokenType.Assignment, b => b.ExpectedCharacter("="));
        }

        private IdentifierSyntax Identifier(DiagnosticBuilder.ErrorBuilderDelegate errorFunc)
        {
            var identifier = Expect(TokenType.Identifier, errorFunc);

            return new IdentifierSyntax(identifier);
        }

        private IdentifierSyntax IdentifierOrSkip(DiagnosticBuilder.ErrorBuilderDelegate errorFunc)
        {
            if (this.Check(TokenType.Identifier))
            {
                var identifier = Expect(TokenType.Identifier, errorFunc);
                return new IdentifierSyntax(identifier);
            }

            var skipped = SkipEmpty(errorFunc);
            return new IdentifierSyntax(skipped);
        }

        private IdentifierSyntax IdentifierWithRecovery(DiagnosticBuilder.ErrorBuilderDelegate errorFunc, params TokenType[] terminatingTypes)
        {
            var identifierOrSkipped = this.WithRecovery(
                () => Identifier(errorFunc),
                RecoveryFlags.None,
                terminatingTypes);

            switch (identifierOrSkipped)
            {
                case IdentifierSyntax identifier:
                    return identifier;

                case SkippedTriviaSyntax skipped:
                    return new IdentifierSyntax(skipped);

                default:
                    throw new NotImplementedException($"Unexpected identifier syntax type '{identifierOrSkipped.GetType().Name}'");
            }
        }

        private SkippedTriviaSyntax SkipEmpty(DiagnosticBuilder.ErrorBuilderDelegate errorFunc)
        {
            var span = new TextSpan(this.reader.Peek().Span.Position, 0);
            return new SkippedTriviaSyntax(span, ImmutableArray<SyntaxBase>.Empty, errorFunc(DiagnosticBuilder.ForPosition(span)).AsEnumerable());
        }

        private TypeSyntax Type(DiagnosticBuilder.ErrorBuilderDelegate errorFunc)
        {
            var identifier = Expect(TokenType.Identifier, errorFunc);

            return new TypeSyntax(identifier);
        }

        private IntegerLiteralSyntax NumericLiteral()
        {
            var literal = Expect(TokenType.Integer, b => b.ExpectedNumericLiteral());

            if (long.TryParse(literal.Text, NumberStyles.None, CultureInfo.InvariantCulture, out long value))
            {
                return new IntegerLiteralSyntax(literal, value);
            }

            // TODO: Should probably be moved to type checking
            // integer is invalid (too long to fit in an int32)
            throw new ExpectedTokenException(literal, b => b.InvalidInteger());
        }

        private SyntaxBase InterpolableString()
        {
            var startToken = reader.Peek();
            var tokensOrSyntax = new List<SyntaxBase>();

            SyntaxBase? ProcessStringSegment(bool isFirstSegment)
            {
                // This local function will be called in a loop to consume string segments and expressions in interpolation holes.
                // Returning a non-null result will result in the caller terminating the loop and returning the given syntax tree for the string.

                var hadErrors = false;
                var isComplete = false;
                var currentType = reader.Peek().Type;

                // Depending on where we are in the loop, we need to look for different string tokens to orientate ourselves.
                // If we're handling the first segment, the final (only) segment will look like "'...'" and continuation will look like "'...${".
                // If we're handling later segments, the final segment will look like "}...'" and continuation will look like "}...${".
                var tokenStringEnd = isFirstSegment ? TokenType.StringComplete : TokenType.StringRightPiece;
                var tokenStringContinue = isFirstSegment ? TokenType.StringLeftPiece : TokenType.StringMiddlePiece;

                if (currentType == tokenStringEnd)
                {
                    // We're done - exit the loop.
                    tokensOrSyntax.Add(reader.Read());
                    isComplete = true;
                }
                else if (currentType == tokenStringContinue)
                {
                    tokensOrSyntax.Add(reader.Read());

                    // Look for an expression syntax inside the interpolation 'hole' (between "${" and "}").
                    // The lexer doesn't allow an expression contained inside an interpolation to span multiple lines, so we can safely use recovery to look for a NewLine character.
                    // We are also blocking complex literals (arrays and objects) from inside string interpolation
                    var interpExpression = WithRecovery(() => Expression(allowComplexLiterals: false), RecoveryFlags.None, TokenType.StringMiddlePiece, TokenType.StringRightPiece, TokenType.NewLine);
                    if (!Check(TokenType.StringMiddlePiece, TokenType.StringRightPiece, TokenType.NewLine))
                    {
                        // We may have successfully parsed the expression, but have not reached the end of the expression hole. Skip to the end of the hole.
                        var skippedSyntax = SynchronizeAndReturnTrivia(reader.Position, RecoveryFlags.None, b => b.UnexpectedTokensInInterpolation(), TokenType.StringMiddlePiece, TokenType.StringRightPiece, TokenType.NewLine);

                        // Things start to get hairy to build the string if we return an uneven number of tokens and expressions.
                        // Rather than trying to add two expression nodes, combine them.
                        var combined = new[] { interpExpression, skippedSyntax };
                        interpExpression = new SkippedTriviaSyntax(TextSpan.Between(combined.First(), combined.Last()), combined, Enumerable.Empty<Diagnostic>());
                    }

                    tokensOrSyntax.Add(interpExpression);

                    if (Check(TokenType.NewLine) || IsAtEnd())
                    {
                        // Terminate the loop with errors.
                        hadErrors = true;
                    }
                }
                else
                {
                    // Don't consume any tokens that aren't part of this syntax - allow synchronize to handle that safely.
                    var skippedSyntax = SynchronizeAndReturnTrivia(reader.Position, RecoveryFlags.None, b => b.UnexpectedTokensInInterpolation(), TokenType.StringMiddlePiece, TokenType.StringRightPiece, TokenType.NewLine);
                    tokensOrSyntax.Add(skippedSyntax);

                    // If we're able to match a continuation, we should keep going, even if the expression parsing fails.
                    // A bad expression will simply be added as a SkippedTriviaSyntax node.
                    //if (reader.Peek().Type == TokenType.NewLine || IsAtEnd())
                    if (!Check(TokenType.StringMiddlePiece, TokenType.StringRightPiece))
                    {
                        // Terminate the loop with errors.
                        hadErrors = true;
                    }
                }

                if (isComplete)
                {
                    var tokens = new List<Token>();
                    var expressions = new List<SyntaxBase>();
                    foreach (var element in tokensOrSyntax)
                    {
                        if (element is Token token)
                        {
                            tokens.Add(token);
                        }
                        else
                        {
                            expressions.Add(element);
                        }
                    }

                    // The lexer may return unterminated string tokens to allow lexing to continue over an interpolated string.
                    // We should catch that here and prevent parsing from succeeding.
                    var segments = Lexer.TryGetRawStringSegments(tokens);
                    if (segments != null)
                    {
                        return new StringSyntax(tokens, expressions, segments);
                    }

                    // Fall back to main error-handling, we can't safely return a string.
                    hadErrors = true;
                }

                if (hadErrors)
                {
                    // This error-handling is just for cases where we were completely unable to interpret the string.
                    var span = TextSpan.BetweenInclusiveAndExclusive(startToken, reader.Peek());
                    return new SkippedTriviaSyntax(span, tokensOrSyntax, Enumerable.Empty<Diagnostic>());
                }

                return null;
            }

            var isFirstSegment = true;
            while (true)
            {
                // Here we're actually parsing and returning the completed string
                var output = ProcessStringSegment(isFirstSegment);
                if (output != null)
                {
                    return output;
                }

                isFirstSegment = false;
            }
        }

        private SyntaxBase LiteralValue()
        {
            var current = reader.Peek();
            switch (current.Type)
            {
                case TokenType.TrueKeyword:
                    return new BooleanLiteralSyntax(reader.Read(), true);

                case TokenType.FalseKeyword:
                    return new BooleanLiteralSyntax(reader.Read(), false);

                case TokenType.Integer:
                    return this.NumericLiteral();

                case TokenType.NullKeyword:
                    return new NullLiteralSyntax(reader.Read());

                default:
                    throw new ExpectedTokenException(current, b => b.InvalidType());
            }
        }

        private SyntaxBase Array()
        {
            var openBracket = Expect(TokenType.LeftSquare, b => b.ExpectedCharacter("["));

            if (Check(TokenType.RightSquare))
            {
                // allow a close on the same line for an empty array
                var emptyCloseBracket = reader.Read();
                return new ArraySyntax(openBracket, ImmutableArray<SyntaxBase>.Empty, emptyCloseBracket);
            }

            var itemsOrTokens = new List<SyntaxBase>();

            while (!this.IsAtEnd() && this.reader.Peek().Type != TokenType.RightSquare)
            {
                // this produces an item node, skipped tokens node, or just a newline token
                var itemOrToken = this.ArrayItem();
                itemsOrTokens.Add(itemOrToken);

                // if skipped tokens node is returned above, the newline is not consumed
                // if newline token is returned, we must not expect another (could be beginning of a new item)
                if (itemOrToken is ArrayItemSyntax)
                {
>>>>>>> 83853ca7
                    if (Check(TokenType.Comma))
                    {
                        var token = this.reader.Read();
                        var skippedSyntax = new SkippedTriviaSyntax(
                            token.Span,
                            token.AsEnumerable(),
                            DiagnosticBuilder.ForPosition(token.Span).UnexpectedCommaSeparator().AsEnumerable()
                        );
                        itemsOrTokens.Add(skippedSyntax);
                    }

                    // items must be followed by newlines
                    var newLine = this.WithRecoveryNullable(this.NewLineOrEof, RecoveryFlags.ConsumeTerminator, TokenType.NewLine);
                    if (newLine != null)
                    {
                        itemsOrTokens.Add(newLine);
                    }
                }
            }

            var closeBracket = Expect(TokenType.RightSquare, b => b.ExpectedCharacter("]"));

            return new ArraySyntax(openBracket, itemsOrTokens, closeBracket);
        }

        private SyntaxBase ArrayItem()
        {
            return this.WithRecovery<SyntaxBase>(() =>
            {
                var current = this.reader.Peek();

                if (current.Type == TokenType.NewLine)
                {
                    return this.NewLine();
                }

                var value = this.Expression(allowComplexLiterals: true);
                return new ArrayItemSyntax(value);
            }, RecoveryFlags.None, TokenType.NewLine);
        }

        private ObjectSyntax Object()
        {
            var openBrace = Expect(TokenType.LeftBrace, b => b.ExpectedCharacter("{"));

            if (Check(TokenType.RightBrace))
            {
                // allow a close on the same line for an empty object
                var emptyCloseBrace = reader.Read();
                return new ObjectSyntax(openBrace, ImmutableArray<SyntaxBase>.Empty, emptyCloseBrace);
            }

            var propertiesOrTokens = new List<SyntaxBase>();
            while (!this.IsAtEnd() && this.reader.Peek().Type != TokenType.RightBrace)
            {
                // this produces a property node, skipped tokens node, or just a newline token
                var propertyOrToken = this.ObjectProperty();
                propertiesOrTokens.Add(propertyOrToken);

                // if skipped tokens node is returned above, the newline is not consumed
                // if newline token is returned, we must not expect another (could be beginning of a new property)
                if (propertyOrToken is ObjectPropertySyntax)
                {
                    if (Check(TokenType.Comma))
                    {
                        var token = this.reader.Read();
                        var skippedSyntax = new SkippedTriviaSyntax(
                            token.Span,
                            token.AsEnumerable(),
                            DiagnosticBuilder.ForPosition(token.Span).UnexpectedCommaSeparator().AsEnumerable()
                        );
                        propertiesOrTokens.Add(skippedSyntax);
                    }

                    // properties must be followed by newlines
                    var newLine = this.WithRecoveryNullable(this.NewLineOrEof, RecoveryFlags.ConsumeTerminator, TokenType.NewLine);
                    if (newLine != null)
                    {
                        propertiesOrTokens.Add(newLine);
                    }
                }
            }

            var closeBrace = Expect(TokenType.RightBrace, b => b.ExpectedCharacter("}"));

            return new ObjectSyntax(openBrace, propertiesOrTokens, closeBrace);
        }

        private SyntaxBase ObjectProperty()
        {
            return this.WithRecovery<SyntaxBase>(() =>
            {
                // TODO: Clean this up a bit
                var current = this.reader.Peek();
                if (current.Type == TokenType.NewLine)
                {
                    return this.NewLine();
                }

                var key = this.WithRecovery(
                    () => ThrowIfSkipped(
                        () =>
                            current.Type switch
                            {
                                TokenType.Identifier => this.Identifier(b => b.ExpectedPropertyName()),
                                TokenType.StringComplete => this.InterpolableString(),
                                TokenType.StringLeftPiece => this.InterpolableString(),
                                _ => throw new ExpectedTokenException(current, b => b.ExpectedPropertyName()),
                            }, b => b.ExpectedPropertyName()),
                    RecoveryFlags.None,
                    TokenType.Colon, TokenType.NewLine);

                var colon = this.WithRecovery(() => Expect(TokenType.Colon, b => b.ExpectedCharacter(":")), GetSuppressionFlag(key), TokenType.NewLine);
                var value = this.WithRecovery(() => Expression(allowComplexLiterals: true), GetSuppressionFlag(colon), TokenType.NewLine);

                return new ObjectPropertySyntax(key, colon, value);
            }, RecoveryFlags.None, TokenType.NewLine);
        }

        private SyntaxBase IfCondition()
        {
            var keyword = this.ExpectKeyword(LanguageConstants.IfKeyword);
            var conditionExpression = this.WithRecovery(() => this.ParenthesizedExpression(true), RecoveryFlags.None, TokenType.LeftBrace, TokenType.NewLine);

            return new IfConditionSyntax(keyword, conditionExpression);
        }

        private SyntaxBase WithRecovery<TSyntax>(Func<TSyntax> syntaxFunc, RecoveryFlags flags, params TokenType[] terminatingTypes)
            where TSyntax : SyntaxBase
        {
            var startReaderPosition = reader.Position;
            try
            {
                return syntaxFunc();
            }
            catch (ExpectedTokenException exception)
            {
                return SynchronizeAndReturnTrivia(startReaderPosition, flags, _ => exception.Error, terminatingTypes);
            }
        }

        private SyntaxBase? WithRecoveryNullable<TSyntax>(Func<TSyntax> syntaxFunc, RecoveryFlags flags, params TokenType[] terminatingTypes)
            where TSyntax : SyntaxBase?
        {
            var startReaderPosition = reader.Position;
            try
            {
                return syntaxFunc();
            }
            catch (ExpectedTokenException exception)
            {
                return SynchronizeAndReturnTrivia(startReaderPosition, flags, _ => exception.Error, terminatingTypes);
            }
        }

        private SyntaxBase ThrowIfSkipped(Func<SyntaxBase> syntaxFunc, DiagnosticBuilder.ErrorBuilderDelegate errorFunc)
        {
            var startToken = reader.Peek();
            var syntax = syntaxFunc();

            if (syntax.IsSkipped)
            {
                throw new ExpectedTokenException(startToken, errorFunc);
            }

            return syntax;
        }

        private void Synchronize(bool consumeTerminator, params TokenType[] expectedTypes)
        {
            while (!IsAtEnd())
            {
                if (consumeTerminator ? Match(expectedTypes) : Check(expectedTypes))
                {
                    return;
                }

                reader.Read();
            }
        }

        private SkippedTriviaSyntax SynchronizeAndReturnTrivia(int startReaderPosition, RecoveryFlags flags, DiagnosticBuilder.ErrorBuilderDelegate errorFunc, params TokenType[] expectedTypes)
        {
            var startToken = reader.AtPosition(startReaderPosition);

            // Generally we don't want the error span to include the terminating token, so synchronize with and without if required.
            // The skipped trivia returned should always include the full span
            Synchronize(false, expectedTypes);
            var skippedTokens = reader.Slice(startReaderPosition, reader.Position - startReaderPosition);
            var skippedSpan = TextSpan.SafeBetween(skippedTokens, startToken.Span.Position);
            var errorSpan = skippedSpan;

            if (flags.HasFlag(RecoveryFlags.ConsumeTerminator))
            {
                Synchronize(true, expectedTypes);

                skippedTokens = reader.Slice(startReaderPosition, reader.Position - startReaderPosition);
                skippedSpan = TextSpan.SafeBetween(skippedTokens, startToken.Span.Position);
            }

            var errors = flags.HasFlag(RecoveryFlags.SuppressDiagnostics)
                ? ImmutableArray<ErrorDiagnostic>.Empty
                : ImmutableArray.Create(errorFunc(DiagnosticBuilder.ForPosition(errorSpan)));

            return new SkippedTriviaSyntax(skippedSpan, skippedTokens, errors);
        }

        private bool IsAtEnd()
        {
            return reader.IsAtEnd() || reader.Peek().Type == TokenType.EndOfFile;
        }

        private Token Expect(TokenType type, DiagnosticBuilder.ErrorBuilderDelegate errorFunc)
        {
            if (this.Check(type))
            {
                // only read the token if it matches the expectations
                // otherwise, we could accidentally consume EOF
                return reader.Read();
            }

            throw new ExpectedTokenException(this.reader.Peek(), errorFunc);
        }

        private Token ExpectKeyword(string expectedKeyword)
        {
            if (this.Check(TokenType.Identifier) && reader.Peek().Text == expectedKeyword)
            {
                // only read the token if it matches the expectations
                // otherwise, we could accidentally consume EOF
                return reader.Read();
            }

            throw new ExpectedTokenException(this.reader.Peek(), b => b.ExpectedKeyword(expectedKeyword));
        }

        private bool Match(params TokenType[] types)
        {
            if (Check(types))
            {
                reader.Read();
                return true;
            }

            return false;
        }

        private bool Check(params TokenType[] types)
        {
            if (IsAtEnd())
            {
                return false;
            }

            return types.Contains(reader.Peek().Type);
        }

        private static int GetOperatorPrecedence(TokenType tokenType)
        {
            // the absolute values are not important here
            switch (tokenType)
            {
                case TokenType.Modulo:
                case TokenType.Asterisk:
                case TokenType.Slash:
                    return 100;

                case TokenType.Plus:
                case TokenType.Minus:
                    return 90;

                case TokenType.GreaterThan:
                case TokenType.GreaterThanOrEqual:
                case TokenType.LessThan:
                case TokenType.LessThanOrEqual:
                    return 80;

                case TokenType.Equals:
                case TokenType.NotEquals:
                case TokenType.EqualsInsensitive:
                case TokenType.NotEqualsInsensitive:
                    return 70;

                // if we add bitwise operators in the future, they should go here

                case TokenType.LogicalAnd:
                    return 50;

                case TokenType.LogicalOr:
                    return 40;

                default:
                    return -1;
            }
        }
    }
}<|MERGE_RESOLUTION|>--- conflicted
+++ resolved
@@ -1,1534 +1,1190 @@
-// Copyright (c) Microsoft Corporation.
-// Licensed under the MIT License.
-using System;
-using System.Collections.Generic;
-using System.Collections.Immutable;
-using System.Globalization;
-using System.Linq;
-using Bicep.Core.Diagnostics;
-using Bicep.Core.Extensions;
-using Bicep.Core.Navigation;
-using Bicep.Core.Syntax;
-
-namespace Bicep.Core.Parsing
-{
-    public class Parser
-    {
-        private readonly TokenReader reader;
-
-        private readonly ImmutableArray<Diagnostic> lexerDiagnostics;
-
-        public Parser(string text)
-        {
-            // treating the lexer as an implementation detail of the parser
-            var diagnosticWriter = ToListDiagnosticWriter.Create();
-            var lexer = new Lexer(new SlidingTextWindow(text), diagnosticWriter);
-            lexer.Lex();
-
-            this.lexerDiagnostics = diagnosticWriter.GetDiagnostics().ToImmutableArray();
-
-            this.reader = new TokenReader(lexer.GetTokens());
-        }
-
-        public ProgramSyntax Program()
-        {
-            var declarationsOrTokens = new List<SyntaxBase>();
-
-            while (!this.IsAtEnd())
-            {
-                // this produces either a declaration node, skipped tokens node or just a token
-                var declarationOrToken = Declaration();
-                declarationsOrTokens.Add(declarationOrToken);
-
-                // if skipped node is returned above, the newline is not consumed
-                // if newline token is returned, we must not expect another (could be a beginning of a declaration)
-                if (declarationOrToken is IDeclarationSyntax)
-                {
-                    // declarations must be followed by a newline or the file must end
-                    var newLine = this.WithRecoveryNullable(this.NewLineOrEof, RecoveryFlags.ConsumeTerminator, TokenType.NewLine);
-                    if (newLine != null)
-                    {
-                        declarationsOrTokens.Add(newLine);
-                    }
-                }
-
-                if (this.IsAtEnd() &&
-                    declarationOrToken is MissingDeclarationSyntax missingDeclaration &&
-                    !missingDeclaration.HasParseErrors())
-                {
-                    // If there are dangling decorators and we hit EOF, ask users to add a declration.
-                    // Set the span of the diagnostic so that it's on the line below the last decorator.
-                    var lastNewLine = missingDeclaration.LeadingNodes.Last(node => node is Token { Type: TokenType.NewLine });
-                    var diagnosticSpan = new TextSpan(lastNewLine.Span.Position + 2, 0);
-
-                    var skippedTriviaSyntax = new SkippedTriviaSyntax(
-                        reader.Peek().Span,
-                        Enumerable.Empty<SyntaxBase>(),
-                        DiagnosticBuilder.ForPosition(diagnosticSpan).ExpectDeclarationAfterDecorator().AsEnumerable());
-
-                    declarationsOrTokens.Add(skippedTriviaSyntax);
-                }
-            }
-
-            var endOfFile = reader.Read();
-
-            return new ProgramSyntax(declarationsOrTokens, endOfFile, this.lexerDiagnostics);
-        }
-
-        public SyntaxBase Declaration() =>
-            this.WithRecovery(
-                () =>
-                {
-                    List<SyntaxBase> leadingNodes = new();
-
-                    // Parse decorators before the declaration.
-                    while (this.Check(TokenType.At))
-                    {
-                        leadingNodes.Add(this.Decorator());
-
-                        // A decorators must followed by a newline.
-                        leadingNodes.Add(this.WithRecovery(this.NewLine, RecoveryFlags.ConsumeTerminator, TokenType.NewLine));
-                    }
-
-                    if (leadingNodes.Count > 0 && this.Check(TokenType.NewLine))
-                    {
-                        // In case there are skipped trivial syntaxes after a decorator, we need to consume
-                        // all the newlines after them.
-                        leadingNodes.Add(this.NewLine());
-                    }
-
-                    Token current = reader.Peek();
-
-                    return current.Type switch
-                    {
-                        TokenType.Identifier => current.Text switch
-                        {
-                            LanguageConstants.TargetScopeKeyword => this.TargetScope(leadingNodes),
-                            LanguageConstants.ParameterKeyword => this.ParameterDeclaration(leadingNodes),
-                            LanguageConstants.VariableKeyword => this.VariableDeclaration(leadingNodes),
-                            LanguageConstants.ResourceKeyword => this.ResourceDeclaration(leadingNodes),
-                            LanguageConstants.OutputKeyword => this.OutputDeclaration(leadingNodes),
-                            LanguageConstants.ModuleKeyword => this.ModuleDeclaration(leadingNodes),
-                            _ => leadingNodes.Count > 0
-                                ? new MissingDeclarationSyntax(leadingNodes)
-                                : throw new ExpectedTokenException(current, b => b.UnrecognizedDeclaration()),
-                        },
-                        TokenType.NewLine => this.NewLine(),
-
-                        _ => leadingNodes.Count > 0
-                            ? new MissingDeclarationSyntax(leadingNodes)
-                            : throw new ExpectedTokenException(current, b => b.UnrecognizedDeclaration()),
-                    };
-                },
-                RecoveryFlags.None,
-                TokenType.NewLine);
-
-        private static RecoveryFlags GetSuppressionFlag(SyntaxBase precedingNode)
-        {
-            // local function
-            static RecoveryFlags ConvertFlags(bool suppress) => suppress ? RecoveryFlags.SuppressDiagnostics : RecoveryFlags.None;
-
-            /*
-             * When we have an incomplete declarations like "param\n",
-             * the keyword is parsed but all other properties are set to 0-length SkippedTriviaSyntax or MalformedIdentifierSyntax
-             * to prevent stacking multiple parse errors on a 0-length span (which is technically correct but also confusing)
-             * we will only leave the first parse error
-             */
-            switch (precedingNode)
-            {
-                case IdentifierSyntax identifier when identifier.IsValid == false:
-                    return ConvertFlags(identifier.Span.Length == 0);
-
-                case SkippedTriviaSyntax skipped:
-                    return ConvertFlags(skipped.Span.Length == 0);
-
-                default:
-                    return RecoveryFlags.None;
-            }
-        }
-
-        private SyntaxBase TargetScope(IEnumerable<SyntaxBase> leadingNodes)
-        {
-            var keyword = ExpectKeyword(LanguageConstants.TargetScopeKeyword);
-            var assignment = this.WithRecovery(this.Assignment, RecoveryFlags.None, TokenType.NewLine);
-            var value = this.WithRecovery(() => this.Expression(allowComplexLiterals: true), RecoveryFlags.None, TokenType.NewLine);
-
-            return new TargetScopeSyntax(leadingNodes, keyword, assignment, value);
-        }
-
-        private SyntaxBase Decorator()
-        {
-            Token at = this.Expect(TokenType.At, b => b.ExpectedCharacter("@"));
-            SyntaxBase expression = this.WithRecovery(() =>
-            {
-                SyntaxBase current;
-                IdentifierSyntax identifier = this.Identifier(b => b.ExpectedNamespaceOrDecoratorName());
-
-                if (Check(TokenType.LeftParen))
-                {
-                    var functionCall = FunctionCallAccess(identifier, true);
-
-                    current = new FunctionCallSyntax(
-                        functionCall.Identifier,
-                        functionCall.OpenParen,
-                        functionCall.ArgumentNodes,
-                        functionCall.CloseParen);
-                }
-                else
-                {
-                    current = new VariableAccessSyntax(identifier);
-                }
-
-
-                while (this.Check(TokenType.Dot))
-                {
-                    Token dot = this.reader.Read();
-                    identifier = this.IdentifierOrSkip(b => b.ExpectedFunctionOrPropertyName());
-
-                    if (Check(TokenType.LeftParen))
-                    {
-                        var functionCall = FunctionCallAccess(identifier, true);
-
-                        current = new InstanceFunctionCallSyntax(
-                            current,
-                            dot,
-                            functionCall.Identifier,
-                            functionCall.OpenParen,
-                            functionCall.ArgumentNodes,
-                            functionCall.CloseParen);
-                    }
-                    else
-                    {
-                        current = new PropertyAccessSyntax(current, dot, identifier);
-                    }
-                }
-
-<<<<<<< HEAD
-                return current;
-            },
-            RecoveryFlags.None,
-            TokenType.NewLine);
-
-            return new DecoratorSyntax(at, expression);
-        }
-
-        private SyntaxBase ParameterDeclaration(IEnumerable<SyntaxBase> leadingNodes)
-        {
-            var keyword = ExpectKeyword(LanguageConstants.ParameterKeyword);
-            var name = this.IdentifierWithRecovery(b => b.ExpectedParameterIdentifier(), TokenType.Identifier, TokenType.NewLine);
-            var type = this.WithRecovery(() => Type(b => b.ExpectedParameterType()), GetSuppressionFlag(name), TokenType.Assignment, TokenType.LeftBrace, TokenType.NewLine);
-
-            // TODO: Need a better way to choose the terminating token
-            SyntaxBase? modifier = this.WithRecoveryNullable(
-                () =>
-                {
-                    var current = reader.Peek();
-                    return current.Type switch
-                    {
-                        // the parameter does not have a modifier
-                        TokenType.NewLine => null,
-                        TokenType.EndOfFile => null,
-
-                        // default value is specified
-                        TokenType.Assignment => this.ParameterDefaultValue(),
-
-                        // modifier is specified
-                        TokenType.LeftBrace => this.Object(),
-
-                        _ => throw new ExpectedTokenException(current, b => b.ExpectedParameterContinuation())
-                    };
-                },
-                GetSuppressionFlag(type),
-                TokenType.NewLine);
-
-            return new ParameterDeclarationSyntax(leadingNodes, keyword, name, type, modifier);
-        }
-
-        private SyntaxBase ParameterDefaultValue()
-        {
-            var assignmentToken = this.Expect(TokenType.Assignment, b => b.ExpectedCharacter("="));
-            SyntaxBase defaultValue = this.WithRecovery(() => this.Expression(allowComplexLiterals: true), RecoveryFlags.None, TokenType.NewLine);
-
-            return new ParameterDefaultValueSyntax(assignmentToken, defaultValue);
-        }
-
-        private SyntaxBase VariableDeclaration(IEnumerable<SyntaxBase> leadingNodes)
-        {
-            var keyword = ExpectKeyword(LanguageConstants.VariableKeyword);
-            var name = this.IdentifierWithRecovery(b => b.ExpectedVariableIdentifier(), TokenType.Assignment, TokenType.NewLine);
-            var assignment = this.WithRecovery(this.Assignment, GetSuppressionFlag(name), TokenType.NewLine);
-            var value = this.WithRecovery(() => this.Expression(allowComplexLiterals: true), GetSuppressionFlag(assignment), TokenType.NewLine);
-
-            return new VariableDeclarationSyntax(leadingNodes, keyword, name, assignment, value);
-        }
-
-        private SyntaxBase OutputDeclaration(IEnumerable<SyntaxBase> leadingNodes)
-        {
-            var keyword = ExpectKeyword(LanguageConstants.OutputKeyword);
-            var name = this.IdentifierWithRecovery(b => b.ExpectedOutputIdentifier(), TokenType.Identifier, TokenType.NewLine);
-            var type = this.WithRecovery(() => Type(b => b.ExpectedParameterType()), GetSuppressionFlag(name), TokenType.Assignment, TokenType.NewLine);
-            var assignment = this.WithRecovery(this.Assignment, GetSuppressionFlag(type), TokenType.NewLine);
-            var value = this.WithRecovery(() => this.Expression(allowComplexLiterals: true), GetSuppressionFlag(assignment), TokenType.NewLine);
-
-            return new OutputDeclarationSyntax(leadingNodes, keyword, name, type, assignment, value);
-        }
-
-        private SyntaxBase ResourceDeclaration(IEnumerable<SyntaxBase> leadingNodes)
-        {
-            var keyword = ExpectKeyword(LanguageConstants.ResourceKeyword);
-            var name = this.IdentifierWithRecovery(b => b.ExpectedResourceIdentifier(), TokenType.StringComplete, TokenType.StringLeftPiece, TokenType.NewLine);
-
-            // TODO: Unify StringSyntax with TypeSyntax
-            var type = this.WithRecovery(
-                () => ThrowIfSkipped(this.InterpolableString, b => b.ExpectedResourceTypeString()),
-                GetSuppressionFlag(name),
-                TokenType.Assignment, TokenType.NewLine);
-
-            var assignment = this.WithRecovery(this.Assignment, GetSuppressionFlag(type), TokenType.LeftBrace, TokenType.NewLine);
-            var ifCondition = this.WithRecoveryNullable(() =>
-                {
-                    var current = reader.Peek();
-                    return current.Type switch
-                    {
-                        TokenType.Identifier when current.Text == LanguageConstants.IfKeyword => this.IfCondition(),
-                        TokenType.LeftBrace => null,
-                        _ => throw new ExpectedTokenException(current, b => b.ExpectBodyStartOrIf())
-                    };
-                },
-                GetSuppressionFlag(assignment),
-                TokenType.LeftBrace,
-                TokenType.NewLine);
-
-            RecoveryFlags suppressionFlag =
-                ifCondition is IfConditionSyntax ifConditionSyntax && ifConditionSyntax.HasParseErrors()
-                ? RecoveryFlags.SuppressDiagnostics
-                : GetSuppressionFlag(ifCondition ?? assignment);
-=======
-                break;
-            }
-
-            return current;
-        }
-
-        private SyntaxBase PrimaryExpression(bool allowComplexLiterals)
-        {
-            Token nextToken = this.reader.Peek();
-
-            switch (nextToken.Type)
-            {
-                case TokenType.Integer:
-                case TokenType.NullKeyword:
-                case TokenType.TrueKeyword:
-                case TokenType.FalseKeyword:
-                    return this.LiteralValue();
-
-                case TokenType.StringComplete:
-                case TokenType.StringLeftPiece:
-                    return this.InterpolableString();
-
-                case TokenType.LeftBrace when allowComplexLiterals:
-                    return this.Object();
-
-                case TokenType.LeftSquare when allowComplexLiterals:
-                    return this.Array();
-
-                case TokenType.LeftBrace:
-                case TokenType.LeftSquare:
-                    throw new ExpectedTokenException(nextToken, b => b.ComplexLiteralsNotAllowed());
-
-                case TokenType.LeftParen:
-                    return this.ParenthesizedExpression(allowComplexLiterals);
-
-                case TokenType.Identifier:
-                    return this.FunctionCallOrVariableAccess(allowComplexLiterals);
-
-                default:
-                    throw new ExpectedTokenException(nextToken, b => b.UnrecognizedExpression());
-            }
-        }
-
-        private SyntaxBase ParenthesizedExpression(bool allowComplexLiterals)
-        {
-            var openParen = this.Expect(TokenType.LeftParen, b => b.ExpectedCharacter("("));
-            var expression = this.WithRecovery(() => this.Expression(allowComplexLiterals), RecoveryFlags.None, TokenType.RightParen, TokenType.NewLine);
-            var closeParen = this.WithRecovery(() => this.Expect(TokenType.RightParen, b => b.ExpectedCharacter(")")), GetSuppressionFlag(expression), TokenType.NewLine);
-
-            return new ParenthesizedExpressionSyntax(openParen, expression, closeParen);
-        }
-
-        private SyntaxBase FunctionCallOrVariableAccess(bool allowComplexLiterals)
-        {
-            var identifier = this.Identifier(b => b.ExpectedVariableOrFunctionName());
-
-            if (Check(TokenType.LeftParen))
-            {
-                var functionCall = FunctionCallAccess(identifier, allowComplexLiterals);
-
-                return new FunctionCallSyntax(
-                    functionCall.Identifier,
-                    functionCall.OpenParen,
-                    functionCall.ArgumentNodes,
-                    functionCall.CloseParen);
-            }
-            // returns variable access
-            return new VariableAccessSyntax(identifier);
-        }
-
-        /// <summary>
-        /// Method that gets a function call identifier, its arguments plus open and close parens
-        /// </summary>
-        private (IdentifierSyntax Identifier, Token OpenParen, IEnumerable<FunctionArgumentSyntax> ArgumentNodes, Token CloseParen) FunctionCallAccess(IdentifierSyntax functionName, bool allowComplexLiterals)
-        {
-            var openParen = this.Expect(TokenType.LeftParen, b => b.ExpectedCharacter("("));
-
-            var argumentNodes = FunctionCallArguments(allowComplexLiterals);
-
-            var closeParen = this.Expect(TokenType.RightParen, b => b.ExpectedCharacter(")"));
-
-            return (functionName, openParen, argumentNodes, closeParen);
-        }
->>>>>>> 83853ca7
-
-            var body = this.WithRecovery(this.Object, suppressionFlag, TokenType.NewLine);
-
-            return new ResourceDeclarationSyntax(leadingNodes, keyword, name, type, assignment, ifCondition, body);
-        }
-
-        private SyntaxBase ModuleDeclaration(IEnumerable<SyntaxBase> leadingNodes)
-        {
-            var keyword = ExpectKeyword(LanguageConstants.ModuleKeyword);
-            var name = this.IdentifierWithRecovery(b => b.ExpectedModuleIdentifier(), TokenType.StringComplete, TokenType.StringLeftPiece, TokenType.NewLine);
-
-            // TODO: Unify StringSyntax with TypeSyntax
-            var path = this.WithRecovery(
-                () => ThrowIfSkipped(this.InterpolableString, b => b.ExpectedModulePathString()),
-                GetSuppressionFlag(name),
-                TokenType.Assignment, TokenType.NewLine);
-
-            var assignment = this.WithRecovery(this.Assignment, GetSuppressionFlag(path), TokenType.LeftBrace, TokenType.NewLine);
-            var ifCondition = this.WithRecoveryNullable(() =>
-                {
-                    var current = reader.Peek();
-                    return current.Type switch
-                    {
-                        TokenType.Identifier when current.Text == LanguageConstants.IfKeyword => this.IfCondition(),
-                        TokenType.LeftBrace => null,
-                        _ => throw new ExpectedTokenException(current, b => b.ExpectBodyStartOrIf())
-                    };
-                },
-                GetSuppressionFlag(assignment),
-                TokenType.LeftBrace,
-                TokenType.NewLine);
-
-            RecoveryFlags suppressionFlag = ifCondition is IfConditionSyntax ifConditionSyntax && ifConditionSyntax.HasParseErrors()
-                ? RecoveryFlags.SuppressDiagnostics
-                : GetSuppressionFlag(ifCondition ?? assignment);
-
-            var body = this.WithRecovery(this.Object, suppressionFlag, TokenType.NewLine);
-
-            return new ModuleDeclarationSyntax(leadingNodes, keyword, name, path, assignment, ifCondition, body);
-        }
-
-        private Token? NewLineOrEof()
-        {
-            if (reader.Peek().Type == TokenType.EndOfFile)
-            {
-                // don't actually consume the token
-                return null;
-            }
-
-            return NewLine();
-        }
-
-        private Token NewLine()
-        {
-            return Expect(TokenType.NewLine, b => b.ExpectedNewLine());
-        }
-
-        public SyntaxBase Expression(bool allowComplexLiterals)
-        {
-            var candidate = this.BinaryExpression(allowComplexLiterals);
-
-            if (this.Check(TokenType.Question))
-            {
-                var question = this.reader.Read();
-                var trueExpression = this.Expression(allowComplexLiterals);
-                var colon = this.Expect(TokenType.Colon, b => b.ExpectedCharacter(":"));
-                var falseExpression = this.Expression(allowComplexLiterals);
-
-                return new TernaryOperationSyntax(candidate, question, trueExpression, colon, falseExpression);
-            }
-
-            return candidate;
-        }
-
-        private SyntaxBase BinaryExpression(bool allowComplexLiterals, int precedence = 0)
-        {
-            var current = this.UnaryExpression(allowComplexLiterals);
-
-            while (true)
-            {
-                // the current token does not necessarily have to be an operator token
-                // it could also be the end of file or some other token that is actually valid in this place
-                Token candidateOperatorToken = this.reader.Peek();
-
-                int operatorPrecedence = GetOperatorPrecedence(candidateOperatorToken.Type);
-
-                if (operatorPrecedence <= precedence)
-                {
-                    break;
-                }
-
-                this.reader.Read();
-
-                SyntaxBase rightExpression = this.BinaryExpression(allowComplexLiterals, operatorPrecedence);
-                current = new BinaryOperationSyntax(current, candidateOperatorToken, rightExpression);
-            }
-
-            return current;
-        }
-
-        private SyntaxBase UnaryExpression(bool allowComplexLiterals)
-        {
-            Token operatorToken = this.reader.Peek();
-
-            if (Operators.TokenTypeToUnaryOperator.TryGetValue(operatorToken.Type, out var @operator))
-            {
-                this.reader.Read();
-
-                var expression = this.MemberExpression(allowComplexLiterals);
-                return new UnaryOperationSyntax(operatorToken, expression);
-            }
-
-            return this.MemberExpression(allowComplexLiterals);
-        }
-
-        private SyntaxBase MemberExpression(bool allowComplexLiterals)
-        {
-            var current = this.PrimaryExpression(allowComplexLiterals);
-
-            while (true)
-            {
-                if (this.Check(TokenType.LeftSquare))
-                {
-                    // array indexer
-                    Token openSquare = this.reader.Read();
-
-                    if (this.Check(TokenType.RightSquare))
-                    {
-                        // empty indexer - we are allowing this special case in the parser to help with completions
-                        SyntaxBase skipped = SkipEmpty(b => b.EmptyIndexerNotAllowed());
-                        Token closeSquare = this.Expect(TokenType.RightSquare, b => b.ExpectedCharacter("]"));
-
-                        current = new ArrayAccessSyntax(current, openSquare, skipped, closeSquare);
-                    }
-                    else
-                    {
-                        SyntaxBase indexExpression = this.Expression(allowComplexLiterals);
-                        Token closeSquare = this.Expect(TokenType.RightSquare, b => b.ExpectedCharacter("]"));
-
-                        current = new ArrayAccessSyntax(current, openSquare, indexExpression, closeSquare);
-                    }
-
-                    continue;
-                }
-
-                if (this.Check(TokenType.Dot))
-                {
-                    // dot operator
-                    Token dot = this.reader.Read();
-
-                    IdentifierSyntax identifier = this.IdentifierOrSkip(b => b.ExpectedFunctionOrPropertyName());
-
-                    if (Check(TokenType.LeftParen))
-                    {
-                        var functionCall = FunctionCallAccess(identifier, allowComplexLiterals);
-
-                        // gets instance function call
-                        current = new InstanceFunctionCallSyntax(
-                            current,
-                            dot,
-                            functionCall.Identifier,
-                            functionCall.OpenParen,
-                            functionCall.ArgumentNodes,
-                            functionCall.CloseParen);
-                    }
-                    else
-                    {
-                        current = new PropertyAccessSyntax(current, dot, identifier);
-                    }
-
-                    continue;
-                }
-
-                break;
-            }
-
-            return current;
-        }
-
-        private SyntaxBase PrimaryExpression(bool allowComplexLiterals)
-        {
-            Token nextToken = this.reader.Peek();
-
-            switch (nextToken.Type)
-            {
-                case TokenType.Number:
-                case TokenType.NullKeyword:
-                case TokenType.TrueKeyword:
-                case TokenType.FalseKeyword:
-                    return this.LiteralValue();
-
-                case TokenType.StringComplete:
-                case TokenType.StringLeftPiece:
-                    return this.InterpolableString();
-
-                case TokenType.LeftBrace when allowComplexLiterals:
-                    return this.Object();
-
-                case TokenType.LeftSquare when allowComplexLiterals:
-                    return this.Array();
-
-                case TokenType.LeftBrace:
-                case TokenType.LeftSquare:
-                    throw new ExpectedTokenException(nextToken, b => b.ComplexLiteralsNotAllowed());
-
-                case TokenType.LeftParen:
-                    return this.ParenthesizedExpression(allowComplexLiterals);
-
-                case TokenType.Identifier:
-                    return this.FunctionCallOrVariableAccess(allowComplexLiterals);
-
-                default:
-                    throw new ExpectedTokenException(nextToken, b => b.UnrecognizedExpression());
-            }
-        }
-
-        private SyntaxBase ParenthesizedExpression(bool allowComplexLiterals)
-        {
-            var openParen = this.Expect(TokenType.LeftParen, b => b.ExpectedCharacter("("));
-            var expression = this.WithRecovery(() => this.Expression(allowComplexLiterals), RecoveryFlags.None, TokenType.RightParen, TokenType.NewLine);
-            var closeParen = this.WithRecovery(() => this.Expect(TokenType.RightParen, b => b.ExpectedCharacter(")")), GetSuppressionFlag(expression), TokenType.NewLine);
-
-            return new ParenthesizedExpressionSyntax(openParen, expression, closeParen);
-        }
-
-        private SyntaxBase FunctionCallOrVariableAccess(bool allowComplexLiterals)
-        {
-            var identifier = this.Identifier(b => b.ExpectedVariableOrFunctionName());
-
-            if (Check(TokenType.LeftParen))
-            {
-                var functionCall = FunctionCallAccess(identifier, allowComplexLiterals);
-
-                return new FunctionCallSyntax(
-                    functionCall.Identifier,
-                    functionCall.OpenParen,
-                    functionCall.ArgumentNodes,
-                    functionCall.CloseParen);
-            }
-            // returns variable access
-            return new VariableAccessSyntax(identifier);
-        }
-
-        /// <summary>
-        /// Method that gets a function call identifier, its arguments plus open and close parens
-        /// </summary>
-        private (IdentifierSyntax Identifier, Token OpenParen, IEnumerable<FunctionArgumentSyntax> ArgumentNodes, Token CloseParen) FunctionCallAccess(IdentifierSyntax functionName, bool allowComplexLiterals)
-        {
-            var openParen = this.Expect(TokenType.LeftParen, b => b.ExpectedCharacter("("));
-
-            var argumentNodes = FunctionCallArguments(allowComplexLiterals);
-
-            var closeParen = this.Expect(TokenType.RightParen, b => b.ExpectedCharacter(")"));
-
-            return (functionName, openParen, argumentNodes, closeParen);
-        }
-
-        /// <summary>
-        /// Method that consumes and returns all arguments from an Instance of Function call.
-        /// This method stops when a right paren is found without consuming it, a caller must
-        /// consume the right paren token.
-        /// </summary>
-        /// <param name="allowComplexLiterals"></param>
-        private IEnumerable<FunctionArgumentSyntax> FunctionCallArguments(bool allowComplexLiterals)
-        {
-            SkippedTriviaSyntax CreateDummyArgument(Token current) => 
-                new SkippedTriviaSyntax(current.ToZeroLengthSpan(), ImmutableArray<SyntaxBase>.Empty, DiagnosticBuilder.ForPosition(current.ToZeroLengthSpan()).UnrecognizedExpression().AsEnumerable());
-
-            if (this.Check(TokenType.RightParen))
-            {
-                return ImmutableArray<FunctionArgumentSyntax>.Empty;
-            }
-
-            var arguments = new List<(SyntaxBase expression, Token? comma)>();
-
-            while (true)
-            {
-                var current = this.reader.Peek();
-                switch (current.Type)
-                {
-                    case TokenType.Comma:
-                        this.reader.Read();
-                        if (arguments.Any() && arguments[^1].comma == null)
-                        {
-                            // we have consumed an expression which is expecting a comma
-                            // add the comma to the expression (it's a value type)
-                            var lastArgument = arguments[^1];
-                            lastArgument.comma = current;
-                            arguments[^1] = lastArgument;
-                        }
-                        else
-                        {
-                            // there aren't any arguments or the expression already has a comma following it
-                            // add an empty expression with the comma
-                            arguments.Add((CreateDummyArgument(current), current));
-                        }
-
-                        break;
-
-                    case TokenType.RightParen:
-                        // end of function call
-
-                        if (arguments.Any() && arguments.Last().comma != null)
-                        {
-                            // we have a trailing comma without an argument
-                            // we need to allow it so signature help doesn't get interrupted
-                            // by the user typing a comma without specifying a function argument
-                            
-                            // insert a dummy argument
-                            arguments.Add((CreateDummyArgument(current), null));
-                        }
-
-                        // return the accumulated arguments without consuming the right paren (the caller must consume it)
-                        var functionArguments = new List<FunctionArgumentSyntax>(arguments.Count);
-                        foreach (var (argumentExpression, comma) in arguments)
-                        {
-                            functionArguments.Add(new FunctionArgumentSyntax(argumentExpression, comma));
-                        }
-                        return functionArguments.ToImmutableArray();
-
-                    default:
-                        // not a comma or )
-                        // it should be an expression
-                        if (arguments.Any() && arguments[^1].comma == null)
-                        {
-                            // we are expecting a comma after the previous expression
-                            throw new ExpectedTokenException(current, b => b.ExpectedCharacter(","));
-                        }
-
-                        var expression = this.Expression(allowComplexLiterals);
-                        arguments.Add((expression, null));
-
-                        break;
-                }
-<<<<<<< HEAD
-            }
-        }
-
-        private ImmutableArray<Token> NewLines()
-        {
-            var newLines = new List<Token>
-            {
-                this.NewLine()
-            };
-
-            while (Check(TokenType.NewLine))
-            {
-                newLines.Add(reader.Read());
-            }
-
-            return newLines.ToImmutableArray();
-        }
-
-        private Token Assignment()
-        {
-            return this.Expect(TokenType.Assignment, b => b.ExpectedCharacter("="));
-        }
-
-        private IdentifierSyntax Identifier(DiagnosticBuilder.ErrorBuilderDelegate errorFunc)
-        {
-            var identifier = Expect(TokenType.Identifier, errorFunc);
-
-            return new IdentifierSyntax(identifier);
-        }
-
-        private IdentifierSyntax IdentifierOrSkip(DiagnosticBuilder.ErrorBuilderDelegate errorFunc)
-        {
-            if (this.Check(TokenType.Identifier))
-            {
-                var identifier = Expect(TokenType.Identifier, errorFunc);
-                return new IdentifierSyntax(identifier);
-            }
-
-            var skipped = SkipEmpty(errorFunc);
-            return new IdentifierSyntax(skipped);
-        }
-
-        private IdentifierSyntax IdentifierWithRecovery(DiagnosticBuilder.ErrorBuilderDelegate errorFunc, params TokenType[] terminatingTypes)
-        {
-            var identifierOrSkipped = this.WithRecovery(
-                () => Identifier(errorFunc),
-                RecoveryFlags.None,
-                terminatingTypes);
-
-            switch (identifierOrSkipped)
-            {
-                case IdentifierSyntax identifier:
-                    return identifier;
-
-                case SkippedTriviaSyntax skipped:
-                    return new IdentifierSyntax(skipped);
-
-                default:
-                    throw new NotImplementedException($"Unexpected identifier syntax type '{identifierOrSkipped.GetType().Name}'");
-            }
-        }
-
-        private SkippedTriviaSyntax SkipEmpty(DiagnosticBuilder.ErrorBuilderDelegate errorFunc)
-        {
-            var span = new TextSpan(this.reader.Peek().Span.Position, 0);
-            return new SkippedTriviaSyntax(span, ImmutableArray<SyntaxBase>.Empty, errorFunc(DiagnosticBuilder.ForPosition(span)).AsEnumerable());
-        }
-
-        private TypeSyntax Type(DiagnosticBuilder.ErrorBuilderDelegate errorFunc)
-        {
-            var identifier = Expect(TokenType.Identifier, errorFunc);
-
-            return new TypeSyntax(identifier);
-        }
-
-        private NumericLiteralSyntax NumericLiteral()
-        {
-            var literal = Expect(TokenType.Number, b => b.ExpectedNumericLiteral());
-
-            if (Int32.TryParse(literal.Text, NumberStyles.None, CultureInfo.InvariantCulture, out int value))
-            {
-                return new NumericLiteralSyntax(literal, value);
-            }
-
-            // TODO: Should probably be moved to type checking
-            // integer is invalid (too long to fit in an int32)
-            throw new ExpectedTokenException(literal, b => b.InvalidInteger());
-        }
-
-        private SyntaxBase InterpolableString()
-        {
-            var startToken = reader.Peek();
-            var tokensOrSyntax = new List<SyntaxBase>();
-
-            SyntaxBase? ProcessStringSegment(bool isFirstSegment)
-            {
-                // This local function will be called in a loop to consume string segments and expressions in interpolation holes.
-                // Returning a non-null result will result in the caller terminating the loop and returning the given syntax tree for the string.
-
-                var hadErrors = false;
-                var isComplete = false;
-                var currentType = reader.Peek().Type;
-
-                // Depending on where we are in the loop, we need to look for different string tokens to orientate ourselves.
-                // If we're handling the first segment, the final (only) segment will look like "'...'" and continuation will look like "'...${".
-                // If we're handling later segments, the final segment will look like "}...'" and continuation will look like "}...${".
-                var tokenStringEnd = isFirstSegment ? TokenType.StringComplete : TokenType.StringRightPiece;
-                var tokenStringContinue = isFirstSegment ? TokenType.StringLeftPiece : TokenType.StringMiddlePiece;
-
-                if (currentType == tokenStringEnd)
-                {
-                    // We're done - exit the loop.
-                    tokensOrSyntax.Add(reader.Read());
-                    isComplete = true;
-                }
-                else if (currentType == tokenStringContinue)
-                {
-                    tokensOrSyntax.Add(reader.Read());
-
-                    // Look for an expression syntax inside the interpolation 'hole' (between "${" and "}").
-                    // The lexer doesn't allow an expression contained inside an interpolation to span multiple lines, so we can safely use recovery to look for a NewLine character.
-                    // We are also blocking complex literals (arrays and objects) from inside string interpolation
-                    var interpExpression = WithRecovery(() => Expression(allowComplexLiterals: false), RecoveryFlags.None, TokenType.StringMiddlePiece, TokenType.StringRightPiece, TokenType.NewLine);
-                    if (!Check(TokenType.StringMiddlePiece, TokenType.StringRightPiece, TokenType.NewLine))
-                    {
-                        // We may have successfully parsed the expression, but have not reached the end of the expression hole. Skip to the end of the hole.
-                        var skippedSyntax = SynchronizeAndReturnTrivia(reader.Position, RecoveryFlags.None, b => b.UnexpectedTokensInInterpolation(), TokenType.StringMiddlePiece, TokenType.StringRightPiece, TokenType.NewLine);
-
-                        // Things start to get hairy to build the string if we return an uneven number of tokens and expressions.
-                        // Rather than trying to add two expression nodes, combine them.
-                        var combined = new[] { interpExpression, skippedSyntax };
-                        interpExpression = new SkippedTriviaSyntax(TextSpan.Between(combined.First(), combined.Last()), combined, Enumerable.Empty<Diagnostic>());
-                    }
-
-                    tokensOrSyntax.Add(interpExpression);
-
-                    if (Check(TokenType.NewLine) || IsAtEnd())
-                    {
-                        // Terminate the loop with errors.
-                        hadErrors = true;
-                    }
-                }
-                else
-                {
-                    // Don't consume any tokens that aren't part of this syntax - allow synchronize to handle that safely.
-                    var skippedSyntax = SynchronizeAndReturnTrivia(reader.Position, RecoveryFlags.None, b => b.UnexpectedTokensInInterpolation(), TokenType.StringMiddlePiece, TokenType.StringRightPiece, TokenType.NewLine);
-                    tokensOrSyntax.Add(skippedSyntax);
-
-                    // If we're able to match a continuation, we should keep going, even if the expression parsing fails.
-                    // A bad expression will simply be added as a SkippedTriviaSyntax node.
-                    //if (reader.Peek().Type == TokenType.NewLine || IsAtEnd())
-                    if (!Check(TokenType.StringMiddlePiece, TokenType.StringRightPiece))
-                    {
-                        // Terminate the loop with errors.
-                        hadErrors = true;
-                    }
-                }
-
-                if (isComplete)
-                {
-                    var tokens = new List<Token>();
-                    var expressions = new List<SyntaxBase>();
-                    foreach (var element in tokensOrSyntax)
-                    {
-                        if (element is Token token)
-                        {
-                            tokens.Add(token);
-                        }
-                        else
-                        {
-                            expressions.Add(element);
-                        }
-                    }
-
-                    // The lexer may return unterminated string tokens to allow lexing to continue over an interpolated string.
-                    // We should catch that here and prevent parsing from succeeding.
-                    var segments = Lexer.TryGetRawStringSegments(tokens);
-                    if (segments != null)
-                    {
-                        return new StringSyntax(tokens, expressions, segments);
-                    }
-
-                    // Fall back to main error-handling, we can't safely return a string.
-                    hadErrors = true;
-                }
-
-                if (hadErrors)
-                {
-                    // This error-handling is just for cases where we were completely unable to interpret the string.
-                    var span = TextSpan.BetweenInclusiveAndExclusive(startToken, reader.Peek());
-                    return new SkippedTriviaSyntax(span, tokensOrSyntax, Enumerable.Empty<Diagnostic>());
-                }
-
-                return null;
-            }
-
-            var isFirstSegment = true;
-            while (true)
-            {
-                // Here we're actually parsing and returning the completed string
-                var output = ProcessStringSegment(isFirstSegment);
-                if (output != null)
-                {
-                    return output;
-                }
-
-                isFirstSegment = false;
-            }
-        }
-
-        private SyntaxBase LiteralValue()
-        {
-            var current = reader.Peek();
-            switch (current.Type)
-            {
-                case TokenType.TrueKeyword:
-                    return new BooleanLiteralSyntax(reader.Read(), true);
-
-                case TokenType.FalseKeyword:
-                    return new BooleanLiteralSyntax(reader.Read(), false);
-
-                case TokenType.Number:
-                    return this.NumericLiteral();
-
-                case TokenType.NullKeyword:
-                    return new NullLiteralSyntax(reader.Read());
-
-                default:
-                    throw new ExpectedTokenException(current, b => b.InvalidType());
-            }
-        }
-
-        private SyntaxBase Array()
-        {
-            var openBracket = Expect(TokenType.LeftSquare, b => b.ExpectedCharacter("["));
-
-            if (Check(TokenType.RightSquare))
-            {
-                // allow a close on the same line for an empty array
-                var emptyCloseBracket = reader.Read();
-                return new ArraySyntax(openBracket, ImmutableArray<SyntaxBase>.Empty, emptyCloseBracket);
-            }
-
-            var itemsOrTokens = new List<SyntaxBase>();
-
-            while (!this.IsAtEnd() && this.reader.Peek().Type != TokenType.RightSquare)
-            {
-                // this produces an item node, skipped tokens node, or just a newline token
-                var itemOrToken = this.ArrayItem();
-                itemsOrTokens.Add(itemOrToken);
-
-                // if skipped tokens node is returned above, the newline is not consumed
-                // if newline token is returned, we must not expect another (could be beginning of a new item)
-                if (itemOrToken is ArrayItemSyntax)
-                {
-=======
-            }
-        }
-
-        private ImmutableArray<Token> NewLines()
-        {
-            var newLines = new List<Token>
-            {
-                this.NewLine()
-            };
-
-            while (Check(TokenType.NewLine))
-            {
-                newLines.Add(reader.Read());
-            }
-
-            return newLines.ToImmutableArray();
-        }
-
-        private Token Assignment()
-        {
-            return this.Expect(TokenType.Assignment, b => b.ExpectedCharacter("="));
-        }
-
-        private IdentifierSyntax Identifier(DiagnosticBuilder.ErrorBuilderDelegate errorFunc)
-        {
-            var identifier = Expect(TokenType.Identifier, errorFunc);
-
-            return new IdentifierSyntax(identifier);
-        }
-
-        private IdentifierSyntax IdentifierOrSkip(DiagnosticBuilder.ErrorBuilderDelegate errorFunc)
-        {
-            if (this.Check(TokenType.Identifier))
-            {
-                var identifier = Expect(TokenType.Identifier, errorFunc);
-                return new IdentifierSyntax(identifier);
-            }
-
-            var skipped = SkipEmpty(errorFunc);
-            return new IdentifierSyntax(skipped);
-        }
-
-        private IdentifierSyntax IdentifierWithRecovery(DiagnosticBuilder.ErrorBuilderDelegate errorFunc, params TokenType[] terminatingTypes)
-        {
-            var identifierOrSkipped = this.WithRecovery(
-                () => Identifier(errorFunc),
-                RecoveryFlags.None,
-                terminatingTypes);
-
-            switch (identifierOrSkipped)
-            {
-                case IdentifierSyntax identifier:
-                    return identifier;
-
-                case SkippedTriviaSyntax skipped:
-                    return new IdentifierSyntax(skipped);
-
-                default:
-                    throw new NotImplementedException($"Unexpected identifier syntax type '{identifierOrSkipped.GetType().Name}'");
-            }
-        }
-
-        private SkippedTriviaSyntax SkipEmpty(DiagnosticBuilder.ErrorBuilderDelegate errorFunc)
-        {
-            var span = new TextSpan(this.reader.Peek().Span.Position, 0);
-            return new SkippedTriviaSyntax(span, ImmutableArray<SyntaxBase>.Empty, errorFunc(DiagnosticBuilder.ForPosition(span)).AsEnumerable());
-        }
-
-        private TypeSyntax Type(DiagnosticBuilder.ErrorBuilderDelegate errorFunc)
-        {
-            var identifier = Expect(TokenType.Identifier, errorFunc);
-
-            return new TypeSyntax(identifier);
-        }
-
-        private IntegerLiteralSyntax NumericLiteral()
-        {
-            var literal = Expect(TokenType.Integer, b => b.ExpectedNumericLiteral());
-
-            if (long.TryParse(literal.Text, NumberStyles.None, CultureInfo.InvariantCulture, out long value))
-            {
-                return new IntegerLiteralSyntax(literal, value);
-            }
-
-            // TODO: Should probably be moved to type checking
-            // integer is invalid (too long to fit in an int32)
-            throw new ExpectedTokenException(literal, b => b.InvalidInteger());
-        }
-
-        private SyntaxBase InterpolableString()
-        {
-            var startToken = reader.Peek();
-            var tokensOrSyntax = new List<SyntaxBase>();
-
-            SyntaxBase? ProcessStringSegment(bool isFirstSegment)
-            {
-                // This local function will be called in a loop to consume string segments and expressions in interpolation holes.
-                // Returning a non-null result will result in the caller terminating the loop and returning the given syntax tree for the string.
-
-                var hadErrors = false;
-                var isComplete = false;
-                var currentType = reader.Peek().Type;
-
-                // Depending on where we are in the loop, we need to look for different string tokens to orientate ourselves.
-                // If we're handling the first segment, the final (only) segment will look like "'...'" and continuation will look like "'...${".
-                // If we're handling later segments, the final segment will look like "}...'" and continuation will look like "}...${".
-                var tokenStringEnd = isFirstSegment ? TokenType.StringComplete : TokenType.StringRightPiece;
-                var tokenStringContinue = isFirstSegment ? TokenType.StringLeftPiece : TokenType.StringMiddlePiece;
-
-                if (currentType == tokenStringEnd)
-                {
-                    // We're done - exit the loop.
-                    tokensOrSyntax.Add(reader.Read());
-                    isComplete = true;
-                }
-                else if (currentType == tokenStringContinue)
-                {
-                    tokensOrSyntax.Add(reader.Read());
-
-                    // Look for an expression syntax inside the interpolation 'hole' (between "${" and "}").
-                    // The lexer doesn't allow an expression contained inside an interpolation to span multiple lines, so we can safely use recovery to look for a NewLine character.
-                    // We are also blocking complex literals (arrays and objects) from inside string interpolation
-                    var interpExpression = WithRecovery(() => Expression(allowComplexLiterals: false), RecoveryFlags.None, TokenType.StringMiddlePiece, TokenType.StringRightPiece, TokenType.NewLine);
-                    if (!Check(TokenType.StringMiddlePiece, TokenType.StringRightPiece, TokenType.NewLine))
-                    {
-                        // We may have successfully parsed the expression, but have not reached the end of the expression hole. Skip to the end of the hole.
-                        var skippedSyntax = SynchronizeAndReturnTrivia(reader.Position, RecoveryFlags.None, b => b.UnexpectedTokensInInterpolation(), TokenType.StringMiddlePiece, TokenType.StringRightPiece, TokenType.NewLine);
-
-                        // Things start to get hairy to build the string if we return an uneven number of tokens and expressions.
-                        // Rather than trying to add two expression nodes, combine them.
-                        var combined = new[] { interpExpression, skippedSyntax };
-                        interpExpression = new SkippedTriviaSyntax(TextSpan.Between(combined.First(), combined.Last()), combined, Enumerable.Empty<Diagnostic>());
-                    }
-
-                    tokensOrSyntax.Add(interpExpression);
-
-                    if (Check(TokenType.NewLine) || IsAtEnd())
-                    {
-                        // Terminate the loop with errors.
-                        hadErrors = true;
-                    }
-                }
-                else
-                {
-                    // Don't consume any tokens that aren't part of this syntax - allow synchronize to handle that safely.
-                    var skippedSyntax = SynchronizeAndReturnTrivia(reader.Position, RecoveryFlags.None, b => b.UnexpectedTokensInInterpolation(), TokenType.StringMiddlePiece, TokenType.StringRightPiece, TokenType.NewLine);
-                    tokensOrSyntax.Add(skippedSyntax);
-
-                    // If we're able to match a continuation, we should keep going, even if the expression parsing fails.
-                    // A bad expression will simply be added as a SkippedTriviaSyntax node.
-                    //if (reader.Peek().Type == TokenType.NewLine || IsAtEnd())
-                    if (!Check(TokenType.StringMiddlePiece, TokenType.StringRightPiece))
-                    {
-                        // Terminate the loop with errors.
-                        hadErrors = true;
-                    }
-                }
-
-                if (isComplete)
-                {
-                    var tokens = new List<Token>();
-                    var expressions = new List<SyntaxBase>();
-                    foreach (var element in tokensOrSyntax)
-                    {
-                        if (element is Token token)
-                        {
-                            tokens.Add(token);
-                        }
-                        else
-                        {
-                            expressions.Add(element);
-                        }
-                    }
-
-                    // The lexer may return unterminated string tokens to allow lexing to continue over an interpolated string.
-                    // We should catch that here and prevent parsing from succeeding.
-                    var segments = Lexer.TryGetRawStringSegments(tokens);
-                    if (segments != null)
-                    {
-                        return new StringSyntax(tokens, expressions, segments);
-                    }
-
-                    // Fall back to main error-handling, we can't safely return a string.
-                    hadErrors = true;
-                }
-
-                if (hadErrors)
-                {
-                    // This error-handling is just for cases where we were completely unable to interpret the string.
-                    var span = TextSpan.BetweenInclusiveAndExclusive(startToken, reader.Peek());
-                    return new SkippedTriviaSyntax(span, tokensOrSyntax, Enumerable.Empty<Diagnostic>());
-                }
-
-                return null;
-            }
-
-            var isFirstSegment = true;
-            while (true)
-            {
-                // Here we're actually parsing and returning the completed string
-                var output = ProcessStringSegment(isFirstSegment);
-                if (output != null)
-                {
-                    return output;
-                }
-
-                isFirstSegment = false;
-            }
-        }
-
-        private SyntaxBase LiteralValue()
-        {
-            var current = reader.Peek();
-            switch (current.Type)
-            {
-                case TokenType.TrueKeyword:
-                    return new BooleanLiteralSyntax(reader.Read(), true);
-
-                case TokenType.FalseKeyword:
-                    return new BooleanLiteralSyntax(reader.Read(), false);
-
-                case TokenType.Integer:
-                    return this.NumericLiteral();
-
-                case TokenType.NullKeyword:
-                    return new NullLiteralSyntax(reader.Read());
-
-                default:
-                    throw new ExpectedTokenException(current, b => b.InvalidType());
-            }
-        }
-
-        private SyntaxBase Array()
-        {
-            var openBracket = Expect(TokenType.LeftSquare, b => b.ExpectedCharacter("["));
-
-            if (Check(TokenType.RightSquare))
-            {
-                // allow a close on the same line for an empty array
-                var emptyCloseBracket = reader.Read();
-                return new ArraySyntax(openBracket, ImmutableArray<SyntaxBase>.Empty, emptyCloseBracket);
-            }
-
-            var itemsOrTokens = new List<SyntaxBase>();
-
-            while (!this.IsAtEnd() && this.reader.Peek().Type != TokenType.RightSquare)
-            {
-                // this produces an item node, skipped tokens node, or just a newline token
-                var itemOrToken = this.ArrayItem();
-                itemsOrTokens.Add(itemOrToken);
-
-                // if skipped tokens node is returned above, the newline is not consumed
-                // if newline token is returned, we must not expect another (could be beginning of a new item)
-                if (itemOrToken is ArrayItemSyntax)
-                {
->>>>>>> 83853ca7
-                    if (Check(TokenType.Comma))
-                    {
-                        var token = this.reader.Read();
-                        var skippedSyntax = new SkippedTriviaSyntax(
-                            token.Span,
-                            token.AsEnumerable(),
-                            DiagnosticBuilder.ForPosition(token.Span).UnexpectedCommaSeparator().AsEnumerable()
-                        );
-                        itemsOrTokens.Add(skippedSyntax);
-                    }
-
-                    // items must be followed by newlines
-                    var newLine = this.WithRecoveryNullable(this.NewLineOrEof, RecoveryFlags.ConsumeTerminator, TokenType.NewLine);
-                    if (newLine != null)
-                    {
-                        itemsOrTokens.Add(newLine);
-                    }
-                }
-            }
-
-            var closeBracket = Expect(TokenType.RightSquare, b => b.ExpectedCharacter("]"));
-
-            return new ArraySyntax(openBracket, itemsOrTokens, closeBracket);
-        }
-
-        private SyntaxBase ArrayItem()
-        {
-            return this.WithRecovery<SyntaxBase>(() =>
-            {
-                var current = this.reader.Peek();
-
-                if (current.Type == TokenType.NewLine)
-                {
-                    return this.NewLine();
-                }
-
-                var value = this.Expression(allowComplexLiterals: true);
-                return new ArrayItemSyntax(value);
-            }, RecoveryFlags.None, TokenType.NewLine);
-        }
-
-        private ObjectSyntax Object()
-        {
-            var openBrace = Expect(TokenType.LeftBrace, b => b.ExpectedCharacter("{"));
-
-            if (Check(TokenType.RightBrace))
-            {
-                // allow a close on the same line for an empty object
-                var emptyCloseBrace = reader.Read();
-                return new ObjectSyntax(openBrace, ImmutableArray<SyntaxBase>.Empty, emptyCloseBrace);
-            }
-
-            var propertiesOrTokens = new List<SyntaxBase>();
-            while (!this.IsAtEnd() && this.reader.Peek().Type != TokenType.RightBrace)
-            {
-                // this produces a property node, skipped tokens node, or just a newline token
-                var propertyOrToken = this.ObjectProperty();
-                propertiesOrTokens.Add(propertyOrToken);
-
-                // if skipped tokens node is returned above, the newline is not consumed
-                // if newline token is returned, we must not expect another (could be beginning of a new property)
-                if (propertyOrToken is ObjectPropertySyntax)
-                {
-                    if (Check(TokenType.Comma))
-                    {
-                        var token = this.reader.Read();
-                        var skippedSyntax = new SkippedTriviaSyntax(
-                            token.Span,
-                            token.AsEnumerable(),
-                            DiagnosticBuilder.ForPosition(token.Span).UnexpectedCommaSeparator().AsEnumerable()
-                        );
-                        propertiesOrTokens.Add(skippedSyntax);
-                    }
-
-                    // properties must be followed by newlines
-                    var newLine = this.WithRecoveryNullable(this.NewLineOrEof, RecoveryFlags.ConsumeTerminator, TokenType.NewLine);
-                    if (newLine != null)
-                    {
-                        propertiesOrTokens.Add(newLine);
-                    }
-                }
-            }
-
-            var closeBrace = Expect(TokenType.RightBrace, b => b.ExpectedCharacter("}"));
-
-            return new ObjectSyntax(openBrace, propertiesOrTokens, closeBrace);
-        }
-
-        private SyntaxBase ObjectProperty()
-        {
-            return this.WithRecovery<SyntaxBase>(() =>
-            {
-                // TODO: Clean this up a bit
-                var current = this.reader.Peek();
-                if (current.Type == TokenType.NewLine)
-                {
-                    return this.NewLine();
-                }
-
-                var key = this.WithRecovery(
-                    () => ThrowIfSkipped(
-                        () =>
-                            current.Type switch
-                            {
-                                TokenType.Identifier => this.Identifier(b => b.ExpectedPropertyName()),
-                                TokenType.StringComplete => this.InterpolableString(),
-                                TokenType.StringLeftPiece => this.InterpolableString(),
-                                _ => throw new ExpectedTokenException(current, b => b.ExpectedPropertyName()),
-                            }, b => b.ExpectedPropertyName()),
-                    RecoveryFlags.None,
-                    TokenType.Colon, TokenType.NewLine);
-
-                var colon = this.WithRecovery(() => Expect(TokenType.Colon, b => b.ExpectedCharacter(":")), GetSuppressionFlag(key), TokenType.NewLine);
-                var value = this.WithRecovery(() => Expression(allowComplexLiterals: true), GetSuppressionFlag(colon), TokenType.NewLine);
-
-                return new ObjectPropertySyntax(key, colon, value);
-            }, RecoveryFlags.None, TokenType.NewLine);
-        }
-
-        private SyntaxBase IfCondition()
-        {
-            var keyword = this.ExpectKeyword(LanguageConstants.IfKeyword);
-            var conditionExpression = this.WithRecovery(() => this.ParenthesizedExpression(true), RecoveryFlags.None, TokenType.LeftBrace, TokenType.NewLine);
-
-            return new IfConditionSyntax(keyword, conditionExpression);
-        }
-
-        private SyntaxBase WithRecovery<TSyntax>(Func<TSyntax> syntaxFunc, RecoveryFlags flags, params TokenType[] terminatingTypes)
-            where TSyntax : SyntaxBase
-        {
-            var startReaderPosition = reader.Position;
-            try
-            {
-                return syntaxFunc();
-            }
-            catch (ExpectedTokenException exception)
-            {
-                return SynchronizeAndReturnTrivia(startReaderPosition, flags, _ => exception.Error, terminatingTypes);
-            }
-        }
-
-        private SyntaxBase? WithRecoveryNullable<TSyntax>(Func<TSyntax> syntaxFunc, RecoveryFlags flags, params TokenType[] terminatingTypes)
-            where TSyntax : SyntaxBase?
-        {
-            var startReaderPosition = reader.Position;
-            try
-            {
-                return syntaxFunc();
-            }
-            catch (ExpectedTokenException exception)
-            {
-                return SynchronizeAndReturnTrivia(startReaderPosition, flags, _ => exception.Error, terminatingTypes);
-            }
-        }
-
-        private SyntaxBase ThrowIfSkipped(Func<SyntaxBase> syntaxFunc, DiagnosticBuilder.ErrorBuilderDelegate errorFunc)
-        {
-            var startToken = reader.Peek();
-            var syntax = syntaxFunc();
-
-            if (syntax.IsSkipped)
-            {
-                throw new ExpectedTokenException(startToken, errorFunc);
-            }
-
-            return syntax;
-        }
-
-        private void Synchronize(bool consumeTerminator, params TokenType[] expectedTypes)
-        {
-            while (!IsAtEnd())
-            {
-                if (consumeTerminator ? Match(expectedTypes) : Check(expectedTypes))
-                {
-                    return;
-                }
-
-                reader.Read();
-            }
-        }
-
-        private SkippedTriviaSyntax SynchronizeAndReturnTrivia(int startReaderPosition, RecoveryFlags flags, DiagnosticBuilder.ErrorBuilderDelegate errorFunc, params TokenType[] expectedTypes)
-        {
-            var startToken = reader.AtPosition(startReaderPosition);
-
-            // Generally we don't want the error span to include the terminating token, so synchronize with and without if required.
-            // The skipped trivia returned should always include the full span
-            Synchronize(false, expectedTypes);
-            var skippedTokens = reader.Slice(startReaderPosition, reader.Position - startReaderPosition);
-            var skippedSpan = TextSpan.SafeBetween(skippedTokens, startToken.Span.Position);
-            var errorSpan = skippedSpan;
-
-            if (flags.HasFlag(RecoveryFlags.ConsumeTerminator))
-            {
-                Synchronize(true, expectedTypes);
-
-                skippedTokens = reader.Slice(startReaderPosition, reader.Position - startReaderPosition);
-                skippedSpan = TextSpan.SafeBetween(skippedTokens, startToken.Span.Position);
-            }
-
-            var errors = flags.HasFlag(RecoveryFlags.SuppressDiagnostics)
-                ? ImmutableArray<ErrorDiagnostic>.Empty
-                : ImmutableArray.Create(errorFunc(DiagnosticBuilder.ForPosition(errorSpan)));
-
-            return new SkippedTriviaSyntax(skippedSpan, skippedTokens, errors);
-        }
-
-        private bool IsAtEnd()
-        {
-            return reader.IsAtEnd() || reader.Peek().Type == TokenType.EndOfFile;
-        }
-
-        private Token Expect(TokenType type, DiagnosticBuilder.ErrorBuilderDelegate errorFunc)
-        {
-            if (this.Check(type))
-            {
-                // only read the token if it matches the expectations
-                // otherwise, we could accidentally consume EOF
-                return reader.Read();
-            }
-
-            throw new ExpectedTokenException(this.reader.Peek(), errorFunc);
-        }
-
-        private Token ExpectKeyword(string expectedKeyword)
-        {
-            if (this.Check(TokenType.Identifier) && reader.Peek().Text == expectedKeyword)
-            {
-                // only read the token if it matches the expectations
-                // otherwise, we could accidentally consume EOF
-                return reader.Read();
-            }
-
-            throw new ExpectedTokenException(this.reader.Peek(), b => b.ExpectedKeyword(expectedKeyword));
-        }
-
-        private bool Match(params TokenType[] types)
-        {
-            if (Check(types))
-            {
-                reader.Read();
-                return true;
-            }
-
-            return false;
-        }
-
-        private bool Check(params TokenType[] types)
-        {
-            if (IsAtEnd())
-            {
-                return false;
-            }
-
-            return types.Contains(reader.Peek().Type);
-        }
-
-        private static int GetOperatorPrecedence(TokenType tokenType)
-        {
-            // the absolute values are not important here
-            switch (tokenType)
-            {
-                case TokenType.Modulo:
-                case TokenType.Asterisk:
-                case TokenType.Slash:
-                    return 100;
-
-                case TokenType.Plus:
-                case TokenType.Minus:
-                    return 90;
-
-                case TokenType.GreaterThan:
-                case TokenType.GreaterThanOrEqual:
-                case TokenType.LessThan:
-                case TokenType.LessThanOrEqual:
-                    return 80;
-
-                case TokenType.Equals:
-                case TokenType.NotEquals:
-                case TokenType.EqualsInsensitive:
-                case TokenType.NotEqualsInsensitive:
-                    return 70;
-
-                // if we add bitwise operators in the future, they should go here
-
-                case TokenType.LogicalAnd:
-                    return 50;
-
-                case TokenType.LogicalOr:
-                    return 40;
-
-                default:
-                    return -1;
-            }
-        }
-    }
-}+// Copyright (c) Microsoft Corporation.
+// Licensed under the MIT License.
+using System;
+using System.Collections.Generic;
+using System.Collections.Immutable;
+using System.Globalization;
+using System.Linq;
+using Bicep.Core.Diagnostics;
+using Bicep.Core.Extensions;
+using Bicep.Core.Navigation;
+using Bicep.Core.Syntax;
+
+namespace Bicep.Core.Parsing
+{
+    public class Parser
+    {
+        private readonly TokenReader reader;
+
+        private readonly ImmutableArray<Diagnostic> lexerDiagnostics;
+
+        public Parser(string text)
+        {
+            // treating the lexer as an implementation detail of the parser
+            var diagnosticWriter = ToListDiagnosticWriter.Create();
+            var lexer = new Lexer(new SlidingTextWindow(text), diagnosticWriter);
+            lexer.Lex();
+
+            this.lexerDiagnostics = diagnosticWriter.GetDiagnostics().ToImmutableArray();
+
+            this.reader = new TokenReader(lexer.GetTokens());
+        }
+
+        public ProgramSyntax Program()
+        {
+            var declarationsOrTokens = new List<SyntaxBase>();
+
+            while (!this.IsAtEnd())
+            {
+                // this produces either a declaration node, skipped tokens node or just a token
+                var declarationOrToken = Declaration();
+                declarationsOrTokens.Add(declarationOrToken);
+
+                // if skipped node is returned above, the newline is not consumed
+                // if newline token is returned, we must not expect another (could be a beginning of a declaration)
+                if (declarationOrToken is IDeclarationSyntax)
+                {
+                    // declarations must be followed by a newline or the file must end
+                    var newLine = this.WithRecoveryNullable(this.NewLineOrEof, RecoveryFlags.ConsumeTerminator, TokenType.NewLine);
+                    if (newLine != null)
+                    {
+                        declarationsOrTokens.Add(newLine);
+                    }
+                }
+
+                if (this.IsAtEnd() &&
+                    declarationOrToken is MissingDeclarationSyntax missingDeclaration &&
+                    !missingDeclaration.HasParseErrors())
+                {
+                    // If there are dangling decorators and we hit EOF, ask users to add a declration.
+                    // Set the span of the diagnostic so that it's on the line below the last decorator.
+                    var lastNewLine = missingDeclaration.LeadingNodes.Last(node => node is Token { Type: TokenType.NewLine });
+                    var diagnosticSpan = new TextSpan(lastNewLine.Span.Position + 2, 0);
+
+                    var skippedTriviaSyntax = new SkippedTriviaSyntax(
+                        reader.Peek().Span,
+                        Enumerable.Empty<SyntaxBase>(),
+                        DiagnosticBuilder.ForPosition(diagnosticSpan).ExpectDeclarationAfterDecorator().AsEnumerable());
+
+                    declarationsOrTokens.Add(skippedTriviaSyntax);
+                }
+            }
+
+            var endOfFile = reader.Read();
+
+            return new ProgramSyntax(declarationsOrTokens, endOfFile, this.lexerDiagnostics);
+        }
+
+        public SyntaxBase Declaration() =>
+            this.WithRecovery(
+                () =>
+                {
+                    List<SyntaxBase> leadingNodes = new();
+
+                    // Parse decorators before the declaration.
+                    while (this.Check(TokenType.At))
+                    {
+                        leadingNodes.Add(this.Decorator());
+
+                        // A decorators must followed by a newline.
+                        leadingNodes.Add(this.WithRecovery(this.NewLine, RecoveryFlags.ConsumeTerminator, TokenType.NewLine));
+                    }
+
+                    if (leadingNodes.Count > 0 && this.Check(TokenType.NewLine))
+                    {
+                        // In case there are skipped trivial syntaxes after a decorator, we need to consume
+                        // all the newlines after them.
+                        leadingNodes.Add(this.NewLine());
+                    }
+
+                    Token current = reader.Peek();
+
+                    return current.Type switch
+                    {
+                        TokenType.Identifier => current.Text switch
+                        {
+                            LanguageConstants.TargetScopeKeyword => this.TargetScope(leadingNodes),
+                            LanguageConstants.ParameterKeyword => this.ParameterDeclaration(leadingNodes),
+                            LanguageConstants.VariableKeyword => this.VariableDeclaration(leadingNodes),
+                            LanguageConstants.ResourceKeyword => this.ResourceDeclaration(leadingNodes),
+                            LanguageConstants.OutputKeyword => this.OutputDeclaration(leadingNodes),
+                            LanguageConstants.ModuleKeyword => this.ModuleDeclaration(leadingNodes),
+                            _ => leadingNodes.Count > 0
+                                ? new MissingDeclarationSyntax(leadingNodes)
+                                : throw new ExpectedTokenException(current, b => b.UnrecognizedDeclaration()),
+                        },
+                        TokenType.NewLine => this.NewLine(),
+
+                        _ => leadingNodes.Count > 0
+                            ? new MissingDeclarationSyntax(leadingNodes)
+                            : throw new ExpectedTokenException(current, b => b.UnrecognizedDeclaration()),
+                    };
+                },
+                RecoveryFlags.None,
+                TokenType.NewLine);
+
+        private static RecoveryFlags GetSuppressionFlag(SyntaxBase precedingNode)
+        {
+            // local function
+            static RecoveryFlags ConvertFlags(bool suppress) => suppress ? RecoveryFlags.SuppressDiagnostics : RecoveryFlags.None;
+
+            /*
+             * When we have an incomplete declarations like "param\n",
+             * the keyword is parsed but all other properties are set to 0-length SkippedTriviaSyntax or MalformedIdentifierSyntax
+             * to prevent stacking multiple parse errors on a 0-length span (which is technically correct but also confusing)
+             * we will only leave the first parse error
+             */
+            switch (precedingNode)
+            {
+                case IdentifierSyntax identifier when identifier.IsValid == false:
+                    return ConvertFlags(identifier.Span.Length == 0);
+
+                case SkippedTriviaSyntax skipped:
+                    return ConvertFlags(skipped.Span.Length == 0);
+
+                default:
+                    return RecoveryFlags.None;
+            }
+        }
+
+        private SyntaxBase TargetScope(IEnumerable<SyntaxBase> leadingNodes)
+        {
+            var keyword = ExpectKeyword(LanguageConstants.TargetScopeKeyword);
+            var assignment = this.WithRecovery(this.Assignment, RecoveryFlags.None, TokenType.NewLine);
+            var value = this.WithRecovery(() => this.Expression(allowComplexLiterals: true), RecoveryFlags.None, TokenType.NewLine);
+
+            return new TargetScopeSyntax(leadingNodes, keyword, assignment, value);
+        }
+
+        private SyntaxBase Decorator()
+        {
+            Token at = this.Expect(TokenType.At, b => b.ExpectedCharacter("@"));
+            SyntaxBase expression = this.WithRecovery(() =>
+            {
+                SyntaxBase current;
+                IdentifierSyntax identifier = this.Identifier(b => b.ExpectedNamespaceOrDecoratorName());
+
+                if (Check(TokenType.LeftParen))
+                {
+                    var functionCall = FunctionCallAccess(identifier, true);
+
+                    current = new FunctionCallSyntax(
+                        functionCall.Identifier,
+                        functionCall.OpenParen,
+                        functionCall.ArgumentNodes,
+                        functionCall.CloseParen);
+                }
+                else
+                {
+                    current = new VariableAccessSyntax(identifier);
+                }
+
+
+                while (this.Check(TokenType.Dot))
+                {
+                    Token dot = this.reader.Read();
+                    identifier = this.IdentifierOrSkip(b => b.ExpectedFunctionOrPropertyName());
+
+                    if (Check(TokenType.LeftParen))
+                    {
+                        var functionCall = FunctionCallAccess(identifier, true);
+
+                        current = new InstanceFunctionCallSyntax(
+                            current,
+                            dot,
+                            functionCall.Identifier,
+                            functionCall.OpenParen,
+                            functionCall.ArgumentNodes,
+                            functionCall.CloseParen);
+                    }
+                    else
+                    {
+                        current = new PropertyAccessSyntax(current, dot, identifier);
+                    }
+                }
+
+                return current;
+            },
+            RecoveryFlags.None,
+            TokenType.NewLine);
+
+            return new DecoratorSyntax(at, expression);
+        }
+
+        private SyntaxBase ParameterDeclaration(IEnumerable<SyntaxBase> leadingNodes)
+        {
+            var keyword = ExpectKeyword(LanguageConstants.ParameterKeyword);
+            var name = this.IdentifierWithRecovery(b => b.ExpectedParameterIdentifier(), TokenType.Identifier, TokenType.NewLine);
+            var type = this.WithRecovery(() => Type(b => b.ExpectedParameterType()), GetSuppressionFlag(name), TokenType.Assignment, TokenType.LeftBrace, TokenType.NewLine);
+
+            // TODO: Need a better way to choose the terminating token
+            SyntaxBase? modifier = this.WithRecoveryNullable(
+                () =>
+                {
+                    var current = reader.Peek();
+                    return current.Type switch
+                    {
+                        // the parameter does not have a modifier
+                        TokenType.NewLine => null,
+                        TokenType.EndOfFile => null,
+
+                        // default value is specified
+                        TokenType.Assignment => this.ParameterDefaultValue(),
+
+                        // modifier is specified
+                        TokenType.LeftBrace => this.Object(),
+
+                        _ => throw new ExpectedTokenException(current, b => b.ExpectedParameterContinuation())
+                    };
+                },
+                GetSuppressionFlag(type),
+                TokenType.NewLine);
+
+            return new ParameterDeclarationSyntax(leadingNodes, keyword, name, type, modifier);
+        }
+
+        private SyntaxBase ParameterDefaultValue()
+        {
+            var assignmentToken = this.Expect(TokenType.Assignment, b => b.ExpectedCharacter("="));
+            SyntaxBase defaultValue = this.WithRecovery(() => this.Expression(allowComplexLiterals: true), RecoveryFlags.None, TokenType.NewLine);
+
+            return new ParameterDefaultValueSyntax(assignmentToken, defaultValue);
+        }
+
+        private SyntaxBase VariableDeclaration(IEnumerable<SyntaxBase> leadingNodes)
+        {
+            var keyword = ExpectKeyword(LanguageConstants.VariableKeyword);
+            var name = this.IdentifierWithRecovery(b => b.ExpectedVariableIdentifier(), TokenType.Assignment, TokenType.NewLine);
+            var assignment = this.WithRecovery(this.Assignment, GetSuppressionFlag(name), TokenType.NewLine);
+            var value = this.WithRecovery(() => this.Expression(allowComplexLiterals: true), GetSuppressionFlag(assignment), TokenType.NewLine);
+
+            return new VariableDeclarationSyntax(leadingNodes, keyword, name, assignment, value);
+        }
+
+        private SyntaxBase OutputDeclaration(IEnumerable<SyntaxBase> leadingNodes)
+        {
+            var keyword = ExpectKeyword(LanguageConstants.OutputKeyword);
+            var name = this.IdentifierWithRecovery(b => b.ExpectedOutputIdentifier(), TokenType.Identifier, TokenType.NewLine);
+            var type = this.WithRecovery(() => Type(b => b.ExpectedParameterType()), GetSuppressionFlag(name), TokenType.Assignment, TokenType.NewLine);
+            var assignment = this.WithRecovery(this.Assignment, GetSuppressionFlag(type), TokenType.NewLine);
+            var value = this.WithRecovery(() => this.Expression(allowComplexLiterals: true), GetSuppressionFlag(assignment), TokenType.NewLine);
+
+            return new OutputDeclarationSyntax(leadingNodes, keyword, name, type, assignment, value);
+        }
+
+        private SyntaxBase ResourceDeclaration(IEnumerable<SyntaxBase> leadingNodes)
+        {
+            var keyword = ExpectKeyword(LanguageConstants.ResourceKeyword);
+            var name = this.IdentifierWithRecovery(b => b.ExpectedResourceIdentifier(), TokenType.StringComplete, TokenType.StringLeftPiece, TokenType.NewLine);
+
+            // TODO: Unify StringSyntax with TypeSyntax
+            var type = this.WithRecovery(
+                () => ThrowIfSkipped(this.InterpolableString, b => b.ExpectedResourceTypeString()),
+                GetSuppressionFlag(name),
+                TokenType.Assignment, TokenType.NewLine);
+
+            var assignment = this.WithRecovery(this.Assignment, GetSuppressionFlag(type), TokenType.LeftBrace, TokenType.NewLine);
+            var ifCondition = this.WithRecoveryNullable(() =>
+                {
+                    var current = reader.Peek();
+                    return current.Type switch
+                    {
+                        TokenType.Identifier when current.Text == LanguageConstants.IfKeyword => this.IfCondition(),
+                        TokenType.LeftBrace => null,
+                        _ => throw new ExpectedTokenException(current, b => b.ExpectBodyStartOrIf())
+                    };
+                },
+                GetSuppressionFlag(assignment),
+                TokenType.LeftBrace,
+                TokenType.NewLine);
+
+            RecoveryFlags suppressionFlag =
+                ifCondition is IfConditionSyntax ifConditionSyntax && ifConditionSyntax.HasParseErrors()
+                ? RecoveryFlags.SuppressDiagnostics
+                : GetSuppressionFlag(ifCondition ?? assignment);
+
+            var body = this.WithRecovery(this.Object, suppressionFlag, TokenType.NewLine);
+
+            return new ResourceDeclarationSyntax(leadingNodes, keyword, name, type, assignment, ifCondition, body);
+        }
+
+        private SyntaxBase ModuleDeclaration(IEnumerable<SyntaxBase> leadingNodes)
+        {
+            var keyword = ExpectKeyword(LanguageConstants.ModuleKeyword);
+            var name = this.IdentifierWithRecovery(b => b.ExpectedModuleIdentifier(), TokenType.StringComplete, TokenType.StringLeftPiece, TokenType.NewLine);
+
+            // TODO: Unify StringSyntax with TypeSyntax
+            var path = this.WithRecovery(
+                () => ThrowIfSkipped(this.InterpolableString, b => b.ExpectedModulePathString()),
+                GetSuppressionFlag(name),
+                TokenType.Assignment, TokenType.NewLine);
+
+            var assignment = this.WithRecovery(this.Assignment, GetSuppressionFlag(path), TokenType.LeftBrace, TokenType.NewLine);
+            var ifCondition = this.WithRecoveryNullable(() =>
+                {
+                    var current = reader.Peek();
+                    return current.Type switch
+                    {
+                        TokenType.Identifier when current.Text == LanguageConstants.IfKeyword => this.IfCondition(),
+                        TokenType.LeftBrace => null,
+                        _ => throw new ExpectedTokenException(current, b => b.ExpectBodyStartOrIf())
+                    };
+                },
+                GetSuppressionFlag(assignment),
+                TokenType.LeftBrace,
+                TokenType.NewLine);
+
+            RecoveryFlags suppressionFlag = ifCondition is IfConditionSyntax ifConditionSyntax && ifConditionSyntax.HasParseErrors()
+                ? RecoveryFlags.SuppressDiagnostics
+                : GetSuppressionFlag(ifCondition ?? assignment);
+
+            var body = this.WithRecovery(this.Object, suppressionFlag, TokenType.NewLine);
+
+            return new ModuleDeclarationSyntax(leadingNodes, keyword, name, path, assignment, ifCondition, body);
+        }
+
+        private Token? NewLineOrEof()
+        {
+            if (reader.Peek().Type == TokenType.EndOfFile)
+            {
+                // don't actually consume the token
+                return null;
+            }
+
+            return NewLine();
+        }
+
+        private Token NewLine()
+        {
+            return Expect(TokenType.NewLine, b => b.ExpectedNewLine());
+        }
+
+        public SyntaxBase Expression(bool allowComplexLiterals)
+        {
+            var candidate = this.BinaryExpression(allowComplexLiterals);
+
+            if (this.Check(TokenType.Question))
+            {
+                var question = this.reader.Read();
+                var trueExpression = this.Expression(allowComplexLiterals);
+                var colon = this.Expect(TokenType.Colon, b => b.ExpectedCharacter(":"));
+                var falseExpression = this.Expression(allowComplexLiterals);
+
+                return new TernaryOperationSyntax(candidate, question, trueExpression, colon, falseExpression);
+            }
+
+            return candidate;
+        }
+
+        private SyntaxBase BinaryExpression(bool allowComplexLiterals, int precedence = 0)
+        {
+            var current = this.UnaryExpression(allowComplexLiterals);
+
+            while (true)
+            {
+                // the current token does not necessarily have to be an operator token
+                // it could also be the end of file or some other token that is actually valid in this place
+                Token candidateOperatorToken = this.reader.Peek();
+
+                int operatorPrecedence = GetOperatorPrecedence(candidateOperatorToken.Type);
+
+                if (operatorPrecedence <= precedence)
+                {
+                    break;
+                }
+
+                this.reader.Read();
+
+                SyntaxBase rightExpression = this.BinaryExpression(allowComplexLiterals, operatorPrecedence);
+                current = new BinaryOperationSyntax(current, candidateOperatorToken, rightExpression);
+            }
+
+            return current;
+        }
+
+        private SyntaxBase UnaryExpression(bool allowComplexLiterals)
+        {
+            Token operatorToken = this.reader.Peek();
+
+            if (Operators.TokenTypeToUnaryOperator.TryGetValue(operatorToken.Type, out var @operator))
+            {
+                this.reader.Read();
+
+                var expression = this.MemberExpression(allowComplexLiterals);
+                return new UnaryOperationSyntax(operatorToken, expression);
+            }
+
+            return this.MemberExpression(allowComplexLiterals);
+        }
+
+        private SyntaxBase MemberExpression(bool allowComplexLiterals)
+        {
+            var current = this.PrimaryExpression(allowComplexLiterals);
+
+            while (true)
+            {
+                if (this.Check(TokenType.LeftSquare))
+                {
+                    // array indexer
+                    Token openSquare = this.reader.Read();
+
+                    if (this.Check(TokenType.RightSquare))
+                    {
+                        // empty indexer - we are allowing this special case in the parser to help with completions
+                        SyntaxBase skipped = SkipEmpty(b => b.EmptyIndexerNotAllowed());
+                        Token closeSquare = this.Expect(TokenType.RightSquare, b => b.ExpectedCharacter("]"));
+
+                        current = new ArrayAccessSyntax(current, openSquare, skipped, closeSquare);
+                    }
+                    else
+                    {
+                        SyntaxBase indexExpression = this.Expression(allowComplexLiterals);
+                        Token closeSquare = this.Expect(TokenType.RightSquare, b => b.ExpectedCharacter("]"));
+
+                        current = new ArrayAccessSyntax(current, openSquare, indexExpression, closeSquare);
+                    }
+
+                    continue;
+                }
+
+                if (this.Check(TokenType.Dot))
+                {
+                    // dot operator
+                    Token dot = this.reader.Read();
+
+                    IdentifierSyntax identifier = this.IdentifierOrSkip(b => b.ExpectedFunctionOrPropertyName());
+
+                    if (Check(TokenType.LeftParen))
+                    {
+                        var functionCall = FunctionCallAccess(identifier, allowComplexLiterals);
+
+                        // gets instance function call
+                        current = new InstanceFunctionCallSyntax(
+                            current,
+                            dot,
+                            functionCall.Identifier,
+                            functionCall.OpenParen,
+                            functionCall.ArgumentNodes,
+                            functionCall.CloseParen);
+                    }
+                    else
+                    {
+                        current = new PropertyAccessSyntax(current, dot, identifier);
+                    }
+
+                    continue;
+                }
+
+                break;
+            }
+
+            return current;
+        }
+
+        private SyntaxBase PrimaryExpression(bool allowComplexLiterals)
+        {
+            Token nextToken = this.reader.Peek();
+
+            switch (nextToken.Type)
+            {
+                case TokenType.Integer:
+                case TokenType.NullKeyword:
+                case TokenType.TrueKeyword:
+                case TokenType.FalseKeyword:
+                    return this.LiteralValue();
+
+                case TokenType.StringComplete:
+                case TokenType.StringLeftPiece:
+                    return this.InterpolableString();
+
+                case TokenType.LeftBrace when allowComplexLiterals:
+                    return this.Object();
+
+                case TokenType.LeftSquare when allowComplexLiterals:
+                    return this.Array();
+
+                case TokenType.LeftBrace:
+                case TokenType.LeftSquare:
+                    throw new ExpectedTokenException(nextToken, b => b.ComplexLiteralsNotAllowed());
+
+                case TokenType.LeftParen:
+                    return this.ParenthesizedExpression(allowComplexLiterals);
+
+                case TokenType.Identifier:
+                    return this.FunctionCallOrVariableAccess(allowComplexLiterals);
+
+                default:
+                    throw new ExpectedTokenException(nextToken, b => b.UnrecognizedExpression());
+            }
+        }
+
+        private SyntaxBase ParenthesizedExpression(bool allowComplexLiterals)
+        {
+            var openParen = this.Expect(TokenType.LeftParen, b => b.ExpectedCharacter("("));
+            var expression = this.WithRecovery(() => this.Expression(allowComplexLiterals), RecoveryFlags.None, TokenType.RightParen, TokenType.NewLine);
+            var closeParen = this.WithRecovery(() => this.Expect(TokenType.RightParen, b => b.ExpectedCharacter(")")), GetSuppressionFlag(expression), TokenType.NewLine);
+
+            return new ParenthesizedExpressionSyntax(openParen, expression, closeParen);
+        }
+
+        private SyntaxBase FunctionCallOrVariableAccess(bool allowComplexLiterals)
+        {
+            var identifier = this.Identifier(b => b.ExpectedVariableOrFunctionName());
+
+            if (Check(TokenType.LeftParen))
+            {
+                var functionCall = FunctionCallAccess(identifier, allowComplexLiterals);
+
+                return new FunctionCallSyntax(
+                    functionCall.Identifier,
+                    functionCall.OpenParen,
+                    functionCall.ArgumentNodes,
+                    functionCall.CloseParen);
+            }
+            // returns variable access
+            return new VariableAccessSyntax(identifier);
+        }
+
+        /// <summary>
+        /// Method that gets a function call identifier, its arguments plus open and close parens
+        /// </summary>
+        private (IdentifierSyntax Identifier, Token OpenParen, IEnumerable<FunctionArgumentSyntax> ArgumentNodes, Token CloseParen) FunctionCallAccess(IdentifierSyntax functionName, bool allowComplexLiterals)
+        {
+            var openParen = this.Expect(TokenType.LeftParen, b => b.ExpectedCharacter("("));
+
+            var argumentNodes = FunctionCallArguments(allowComplexLiterals);
+
+            var closeParen = this.Expect(TokenType.RightParen, b => b.ExpectedCharacter(")"));
+
+            return (functionName, openParen, argumentNodes, closeParen);
+        }
+
+        /// <summary>
+        /// Method that consumes and returns all arguments from an Instance of Function call.
+        /// This method stops when a right paren is found without consuming it, a caller must
+        /// consume the right paren token.
+        /// </summary>
+        /// <param name="allowComplexLiterals"></param>
+        private IEnumerable<FunctionArgumentSyntax> FunctionCallArguments(bool allowComplexLiterals)
+        {
+            SkippedTriviaSyntax CreateDummyArgument(Token current) => 
+                new SkippedTriviaSyntax(current.ToZeroLengthSpan(), ImmutableArray<SyntaxBase>.Empty, DiagnosticBuilder.ForPosition(current.ToZeroLengthSpan()).UnrecognizedExpression().AsEnumerable());
+
+            if (this.Check(TokenType.RightParen))
+            {
+                return ImmutableArray<FunctionArgumentSyntax>.Empty;
+            }
+
+            var arguments = new List<(SyntaxBase expression, Token? comma)>();
+
+            while (true)
+            {
+                var current = this.reader.Peek();
+                switch (current.Type)
+                {
+                    case TokenType.Comma:
+                        this.reader.Read();
+                        if (arguments.Any() && arguments[^1].comma == null)
+                        {
+                            // we have consumed an expression which is expecting a comma
+                            // add the comma to the expression (it's a value type)
+                            var lastArgument = arguments[^1];
+                            lastArgument.comma = current;
+                            arguments[^1] = lastArgument;
+                        }
+                        else
+                        {
+                            // there aren't any arguments or the expression already has a comma following it
+                            // add an empty expression with the comma
+                            arguments.Add((CreateDummyArgument(current), current));
+                        }
+
+                        break;
+
+                    case TokenType.RightParen:
+                        // end of function call
+
+                        if (arguments.Any() && arguments.Last().comma != null)
+                        {
+                            // we have a trailing comma without an argument
+                            // we need to allow it so signature help doesn't get interrupted
+                            // by the user typing a comma without specifying a function argument
+                            
+                            // insert a dummy argument
+                            arguments.Add((CreateDummyArgument(current), null));
+                        }
+
+                        // return the accumulated arguments without consuming the right paren (the caller must consume it)
+                        var functionArguments = new List<FunctionArgumentSyntax>(arguments.Count);
+                        foreach (var (argumentExpression, comma) in arguments)
+                        {
+                            functionArguments.Add(new FunctionArgumentSyntax(argumentExpression, comma));
+                        }
+                        return functionArguments.ToImmutableArray();
+
+                    default:
+                        // not a comma or )
+                        // it should be an expression
+                        if (arguments.Any() && arguments[^1].comma == null)
+                        {
+                            // we are expecting a comma after the previous expression
+                            throw new ExpectedTokenException(current, b => b.ExpectedCharacter(","));
+                        }
+
+                        var expression = this.Expression(allowComplexLiterals);
+                        arguments.Add((expression, null));
+
+                        break;
+                }
+            }
+        }
+
+        private ImmutableArray<Token> NewLines()
+        {
+            var newLines = new List<Token>
+            {
+                this.NewLine()
+            };
+
+            while (Check(TokenType.NewLine))
+            {
+                newLines.Add(reader.Read());
+            }
+
+            return newLines.ToImmutableArray();
+        }
+
+        private Token Assignment()
+        {
+            return this.Expect(TokenType.Assignment, b => b.ExpectedCharacter("="));
+        }
+
+        private IdentifierSyntax Identifier(DiagnosticBuilder.ErrorBuilderDelegate errorFunc)
+        {
+            var identifier = Expect(TokenType.Identifier, errorFunc);
+
+            return new IdentifierSyntax(identifier);
+        }
+
+        private IdentifierSyntax IdentifierOrSkip(DiagnosticBuilder.ErrorBuilderDelegate errorFunc)
+        {
+            if (this.Check(TokenType.Identifier))
+            {
+                var identifier = Expect(TokenType.Identifier, errorFunc);
+                return new IdentifierSyntax(identifier);
+            }
+
+            var skipped = SkipEmpty(errorFunc);
+            return new IdentifierSyntax(skipped);
+        }
+
+        private IdentifierSyntax IdentifierWithRecovery(DiagnosticBuilder.ErrorBuilderDelegate errorFunc, params TokenType[] terminatingTypes)
+        {
+            var identifierOrSkipped = this.WithRecovery(
+                () => Identifier(errorFunc),
+                RecoveryFlags.None,
+                terminatingTypes);
+
+            switch (identifierOrSkipped)
+            {
+                case IdentifierSyntax identifier:
+                    return identifier;
+
+                case SkippedTriviaSyntax skipped:
+                    return new IdentifierSyntax(skipped);
+
+                default:
+                    throw new NotImplementedException($"Unexpected identifier syntax type '{identifierOrSkipped.GetType().Name}'");
+            }
+        }
+
+        private SkippedTriviaSyntax SkipEmpty(DiagnosticBuilder.ErrorBuilderDelegate errorFunc)
+        {
+            var span = new TextSpan(this.reader.Peek().Span.Position, 0);
+            return new SkippedTriviaSyntax(span, ImmutableArray<SyntaxBase>.Empty, errorFunc(DiagnosticBuilder.ForPosition(span)).AsEnumerable());
+        }
+
+        private TypeSyntax Type(DiagnosticBuilder.ErrorBuilderDelegate errorFunc)
+        {
+            var identifier = Expect(TokenType.Identifier, errorFunc);
+
+            return new TypeSyntax(identifier);
+        }
+
+        private IntegerLiteralSyntax NumericLiteral()
+        {
+            var literal = Expect(TokenType.Integer, b => b.ExpectedNumericLiteral());
+
+            if (long.TryParse(literal.Text, NumberStyles.None, CultureInfo.InvariantCulture, out long value))
+            {
+                return new IntegerLiteralSyntax(literal, value);
+            }
+
+            // TODO: Should probably be moved to type checking
+            // integer is invalid (too long to fit in an int32)
+            throw new ExpectedTokenException(literal, b => b.InvalidInteger());
+        }
+
+        private SyntaxBase InterpolableString()
+        {
+            var startToken = reader.Peek();
+            var tokensOrSyntax = new List<SyntaxBase>();
+
+            SyntaxBase? ProcessStringSegment(bool isFirstSegment)
+            {
+                // This local function will be called in a loop to consume string segments and expressions in interpolation holes.
+                // Returning a non-null result will result in the caller terminating the loop and returning the given syntax tree for the string.
+
+                var hadErrors = false;
+                var isComplete = false;
+                var currentType = reader.Peek().Type;
+
+                // Depending on where we are in the loop, we need to look for different string tokens to orientate ourselves.
+                // If we're handling the first segment, the final (only) segment will look like "'...'" and continuation will look like "'...${".
+                // If we're handling later segments, the final segment will look like "}...'" and continuation will look like "}...${".
+                var tokenStringEnd = isFirstSegment ? TokenType.StringComplete : TokenType.StringRightPiece;
+                var tokenStringContinue = isFirstSegment ? TokenType.StringLeftPiece : TokenType.StringMiddlePiece;
+
+                if (currentType == tokenStringEnd)
+                {
+                    // We're done - exit the loop.
+                    tokensOrSyntax.Add(reader.Read());
+                    isComplete = true;
+                }
+                else if (currentType == tokenStringContinue)
+                {
+                    tokensOrSyntax.Add(reader.Read());
+
+                    // Look for an expression syntax inside the interpolation 'hole' (between "${" and "}").
+                    // The lexer doesn't allow an expression contained inside an interpolation to span multiple lines, so we can safely use recovery to look for a NewLine character.
+                    // We are also blocking complex literals (arrays and objects) from inside string interpolation
+                    var interpExpression = WithRecovery(() => Expression(allowComplexLiterals: false), RecoveryFlags.None, TokenType.StringMiddlePiece, TokenType.StringRightPiece, TokenType.NewLine);
+                    if (!Check(TokenType.StringMiddlePiece, TokenType.StringRightPiece, TokenType.NewLine))
+                    {
+                        // We may have successfully parsed the expression, but have not reached the end of the expression hole. Skip to the end of the hole.
+                        var skippedSyntax = SynchronizeAndReturnTrivia(reader.Position, RecoveryFlags.None, b => b.UnexpectedTokensInInterpolation(), TokenType.StringMiddlePiece, TokenType.StringRightPiece, TokenType.NewLine);
+
+                        // Things start to get hairy to build the string if we return an uneven number of tokens and expressions.
+                        // Rather than trying to add two expression nodes, combine them.
+                        var combined = new[] { interpExpression, skippedSyntax };
+                        interpExpression = new SkippedTriviaSyntax(TextSpan.Between(combined.First(), combined.Last()), combined, Enumerable.Empty<Diagnostic>());
+                    }
+
+                    tokensOrSyntax.Add(interpExpression);
+
+                    if (Check(TokenType.NewLine) || IsAtEnd())
+                    {
+                        // Terminate the loop with errors.
+                        hadErrors = true;
+                    }
+                }
+                else
+                {
+                    // Don't consume any tokens that aren't part of this syntax - allow synchronize to handle that safely.
+                    var skippedSyntax = SynchronizeAndReturnTrivia(reader.Position, RecoveryFlags.None, b => b.UnexpectedTokensInInterpolation(), TokenType.StringMiddlePiece, TokenType.StringRightPiece, TokenType.NewLine);
+                    tokensOrSyntax.Add(skippedSyntax);
+
+                    // If we're able to match a continuation, we should keep going, even if the expression parsing fails.
+                    // A bad expression will simply be added as a SkippedTriviaSyntax node.
+                    //if (reader.Peek().Type == TokenType.NewLine || IsAtEnd())
+                    if (!Check(TokenType.StringMiddlePiece, TokenType.StringRightPiece))
+                    {
+                        // Terminate the loop with errors.
+                        hadErrors = true;
+                    }
+                }
+
+                if (isComplete)
+                {
+                    var tokens = new List<Token>();
+                    var expressions = new List<SyntaxBase>();
+                    foreach (var element in tokensOrSyntax)
+                    {
+                        if (element is Token token)
+                        {
+                            tokens.Add(token);
+                        }
+                        else
+                        {
+                            expressions.Add(element);
+                        }
+                    }
+
+                    // The lexer may return unterminated string tokens to allow lexing to continue over an interpolated string.
+                    // We should catch that here and prevent parsing from succeeding.
+                    var segments = Lexer.TryGetRawStringSegments(tokens);
+                    if (segments != null)
+                    {
+                        return new StringSyntax(tokens, expressions, segments);
+                    }
+
+                    // Fall back to main error-handling, we can't safely return a string.
+                    hadErrors = true;
+                }
+
+                if (hadErrors)
+                {
+                    // This error-handling is just for cases where we were completely unable to interpret the string.
+                    var span = TextSpan.BetweenInclusiveAndExclusive(startToken, reader.Peek());
+                    return new SkippedTriviaSyntax(span, tokensOrSyntax, Enumerable.Empty<Diagnostic>());
+                }
+
+                return null;
+            }
+
+            var isFirstSegment = true;
+            while (true)
+            {
+                // Here we're actually parsing and returning the completed string
+                var output = ProcessStringSegment(isFirstSegment);
+                if (output != null)
+                {
+                    return output;
+                }
+
+                isFirstSegment = false;
+            }
+        }
+
+        private SyntaxBase LiteralValue()
+        {
+            var current = reader.Peek();
+            switch (current.Type)
+            {
+                case TokenType.TrueKeyword:
+                    return new BooleanLiteralSyntax(reader.Read(), true);
+
+                case TokenType.FalseKeyword:
+                    return new BooleanLiteralSyntax(reader.Read(), false);
+
+                case TokenType.Integer:
+                    return this.NumericLiteral();
+
+                case TokenType.NullKeyword:
+                    return new NullLiteralSyntax(reader.Read());
+
+                default:
+                    throw new ExpectedTokenException(current, b => b.InvalidType());
+            }
+        }
+
+        private SyntaxBase Array()
+        {
+            var openBracket = Expect(TokenType.LeftSquare, b => b.ExpectedCharacter("["));
+
+            if (Check(TokenType.RightSquare))
+            {
+                // allow a close on the same line for an empty array
+                var emptyCloseBracket = reader.Read();
+                return new ArraySyntax(openBracket, ImmutableArray<SyntaxBase>.Empty, emptyCloseBracket);
+            }
+
+            var itemsOrTokens = new List<SyntaxBase>();
+
+            while (!this.IsAtEnd() && this.reader.Peek().Type != TokenType.RightSquare)
+            {
+                // this produces an item node, skipped tokens node, or just a newline token
+                var itemOrToken = this.ArrayItem();
+                itemsOrTokens.Add(itemOrToken);
+
+                // if skipped tokens node is returned above, the newline is not consumed
+                // if newline token is returned, we must not expect another (could be beginning of a new item)
+                if (itemOrToken is ArrayItemSyntax)
+                {
+                    if (Check(TokenType.Comma))
+                    {
+                        var token = this.reader.Read();
+                        var skippedSyntax = new SkippedTriviaSyntax(
+                            token.Span,
+                            token.AsEnumerable(),
+                            DiagnosticBuilder.ForPosition(token.Span).UnexpectedCommaSeparator().AsEnumerable()
+                        );
+                        itemsOrTokens.Add(skippedSyntax);
+                    }
+
+                    // items must be followed by newlines
+                    var newLine = this.WithRecoveryNullable(this.NewLineOrEof, RecoveryFlags.ConsumeTerminator, TokenType.NewLine);
+                    if (newLine != null)
+                    {
+                        itemsOrTokens.Add(newLine);
+                    }
+                }
+            }
+
+            var closeBracket = Expect(TokenType.RightSquare, b => b.ExpectedCharacter("]"));
+
+            return new ArraySyntax(openBracket, itemsOrTokens, closeBracket);
+        }
+
+        private SyntaxBase ArrayItem()
+        {
+            return this.WithRecovery<SyntaxBase>(() =>
+            {
+                var current = this.reader.Peek();
+
+                if (current.Type == TokenType.NewLine)
+                {
+                    return this.NewLine();
+                }
+
+                var value = this.Expression(allowComplexLiterals: true);
+                return new ArrayItemSyntax(value);
+            }, RecoveryFlags.None, TokenType.NewLine);
+        }
+
+        private ObjectSyntax Object()
+        {
+            var openBrace = Expect(TokenType.LeftBrace, b => b.ExpectedCharacter("{"));
+
+            if (Check(TokenType.RightBrace))
+            {
+                // allow a close on the same line for an empty object
+                var emptyCloseBrace = reader.Read();
+                return new ObjectSyntax(openBrace, ImmutableArray<SyntaxBase>.Empty, emptyCloseBrace);
+            }
+
+            var propertiesOrTokens = new List<SyntaxBase>();
+            while (!this.IsAtEnd() && this.reader.Peek().Type != TokenType.RightBrace)
+            {
+                // this produces a property node, skipped tokens node, or just a newline token
+                var propertyOrToken = this.ObjectProperty();
+                propertiesOrTokens.Add(propertyOrToken);
+
+                // if skipped tokens node is returned above, the newline is not consumed
+                // if newline token is returned, we must not expect another (could be beginning of a new property)
+                if (propertyOrToken is ObjectPropertySyntax)
+                {
+                    if (Check(TokenType.Comma))
+                    {
+                        var token = this.reader.Read();
+                        var skippedSyntax = new SkippedTriviaSyntax(
+                            token.Span,
+                            token.AsEnumerable(),
+                            DiagnosticBuilder.ForPosition(token.Span).UnexpectedCommaSeparator().AsEnumerable()
+                        );
+                        propertiesOrTokens.Add(skippedSyntax);
+                    }
+
+                    // properties must be followed by newlines
+                    var newLine = this.WithRecoveryNullable(this.NewLineOrEof, RecoveryFlags.ConsumeTerminator, TokenType.NewLine);
+                    if (newLine != null)
+                    {
+                        propertiesOrTokens.Add(newLine);
+                    }
+                }
+            }
+
+            var closeBrace = Expect(TokenType.RightBrace, b => b.ExpectedCharacter("}"));
+
+            return new ObjectSyntax(openBrace, propertiesOrTokens, closeBrace);
+        }
+
+        private SyntaxBase ObjectProperty()
+        {
+            return this.WithRecovery<SyntaxBase>(() =>
+            {
+                // TODO: Clean this up a bit
+                var current = this.reader.Peek();
+                if (current.Type == TokenType.NewLine)
+                {
+                    return this.NewLine();
+                }
+
+                var key = this.WithRecovery(
+                    () => ThrowIfSkipped(
+                        () =>
+                            current.Type switch
+                            {
+                                TokenType.Identifier => this.Identifier(b => b.ExpectedPropertyName()),
+                                TokenType.StringComplete => this.InterpolableString(),
+                                TokenType.StringLeftPiece => this.InterpolableString(),
+                                _ => throw new ExpectedTokenException(current, b => b.ExpectedPropertyName()),
+                            }, b => b.ExpectedPropertyName()),
+                    RecoveryFlags.None,
+                    TokenType.Colon, TokenType.NewLine);
+
+                var colon = this.WithRecovery(() => Expect(TokenType.Colon, b => b.ExpectedCharacter(":")), GetSuppressionFlag(key), TokenType.NewLine);
+                var value = this.WithRecovery(() => Expression(allowComplexLiterals: true), GetSuppressionFlag(colon), TokenType.NewLine);
+
+                return new ObjectPropertySyntax(key, colon, value);
+            }, RecoveryFlags.None, TokenType.NewLine);
+        }
+
+        private SyntaxBase IfCondition()
+        {
+            var keyword = this.ExpectKeyword(LanguageConstants.IfKeyword);
+            var conditionExpression = this.WithRecovery(() => this.ParenthesizedExpression(true), RecoveryFlags.None, TokenType.LeftBrace, TokenType.NewLine);
+
+            return new IfConditionSyntax(keyword, conditionExpression);
+        }
+
+        private SyntaxBase WithRecovery<TSyntax>(Func<TSyntax> syntaxFunc, RecoveryFlags flags, params TokenType[] terminatingTypes)
+            where TSyntax : SyntaxBase
+        {
+            var startReaderPosition = reader.Position;
+            try
+            {
+                return syntaxFunc();
+            }
+            catch (ExpectedTokenException exception)
+            {
+                return SynchronizeAndReturnTrivia(startReaderPosition, flags, _ => exception.Error, terminatingTypes);
+            }
+        }
+
+        private SyntaxBase? WithRecoveryNullable<TSyntax>(Func<TSyntax> syntaxFunc, RecoveryFlags flags, params TokenType[] terminatingTypes)
+            where TSyntax : SyntaxBase?
+        {
+            var startReaderPosition = reader.Position;
+            try
+            {
+                return syntaxFunc();
+            }
+            catch (ExpectedTokenException exception)
+            {
+                return SynchronizeAndReturnTrivia(startReaderPosition, flags, _ => exception.Error, terminatingTypes);
+            }
+        }
+
+        private SyntaxBase ThrowIfSkipped(Func<SyntaxBase> syntaxFunc, DiagnosticBuilder.ErrorBuilderDelegate errorFunc)
+        {
+            var startToken = reader.Peek();
+            var syntax = syntaxFunc();
+
+            if (syntax.IsSkipped)
+            {
+                throw new ExpectedTokenException(startToken, errorFunc);
+            }
+
+            return syntax;
+        }
+
+        private void Synchronize(bool consumeTerminator, params TokenType[] expectedTypes)
+        {
+            while (!IsAtEnd())
+            {
+                if (consumeTerminator ? Match(expectedTypes) : Check(expectedTypes))
+                {
+                    return;
+                }
+
+                reader.Read();
+            }
+        }
+
+        private SkippedTriviaSyntax SynchronizeAndReturnTrivia(int startReaderPosition, RecoveryFlags flags, DiagnosticBuilder.ErrorBuilderDelegate errorFunc, params TokenType[] expectedTypes)
+        {
+            var startToken = reader.AtPosition(startReaderPosition);
+
+            // Generally we don't want the error span to include the terminating token, so synchronize with and without if required.
+            // The skipped trivia returned should always include the full span
+            Synchronize(false, expectedTypes);
+            var skippedTokens = reader.Slice(startReaderPosition, reader.Position - startReaderPosition);
+            var skippedSpan = TextSpan.SafeBetween(skippedTokens, startToken.Span.Position);
+            var errorSpan = skippedSpan;
+
+            if (flags.HasFlag(RecoveryFlags.ConsumeTerminator))
+            {
+                Synchronize(true, expectedTypes);
+
+                skippedTokens = reader.Slice(startReaderPosition, reader.Position - startReaderPosition);
+                skippedSpan = TextSpan.SafeBetween(skippedTokens, startToken.Span.Position);
+            }
+
+            var errors = flags.HasFlag(RecoveryFlags.SuppressDiagnostics)
+                ? ImmutableArray<ErrorDiagnostic>.Empty
+                : ImmutableArray.Create(errorFunc(DiagnosticBuilder.ForPosition(errorSpan)));
+
+            return new SkippedTriviaSyntax(skippedSpan, skippedTokens, errors);
+        }
+
+        private bool IsAtEnd()
+        {
+            return reader.IsAtEnd() || reader.Peek().Type == TokenType.EndOfFile;
+        }
+
+        private Token Expect(TokenType type, DiagnosticBuilder.ErrorBuilderDelegate errorFunc)
+        {
+            if (this.Check(type))
+            {
+                // only read the token if it matches the expectations
+                // otherwise, we could accidentally consume EOF
+                return reader.Read();
+            }
+
+            throw new ExpectedTokenException(this.reader.Peek(), errorFunc);
+        }
+
+        private Token ExpectKeyword(string expectedKeyword)
+        {
+            if (this.Check(TokenType.Identifier) && reader.Peek().Text == expectedKeyword)
+            {
+                // only read the token if it matches the expectations
+                // otherwise, we could accidentally consume EOF
+                return reader.Read();
+            }
+
+            throw new ExpectedTokenException(this.reader.Peek(), b => b.ExpectedKeyword(expectedKeyword));
+        }
+
+        private bool Match(params TokenType[] types)
+        {
+            if (Check(types))
+            {
+                reader.Read();
+                return true;
+            }
+
+            return false;
+        }
+
+        private bool Check(params TokenType[] types)
+        {
+            if (IsAtEnd())
+            {
+                return false;
+            }
+
+            return types.Contains(reader.Peek().Type);
+        }
+
+        private static int GetOperatorPrecedence(TokenType tokenType)
+        {
+            // the absolute values are not important here
+            switch (tokenType)
+            {
+                case TokenType.Modulo:
+                case TokenType.Asterisk:
+                case TokenType.Slash:
+                    return 100;
+
+                case TokenType.Plus:
+                case TokenType.Minus:
+                    return 90;
+
+                case TokenType.GreaterThan:
+                case TokenType.GreaterThanOrEqual:
+                case TokenType.LessThan:
+                case TokenType.LessThanOrEqual:
+                    return 80;
+
+                case TokenType.Equals:
+                case TokenType.NotEquals:
+                case TokenType.EqualsInsensitive:
+                case TokenType.NotEqualsInsensitive:
+                    return 70;
+
+                // if we add bitwise operators in the future, they should go here
+
+                case TokenType.LogicalAnd:
+                    return 50;
+
+                case TokenType.LogicalOr:
+                    return 40;
+
+                default:
+                    return -1;
+            }
+        }
+    }
+}