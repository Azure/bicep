// Copyright (c) Microsoft Corporation.
// Licensed under the MIT License.

using Bicep.Core.Diagnostics;
using Bicep.Core.Extensions;
using Bicep.Core.Syntax;
using System;
using System.Collections.Generic;
using System.Collections.Immutable;
using System.Diagnostics;
using System.Globalization;
using System.Linq;

namespace Bicep.Core.Parsing
{
    public abstract class BaseParser
    {
        protected readonly TokenReader reader;

        protected readonly ImmutableArray<IDiagnostic> lexerDiagnostics;

        protected BaseParser(string text)
        {
            // treating the lexer as an implementation detail of the parser
            var diagnosticWriter = ToListDiagnosticWriter.Create();
            var lexer = new Lexer(new SlidingTextWindow(text), diagnosticWriter);
            lexer.Lex();

            this.lexerDiagnostics = diagnosticWriter.GetDiagnostics().ToImmutableArray();

            this.reader = new TokenReader(lexer.GetTokens());
        }

        private static bool CheckKeyword(Token? token, string keyword) => token?.Type == TokenType.Identifier && token.Text == keyword;

        private static int GetOperatorPrecedence(TokenType tokenType)
        {
            // the absolute values are not important here
            switch (tokenType)
            {
                case TokenType.Modulo:
                case TokenType.Asterisk:
                case TokenType.Slash:
                    return 100;

                case TokenType.Plus:
                case TokenType.Minus:
                    return 90;

                case TokenType.GreaterThan:
                case TokenType.GreaterThanOrEqual:
                case TokenType.LessThan:
                case TokenType.LessThanOrEqual:
                    return 80;

                case TokenType.Equals:
                case TokenType.NotEquals:
                case TokenType.EqualsInsensitive:
                case TokenType.NotEqualsInsensitive:
                    return 70;

                // if we add bitwise operators in the future, they should go here

                case TokenType.LogicalAnd:
                    return 50;

                case TokenType.LogicalOr:
                    return 40;

                case TokenType.DoubleQuestion:
                    return 30;

                default:
                    return -1;
            }
        }

        protected static RecoveryFlags GetSuppressionFlag(SyntaxBase precedingNode)
        {
            // local function
            static RecoveryFlags ConvertFlags(bool suppress) => suppress ? RecoveryFlags.SuppressDiagnostics : RecoveryFlags.None;

            /*
             * When we have an incomplete declarations like "param\n",
             * the keyword is parsed but all other properties are set to 0-length SkippedTriviaSyntax or MalformedIdentifierSyntax
             * to prevent stacking multiple parse errors on a 0-length span (which is technically correct but also confusing)
             * we will only leave the first parse error
             */
            switch (precedingNode)
            {
                case IdentifierSyntax identifier when identifier.IsValid == false:
                    return ConvertFlags(identifier.Span.Length == 0);

                case SkippedTriviaSyntax skipped:
                    return ConvertFlags(skipped.Span.Length == 0);

                default:
                    return RecoveryFlags.None;
            }
        }

        private static RecoveryFlags GetSuppressionFlag(SyntaxBase precedingNode, bool predicate)
        {
            var initial = GetSuppressionFlag(precedingNode);
            if (initial == RecoveryFlags.SuppressDiagnostics)
            {
                // we already made a decision to suppress diagnostics
                // the predicate is irrelevant
                return RecoveryFlags.SuppressDiagnostics;
            }

            Debug.Assert(initial == RecoveryFlags.None, "initial == RecoveryFlags.None");

            // predicate must hold to preserve diagnostics
            return predicate ? RecoveryFlags.None : RecoveryFlags.SuppressDiagnostics;
        }

        private static bool HasExpressionFlag(ExpressionFlags flags, ExpressionFlags check)
        {
            // Use this instead of Enum.HasFlag which boxes the enum and allocates.
            return (flags & check) == check;
        }

        private static ExpressionFlags WithExpressionFlag(ExpressionFlags flags, ExpressionFlags set)
        {
            return flags | set;
        }

        private static ExpressionFlags WithoutExpressionFlag(ExpressionFlags flags, ExpressionFlags unset)
        {
            return flags & ~unset;
        }

        public SyntaxBase Expression(ExpressionFlags expressionFlags)
        {
            var candidate = this.BinaryExpression(expressionFlags);

            if (this.Check(TokenType.Question))
            {
                var question = this.reader.Read();
                var trueExpression = this.WithRecovery(
                    () => this.Expression(expressionFlags),
                    RecoveryFlags.None,
                    TokenType.Colon,
                    TokenType.StringRightPiece,
                    TokenType.RightBrace,
                    TokenType.RightParen,
                    TokenType.RightSquare,
                    TokenType.NewLine);
                var colon = this.WithRecovery(
                    () => this.Expect(TokenType.Colon, b => b.ExpectedCharacter(":")),
                    GetSuppressionFlag(trueExpression),
                    TokenType.StringRightPiece,
                    TokenType.RightBrace,
                    TokenType.RightParen,
                    TokenType.RightSquare,
                    TokenType.NewLine);
                var falseExpression = this.WithRecovery(
                    () => this.Expression(expressionFlags),
                    GetSuppressionFlag(colon),
                    TokenType.StringRightPiece,
                    TokenType.RightBrace,
                    TokenType.RightParen,
                    TokenType.RightSquare,
                    TokenType.NewLine);

                return new TernaryOperationSyntax(candidate, question, trueExpression, colon, falseExpression);
            }

            return candidate;
        }

        public abstract ProgramSyntax Program();

        protected abstract SyntaxBase Declaration();

        private SyntaxBase Array()
        {
            var openBracket = Expect(TokenType.LeftSquare, b => b.ExpectedCharacter("["));

            var itemsOrTokens = HandleArrayOrObjectElements(
                closingTokenType: TokenType.RightSquare,
                parseChildElement: () => ArrayItem());

            var closeBracket = Expect(TokenType.RightSquare, b => b.ExpectedCharacter("]"));

            return new ArraySyntax(openBracket, itemsOrTokens, closeBracket);
        }

        private SyntaxBase ArrayItem()
        {
            return this.WithRecovery<SyntaxBase>(() =>
            {
                var value = this.Expression(ExpressionFlags.AllowComplexLiterals);

                return new ArrayItemSyntax(value);
            }, RecoveryFlags.None, TokenType.NewLine, TokenType.RightSquare);
        }

        protected Token Assignment()
        {
            return this.Expect(TokenType.Assignment, b => b.ExpectedCharacter("="));
        }

        private SyntaxBase BinaryExpression(ExpressionFlags expressionFlags, int precedence = 0)
        {
            var current = this.UnaryExpression(expressionFlags);

            while (true)
            {
                // the current token does not necessarily have to be an operator token
                // it could also be the end of file or some other token that is actually valid in this place
                Token candidateOperatorToken = this.reader.Peek();

                int operatorPrecedence = GetOperatorPrecedence(candidateOperatorToken.Type);

                if (operatorPrecedence <= precedence)
                {
                    break;
                }

                this.reader.Read();

                SyntaxBase rightExpression = this.WithRecovery(
                    () => this.BinaryExpression(expressionFlags, operatorPrecedence),
                    RecoveryFlags.None,
                    TokenType.StringRightPiece,
                    TokenType.RightBrace,
                    TokenType.RightParen,
                    TokenType.RightSquare,
                    TokenType.NewLine);

                current = new BinaryOperationSyntax(current, candidateOperatorToken, rightExpression);
            }

            return current;
        }

        protected bool Check(Token? token, params TokenType[] types)
        {
            if (token is null)
            {
                return false;
            }

            return types.Contains(token.Type);
        }

        protected bool Check(params TokenType[] types)
        {
            if (IsAtEnd())
            {
                return false;
            }

            return types.Contains(reader.Peek().Type);
        }

        private bool CheckKeyword(string keyword) => !this.IsAtEnd() && CheckKeyword(this.reader.Peek(), keyword);

        protected Token Expect(TokenType type, DiagnosticBuilder.ErrorBuilderDelegate errorFunc)
        {
            if (this.Check(type))
            {
                // only read the token if it matches the expectations
                // otherwise, we could accidentally consume EOF
                return reader.Read();
            }

            throw new ExpectedTokenException(this.reader.Peek(), errorFunc);
        }

        protected Token ExpectKeyword(string expectedKeyword)
        {
            return GetOptionalKeyword(expectedKeyword) ??
                throw new ExpectedTokenException(this.reader.Peek(), b => b.ExpectedKeyword(expectedKeyword));
        }

        private SyntaxBase ForBody(ExpressionFlags expressionFlags, bool isResourceOrModuleContext)
        {
            if (!isResourceOrModuleContext)
            {
                // we're not parsing a resource or module body, which means we can have any expression at this point
                return this.Expression(WithExpressionFlag(expressionFlags, ExpressionFlags.AllowComplexLiterals));
            }

            // we're parsing a resource or module body
            // at this point, we can have either an object literal or a condition
            var current = this.reader.Peek();
            return current.Type switch
            {
                TokenType.LeftBrace => this.Object(expressionFlags),
                TokenType.Identifier when current.Text == LanguageConstants.IfKeyword => this.IfCondition(expressionFlags, insideForExpression: true),

                _ => throw new ExpectedTokenException(current, b => b.ExpectBodyStartOrIf())
            };
        }

        protected ForSyntax ForExpression(ExpressionFlags expressionFlags, bool isResourceOrModuleContext)
        {
            var openBracket = this.Expect(TokenType.LeftSquare, b => b.ExpectedCharacter("["));
            var forKeyword = this.ExpectKeyword(LanguageConstants.ForKeyword);
            SyntaxBase variableSection = this.reader.Peek().Type switch
            {
                TokenType.Identifier => new LocalVariableSyntax(this.Identifier(b => b.ExpectedLoopVariableIdentifier())),
                TokenType.LeftParen => this.ForVariableBlock(),
                _ => this.SkipEmpty(b => b.ExpectedLoopItemIdentifierOrVariableBlockStart())
            };

            var inKeyword = this.WithRecovery(() => this.ExpectKeyword(LanguageConstants.InKeyword), variableSection.HasParseErrors() ? RecoveryFlags.SuppressDiagnostics : RecoveryFlags.None, TokenType.RightSquare, TokenType.NewLine);
            var expression = this.WithRecovery(() => this.Expression(ExpressionFlags.AllowComplexLiterals), GetSuppressionFlag(inKeyword), TokenType.Colon, TokenType.RightSquare, TokenType.NewLine);
            var colon = this.WithRecovery(() => this.Expect(TokenType.Colon, b => b.ExpectedCharacter(":")), GetSuppressionFlag(expression), TokenType.RightSquare, TokenType.NewLine);
            var body = this.WithRecovery(
                () => this.ForBody(expressionFlags, isResourceOrModuleContext),
                GetSuppressionFlag(colon),
                TokenType.RightSquare, TokenType.NewLine);
            var closeBracket = this.WithRecovery(() => this.Expect(TokenType.RightSquare, b => b.ExpectedCharacter("]")), GetSuppressionFlag(body), TokenType.RightSquare, TokenType.NewLine);

            return new(openBracket, forKeyword, variableSection, inKeyword, expression, colon, body, closeBracket);
        }

        private SyntaxBase ForVariableBlock()
        {
            var (openParen, expressionsOrCommas, closeParen) = ParenthesizedExpressionList(() => Expression(ExpressionFlags.None));

            var variableBlock = GetVariableBlock(openParen, expressionsOrCommas, closeParen);

            if (variableBlock.Arguments.Length != 2 && !variableBlock.HasParseErrors())
            {
                return Skip(variableBlock.AsEnumerable(), x => x.ExpectedLoopVariableBlockWith2Elements(variableBlock.Arguments.Length));
            }

            return variableBlock;
        }

        private SyntaxBase FunctionArgument(ExpressionFlags expressionFlags)
        {
            var expression = this.WithRecovery<SyntaxBase>(() =>
            {
                return this.Expression(expressionFlags);
            }, RecoveryFlags.None, TokenType.NewLine, TokenType.Comma, TokenType.RightParen);

            // always return a function argument syntax, even if we have skipped trivia
            // this simplifies calculations done to show argument completions and signature help
            return new FunctionArgumentSyntax(expression);
        }

        /// <summary>
        /// Method that gets a function call identifier, its arguments plus open and close parens
        /// </summary>
        protected (IdentifierSyntax Identifier, Token OpenParen, IEnumerable<SyntaxBase> ArgumentNodes, Token CloseParen) FunctionCallAccess(IdentifierSyntax functionName, ExpressionFlags expressionFlags)
        {
            var openParen = this.Expect(TokenType.LeftParen, b => b.ExpectedCharacter("("));

            var itemsOrTokens = HandleFunctionElements(
                closingTokenType: TokenType.RightParen,
                parseChildElement: () => FunctionArgument(expressionFlags));

            var closeParen = this.Expect(TokenType.RightParen, b => b.ExpectedCharacter(")"));

            return (functionName, openParen, itemsOrTokens, closeParen);
        }

        private SyntaxBase FunctionCallOrVariableAccess(ExpressionFlags expressionFlags)
        {
            var identifierToken = Expect(TokenType.Identifier, b => b.ExpectedVariableOrFunctionName());
            var identifier = new IdentifierSyntax(identifierToken);

            if (Check(TokenType.LeftParen))
            {
                var functionCall = FunctionCallAccess(identifier, expressionFlags);

                return new FunctionCallSyntax(
                    functionCall.Identifier,
                    functionCall.OpenParen,
                    functionCall.ArgumentNodes,
                    functionCall.CloseParen);
            }

            if (Check(TokenType.Arrow))
            {
                var arrow = this.Expect(TokenType.Arrow, b => b.ExpectedCharacter("=>"));
                var expression = this.WithRecovery(() => this.Expression(ExpressionFlags.AllowComplexLiterals), RecoveryFlags.None, TokenType.NewLine, TokenType.RightParen);

                return new LambdaSyntax(new LocalVariableSyntax(identifier), arrow, expression);
            }

            return new VariableAccessSyntax(identifier);
        }

        private SyntaxBase TypeVariableAccess()
        {
            var identifierToken = Expect(TokenType.Identifier, b => b.ExpectedTypeIdentifier());
            var identifier = new IdentifierSyntax(identifierToken);

            return new VariableAccessSyntax(identifier);
        }

        protected Token? GetOptionalKeyword(string expectedKeyword)
        {
            if (this.CheckKeyword(expectedKeyword))
            {
                // only read the token if it matches the expectations
                // otherwise, we could accidentally consume EOF
                return reader.Read();
            }

            return null;
        }

        private ParenthesizedExpressionSyntax GetParenthesizedExpressionSyntax(Token openParen, ImmutableArray<SyntaxBase> expressionsOrCommas, SyntaxBase closeParen)
        {
            var bodyExpression = expressionsOrCommas.Length switch {
                0 => SkipEmpty(openParen.Span.GetEndPosition(), x => x.ParenthesesMustHaveExactlyOneItem()),
                1 when expressionsOrCommas[0] is Token token => Skip(token.AsEnumerable()),
                1 => expressionsOrCommas[0],
                _ => Skip(expressionsOrCommas, x => x.ParenthesesMustHaveExactlyOneItem()),
            };

            return new ParenthesizedExpressionSyntax(openParen, bodyExpression, closeParen);
        }

        private VariableBlockSyntax GetVariableBlock(Token openParen, ImmutableArray<SyntaxBase> expressionsOrCommas, SyntaxBase closeParen)
        {
            var rewritten = expressionsOrCommas.Select(item => item switch {
                VariableAccessSyntax varAccess => new LocalVariableSyntax(varAccess.Name),
                Token { Type: TokenType.Comma } => item,
                SkippedTriviaSyntax => item,
                _ => new SkippedTriviaSyntax(item.Span, item.AsEnumerable(), Enumerable.Empty<IDiagnostic>()),
            });

            return new VariableBlockSyntax(openParen, rewritten, closeParen);
        }

        private IEnumerable<SyntaxBase> HandleArrayOrObjectElements(TokenType closingTokenType, Func<SyntaxBase> parseChildElement)
        {
            if (Check(closingTokenType))
            {
                // always allow a close on the same line
                return ImmutableArray<SyntaxBase>.Empty;
            }

            var itemsOrTokens = new List<SyntaxBase>();

            itemsOrTokens.AddRange(NewLines());

            var expectElement = true;
            while (!this.IsAtEnd() && this.reader.Peek().Type != closingTokenType)
            {
                if (!expectElement)
                {
                    // every element should be separated by AT MOST one set of new lines, or one comma
                    // we don't want to allow mixing and matching, and we want to insert dummy elements between commas
                    if (Check(TokenType.NewLine))
                    {
                        itemsOrTokens.AddRange(NewLines());
                    }
                    else if (Check(TokenType.Comma))
                    {
                        itemsOrTokens.Add(reader.Read());
                        if (Check(TokenType.NewLine))
                        {
                            // this may be a common mistake for anyone converting from single- to multi-line
                            // array or object declarations. special-case the diagnostics to reduce confusion.
                            itemsOrTokens.Add(SkipEmpty(x => x.UnexpectedNewLineAfterCommaSeparator()));
                            itemsOrTokens.Add(NewLine());
                        }
                    }
                    else
                    {
                        itemsOrTokens.Add(SkipEmpty(x => x.ExpectedNewLineOrCommaSeparator()));
                    }

                    expectElement = true;
                    continue;
                }

                var itemOrToken = parseChildElement();
                itemsOrTokens.Add(itemOrToken);
                expectElement = false;
            }

            return itemsOrTokens;
        }

        private IEnumerable<SyntaxBase> HandleFunctionElements(TokenType closingTokenType, Func<SyntaxBase> parseChildElement)
        {
            if (Check(closingTokenType))
            {
                // always allow a close on the same line
                return ImmutableArray<SyntaxBase>.Empty;
            }

            var itemsOrTokens = new List<SyntaxBase>();

            itemsOrTokens.AddRange(NewLines());

            var expectElement = true;
            while (!this.IsAtEnd() && this.reader.Peek().Type != closingTokenType)
            {
                if (!expectElement)
                {
                    // every element should be separated by AT MOST one set of new lines, or one comma
                    // we don't want to allow mixing and matching, and we want to insert dummy elements between commas
                    if (Check(TokenType.NewLine))
                    {
                        if (!Check(this.reader.PeekAhead(), closingTokenType))
                        {
                            itemsOrTokens.Add(SkipEmpty(x => x.ExpectedCommaSeparator()));
                        }

                        itemsOrTokens.AddRange(NewLines());
                    }
                    else if (Check(TokenType.Comma))
                    {
                        itemsOrTokens.Add(reader.Read());
                        if (Check(TokenType.NewLine))
                        {
                            // newlines are optional after commas
                            itemsOrTokens.AddRange(NewLines());
                        }
                        if (Check(closingTokenType))
                        {
                            // trailing commas not supported - try to parse a child element before we exit the while loop,
                            // to give a chance to raise diagnostics, and generate a placeholder 'skipped' element to help pick the correct function overload.
                            var skippedItem = parseChildElement();
                            itemsOrTokens.Add(skippedItem);
                        }
                    }
                    else
                    {
                        itemsOrTokens.Add(SkipEmpty(x => x.ExpectedNewLineOrCommaSeparator()));
                    }

                    expectElement = true;
                    continue;
                }

                var itemOrToken = parseChildElement();
                itemsOrTokens.Add(itemOrToken);
                expectElement = false;
            }

            return itemsOrTokens;
        }

        protected IdentifierSyntax Identifier(DiagnosticBuilder.ErrorBuilderDelegate errorFunc)
        {
            var identifier = Expect(TokenType.Identifier, errorFunc);

            return new IdentifierSyntax(identifier);
        }

        protected IdentifierSyntax IdentifierOrSkip(DiagnosticBuilder.ErrorBuilderDelegate errorFunc)
        {
            if (this.Check(TokenType.Identifier))
            {
                var identifier = Expect(TokenType.Identifier, errorFunc);
                return new IdentifierSyntax(identifier);
            }

            var skipped = SkipEmpty(errorFunc);
            return new IdentifierSyntax(skipped);
        }

        protected IdentifierSyntax IdentifierWithRecovery(DiagnosticBuilder.ErrorBuilderDelegate errorFunc, RecoveryFlags flags, params TokenType[] terminatingTypes)
        {
            var identifierOrSkipped = this.WithRecovery(
                () => Identifier(errorFunc),
                flags,
                terminatingTypes);

            switch (identifierOrSkipped)
            {
                case IdentifierSyntax identifier:
                    return identifier;

                case SkippedTriviaSyntax skipped:
                    return new IdentifierSyntax(skipped);

                default:
                    throw new NotImplementedException($"Unexpected identifier syntax type '{identifierOrSkipped.GetType().Name}'");
            }
        }

        protected SyntaxBase IfCondition(ExpressionFlags expressionFlags, bool insideForExpression)
        {
            var keyword = this.ExpectKeyword(LanguageConstants.IfKeyword);

            // when inside a for-expression, we must include ] as a recovery terminator
            // otherwise, the ] character may get consumed by recovery
            // then, the for-expression parsing will produce an "expected ] character" diagnostic, which is confusing
            var conditionExpression = this.WithRecovery(
                () => this.ParenthesizedExpression(WithoutExpressionFlag(expressionFlags, ExpressionFlags.AllowResourceDeclarations)),
                RecoveryFlags.None,
                insideForExpression ? new[] { TokenType.RightSquare, TokenType.LeftBrace, TokenType.NewLine } : new[] { TokenType.LeftBrace, TokenType.NewLine });
            var body = this.WithRecovery(
                () => this.Object(expressionFlags),
                GetSuppressionFlag(conditionExpression, conditionExpression is ParenthesizedExpressionSyntax { CloseParen: not SkippedTriviaSyntax }),
                insideForExpression ? new[] { TokenType.RightSquare, TokenType.NewLine } : new[] { TokenType.NewLine });
            return new IfConditionSyntax(keyword, conditionExpression, body);
        }

        protected SyntaxBase InterpolableString()
        {
            var startToken = reader.Peek();
            var tokensOrSyntax = new List<SyntaxBase>();

            SyntaxBase? ProcessStringSegment(bool isFirstSegment)
            {
                // This local function will be called in a loop to consume string segments and expressions in interpolation holes.
                // Returning a non-null result will result in the caller terminating the loop and returning the given syntax tree for the string.

                var hadErrors = false;
                var isComplete = false;
                var currentType = reader.Peek().Type;

                // Depending on where we are in the loop, we need to look for different string tokens to orientate ourselves.
                // If we're handling the first segment, the final (only) segment will look like "'...'" and continuation will look like "'...${".
                // If we're handling later segments, the final segment will look like "}...'" and continuation will look like "}...${".
                var tokenStringEnd = isFirstSegment ? TokenType.StringComplete : TokenType.StringRightPiece;
                var tokenStringContinue = isFirstSegment ? TokenType.StringLeftPiece : TokenType.StringMiddlePiece;

                if (currentType == tokenStringEnd)
                {
                    // We're done - exit the loop.
                    tokensOrSyntax.Add(reader.Read());
                    isComplete = true;
                }
                else if (currentType == tokenStringContinue)
                {
                    tokensOrSyntax.Add(reader.Read());

                    // Look for an expression syntax inside the interpolation 'hole' (between "${" and "}").
                    // The lexer doesn't allow an expression contained inside an interpolation to span multiple lines, so we can safely use recovery to look for a NewLine character.
                    // We are also blocking complex literals (arrays and objects) from inside string interpolation
                    var interpExpression = WithRecovery(() => Expression(ExpressionFlags.None), RecoveryFlags.None, TokenType.StringMiddlePiece, TokenType.StringRightPiece, TokenType.NewLine);
                    if (!Check(TokenType.StringMiddlePiece, TokenType.StringRightPiece, TokenType.NewLine))
                    {
                        // We may have successfully parsed the expression, but have not reached the end of the expression hole. Skip to the end of the hole.
                        var skippedSyntax = SynchronizeAndReturnTrivia(reader.Position, RecoveryFlags.None, b => b.UnexpectedTokensInInterpolation(), TokenType.StringMiddlePiece, TokenType.StringRightPiece, TokenType.NewLine);

                        // Things start to get hairy to build the string if we return an uneven number of tokens and expressions.
                        // Rather than trying to add two expression nodes, combine them.
                        var combined = new[] { interpExpression, skippedSyntax };
                        interpExpression = new SkippedTriviaSyntax(TextSpan.Between(combined.First(), combined.Last()), combined, Enumerable.Empty<IDiagnostic>());
                    }

                    tokensOrSyntax.Add(interpExpression);

                    if (Check(TokenType.NewLine) || IsAtEnd())
                    {
                        // Terminate the loop with errors.
                        hadErrors = true;
                    }
                }
                else
                {
                    // Don't consume any tokens that aren't part of this syntax - allow synchronize to handle that safely.
                    var skippedSyntax = SynchronizeAndReturnTrivia(reader.Position, RecoveryFlags.None, b => b.UnexpectedTokensInInterpolation(), TokenType.StringMiddlePiece, TokenType.StringRightPiece, TokenType.NewLine);
                    tokensOrSyntax.Add(skippedSyntax);

                    // If we're able to match a continuation, we should keep going, even if the expression parsing fails.
                    // A bad expression will simply be added as a SkippedTriviaSyntax node.
                    //if (reader.Peek().Type == TokenType.NewLine || IsAtEnd())
                    if (!Check(TokenType.StringMiddlePiece, TokenType.StringRightPiece))
                    {
                        // Terminate the loop with errors.
                        hadErrors = true;
                    }
                }

                if (isComplete)
                {
                    var tokens = new List<Token>();
                    var expressions = new List<SyntaxBase>();
                    foreach (var element in tokensOrSyntax)
                    {
                        if (element is Token token)
                        {
                            tokens.Add(token);
                        }
                        else
                        {
                            expressions.Add(element);
                        }
                    }

                    // The lexer may return unterminated string tokens to allow lexing to continue over an interpolated string.
                    // We should catch that here and prevent parsing from succeeding.
                    var segments = Lexer.TryGetRawStringSegments(tokens);
                    if (segments != null)
                    {
                        return new StringSyntax(tokens, expressions, segments);
                    }

                    // Fall back to main error-handling, we can't safely return a string.
                    hadErrors = true;
                }

                if (hadErrors)
                {
                    // This error-handling is just for cases where we were completely unable to interpret the string.
                    var span = TextSpan.BetweenInclusiveAndExclusive(startToken, reader.Peek());
                    return new SkippedTriviaSyntax(span, tokensOrSyntax, Enumerable.Empty<IDiagnostic>());
                }

                return null;
            }

            var isFirstSegment = true;
            while (true)
            {
                // Here we're actually parsing and returning the completed string
                var output = ProcessStringSegment(isFirstSegment);
                if (output != null)
                {
                    return output;
                }

                isFirstSegment = false;
            }
        }

        protected bool IsAtEnd()
        {
            return reader.IsAtEnd() || reader.Peek().Type == TokenType.EndOfFile;
        }

        private SyntaxBase LiteralValue()
        {
            var current = reader.Peek();
            switch (current.Type)
            {
                case TokenType.TrueKeyword:
                    return new BooleanLiteralSyntax(reader.Read(), true);

                case TokenType.FalseKeyword:
                    return new BooleanLiteralSyntax(reader.Read(), false);

                case TokenType.Integer:
                    return this.NumericLiteral();

                case TokenType.NullKeyword:
                    return new NullLiteralSyntax(reader.Read());

                default:
                    throw new ExpectedTokenException(current, b => b.InvalidType());
            }
        }

        private bool Match(params TokenType[] types)
        {
            if (Check(types))
            {
                reader.Read();
                return true;
            }

            return false;
        }

        private SyntaxBase MemberExpression(ExpressionFlags expressionFlags)
        {
            var current = this.PrimaryExpression(expressionFlags);

            while (true)
            {
                if (this.Check(TokenType.LeftSquare))
                {
                    // array indexer
                    Token openSquare = this.reader.Read();

                    if (this.Check(TokenType.RightSquare))
                    {
                        // empty indexer - we are allowing this special case in the parser to help with completions
                        SyntaxBase skipped = SkipEmpty(b => b.EmptyIndexerNotAllowed());
                        Token closeSquare = this.Expect(TokenType.RightSquare, b => b.ExpectedCharacter("]"));

                        current = new ArrayAccessSyntax(current, openSquare, skipped, closeSquare);
                    }
                    else
                    {
                        SyntaxBase indexExpression = this.Expression(expressionFlags);
                        Token closeSquare = this.Expect(TokenType.RightSquare, b => b.ExpectedCharacter("]"));

                        current = new ArrayAccessSyntax(current, openSquare, indexExpression, closeSquare);
                    }

                    continue;
                }

                if (this.Check(TokenType.Dot))
                {
                    // dot operator
                    Token dot = this.reader.Read();

                    IdentifierSyntax identifier = this.IdentifierOrSkip(b => b.ExpectedFunctionOrPropertyName());

                    if (Check(TokenType.LeftParen))
                    {
                        var functionCall = FunctionCallAccess(identifier, expressionFlags);

                        // gets instance function call
                        current = new InstanceFunctionCallSyntax(
                            current,
                            dot,
                            functionCall.Identifier,
                            functionCall.OpenParen,
                            functionCall.ArgumentNodes,
                            functionCall.CloseParen);
                    }
                    else
                    {
                        current = new PropertyAccessSyntax(current, dot, identifier);
                    }

                    continue;
                }

                if (this.Check(TokenType.DoubleColon))
                {
                    var doubleColon = this.reader.Read();
                    var identifier = this.IdentifierOrSkip(b => b.ExpectedFunctionOrPropertyName());
                    current = new ResourceAccessSyntax(current, doubleColon, identifier);

                    continue;
                }

                break;
            }

            return current;
        }

        private SyntaxBase MemberTypeExpression()
        {
            var current = this.PrimaryTypeExpression();

            while (true)
            {
                if (this.Check(TokenType.LeftSquare))
                {
                    // array indexer
                    Token openSquare = this.reader.Read();

                    if (this.Check(TokenType.RightSquare))
                    {
                        Token closeSquare = this.Expect(TokenType.RightSquare, b => b.ExpectedCharacter("]"));
                        current = new ArrayTypeSyntax(new ArrayTypeMemberSyntax(current), openSquare, closeSquare);
                    }
                    else
                    {
                        SyntaxBase indexExpression = this.Expression(ExpressionFlags.None);
                        Token closeSquare = this.Expect(TokenType.RightSquare, b => b.ExpectedCharacter("]"));

                        current = new ArrayAccessSyntax(current, openSquare, indexExpression, closeSquare);
                    }

                    continue;
                }

                if (this.Check(TokenType.Dot))
                {
                    // dot operator
                    Token dot = this.reader.Read();

                    IdentifierSyntax identifier = this.IdentifierOrSkip(b => b.ExpectedFunctionOrPropertyName());

                    current = new PropertyAccessSyntax(current, dot, identifier);

                    continue;
                }

                break;
            }

            return current;
        }

        private SyntaxBase MultilineString()
        {
            var token = reader.Read();
            var stringValue = Lexer.TryGetMultilineStringValue(token);

            if (stringValue is null)
            {
                return new SkippedTriviaSyntax(token.Span, token.AsEnumerable(), Enumerable.Empty<IDiagnostic>());
            }

            return new StringSyntax(token.AsEnumerable(), Enumerable.Empty<SyntaxBase>(), stringValue.AsEnumerable());
        }

        protected Token NewLine()
        {
            return Expect(TokenType.NewLine, b => b.ExpectedNewLine());
        }

        protected Token? NewLineOrEof()
        {
            if (reader.Peek().Type == TokenType.EndOfFile)
            {
                // don't actually consume the token
                return null;
            }

            return NewLine();
        }

        private IEnumerable<Token> NewLines()
        {
            while (Check(TokenType.NewLine))
            {
                yield return this.NewLine();
            }
        }

        private IntegerLiteralSyntax NumericLiteral()
        {
            var literal = Expect(TokenType.Integer, b => b.ExpectedNumericLiteral());

            if (ulong.TryParse(literal.Text, NumberStyles.None, CultureInfo.InvariantCulture, out ulong value))
            {
                return new IntegerLiteralSyntax(literal, value);
            }

            // TODO: Should probably be moved to type checking
            // integer is invalid (too long to fit in an int32)
            throw new ExpectedTokenException(literal, b => b.InvalidInteger());
        }

        protected ObjectSyntax Object(ExpressionFlags expressionFlags)
        {
            var openBrace = Expect(TokenType.LeftBrace, b => b.ExpectedCharacter("{"));

            var itemsOrTokens = HandleArrayOrObjectElements(
                closingTokenType: TokenType.RightBrace,
                parseChildElement: () => ObjectProperty(expressionFlags));

            var closeBrace = Expect(TokenType.RightBrace, b => b.ExpectedCharacter("}"));

            return new ObjectSyntax(openBrace, itemsOrTokens, closeBrace);
        }

        private SyntaxBase ObjectProperty(ExpressionFlags expressionFlags)
        {
            return this.WithRecovery<SyntaxBase>(() =>
            {
                var current = this.reader.Peek();

                // Nested resource declarations may be allowed - but we need lookahead to avoid
                // treating 'resource' as a reserved property name.
                if (HasExpressionFlag(expressionFlags, ExpressionFlags.AllowResourceDeclarations) &&
                    CheckKeyword(LanguageConstants.ResourceKeyword) &&

                    // You are here: |resource <name> ...
                    //
                    // If we see a non-identifier then it's not a resource declaration,
                    // fall back to the property parser.
                    Check(this.reader.PeekAhead(), TokenType.Identifier))
                {
                    return this.Declaration();
                }

                var key = this.WithRecovery(
                    () => ThrowIfSkipped(
                        () =>
                            current.Type switch
                            {
                                TokenType.Identifier => this.Identifier(b => b.ExpectedPropertyName()),
                                TokenType.StringComplete => this.InterpolableString(),
                                TokenType.StringLeftPiece => this.InterpolableString(),
                                _ => throw new ExpectedTokenException(current, b => b.ExpectedPropertyName()),
                            }, b => b.ExpectedPropertyName()),
                    RecoveryFlags.None,
                    TokenType.Colon, TokenType.NewLine, TokenType.RightBrace);

                var colon = this.WithRecovery(() => Expect(TokenType.Colon, b => b.ExpectedCharacter(":")), GetSuppressionFlag(key), TokenType.NewLine, TokenType.RightBrace);
                var value = this.WithRecovery(() => Expression(ExpressionFlags.AllowComplexLiterals), GetSuppressionFlag(colon), TokenType.NewLine, TokenType.RightBrace);

                return new ObjectPropertySyntax(key, colon, value);
            }, RecoveryFlags.None, TokenType.NewLine, TokenType.RightBrace);
        }

        private SyntaxBase ParenthesizedExpression(ExpressionFlags expressionFlags)
        {
            var (openParen, expressionsOrCommas, closeParen) = ParenthesizedExpressionList(() => Expression(expressionFlags));

            return GetParenthesizedExpressionSyntax(openParen, expressionsOrCommas, closeParen);
        }

        private SyntaxBase ParenthesizedTypeExpression()
        {
            var (openParen, expressionsOrCommas, closeParen) = ParenthesizedExpressionList(TypeExpression);

            return GetParenthesizedExpressionSyntax(openParen, expressionsOrCommas, closeParen);
        }

        private (Token openParen, ImmutableArray<SyntaxBase> expressionsOrCommas, SyntaxBase closeParen) ParenthesizedExpressionList(Func<SyntaxBase> expressionParser)
        {
            var openParen = this.Expect(TokenType.LeftParen, b => b.ExpectedCharacter("("));
            var expressionsOrCommas = new List<SyntaxBase>();
            while (!this.Check(TokenType.RightParen))
            {
                var expression = this.WithRecovery(
                    expressionParser,
                    RecoveryFlags.None,
                    TokenType.StringRightPiece,
                    TokenType.RightBrace,
                    TokenType.RightParen,
                    TokenType.RightSquare,
                    TokenType.NewLine,
                    TokenType.Comma);
                expressionsOrCommas.Add(expression);

                if (this.Check(TokenType.Comma))
                {
                    var comma = this.Expect(TokenType.Comma, b => b.ExpectedCharacter(","));
                    expressionsOrCommas.Add(comma);
                }
                else
                {
                    break;
                }
            }

            var closeParen = this.WithRecovery(
                () => this.Expect(TokenType.RightParen, b => b.ExpectedCharacter(")")),
                expressionsOrCommas.Any() ? GetSuppressionFlag(expressionsOrCommas.Last()) : RecoveryFlags.None,
                TokenType.StringRightPiece,
                TokenType.RightBrace,
                TokenType.RightSquare,
                TokenType.NewLine);

            return (openParen, expressionsOrCommas.ToImmutableArray(), closeParen);
        }

        private SyntaxBase ParenthesizedExpressionOrLambda(ExpressionFlags expressionFlags)
        {
            var (openParen, expressionsOrCommas, closeParen) = ParenthesizedExpressionList(() => Expression(expressionFlags));

            if (Check(TokenType.Arrow))
            {
                var arrow = this.Expect(TokenType.Arrow, b => b.ExpectedCharacter("=>"));
                var expression = this.WithRecovery(() => this.Expression(ExpressionFlags.AllowComplexLiterals), RecoveryFlags.None, TokenType.NewLine, TokenType.RightParen);
                var variableBlock = GetVariableBlock(openParen, expressionsOrCommas, closeParen);

                return new LambdaSyntax(variableBlock, arrow, expression);
            }

            return GetParenthesizedExpressionSyntax(openParen, expressionsOrCommas, closeParen);
        }

        private SyntaxBase PrimaryExpression(ExpressionFlags expressionFlags)
        {
            Token nextToken = this.reader.Peek();

            switch (nextToken.Type)
            {
                case TokenType.Integer:
                case TokenType.NullKeyword:
                case TokenType.TrueKeyword:
                case TokenType.FalseKeyword:
                    return this.LiteralValue();

                case TokenType.StringComplete:
                case TokenType.StringLeftPiece:
                    return this.InterpolableString();

                case TokenType.MultilineString:
                    return this.MultilineString();

                case TokenType.LeftBrace when HasExpressionFlag(expressionFlags, ExpressionFlags.AllowComplexLiterals):
                    return this.Object(expressionFlags);

                case TokenType.LeftSquare when HasExpressionFlag(expressionFlags, ExpressionFlags.AllowComplexLiterals):
                    return CheckKeyword(this.reader.PeekAhead(), LanguageConstants.ForKeyword)
                        ? this.ForExpression(expressionFlags, isResourceOrModuleContext: false)
                        : this.Array();

                case TokenType.LeftBrace:
                case TokenType.LeftSquare:
                    throw new ExpectedTokenException(nextToken, b => b.ComplexLiteralsNotAllowed());

                case TokenType.LeftParen:
                    return this.ParenthesizedExpressionOrLambda(expressionFlags);

                case TokenType.Identifier:
                    return this.FunctionCallOrVariableAccess(expressionFlags);

                default:
                    throw new ExpectedTokenException(nextToken, b => b.UnrecognizedExpression());
            }
        }

        private SyntaxBase PrimaryTypeExpression()
        {
            Token nextToken = this.reader.Peek();

            switch (nextToken.Type)
            {
                case TokenType.Integer:
                case TokenType.NullKeyword:
                case TokenType.TrueKeyword:
                case TokenType.FalseKeyword:
                    return this.LiteralValue();

                case TokenType.StringComplete:
                case TokenType.StringLeftPiece:
                    return this.InterpolableString();

                case TokenType.MultilineString:
                    return this.MultilineString();

                case TokenType.LeftBrace:
                    return this.ObjectType();

                case TokenType.LeftSquare:
                    return this.TupleType();

                case TokenType.LeftParen:
                    return this.ParenthesizedTypeExpression();

                case TokenType.Identifier:
                    return this.TypeVariableAccess();

                default:
                    throw new ExpectedTokenException(nextToken, b => b.UnrecognizedTypeExpression());
            }
        }

        private SkippedTriviaSyntax Skip(IEnumerable<SyntaxBase> syntax, DiagnosticBuilder.ErrorBuilderDelegate errorFunc)
        {
            var syntaxArray = syntax.ToImmutableArray();
            var span = TextSpan.Between(syntaxArray.First(), syntaxArray.Last());
            return new SkippedTriviaSyntax(span, syntaxArray, errorFunc(DiagnosticBuilder.ForPosition(span)).AsEnumerable());
        }

        private SkippedTriviaSyntax Skip(IEnumerable<SyntaxBase> syntax)
        {
            var syntaxArray = syntax.ToImmutableArray();
            var span = TextSpan.Between(syntaxArray.First(), syntaxArray.Last());
            return new SkippedTriviaSyntax(span, syntaxArray, Enumerable.Empty<Diagnostic>());
        }

        protected SkippedTriviaSyntax SkipEmpty()
            => SkipEmpty(this.reader.Peek().Span.Position, null);

        private SkippedTriviaSyntax SkipEmpty(DiagnosticBuilder.ErrorBuilderDelegate errorFunc)
            => SkipEmpty(this.reader.Peek().Span.Position, errorFunc);

        private SkippedTriviaSyntax SkipEmpty(int position, DiagnosticBuilder.ErrorBuilderDelegate? errorFunc)
        {
            var span = new TextSpan(position, 0);
            var diagnostics = errorFunc is null ? Enumerable.Empty<IDiagnostic>() : errorFunc(DiagnosticBuilder.ForPosition(span)).AsEnumerable();
            return new SkippedTriviaSyntax(span, ImmutableArray<SyntaxBase>.Empty, diagnostics);
        }

        private void Synchronize(bool consumeTerminator, params TokenType[] expectedTypes)
        {
            while (!IsAtEnd())
            {
                if (consumeTerminator ? Match(expectedTypes) : Check(expectedTypes))
                {
                    return;
                }

                reader.Read();
            }
        }

        private SkippedTriviaSyntax SynchronizeAndReturnTrivia(int startReaderPosition, RecoveryFlags flags, DiagnosticBuilder.ErrorBuilderDelegate errorFunc, params TokenType[] expectedTypes)
        {
            var startToken = reader.AtPosition(startReaderPosition);

            // Generally we don't want the error span to include the terminating token, so synchronize with and without if required.
            // The skipped trivia returned should always include the full span
            Synchronize(false, expectedTypes);
            var skippedTokens = reader.Slice(startReaderPosition, reader.Position - startReaderPosition);
            var skippedSpan = TextSpan.SafeBetween(skippedTokens, startToken.Span.Position);
            var errorSpan = skippedSpan;

            if (flags.HasFlag(RecoveryFlags.ConsumeTerminator))
            {
                Synchronize(true, expectedTypes);

                skippedTokens = reader.Slice(startReaderPosition, reader.Position - startReaderPosition);
                skippedSpan = TextSpan.SafeBetween(skippedTokens, startToken.Span.Position);
            }

            var errors = flags.HasFlag(RecoveryFlags.SuppressDiagnostics)
                ? ImmutableArray<ErrorDiagnostic>.Empty
                : ImmutableArray.Create(errorFunc(DiagnosticBuilder.ForPosition(errorSpan)));

            return new SkippedTriviaSyntax(skippedSpan, skippedTokens, errors);
        }

        protected SyntaxBase ThrowIfSkipped(Func<SyntaxBase> syntaxFunc, DiagnosticBuilder.ErrorBuilderDelegate errorFunc)
        {
            var startToken = reader.Peek();
            var syntax = syntaxFunc();

            if (syntax.IsSkipped)
            {
                throw new ExpectedTokenException(startToken, errorFunc);
            }

            return syntax;
        }

        protected SyntaxBase OutputType()
        {
            if (GetOptionalKeyword(LanguageConstants.ResourceKeyword) is {} resourceKeyword)
            {
                var type = this.WithRecoveryNullable(
                    () =>
                    {
                        // The resource type is optional for an output
                        if (!this.Check(this.reader.Peek(), TokenType.StringComplete, TokenType.StringLeftPiece))
                        {
                            return null;
                        }
                        else
                        {
                            return ThrowIfSkipped(this.InterpolableString, b => b.ExpectedResourceTypeString());
                        }
                    },
                    RecoveryFlags.None,
                    TokenType.Assignment, TokenType.NewLine);
                return new ResourceTypeSyntax(resourceKeyword, type);
            }

            SyntaxBase current = new VariableAccessSyntax(new(Expect(TokenType.Identifier, b => b.ExpectedOutputType())));

            while (this.Check(TokenType.Dot))
            {
                current = new PropertyAccessSyntax(current, this.reader.Read(), this.IdentifierOrSkip(b => b.ExpectedFunctionOrPropertyName()));
            }

            return current;
        }

        protected SyntaxBase Type(bool allowOptionalResourceType)
        {
            if (GetOptionalKeyword(LanguageConstants.ResourceKeyword) is {} resourceKeyword)
            {
                var type = this.WithRecoveryNullable(
                    () =>
                    {
                        // The resource type is optional for an output
                        if (allowOptionalResourceType && !this.Check(this.reader.Peek(), TokenType.StringComplete, TokenType.StringLeftPiece))
                        {
                            return null;
                        }
                        else
                        {
                            return ThrowIfSkipped(this.InterpolableString, b => b.ExpectedResourceTypeString());
                        }
                    },
                    RecoveryFlags.None,
                    TokenType.Assignment, TokenType.NewLine);
                return new ResourceTypeSyntax(resourceKeyword, type);
            }

            return TypeExpression();
        }

        protected SyntaxBase TypeExpression()
        {
            var candidate = this.UnaryTypeExpression();

            if (HasTrailingUnionMember())
            {
                var elementAndSeparators = new List<SyntaxBase> { new UnionTypeMemberSyntax(candidate) };
                while (HasTrailingUnionMember())
                {
                    // consume the pipe and newline
                    elementAndSeparators.AddRange(NewLines());
                    elementAndSeparators.Add(reader.Read());

                    // error reporting gets really wonky if users can have newlines after the pipe. `type foo = 'foo'|` causes the start of the next declaration (i.e., a language keyword) to be reported as a non-existent symbol
                    if (Check(TokenType.NewLine))
                    {
                        elementAndSeparators.Add(SkipEmpty(b => b.ExpectedTypeLiteral()));
                    } else
                    {
                        elementAndSeparators.Add(WithRecovery(() => new UnionTypeMemberSyntax(UnaryTypeExpression()), RecoveryFlags.None));
                    }
                }

                return new UnionTypeSyntax(elementAndSeparators);
            }

            return candidate;
        }

        private bool HasTrailingUnionMember() => Check(TokenType.Pipe) || (Check(TokenType.NewLine) && Check(reader.PeekAhead(), TokenType.Pipe));

        private ObjectTypeSyntax ObjectType()
        {
            var openBrace = Expect(TokenType.LeftBrace, b => b.ExpectedCharacter("{"));

            var itemsOrTokens = HandleArrayOrObjectElements(
                closingTokenType: TokenType.RightBrace,
                parseChildElement: ObjectPropertyType);

            var closeBrace = Expect(TokenType.RightBrace, b => b.ExpectedCharacter("}"));

            return new ObjectTypeSyntax(openBrace, itemsOrTokens, closeBrace);
        }

        private SyntaxBase ObjectPropertyType()
        {
            var leadingNodes = DecorableSyntaxLeadingNodes().ToImmutableArray();

            var current = this.reader.Peek();

            var key = this.WithRecovery(
                () => ThrowIfSkipped(
                    () =>
                        current.Type switch
                        {
                            TokenType.Identifier => this.Identifier(b => b.ExpectedPropertyName()),
                            TokenType.StringComplete or TokenType.StringLeftPiece => this.InterpolableString(),
                            TokenType.Asterisk => this.Expect(TokenType.Asterisk, b => b.ExpectedCharacter("*")),
                            _ => throw new ExpectedTokenException(current, b => b.ExpectedPropertyNameOrMatcher()),
                        }, b => b.ExpectedPropertyName()),
                RecoveryFlags.None,
                TokenType.Colon, TokenType.NewLine, TokenType.RightBrace);

            var colon = this.WithRecovery(() => Expect(TokenType.Colon, b => b.ExpectedCharacter(":")), GetSuppressionFlag(key), TokenType.NewLine, TokenType.RightBrace);
            var value = this.WithRecovery(TypeExpression, GetSuppressionFlag(colon), TokenType.NewLine, TokenType.RightBrace);

<<<<<<< HEAD
            return new ObjectTypePropertySyntax(leadingNodes, key, colon, value);
=======
            if (key is Token { Type: TokenType.Asterisk })
            {
                return new ObjectTypeAdditionalPropertiesSyntax(leadingNodes, key, colon, value);
            }

            return new ObjectTypePropertySyntax(leadingNodes, key, optionalityMarker, colon, value);
>>>>>>> 4f72e093
        }

        private TupleTypeSyntax TupleType()
        {
            var openBracket = Expect(TokenType.LeftSquare, b => b.ExpectedCharacter("["));

            var itemsOrTokens = HandleArrayOrObjectElements(
                closingTokenType: TokenType.RightSquare,
                parseChildElement: TupleMemberType);

            var closeBracket = Expect(TokenType.RightSquare, b => b.ExpectedCharacter("]"));

            return new TupleTypeSyntax(openBracket, itemsOrTokens, closeBracket);
        }

        private SyntaxBase TupleMemberType() => new TupleTypeItemSyntax(DecorableSyntaxLeadingNodes().ToImmutableArray(),
            WithRecovery(() => TypeExpression(), RecoveryFlags.None, TokenType.NewLine, TokenType.RightBrace));

        protected IEnumerable<SyntaxBase> DecorableSyntaxLeadingNodes()
        {
            while (this.Check(TokenType.At))
            {
                yield return this.Decorator();

                // All decorators must followed by a newline.
                yield return this.WithRecovery(this.NewLine, RecoveryFlags.ConsumeTerminator, TokenType.NewLine);


                while (this.Check(TokenType.NewLine))
                {
                    // In case there are skipped trivial syntaxes after a decorator, we need to consume
                    // all the newlines after them.
                    yield return this.NewLine();
                }
            }
        }

        protected SyntaxBase Decorator()
        {
            Token at = this.Expect(TokenType.At, b => b.ExpectedCharacter("@"));
            SyntaxBase expression = this.WithRecovery(() =>
            {
                SyntaxBase current;
                IdentifierSyntax identifier = this.Identifier(b => b.ExpectedNamespaceOrDecoratorName());

                if (Check(TokenType.LeftParen))
                {
                    var functionCall = FunctionCallAccess(identifier, ExpressionFlags.AllowComplexLiterals);

                    current = new FunctionCallSyntax(
                        functionCall.Identifier,
                        functionCall.OpenParen,
                        functionCall.ArgumentNodes,
                        functionCall.CloseParen);
                }
                else
                {
                    current = new VariableAccessSyntax(identifier);
                }


                while (this.Check(TokenType.Dot))
                {
                    Token dot = this.reader.Read();
                    identifier = this.IdentifierOrSkip(b => b.ExpectedFunctionOrPropertyName());

                    if (Check(TokenType.LeftParen))
                    {
                        var functionCall = FunctionCallAccess(identifier, ExpressionFlags.AllowComplexLiterals);

                        current = new InstanceFunctionCallSyntax(
                            current,
                            dot,
                            functionCall.Identifier,
                            functionCall.OpenParen,
                            functionCall.ArgumentNodes,
                            functionCall.CloseParen);
                    }
                    else
                    {
                        current = new PropertyAccessSyntax(current, dot, identifier);
                    }
                }

                return current;
            },
            RecoveryFlags.None,
            TokenType.NewLine);

            return new DecoratorSyntax(at, expression);
        }

        private SyntaxBase UnaryExpression(ExpressionFlags expressionFlags)
        {
            Token operatorToken = this.reader.Peek();

            if (Operators.TokenTypeToUnaryOperator.TryGetValue(operatorToken.Type, out var @operator))
            {
                this.reader.Read();

                var expression = this.WithRecovery(
                    () => this.MemberExpression(expressionFlags),
                    RecoveryFlags.None,
                    TokenType.StringRightPiece,
                    TokenType.RightBrace,
                    TokenType.RightParen,
                    TokenType.RightSquare,
                    TokenType.NewLine);

                return new UnaryOperationSyntax(operatorToken, expression);
            }

            return this.MemberExpression(expressionFlags);
        }

        private SyntaxBase UnaryTypeExpression()
        {
            var candidate = UnaryTypeBaseExpression();

            if (Check(TokenType.Question))
            {
                return new NullableTypeSyntax(candidate, Expect(TokenType.Question, b => b.ExpectedCharacter("?")));
            }

            return candidate;
        }

        private SyntaxBase UnaryTypeBaseExpression()
        {
            Token operatorToken = this.reader.Peek();

            if (Operators.TokenTypeToUnaryOperator.TryGetValue(operatorToken.Type, out var @operator))
            {
                this.reader.Read();

                var expression = this.WithRecovery(
                    MemberTypeExpression,
                    RecoveryFlags.None,
                    TokenType.StringRightPiece,
                    TokenType.RightBrace,
                    TokenType.RightParen,
                    TokenType.RightSquare,
                    TokenType.NewLine);

                return new UnaryOperationSyntax(operatorToken, expression);
            }

            return this.MemberTypeExpression();
        }

        protected SyntaxBase WithRecovery<TSyntax>(Func<TSyntax> syntaxFunc, RecoveryFlags flags, params TokenType[] terminatingTypes)
            where TSyntax : SyntaxBase
        {
            var startReaderPosition = reader.Position;
            try
            {
                return syntaxFunc();
            }
            catch (ExpectedTokenException exception)
            {
                return SynchronizeAndReturnTrivia(startReaderPosition, flags, _ => exception.Error, terminatingTypes);
            }
        }

        protected SyntaxBase? WithRecoveryNullable<TSyntax>(Func<TSyntax> syntaxFunc, RecoveryFlags flags, params TokenType[] terminatingTypes)
            where TSyntax : SyntaxBase?
        {
            var startReaderPosition = reader.Position;
            try
            {
                return syntaxFunc();
            }
            catch (ExpectedTokenException exception)
            {
                return SynchronizeAndReturnTrivia(startReaderPosition, flags, _ => exception.Error, terminatingTypes);
            }
        }
    }
}<|MERGE_RESOLUTION|>--- conflicted
+++ resolved
@@ -1331,16 +1331,12 @@
             var colon = this.WithRecovery(() => Expect(TokenType.Colon, b => b.ExpectedCharacter(":")), GetSuppressionFlag(key), TokenType.NewLine, TokenType.RightBrace);
             var value = this.WithRecovery(TypeExpression, GetSuppressionFlag(colon), TokenType.NewLine, TokenType.RightBrace);
 
-<<<<<<< HEAD
+            if (key is Token { Type: TokenType.Asterisk })
+            {
+                return new ObjectTypeAdditionalPropertiesSyntax(leadingNodes, key, colon, value);
+            }
+
             return new ObjectTypePropertySyntax(leadingNodes, key, colon, value);
-=======
-            if (key is Token { Type: TokenType.Asterisk })
-            {
-                return new ObjectTypeAdditionalPropertiesSyntax(leadingNodes, key, colon, value);
-            }
-
-            return new ObjectTypePropertySyntax(leadingNodes, key, optionalityMarker, colon, value);
->>>>>>> 4f72e093
         }
 
         private TupleTypeSyntax TupleType()
