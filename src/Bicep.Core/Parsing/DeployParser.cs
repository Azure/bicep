--- conflicted
+++ resolved
@@ -56,10 +56,6 @@
                 () =>
                 {
                     var leadingNodes = DecorableSyntaxLeadingNodes().ToImmutableArray();
-<<<<<<< HEAD
-
-=======
->>>>>>> 42ed37ce
                     var current = reader.Peek();
 
                     return current.Type switch
