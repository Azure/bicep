--- conflicted
+++ resolved
@@ -160,25 +160,23 @@
 
         public abstract void VisitTypeItemsAccessSyntax(TypeItemsAccessSyntax syntax);
 
-<<<<<<< HEAD
+        public abstract void VisitTypeVariableAccessSyntax(TypeVariableAccessSyntax syntax);
+
+        public abstract void VisitStringTypeLiteralSyntax(StringTypeLiteralSyntax syntax);
+
+        public abstract void VisitIntegerTypeLiteralSyntax(IntegerTypeLiteralSyntax syntax);
+
+        public abstract void VisitBooleanTypeLiteralSyntax(BooleanTypeLiteralSyntax syntax);
+
+        public abstract void VisitNullTypeLiteralSyntax(NullTypeLiteralSyntax syntax);
+
+        public abstract void VisitUnaryTypeOperationSyntax(UnaryTypeOperationSyntax syntax);
+
+        public abstract void VisitNonNullableTypeSyntax(NonNullableTypeSyntax syntax);
+
+        public abstract void VisitParenthesizedTypeSyntax(ParenthesizedTypeSyntax syntax);
+
         public abstract void VisitSpreadExpressionSyntax(SpreadExpressionSyntax syntax);
-=======
-        public abstract void VisitTypeVariableAccessSyntax(TypeVariableAccessSyntax syntax);
-
-        public abstract void VisitStringTypeLiteralSyntax(StringTypeLiteralSyntax syntax);
-
-        public abstract void VisitIntegerTypeLiteralSyntax(IntegerTypeLiteralSyntax syntax);
-
-        public abstract void VisitBooleanTypeLiteralSyntax(BooleanTypeLiteralSyntax syntax);
-
-        public abstract void VisitNullTypeLiteralSyntax(NullTypeLiteralSyntax syntax);
-
-        public abstract void VisitUnaryTypeOperationSyntax(UnaryTypeOperationSyntax syntax);
-
-        public abstract void VisitNonNullableTypeSyntax(NonNullableTypeSyntax syntax);
-
-        public abstract void VisitParenthesizedTypeSyntax(ParenthesizedTypeSyntax syntax);
->>>>>>> e2b19476
 
         public void Visit(SyntaxBase? node)
         {
