--- conflicted
+++ resolved
@@ -1253,27 +1253,15 @@
         }
         void ISyntaxVisitor.VisitParameterizedTypeArgumentSyntax(ParameterizedTypeArgumentSyntax syntax) => ReplaceCurrent(syntax, ReplaceParameterizedTypeArgumentSyntax);
 
-<<<<<<< HEAD
-        protected virtual SyntaxBase ReplaceSpreadExpressionSyntax(SpreadExpressionSyntax syntax)
-        {
-            var hasChanges = TryRewriteStrict(syntax.Ellipsis, out var ellipsis);
-            hasChanges |= TryRewriteStrict(syntax.Expression, out var expression);
-=======
         protected virtual SyntaxBase ReplaceTypeVariableAccessSyntax(TypeVariableAccessSyntax syntax)
         {
             var hasChanges = TryRewriteStrict(syntax.Name, out var name);
->>>>>>> e2b19476
-
-            if (!hasChanges)
-            {
-                return syntax;
-            }
-
-<<<<<<< HEAD
-            return new SpreadExpressionSyntax(ellipsis, expression);
-        }
-        void ISyntaxVisitor.VisitSpreadExpressionSyntax(SpreadExpressionSyntax syntax) => ReplaceCurrent(syntax, ReplaceSpreadExpressionSyntax);
-=======
+
+            if (!hasChanges)
+            {
+                return syntax;
+            }
+
             return new TypeVariableAccessSyntax(name);
         }
         void ISyntaxVisitor.VisitTypeVariableAccessSyntax(TypeVariableAccessSyntax syntax)
@@ -1387,6 +1375,20 @@
         }
         void ISyntaxVisitor.VisitParenthesizedTypeSyntax(ParenthesizedTypeSyntax syntax)
             => ReplaceCurrent(syntax, ReplaceParenthesizedTypeSyntax);
->>>>>>> e2b19476
+
+        protected virtual SyntaxBase ReplaceSpreadExpressionSyntax(SpreadExpressionSyntax syntax)
+        {
+            var hasChanges = TryRewriteStrict(syntax.Ellipsis, out var ellipsis);
+            hasChanges |= TryRewriteStrict(syntax.Expression, out var expression);
+
+            if (!hasChanges)
+            {
+                return syntax;
+            }
+
+            return new SpreadExpressionSyntax(ellipsis, expression);
+        }
+        void ISyntaxVisitor.VisitSpreadExpressionSyntax(SpreadExpressionSyntax syntax)
+            => ReplaceCurrent(syntax, ReplaceSpreadExpressionSyntax);
     }
 }