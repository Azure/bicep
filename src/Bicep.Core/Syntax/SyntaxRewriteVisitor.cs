// Copyright (c) Microsoft Corporation.
// Licensed under the MIT License.
using System;
using System.Collections.Generic;
using System.Linq;
using Bicep.Core.Diagnostics;
using Bicep.Core.Parsing;

namespace Bicep.Core.Syntax
{
    public abstract class SyntaxRewriteVisitor : ISyntaxVisitor
    {
        private SyntaxBase? currentSyntax;

        public TSyntax Rewrite<TSyntax>(TSyntax syntax)
            where TSyntax : SyntaxBase
        {
            if (Rewrite(syntax, out var newSyntax))
            {
                return newSyntax;
            }

            return syntax;
        }

        private bool Rewrite<TSyntax>(TSyntax syntax, out TSyntax newSyntax)
            where TSyntax : SyntaxBase
        {
            currentSyntax = null;
            syntax.Accept(this);

            if (currentSyntax is not TSyntax rewrittenSyntax)
            {
                throw new InvalidOperationException($"Expected {nameof(currentSyntax)} to be of type {typeof(TSyntax)}");
            }

            newSyntax = rewrittenSyntax;
            return !object.ReferenceEquals(newSyntax, syntax);
        }

        private bool Rewrite<TSyntax>(IEnumerable<TSyntax> syntaxes, out IEnumerable<TSyntax> newSyntaxes)
            where TSyntax : SyntaxBase
        {
            var hasChanges = false;
            var newSyntaxList = new List<TSyntax>();
            foreach (var syntax in syntaxes)
            {
                hasChanges |= Rewrite(syntax, out var newSyntax);
                newSyntaxList.Add(newSyntax);
            }

            newSyntaxes = hasChanges ? newSyntaxList : syntaxes;
            return hasChanges;
        }

        private bool RewriteNullable<TSyntax>(TSyntax? syntax, out TSyntax? newSyntax)
            where TSyntax : SyntaxBase
        {
            if (syntax is null)
            {
                newSyntax = null;
                return false;
            }

            var hasChanges = Rewrite(syntax, out var newSyntaxNullable);
            newSyntax = newSyntaxNullable;

            return hasChanges;
        }

        private void ReplaceCurrent<TSyntax>(TSyntax syntax, Func<TSyntax, TSyntax> replaceFunc)
            where TSyntax : SyntaxBase
        {
            if (currentSyntax is not null)
            {
                throw new InvalidOperationException($"Expected {nameof(currentSyntax)} to be null");
            }

            currentSyntax = replaceFunc(syntax);
        }

        protected virtual Token ReplaceToken(Token syntax) => syntax;
        void ISyntaxVisitor.VisitToken(Token syntax) => ReplaceCurrent(syntax, ReplaceToken);

        protected virtual SeparatedSyntaxList ReplaceSeparatedSyntaxList(SeparatedSyntaxList syntax)
        {
            var hasChanges = Rewrite(syntax.Elements, out var elements);
            hasChanges |= Rewrite(syntax.Separators, out var separators);

            if (!hasChanges)
            {
                return syntax;
            }

            return new SeparatedSyntaxList(elements, separators, new TextSpan(0, 0));
        }
        void ISyntaxVisitor.VisitSeparatedSyntaxList(SeparatedSyntaxList syntax) => ReplaceCurrent(syntax, ReplaceSeparatedSyntaxList);

        protected virtual ParameterDeclarationSyntax ReplaceParameterDeclarationSyntax(ParameterDeclarationSyntax syntax)
        {
            var hasChanges = Rewrite(syntax.LeadingNodes, out var leadingNodes);
            hasChanges |= Rewrite(syntax.Keyword, out var keyword);
            hasChanges |= Rewrite(syntax.Name, out var name);
            hasChanges |= Rewrite(syntax.Type, out var type);
            hasChanges |= RewriteNullable(syntax.Modifier, out var modifier);

            if (!hasChanges)
            {
                return syntax;
            }

            return new ParameterDeclarationSyntax(leadingNodes, keyword, name, type, modifier);
        }
        void ISyntaxVisitor.VisitParameterDeclarationSyntax(ParameterDeclarationSyntax syntax) => ReplaceCurrent(syntax, ReplaceParameterDeclarationSyntax);

        protected virtual ParameterDefaultValueSyntax ReplaceParameterDefaultValueSyntax(ParameterDefaultValueSyntax syntax)
        {
            var hasChanges = Rewrite(syntax.AssignmentToken, out var assignmentToken);
            hasChanges |= Rewrite(syntax.DefaultValue, out var defaultValue);

            if (!hasChanges)
            {
                return syntax;
            }

            return new ParameterDefaultValueSyntax(assignmentToken, defaultValue);
        }
        void ISyntaxVisitor.VisitParameterDefaultValueSyntax(ParameterDefaultValueSyntax syntax) => ReplaceCurrent(syntax, ReplaceParameterDefaultValueSyntax);

        protected virtual VariableDeclarationSyntax ReplaceVariableDeclarationSyntax(VariableDeclarationSyntax syntax)
        {
            var hasChanges = Rewrite(syntax.Keyword, out var keyword);
            hasChanges |= Rewrite(syntax.Name, out var name);
            hasChanges |= Rewrite(syntax.Assignment, out var assignment);
            hasChanges |= Rewrite(syntax.Value, out var value);

            if (!hasChanges)
            {
                return syntax;
            }

            return new VariableDeclarationSyntax(keyword, name, assignment, value);
        }
        void ISyntaxVisitor.VisitVariableDeclarationSyntax(VariableDeclarationSyntax syntax) => ReplaceCurrent(syntax, ReplaceVariableDeclarationSyntax);

        protected virtual TargetScopeSyntax ReplaceTargetScopeSyntax(TargetScopeSyntax syntax)
        {
            var hasChanges = Rewrite(syntax.LeadingNodes, out var leadingNodes);
            hasChanges |= Rewrite(syntax.Keyword, out var keyword);
            hasChanges |= Rewrite(syntax.Assignment, out var assignment);
            hasChanges |= Rewrite(syntax.Value, out var value);

            if (!hasChanges)
            {
                return syntax;
            }

            return new TargetScopeSyntax(leadingNodes, keyword, assignment, value);
        }
        void ISyntaxVisitor.VisitTargetScopeSyntax(TargetScopeSyntax syntax) => ReplaceCurrent(syntax, ReplaceTargetScopeSyntax);

        protected virtual ResourceDeclarationSyntax ReplaceResourceDeclarationSyntax(ResourceDeclarationSyntax syntax)
        {
            var hasChanges = Rewrite(syntax.LeadingNodes, out var leadingNodes);
            hasChanges |= Rewrite(syntax.Keyword, out var keyword);
            hasChanges |= Rewrite(syntax.Name, out var name);
            hasChanges |= Rewrite(syntax.Type, out var type);
            hasChanges |= RewriteNullable(syntax.ExistingKeyword, out var existingKeyword);
            hasChanges |= Rewrite(syntax.Assignment, out var assignment);
            hasChanges |= RewriteNullable(syntax.IfCondition, out var ifExpression);
            hasChanges |= Rewrite(syntax.Body, out var body);

            if (!hasChanges)
            {
                return syntax;
            }

<<<<<<< HEAD
            return new ResourceDeclarationSyntax(keyword, name, type, existingKeyword, assignment, ifExpression, body);
=======
            return new ResourceDeclarationSyntax(leadingNodes, keyword, name, type, assignment, ifExpression, body);
>>>>>>> 3c12faa1
        }
        void ISyntaxVisitor.VisitResourceDeclarationSyntax(ResourceDeclarationSyntax syntax) => ReplaceCurrent(syntax, ReplaceResourceDeclarationSyntax);

        protected virtual ModuleDeclarationSyntax ReplaceModuleDeclarationSyntax(ModuleDeclarationSyntax syntax)
        {
            var hasChanges = Rewrite(syntax.LeadingNodes, out var leadingNodes);
            hasChanges |= Rewrite(syntax.Keyword, out var keyword);
            hasChanges |= Rewrite(syntax.Name, out var name);
            hasChanges |= Rewrite(syntax.Path, out var path);
            hasChanges |= Rewrite(syntax.Assignment, out var assignment);
            hasChanges |= RewriteNullable(syntax.IfCondition, out var ifExpression);
            hasChanges |= Rewrite(syntax.Body, out var body);

            if (!hasChanges)
            {
                return syntax;
            }

            return new ModuleDeclarationSyntax(leadingNodes, keyword, name, path, assignment, ifExpression, body);
        }
        void ISyntaxVisitor.VisitModuleDeclarationSyntax(ModuleDeclarationSyntax syntax) => ReplaceCurrent(syntax, ReplaceModuleDeclarationSyntax);

        protected virtual OutputDeclarationSyntax ReplaceOutputDeclarationSyntax(OutputDeclarationSyntax syntax)
        {
            var hasChanges = Rewrite(syntax.LeadingNodes, out var leadingNodes);
            hasChanges |= Rewrite(syntax.Keyword, out var keyword);
            hasChanges |= Rewrite(syntax.Name, out var name);
            hasChanges |= Rewrite(syntax.Type, out var type);
            hasChanges |= Rewrite(syntax.Assignment, out var assignment);
            hasChanges |= Rewrite(syntax.Value, out var value);

            if (!hasChanges)
            {
                return syntax;
            }

            return new OutputDeclarationSyntax(leadingNodes, keyword, name, type, assignment, value);
        }
        void ISyntaxVisitor.VisitOutputDeclarationSyntax(OutputDeclarationSyntax syntax) => ReplaceCurrent(syntax, ReplaceOutputDeclarationSyntax);

        protected virtual IdentifierSyntax ReplaceIdentifierSyntax(IdentifierSyntax syntax)
        {
            var hasChanges = Rewrite(syntax.Child, out var child);

            if (!hasChanges)
            {
                return syntax;
            }

            return new IdentifierSyntax(child);
        }
        void ISyntaxVisitor.VisitIdentifierSyntax(IdentifierSyntax syntax) => ReplaceCurrent(syntax, ReplaceIdentifierSyntax);

        protected virtual TypeSyntax ReplaceTypeSyntax(TypeSyntax syntax)
        {
            var hasChanges = Rewrite(syntax.Identifier, out var identifier);

            if (!hasChanges)
            {
                return syntax;
            }

            return new TypeSyntax(identifier);
        }
        void ISyntaxVisitor.VisitTypeSyntax(TypeSyntax syntax) => ReplaceCurrent(syntax, ReplaceTypeSyntax);

        protected virtual BooleanLiteralSyntax ReplaceBooleanLiteralSyntax(BooleanLiteralSyntax syntax)
        {
            var hasChanges = Rewrite(syntax.Literal, out var literal);

            if (!hasChanges)
            {
                return syntax;
            }

            return new BooleanLiteralSyntax(literal, bool.Parse(literal.Text));
        }
        void ISyntaxVisitor.VisitBooleanLiteralSyntax(BooleanLiteralSyntax syntax) => ReplaceCurrent(syntax, ReplaceBooleanLiteralSyntax);

        protected virtual StringSyntax ReplaceStringSyntax(StringSyntax syntax)
        {
            var hasChanges = Rewrite(syntax.StringTokens, out var stringTokens);
            hasChanges |= Rewrite(syntax.Expressions, out var expressions);

            if (!hasChanges)
            {
                return syntax;
            }

            var segmentValues = Lexer.TryGetRawStringSegments(stringTokens.ToArray());
            if (segmentValues == null)
            {
                throw new ArgumentException($"Failed to parse string tokens");
            }

            return new StringSyntax(stringTokens, expressions, segmentValues);
        }
        void ISyntaxVisitor.VisitStringSyntax(StringSyntax syntax) => ReplaceCurrent(syntax, ReplaceStringSyntax);

        protected virtual ProgramSyntax ReplaceProgramSyntax(ProgramSyntax syntax)
        {
            var hasChanges = Rewrite(syntax.Children, out var children);
            hasChanges |= Rewrite(syntax.EndOfFile, out var endOfFile);

            if (!hasChanges)
            {
                return syntax;
            }

            return new ProgramSyntax(children, endOfFile, Enumerable.Empty<Diagnostic>());
        }
        void ISyntaxVisitor.VisitProgramSyntax(ProgramSyntax syntax) => ReplaceCurrent(syntax, ReplaceProgramSyntax);

        protected virtual IntegerLiteralSyntax ReplaceIntegerLiteralSyntax(IntegerLiteralSyntax syntax)
        {
            var hasChanges = Rewrite(syntax.Literal, out var literal);

            if (!hasChanges)
            {
                return syntax;
            }

            return new IntegerLiteralSyntax(literal, long.Parse(literal.Text));
        }
        void ISyntaxVisitor.VisitIntegerLiteralSyntax(IntegerLiteralSyntax syntax) => ReplaceCurrent(syntax, ReplaceIntegerLiteralSyntax);

        protected virtual NullLiteralSyntax ReplaceNullLiteralSyntax(NullLiteralSyntax syntax)
        {
            var hasChanges = Rewrite(syntax.NullKeyword, out var nullKeyword);

            if (!hasChanges)
            {
                return syntax;
            }

            return new NullLiteralSyntax(nullKeyword);
        }
        void ISyntaxVisitor.VisitNullLiteralSyntax(NullLiteralSyntax syntax) => ReplaceCurrent(syntax, ReplaceNullLiteralSyntax);

        protected virtual SkippedTriviaSyntax ReplaceSkippedTriviaSyntax(SkippedTriviaSyntax syntax)
        {
            var hasChanges = Rewrite(syntax.Elements, out var elements);

            if (!hasChanges)
            {
                return syntax;
            }

            return new SkippedTriviaSyntax(new TextSpan(0, 0), elements, Enumerable.Empty<Diagnostic>());
        }
        void ISyntaxVisitor.VisitSkippedTriviaSyntax(SkippedTriviaSyntax syntax) => ReplaceCurrent(syntax, ReplaceSkippedTriviaSyntax);

        protected virtual ObjectSyntax ReplaceObjectSyntax(ObjectSyntax syntax)
        {
            var hasChanges = Rewrite(syntax.OpenBrace, out var openBrace);
            hasChanges |= Rewrite(syntax.Children, out var children);
            hasChanges |= Rewrite(syntax.CloseBrace, out var closeBrace);

            if (!hasChanges)
            {
                return syntax;
            }

            return new ObjectSyntax(openBrace, children, closeBrace);
        }
        void ISyntaxVisitor.VisitObjectSyntax(ObjectSyntax syntax) => ReplaceCurrent(syntax, ReplaceObjectSyntax);

        protected virtual ObjectPropertySyntax ReplaceObjectPropertySyntax(ObjectPropertySyntax syntax)
        {
            var hasChanges = Rewrite(syntax.Key, out var key);
            hasChanges |= Rewrite(syntax.Colon, out var colon);
            hasChanges |= Rewrite(syntax.Value, out var value);

            if (!hasChanges)
            {
                return syntax;
            }

            return new ObjectPropertySyntax(key, colon, value);
        }
        void ISyntaxVisitor.VisitObjectPropertySyntax(ObjectPropertySyntax syntax) => ReplaceCurrent(syntax, ReplaceObjectPropertySyntax);

        protected virtual ArraySyntax ReplaceArraySyntax(ArraySyntax syntax)
        {
            var hasChanges = Rewrite(syntax.OpenBracket, out var openBracket);
            hasChanges |= Rewrite(syntax.Children, out var children);
            hasChanges |= Rewrite(syntax.CloseBracket, out var closeBracket);

            if (!hasChanges)
            {
                return syntax;
            }

            return new ArraySyntax(openBracket, children, closeBracket);
        }
        void ISyntaxVisitor.VisitArraySyntax(ArraySyntax syntax) => ReplaceCurrent(syntax, ReplaceArraySyntax);

        protected virtual ArrayItemSyntax ReplaceArrayItemSyntax(ArrayItemSyntax syntax)
        {
            var hasChanges = Rewrite(syntax.Value, out var value);

            if (!hasChanges)
            {
                return syntax;
            }

            return new ArrayItemSyntax(value);
        }
        void ISyntaxVisitor.VisitArrayItemSyntax(ArrayItemSyntax syntax) => ReplaceCurrent(syntax, ReplaceArrayItemSyntax);

        protected virtual TernaryOperationSyntax ReplaceTernaryOperationSyntax(TernaryOperationSyntax syntax)
        {
            var hasChanges = Rewrite(syntax.ConditionExpression, out var conditionExpression);
            hasChanges |= Rewrite(syntax.Question, out var question);
            hasChanges |= Rewrite(syntax.TrueExpression, out var trueExpression);
            hasChanges |= Rewrite(syntax.Colon, out var colon);
            hasChanges |= Rewrite(syntax.FalseExpression, out var falseExpression);

            if (!hasChanges)
            {
                return syntax;
            }

            return new TernaryOperationSyntax(conditionExpression, question, trueExpression, colon, falseExpression);
        }
        void ISyntaxVisitor.VisitTernaryOperationSyntax(TernaryOperationSyntax syntax) => ReplaceCurrent(syntax, ReplaceTernaryOperationSyntax);

        protected virtual BinaryOperationSyntax ReplaceBinaryOperationSyntax(BinaryOperationSyntax syntax)
        {
            var hasChanges = Rewrite(syntax.LeftExpression, out var leftExpression);
            hasChanges |= Rewrite(syntax.OperatorToken, out var operatorToken);
            hasChanges |= Rewrite(syntax.RightExpression, out var rightExpression);

            if (!hasChanges)
            {
                return syntax;
            }

            return new BinaryOperationSyntax(leftExpression, operatorToken, rightExpression);
        }
        void ISyntaxVisitor.VisitBinaryOperationSyntax(BinaryOperationSyntax syntax) => ReplaceCurrent(syntax, ReplaceBinaryOperationSyntax);

        protected virtual UnaryOperationSyntax ReplaceUnaryOperationSyntax(UnaryOperationSyntax syntax)
        {
            var hasChanges = Rewrite(syntax.OperatorToken, out var operatorToken);
            hasChanges |= Rewrite(syntax.Expression, out var expression);

            if (!hasChanges)
            {
                return syntax;
            }

            return new UnaryOperationSyntax(operatorToken, expression);
        }
        void ISyntaxVisitor.VisitUnaryOperationSyntax(UnaryOperationSyntax syntax) => ReplaceCurrent(syntax, ReplaceUnaryOperationSyntax);

        protected virtual ArrayAccessSyntax ReplaceArrayAccessSyntax(ArrayAccessSyntax syntax)
        {
            var hasChanges = Rewrite(syntax.BaseExpression, out var baseExpression);
            hasChanges |= Rewrite(syntax.OpenSquare, out var openSquare);
            hasChanges |= Rewrite(syntax.IndexExpression, out var indexExpression);
            hasChanges |= Rewrite(syntax.CloseSquare, out var closeSquare);

            if (!hasChanges)
            {
                return syntax;
            }

            return new ArrayAccessSyntax(baseExpression, openSquare, indexExpression, closeSquare);
        }
        void ISyntaxVisitor.VisitArrayAccessSyntax(ArrayAccessSyntax syntax) => ReplaceCurrent(syntax, ReplaceArrayAccessSyntax);

        protected virtual PropertyAccessSyntax ReplacePropertyAccessSyntax(PropertyAccessSyntax syntax)
        {
            var hasChanges = Rewrite(syntax.BaseExpression, out var baseExpression);
            hasChanges |= Rewrite(syntax.Dot, out var dot);
            hasChanges |= Rewrite(syntax.PropertyName, out var propertyName);

            if (!hasChanges)
            {
                return syntax;
            }

            return new PropertyAccessSyntax(baseExpression, dot, propertyName);
        }
        void ISyntaxVisitor.VisitPropertyAccessSyntax(PropertyAccessSyntax syntax) => ReplaceCurrent(syntax, ReplacePropertyAccessSyntax);

        protected virtual ParenthesizedExpressionSyntax ReplaceParenthesizedExpressionSyntax(ParenthesizedExpressionSyntax syntax)
        {
            var hasChanges = Rewrite(syntax.OpenParen, out var openParen);
            hasChanges |= Rewrite(syntax.Expression, out var expression);
            hasChanges |= Rewrite(syntax.CloseParen, out var closeParen);

            if (!hasChanges)
            {
                return syntax;
            }

            return new ParenthesizedExpressionSyntax(openParen, expression, closeParen);
        }
        void ISyntaxVisitor.VisitParenthesizedExpressionSyntax(ParenthesizedExpressionSyntax syntax) => ReplaceCurrent(syntax, ReplaceParenthesizedExpressionSyntax);

        protected virtual FunctionCallSyntax ReplaceFunctionCallSyntax(FunctionCallSyntax syntax)
        {
            var hasChanges = Rewrite(syntax.Name, out var name);
            hasChanges |= Rewrite(syntax.OpenParen, out var openParen);
            hasChanges |= Rewrite(syntax.Arguments, out var arguments);
            hasChanges |= Rewrite(syntax.CloseParen, out var closeParen);

            if (!hasChanges)
            {
                return syntax;
            }

            return new FunctionCallSyntax(name, openParen, arguments, closeParen);
        }
        void ISyntaxVisitor.VisitFunctionCallSyntax(FunctionCallSyntax syntax) => ReplaceCurrent(syntax, ReplaceFunctionCallSyntax);

        protected virtual InstanceFunctionCallSyntax ReplaceInstanceFunctionCallSyntax(InstanceFunctionCallSyntax syntax)
        {
            var hasChanges = Rewrite(syntax.BaseExpression, out var baseExpression);
            hasChanges |= Rewrite(syntax.Dot, out var dot);
            hasChanges |= Rewrite(syntax.Name, out var name);
            hasChanges |= Rewrite(syntax.OpenParen, out var openParen);
            hasChanges |= Rewrite(syntax.Arguments, out var arguments);
            hasChanges |= Rewrite(syntax.CloseParen, out var closeParen);

            if (!hasChanges)
            {
                return syntax;
            }

            return new InstanceFunctionCallSyntax(baseExpression, dot, name, openParen, arguments, closeParen);
        }

        void ISyntaxVisitor.VisitInstanceFunctionCallSyntax(InstanceFunctionCallSyntax syntax) => ReplaceCurrent(syntax, ReplaceInstanceFunctionCallSyntax);

        protected virtual FunctionArgumentSyntax ReplaceFunctionArgumentSyntax(FunctionArgumentSyntax syntax)
        {
            var hasChanges = Rewrite(syntax.Expression, out var expression);
            hasChanges |= RewriteNullable(syntax.Comma, out var comma);

            if (!hasChanges)
            {
                return syntax;
            }

            return new FunctionArgumentSyntax(expression, comma);
        }
        void ISyntaxVisitor.VisitFunctionArgumentSyntax(FunctionArgumentSyntax syntax) => ReplaceCurrent(syntax, ReplaceFunctionArgumentSyntax);

        protected virtual VariableAccessSyntax ReplaceVariableAccessSyntax(VariableAccessSyntax syntax)
        {
            var hasChanges = Rewrite(syntax.Name, out var name);

            if (!hasChanges)
            {
                return syntax;
            }

            return new VariableAccessSyntax(name);
        }
<<<<<<< HEAD
        void ISyntaxVisitor.VisitVariableAccessSyntax(VariableAccessSyntax syntax) => ReplaceCurrent(syntax, ReplaceVariableAccessSyntax);

        protected virtual IfConditionSyntax ReplaceIfExpressionSyntax(IfConditionSyntax syntax)
        {
            var hasChanges = Rewrite(syntax.Keyword, out var keyword);
            hasChanges |= Rewrite(syntax.ConditionExpression, out var conditionExpression);

            if (!hasChanges)
            {
                return syntax;
            }

            return new IfConditionSyntax(keyword, conditionExpression);
        }
        void ISyntaxVisitor.VisitIfConditionSyntax(IfConditionSyntax syntax) => ReplaceCurrent(syntax, ReplaceIfExpressionSyntax);
=======
        void ISyntaxVisitor.VisitVariableAccessSyntax(VariableAccessSyntax syntax) => ReplaceCurrent(syntax, ReplaceVariableAccessSyntax);

        protected virtual IfConditionSyntax ReplaceIfExpressionSyntax(IfConditionSyntax syntax)
        {
            var hasChanges = Rewrite(syntax.Keyword, out var keyword);
            hasChanges |= Rewrite(syntax.ConditionExpression, out var conditionExpression);

            if (!hasChanges)
            {
                return syntax;
            }

            return new IfConditionSyntax(keyword, conditionExpression);
        }
        void ISyntaxVisitor.VisitIfConditionSyntax(IfConditionSyntax syntax) => ReplaceCurrent(syntax, ReplaceIfExpressionSyntax);

        protected virtual DecoratorSyntax ReplaceDecoratorSyntax(DecoratorSyntax syntax)
        {
            var hasChanges = Rewrite(syntax.At, out var at);
            hasChanges |= Rewrite(syntax.Expression, out var expression);

            if (!hasChanges)
            {
                return syntax;
            }

            return new DecoratorSyntax(at, expression);
        }
        void ISyntaxVisitor.VisitDecoratorSyntax(DecoratorSyntax syntax) => ReplaceCurrent(syntax, ReplaceDecoratorSyntax);

        protected virtual MissingDeclarationSyntax ReplaceMissingDeclarationSyntax(MissingDeclarationSyntax syntax)
        {
            var hasChange = Rewrite(syntax.LeadingNodes, out var leadingNodes);

            if (!hasChange)
            {
                return syntax;
            }

            return new MissingDeclarationSyntax(leadingNodes);
        }
        void ISyntaxVisitor.VisitMissingDeclarationSyntax(MissingDeclarationSyntax syntax) => ReplaceCurrent(syntax, ReplaceMissingDeclarationSyntax);
>>>>>>> 3c12faa1
    }
}<|MERGE_RESOLUTION|>--- conflicted
+++ resolved
@@ -175,11 +175,7 @@
                 return syntax;
             }
 
-<<<<<<< HEAD
-            return new ResourceDeclarationSyntax(keyword, name, type, existingKeyword, assignment, ifExpression, body);
-=======
-            return new ResourceDeclarationSyntax(leadingNodes, keyword, name, type, assignment, ifExpression, body);
->>>>>>> 3c12faa1
+            return new ResourceDeclarationSyntax(leadingNodes, keyword, name, type, existingKeyword, assignment, ifExpression, body);
         }
         void ISyntaxVisitor.VisitResourceDeclarationSyntax(ResourceDeclarationSyntax syntax) => ReplaceCurrent(syntax, ReplaceResourceDeclarationSyntax);
 
@@ -542,7 +538,6 @@
 
             return new VariableAccessSyntax(name);
         }
-<<<<<<< HEAD
         void ISyntaxVisitor.VisitVariableAccessSyntax(VariableAccessSyntax syntax) => ReplaceCurrent(syntax, ReplaceVariableAccessSyntax);
 
         protected virtual IfConditionSyntax ReplaceIfExpressionSyntax(IfConditionSyntax syntax)
@@ -558,22 +553,6 @@
             return new IfConditionSyntax(keyword, conditionExpression);
         }
         void ISyntaxVisitor.VisitIfConditionSyntax(IfConditionSyntax syntax) => ReplaceCurrent(syntax, ReplaceIfExpressionSyntax);
-=======
-        void ISyntaxVisitor.VisitVariableAccessSyntax(VariableAccessSyntax syntax) => ReplaceCurrent(syntax, ReplaceVariableAccessSyntax);
-
-        protected virtual IfConditionSyntax ReplaceIfExpressionSyntax(IfConditionSyntax syntax)
-        {
-            var hasChanges = Rewrite(syntax.Keyword, out var keyword);
-            hasChanges |= Rewrite(syntax.ConditionExpression, out var conditionExpression);
-
-            if (!hasChanges)
-            {
-                return syntax;
-            }
-
-            return new IfConditionSyntax(keyword, conditionExpression);
-        }
-        void ISyntaxVisitor.VisitIfConditionSyntax(IfConditionSyntax syntax) => ReplaceCurrent(syntax, ReplaceIfExpressionSyntax);
 
         protected virtual DecoratorSyntax ReplaceDecoratorSyntax(DecoratorSyntax syntax)
         {
@@ -601,6 +580,5 @@
             return new MissingDeclarationSyntax(leadingNodes);
         }
         void ISyntaxVisitor.VisitMissingDeclarationSyntax(MissingDeclarationSyntax syntax) => ReplaceCurrent(syntax, ReplaceMissingDeclarationSyntax);
->>>>>>> 3c12faa1
     }
 }