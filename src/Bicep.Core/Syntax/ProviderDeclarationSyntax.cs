--- conflicted
+++ resolved
@@ -54,7 +54,6 @@
 
         public ArtifactType GetArtifactType() => ArtifactType.Provider;
 
-<<<<<<< HEAD
         public SyntaxBase Path => SyntaxFactory.CreateStringLiteral(this.Specification.BicepRegistryAddress);
 
         public ResultWithDiagnostic<string> TryGetProviderDirectoryInCache(IArtifactReferenceFactory factory, IFeatureProvider features, Uri parentModuleUri)
@@ -73,8 +72,5 @@
             }
             return new(ImportSpecification.GetArtifactDirectoryPath(reference, features.CacheRootDirectory));
         }
-=======
-        public SyntaxBase Path => this.Specification.ToPath();
->>>>>>> 04388893
     }
 }