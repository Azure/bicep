--- conflicted
+++ resolved
@@ -1,9 +1,5 @@
 // Copyright (c) Microsoft Corporation.
 // Licensed under the MIT License.
-<<<<<<< HEAD
-using System.Linq;
-=======
->>>>>>> 4d311c11
 using Bicep.Core.Diagnostics;
 using Bicep.Core.Navigation;
 using Bicep.Core.Semantics;
