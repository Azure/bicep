--- conflicted
+++ resolved
@@ -57,20 +57,5 @@
 
         public ObjectSyntax GetBody() =>
             this.TryGetBody() ?? throw new InvalidOperationException($"A valid test body is not available on this test due to errors. Use {nameof(TryGetBody)}() instead.");
-
-<<<<<<< HEAD
-        public ObjectSyntax? TryGetParameters()
-        {
-            var body = this.GetBody();
-            foreach (var property in body.Properties) {
-                if (property.TryGetKeyText() == "params" && property.Value is ObjectSyntax paramsObject)
-                {
-                    return paramsObject;
-                }
-            }
-            return null;
-        }
-=======
->>>>>>> dfd304a0
     }
 }