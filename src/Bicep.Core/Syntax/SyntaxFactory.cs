--- conflicted
+++ resolved
@@ -229,11 +229,7 @@
         private static StringSyntax CreateStringSyntaxWithComment(string value, string comment)
         {
             var trailingTrivia = new SyntaxTrivia(SyntaxTriviaType.MultiLineComment, TextSpan.Nil, $"/*{comment.Replace("*/", "*\\/")}*/");
-<<<<<<< HEAD
-            var stringToken = CreateToken(TokenType.StringComplete, value, EmptyTrivia, trailingTrivia.AsEnumerable());
-=======
-            var stringToken = CreateFreeformToken(TokenType.StringComplete, $"'{EscapeBicepString(value)}'", EmptyTrivia, trailingTrivia.AsEnumerable());
->>>>>>> adeab531
+            var stringToken = CreateFreeformToken(TokenType.StringComplete, value, EmptyTrivia, trailingTrivia.AsEnumerable());
 
             return new StringSyntax(stringToken.AsEnumerable(), Enumerable.Empty<SyntaxBase>(), value.AsEnumerable());
         }
