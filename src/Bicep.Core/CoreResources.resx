--- conflicted
+++ resolved
@@ -144,12 +144,6 @@
   <data name="ParameterMustBeUsedRuleDescription" xml:space="preserve">
     <value>To reduce confusion in your template, delete any parameters that are defined but not used. This test finds any parameters that aren't used anywhere in the template.</value>
   </data>
-<<<<<<< HEAD
-  <data name="ParameterRequiredRuleDescription" xml:space="preserve">
-    <value>Your template should have at least one parameter. Parameters are essential for making your templates reusable in different environments. Add parameters to your template for values that change when deploying to different environments.</value>
-  </data>
-=======
->>>>>>> fedd276a
   <data name="SecureParameterDefaultRuleDescription" xml:space="preserve">
     <value>Don't provide a hard-coded default value for a secure parameter in your template, unless it is empty or an expression containing a call to newGuid().</value>
   </data>
