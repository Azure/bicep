<<<<<<< HEAD
<?xml version="1.0" encoding="utf-8"?>
<root>
  <!-- 
    Microsoft ResX Schema 
    
    Version 2.0
    
    The primary goals of this format is to allow a simple XML format 
    that is mostly human readable. The generation and parsing of the 
    various data types are done through the TypeConverter classes 
    associated with the data types.
    
    Example:
    
    ... ado.net/XML headers & schema ...
    <resheader name="resmimetype">text/microsoft-resx</resheader>
    <resheader name="version">2.0</resheader>
    <resheader name="reader">System.Resources.ResXResourceReader, System.Windows.Forms, ...</resheader>
    <resheader name="writer">System.Resources.ResXResourceWriter, System.Windows.Forms, ...</resheader>
    <data name="Name1"><value>this is my long string</value><comment>this is a comment</comment></data>
    <data name="Color1" type="System.Drawing.Color, System.Drawing">Blue</data>
    <data name="Bitmap1" mimetype="application/x-microsoft.net.object.binary.base64">
        <value>[base64 mime encoded serialized .NET Framework object]</value>
    </data>
    <data name="Icon1" type="System.Drawing.Icon, System.Drawing" mimetype="application/x-microsoft.net.object.bytearray.base64">
        <value>[base64 mime encoded string representing a byte array form of the .NET Framework object]</value>
        <comment>This is a comment</comment>
    </data>
                
    There are any number of "resheader" rows that contain simple 
    name/value pairs.
    
    Each data row contains a name, and value. The row also contains a 
    type or mimetype. Type corresponds to a .NET class that support 
    text/value conversion through the TypeConverter architecture. 
    Classes that don't support this are serialized and stored with the 
    mimetype set.
    
    The mimetype is used for serialized objects, and tells the 
    ResXResourceReader how to depersist the object. This is currently not 
    extensible. For a given mimetype the value must be set accordingly:
    
    Note - application/x-microsoft.net.object.binary.base64 is the format 
    that the ResXResourceWriter will generate, however the reader can 
    read any of the formats listed below.
    
    mimetype: application/x-microsoft.net.object.binary.base64
    value   : The object must be serialized with 
            : System.Runtime.Serialization.Formatters.Binary.BinaryFormatter
            : and then encoded with base64 encoding.
    
    mimetype: application/x-microsoft.net.object.soap.base64
    value   : The object must be serialized with 
            : System.Runtime.Serialization.Formatters.Soap.SoapFormatter
            : and then encoded with base64 encoding.

    mimetype: application/x-microsoft.net.object.bytearray.base64
    value   : The object must be serialized into a byte array 
            : using a System.ComponentModel.TypeConverter
            : and then encoded with base64 encoding.
    -->
  <xsd:schema id="root" xmlns="" xmlns:xsd="http://www.w3.org/2001/XMLSchema" xmlns:msdata="urn:schemas-microsoft-com:xml-msdata">
    <xsd:import namespace="http://www.w3.org/XML/1998/namespace" />
    <xsd:element name="root" msdata:IsDataSet="true">
      <xsd:complexType>
        <xsd:choice maxOccurs="unbounded">
          <xsd:element name="metadata">
            <xsd:complexType>
              <xsd:sequence>
                <xsd:element name="value" type="xsd:string" minOccurs="0" />
              </xsd:sequence>
              <xsd:attribute name="name" use="required" type="xsd:string" />
              <xsd:attribute name="type" type="xsd:string" />
              <xsd:attribute name="mimetype" type="xsd:string" />
              <xsd:attribute ref="xml:space" />
            </xsd:complexType>
          </xsd:element>
          <xsd:element name="assembly">
            <xsd:complexType>
              <xsd:attribute name="alias" type="xsd:string" />
              <xsd:attribute name="name" type="xsd:string" />
            </xsd:complexType>
          </xsd:element>
          <xsd:element name="data">
            <xsd:complexType>
              <xsd:sequence>
                <xsd:element name="value" type="xsd:string" minOccurs="0" msdata:Ordinal="1" />
                <xsd:element name="comment" type="xsd:string" minOccurs="0" msdata:Ordinal="2" />
              </xsd:sequence>
              <xsd:attribute name="name" type="xsd:string" use="required" msdata:Ordinal="1" />
              <xsd:attribute name="type" type="xsd:string" msdata:Ordinal="3" />
              <xsd:attribute name="mimetype" type="xsd:string" msdata:Ordinal="4" />
              <xsd:attribute ref="xml:space" />
            </xsd:complexType>
          </xsd:element>
          <xsd:element name="resheader">
            <xsd:complexType>
              <xsd:sequence>
                <xsd:element name="value" type="xsd:string" minOccurs="0" msdata:Ordinal="1" />
              </xsd:sequence>
              <xsd:attribute name="name" type="xsd:string" use="required" />
            </xsd:complexType>
          </xsd:element>
        </xsd:choice>
      </xsd:complexType>
    </xsd:element>
  </xsd:schema>
  <resheader name="resmimetype">
    <value>text/microsoft-resx</value>
  </resheader>
  <resheader name="version">
    <value>2.0</value>
  </resheader>
  <resheader name="reader">
    <value>System.Resources.ResXResourceReader, System.Windows.Forms, Version=4.0.0.0, Culture=neutral, PublicKeyToken=b77a5c561934e089</value>
  </resheader>
  <resheader name="writer">
    <value>System.Resources.ResXResourceWriter, System.Windows.Forms, Version=4.0.0.0, Culture=neutral, PublicKeyToken=b77a5c561934e089</value>
  </resheader>
  <data name="BicepConfigCustomSettingsFoundFormatMessage" xml:space="preserve">
    <value>Custom bicepconfig.json file found ({0}).</value>
    <comment>message to indicate that a custom settings file was found {0} is the file location</comment>
  </data>
  <data name="BicepConfigNoCustomSettingsMessage" xml:space="preserve">
    <value>No bicepconfig.json found for configuration override.</value>
  </data>
  <data name="AdminUsernameShouldNotBeLiteralRuleDescription" xml:space="preserve">
    <value>When setting an adminUserName property, don't use a literal value.</value>
  </data>
  <data name="OutputsShouldNotContainSecretsRuleDescription" xml:space="preserve">
    <value>Outputs should not contain secrets.</value>
  </data>
  <data name="OutputsShouldNotContainSecretsMessageFormat" xml:space="preserve">
    <value>{0} Found possible secret: {1}</value>
    <comment>{0} is the rule description as a sentence ending with a period, {1} is the name of what was found, e.g. 'myParameter'</comment>
  </data>
  <data name="OutputsShouldNotContainSecretsOutputName" xml:space="preserve">
    <value>output name '{0}' suggests a secret</value>
    <comment>{0} name of a programmatic output</comment>
  </data>
  <data name="OutputsShouldNotContainSecretsSecureParam" xml:space="preserve">
    <value>secure parameter '{0}'</value>
    <comment>{0} name of a programmatic parameter</comment>
  </data>
  <data name="OutputsShouldNotContainSecretsFunction" xml:space="preserve">
    <value>function '{0}'</value>
    <comment>{0} name of a programmatic function</comment>
  </data>
  <data name="EnvironmentUrlHardcodedRuleDescription" xml:space="preserve">
    <value>Environment URLs should not be hardcoded. Use the environment() function to ensure compatibility across clouds.</value>
  </data>
  <data name="InterpolateNotConcatFixTitle" xml:space="preserve">
    <value>Use string interpolation: {0}.</value>
    <comment>{0} is a programmatic language expression</comment>
  </data>
  <data name="InterpolateNotConcatRuleDescription" xml:space="preserve">
    <value>Use string interpolation instead of the concat function.</value>
  </data>
  <data name="LinterDisabledFormatMessage" xml:space="preserve">
    <value>Linter is disabled in settings file located at {0} </value>
    <comment>{0} is the location of the settings file</comment>
  </data>
  <data name="LinterRuleExceptionMessageFormat" xml:space="preserve">
    <value>Analyzer '{0}' encountered an unexpected exception. {1}</value>
    <comment>string format to display error exception thrown in Linter Rule</comment>
  </data>
  <data name="LocationSetByParameterRuleDescription" xml:space="preserve">
    <value>Resource location should be specified by a parameter with no default value or one that defaults to 'global' or resourceGroup().location.</value>
  </data>
  <data name="NoUnnecessaryDependsOnRuleDescription" xml:space="preserve">
    <value>No unnecessary dependsOn.</value>
  </data>
  <data name="NoUnnecessaryDependsOnRuleMessage" xml:space="preserve">
    <value>Remove unnecessary dependsOn entry '{0}'.</value>
    <comment>Text for linter rule error. {0} is a programmatic expression</comment>
  </data>
  <data name="ParameterMustBeUsedRuleDescription" xml:space="preserve">
    <value>No unused parameters.</value>
  </data>
  <data name="ParameterMustBeUsedRuleMessageFormat" xml:space="preserve">
    <value>Parameter "{0}" is declared but never used.</value>
    <comment>{0} is the paramenter name</comment>
  </data>
  <data name="PossibleSecretMessageFunction" xml:space="preserve">
    <value>function '{0}'</value>
    <comment>{0} is the function name</comment>
  </data>
  <data name="PossibleSecretMessageSecureParam" xml:space="preserve">
    <value>secure parameter '{0}'</value>
    <comment>{0} is the parameter name</comment>
  </data>
  <data name="SecureParameterDefaultFixTitle" xml:space="preserve">
    <value>Remove insecure default value.</value>
  </data>
  <data name="SecureParameterDefaultRuleDescription" xml:space="preserve">
    <value>Secure parameters should not have hardcoded defaults (except for empty or newGuid()).</value>
  </data>
  <data name="SimplifyInterpolationFixTitle" xml:space="preserve">
    <value>Remove unnecessary string interpolation.</value>
  </data>
  <data name="SimplifyInterpolationRuleDescription" xml:space="preserve">
    <value>Remove unnecessary string interpolation.</value>
  </data>
  <data name="UnusedVariableRuleDescription" xml:space="preserve">
    <value>No unused variables.</value>
  </data>
  <data name="UnusedVariableRuleMessageFormat" xml:space="preserve">
    <value>Variable "{0}" is declared but never used.</value>
    <comment>{0} is the variable name</comment>
  </data>
  <data name="UseProtectedSettingsForCommandToExecuteSecretsRuleDescription" xml:space="preserve">
    <value>Use protectedSettings for commandToExecute secrets</value>
  </data>
  <data name="UseProtectedSettingsForCommandToExecuteSecretsRuleMessage" xml:space="preserve">
    <value>Use protectedSettings for commandToExecute secrets. Found possible secret: {0}</value>
    <comment>{0} is the description of what was found</comment>
  </data>
  <data name="UseStableVMImage" xml:space="preserve">
    <value>Virtual machines shouldn't use preview images.</value>
  </data>
  <data name="UseStableVMImageRuleFixMessageFormat" xml:space="preserve">
    <value>Virtual machines shouldn't use preview images. Use stable version in imageReference property "{0}".</value>
  </data>
=======
<?xml version="1.0" encoding="utf-8"?>
<root>
  <!-- 
    Microsoft ResX Schema 
    
    Version 2.0
    
    The primary goals of this format is to allow a simple XML format 
    that is mostly human readable. The generation and parsing of the 
    various data types are done through the TypeConverter classes 
    associated with the data types.
    
    Example:
    
    ... ado.net/XML headers & schema ...
    <resheader name="resmimetype">text/microsoft-resx</resheader>
    <resheader name="version">2.0</resheader>
    <resheader name="reader">System.Resources.ResXResourceReader, System.Windows.Forms, ...</resheader>
    <resheader name="writer">System.Resources.ResXResourceWriter, System.Windows.Forms, ...</resheader>
    <data name="Name1"><value>this is my long string</value><comment>this is a comment</comment></data>
    <data name="Color1" type="System.Drawing.Color, System.Drawing">Blue</data>
    <data name="Bitmap1" mimetype="application/x-microsoft.net.object.binary.base64">
        <value>[base64 mime encoded serialized .NET Framework object]</value>
    </data>
    <data name="Icon1" type="System.Drawing.Icon, System.Drawing" mimetype="application/x-microsoft.net.object.bytearray.base64">
        <value>[base64 mime encoded string representing a byte array form of the .NET Framework object]</value>
        <comment>This is a comment</comment>
    </data>
                
    There are any number of "resheader" rows that contain simple 
    name/value pairs.
    
    Each data row contains a name, and value. The row also contains a 
    type or mimetype. Type corresponds to a .NET class that support 
    text/value conversion through the TypeConverter architecture. 
    Classes that don't support this are serialized and stored with the 
    mimetype set.
    
    The mimetype is used for serialized objects, and tells the 
    ResXResourceReader how to depersist the object. This is currently not 
    extensible. For a given mimetype the value must be set accordingly:
    
    Note - application/x-microsoft.net.object.binary.base64 is the format 
    that the ResXResourceWriter will generate, however the reader can 
    read any of the formats listed below.
    
    mimetype: application/x-microsoft.net.object.binary.base64
    value   : The object must be serialized with 
            : System.Runtime.Serialization.Formatters.Binary.BinaryFormatter
            : and then encoded with base64 encoding.
    
    mimetype: application/x-microsoft.net.object.soap.base64
    value   : The object must be serialized with 
            : System.Runtime.Serialization.Formatters.Soap.SoapFormatter
            : and then encoded with base64 encoding.

    mimetype: application/x-microsoft.net.object.bytearray.base64
    value   : The object must be serialized into a byte array 
            : using a System.ComponentModel.TypeConverter
            : and then encoded with base64 encoding.
    -->
  <xsd:schema id="root" xmlns="" xmlns:xsd="http://www.w3.org/2001/XMLSchema" xmlns:msdata="urn:schemas-microsoft-com:xml-msdata">
    <xsd:import namespace="http://www.w3.org/XML/1998/namespace" />
    <xsd:element name="root" msdata:IsDataSet="true">
      <xsd:complexType>
        <xsd:choice maxOccurs="unbounded">
          <xsd:element name="metadata">
            <xsd:complexType>
              <xsd:sequence>
                <xsd:element name="value" type="xsd:string" minOccurs="0" />
              </xsd:sequence>
              <xsd:attribute name="name" use="required" type="xsd:string" />
              <xsd:attribute name="type" type="xsd:string" />
              <xsd:attribute name="mimetype" type="xsd:string" />
              <xsd:attribute ref="xml:space" />
            </xsd:complexType>
          </xsd:element>
          <xsd:element name="assembly">
            <xsd:complexType>
              <xsd:attribute name="alias" type="xsd:string" />
              <xsd:attribute name="name" type="xsd:string" />
            </xsd:complexType>
          </xsd:element>
          <xsd:element name="data">
            <xsd:complexType>
              <xsd:sequence>
                <xsd:element name="value" type="xsd:string" minOccurs="0" msdata:Ordinal="1" />
                <xsd:element name="comment" type="xsd:string" minOccurs="0" msdata:Ordinal="2" />
              </xsd:sequence>
              <xsd:attribute name="name" type="xsd:string" use="required" msdata:Ordinal="1" />
              <xsd:attribute name="type" type="xsd:string" msdata:Ordinal="3" />
              <xsd:attribute name="mimetype" type="xsd:string" msdata:Ordinal="4" />
              <xsd:attribute ref="xml:space" />
            </xsd:complexType>
          </xsd:element>
          <xsd:element name="resheader">
            <xsd:complexType>
              <xsd:sequence>
                <xsd:element name="value" type="xsd:string" minOccurs="0" msdata:Ordinal="1" />
              </xsd:sequence>
              <xsd:attribute name="name" type="xsd:string" use="required" />
            </xsd:complexType>
          </xsd:element>
        </xsd:choice>
      </xsd:complexType>
    </xsd:element>
  </xsd:schema>
  <resheader name="resmimetype">
    <value>text/microsoft-resx</value>
  </resheader>
  <resheader name="version">
    <value>2.0</value>
  </resheader>
  <resheader name="reader">
    <value>System.Resources.ResXResourceReader, System.Windows.Forms, Version=4.0.0.0, Culture=neutral, PublicKeyToken=b77a5c561934e089</value>
  </resheader>
  <resheader name="writer">
    <value>System.Resources.ResXResourceWriter, System.Windows.Forms, Version=4.0.0.0, Culture=neutral, PublicKeyToken=b77a5c561934e089</value>
  </resheader>
  <data name="BicepConfigCustomSettingsFoundFormatMessage" xml:space="preserve">
    <value>Custom bicepconfig.json file found ({0}).</value>
    <comment>message to indicate that a custom settings file was found {0} is the file location</comment>
  </data>
  <data name="BicepConfigNoCustomSettingsMessage" xml:space="preserve">
    <value>No bicepconfig.json found for configuration override.</value>
  </data>
  <data name="AdminUsernameShouldNotBeLiteralRuleDescription" xml:space="preserve">
    <value>Property 'adminUserName' should not use a literal value. Use a param instead.</value>
  </data>
  <data name="EnvironmentUrlHardcodedRuleDescription" xml:space="preserve">
    <value>Environment URLs should not be hardcoded. Use the environment() function to ensure compatibility across clouds.</value>
  </data>
  <data name="InterpolateNotConcatFixTitle" xml:space="preserve">
    <value>Use string interpolation: {0}.</value>
    <comment>{0} is a programmatic language expression</comment>
  </data>
  <data name="InterpolateNotConcatRuleDescription" xml:space="preserve">
    <value>Use string interpolation instead of the concat function.</value>
  </data>
  <data name="LinterDisabledFormatMessage" xml:space="preserve">
    <value>Linter is disabled in settings file located at {0} </value>
    <comment>{0} is the location of the settings file</comment>
  </data>
  <data name="LinterRuleExceptionMessageFormat" xml:space="preserve">
    <value>Analyzer '{0}' encountered an unexpected exception. {1}</value>
    <comment>string format to display error exception thrown in Linter Rule</comment>
  </data>
  <data name="LocationSetByParameterRuleDescription" xml:space="preserve">
    <value>Resource location should be specified by a parameter without a default value or one that defaults to 'global' or resourceGroup().location.</value>
  </data>
  <data name="NoUnnecessaryDependsOnRuleDescription" xml:space="preserve">
    <value>No unnecessary dependsOn.</value>
  </data>
  <data name="NoUnnecessaryDependsOnRuleMessage" xml:space="preserve">
    <value>Remove unnecessary dependsOn entry '{0}'.</value>
    <comment>Text for linter rule error. {0} is a programmatic expression</comment>
  </data>
  <data name="ParameterMustBeUsedRuleDescription" xml:space="preserve">
    <value>All parameters must be used.</value>
  </data>
  <data name="ParameterMustBeUsedRuleMessageFormat" xml:space="preserve">
    <value>Parameter "{0}" is declared but never used.</value>
    <comment>{0} is the paramenter name</comment>
  </data>
  <data name="PossibleSecretMessageFunction" xml:space="preserve">
    <value>function '{0}'</value>

    <comment>{0} is the function name. This string appears in the middle of a sentence, hence doesn't start with capital letter.  Something similar to: Found: function 'listKeys()'</comment>
  </data>
  <data name="PossibleSecretMessageSecureParam" xml:space="preserve">
    <value>secure parameter '{0}'</value>
    <comment>{0} is the parameter name. This string appears in the middle of a sentence, so it doesn't start with a capital letter.  Something similar to: Found: secure parameter 'parameter1'</comment>
  </data>
  <data name="SecureParameterDefaultFixTitle" xml:space="preserve">
    <value>Remove insecure default value.</value>
  </data>
  <data name="SecureParameterDefaultRuleDescription" xml:space="preserve">
    <value>Secure parameters should not have hardcoded defaults (except for empty or newGuid()).</value>
  </data>
  <data name="SimplifyInterpolationFixTitle" xml:space="preserve">
    <value>Remove unnecessary string interpolation.</value>
  </data>
  <data name="SimplifyInterpolationRuleDescription" xml:space="preserve">
    <value>Remove unnecessary string interpolation.</value>
  </data>
  <data name="UnusedVariableRuleDescription" xml:space="preserve">
    <value>All variables must be used.</value>
  </data>
  <data name="UnusedVariableRuleMessageFormat" xml:space="preserve">
    <value>Variable "{0}" is declared but never used.</value>
    <comment>{0} is the variable name</comment>
  </data>
  <data name="UseProtectedSettingsForCommandToExecuteSecretsRuleDescription" xml:space="preserve">
    <value>Use protectedSettings for commandToExecute secrets</value>
  </data>
  <data name="UseProtectedSettingsForCommandToExecuteSecretsRuleMessage" xml:space="preserve">
    <value>Use protectedSettings for commandToExecute secrets. Found possible secret: {0}</value>
    <comment>{0} is the description of what was found</comment>
  </data>
  <data name="UseStableVMImage" xml:space="preserve">
    <value>Virtual machines shouldn't use preview images.</value>
  </data>
  <data name="UseStableVMImageRuleFixMessageFormat" xml:space="preserve">
    <value>Virtual machines shouldn't use preview images. Use stable version in imageReference property "{0}".</value>
  </data>
>>>>>>> 6640bab4
</root><|MERGE_RESOLUTION|>--- conflicted
+++ resolved
@@ -1,432 +1,224 @@
-<<<<<<< HEAD
-<?xml version="1.0" encoding="utf-8"?>
-<root>
-  <!-- 
-    Microsoft ResX Schema 
-    
-    Version 2.0
-    
-    The primary goals of this format is to allow a simple XML format 
-    that is mostly human readable. The generation and parsing of the 
-    various data types are done through the TypeConverter classes 
-    associated with the data types.
-    
-    Example:
-    
-    ... ado.net/XML headers & schema ...
-    <resheader name="resmimetype">text/microsoft-resx</resheader>
-    <resheader name="version">2.0</resheader>
-    <resheader name="reader">System.Resources.ResXResourceReader, System.Windows.Forms, ...</resheader>
-    <resheader name="writer">System.Resources.ResXResourceWriter, System.Windows.Forms, ...</resheader>
-    <data name="Name1"><value>this is my long string</value><comment>this is a comment</comment></data>
-    <data name="Color1" type="System.Drawing.Color, System.Drawing">Blue</data>
-    <data name="Bitmap1" mimetype="application/x-microsoft.net.object.binary.base64">
-        <value>[base64 mime encoded serialized .NET Framework object]</value>
-    </data>
-    <data name="Icon1" type="System.Drawing.Icon, System.Drawing" mimetype="application/x-microsoft.net.object.bytearray.base64">
-        <value>[base64 mime encoded string representing a byte array form of the .NET Framework object]</value>
-        <comment>This is a comment</comment>
-    </data>
-                
-    There are any number of "resheader" rows that contain simple 
-    name/value pairs.
-    
-    Each data row contains a name, and value. The row also contains a 
-    type or mimetype. Type corresponds to a .NET class that support 
-    text/value conversion through the TypeConverter architecture. 
-    Classes that don't support this are serialized and stored with the 
-    mimetype set.
-    
-    The mimetype is used for serialized objects, and tells the 
-    ResXResourceReader how to depersist the object. This is currently not 
-    extensible. For a given mimetype the value must be set accordingly:
-    
-    Note - application/x-microsoft.net.object.binary.base64 is the format 
-    that the ResXResourceWriter will generate, however the reader can 
-    read any of the formats listed below.
-    
-    mimetype: application/x-microsoft.net.object.binary.base64
-    value   : The object must be serialized with 
-            : System.Runtime.Serialization.Formatters.Binary.BinaryFormatter
-            : and then encoded with base64 encoding.
-    
-    mimetype: application/x-microsoft.net.object.soap.base64
-    value   : The object must be serialized with 
-            : System.Runtime.Serialization.Formatters.Soap.SoapFormatter
-            : and then encoded with base64 encoding.
-
-    mimetype: application/x-microsoft.net.object.bytearray.base64
-    value   : The object must be serialized into a byte array 
-            : using a System.ComponentModel.TypeConverter
-            : and then encoded with base64 encoding.
-    -->
-  <xsd:schema id="root" xmlns="" xmlns:xsd="http://www.w3.org/2001/XMLSchema" xmlns:msdata="urn:schemas-microsoft-com:xml-msdata">
-    <xsd:import namespace="http://www.w3.org/XML/1998/namespace" />
-    <xsd:element name="root" msdata:IsDataSet="true">
-      <xsd:complexType>
-        <xsd:choice maxOccurs="unbounded">
-          <xsd:element name="metadata">
-            <xsd:complexType>
-              <xsd:sequence>
-                <xsd:element name="value" type="xsd:string" minOccurs="0" />
-              </xsd:sequence>
-              <xsd:attribute name="name" use="required" type="xsd:string" />
-              <xsd:attribute name="type" type="xsd:string" />
-              <xsd:attribute name="mimetype" type="xsd:string" />
-              <xsd:attribute ref="xml:space" />
-            </xsd:complexType>
-          </xsd:element>
-          <xsd:element name="assembly">
-            <xsd:complexType>
-              <xsd:attribute name="alias" type="xsd:string" />
-              <xsd:attribute name="name" type="xsd:string" />
-            </xsd:complexType>
-          </xsd:element>
-          <xsd:element name="data">
-            <xsd:complexType>
-              <xsd:sequence>
-                <xsd:element name="value" type="xsd:string" minOccurs="0" msdata:Ordinal="1" />
-                <xsd:element name="comment" type="xsd:string" minOccurs="0" msdata:Ordinal="2" />
-              </xsd:sequence>
-              <xsd:attribute name="name" type="xsd:string" use="required" msdata:Ordinal="1" />
-              <xsd:attribute name="type" type="xsd:string" msdata:Ordinal="3" />
-              <xsd:attribute name="mimetype" type="xsd:string" msdata:Ordinal="4" />
-              <xsd:attribute ref="xml:space" />
-            </xsd:complexType>
-          </xsd:element>
-          <xsd:element name="resheader">
-            <xsd:complexType>
-              <xsd:sequence>
-                <xsd:element name="value" type="xsd:string" minOccurs="0" msdata:Ordinal="1" />
-              </xsd:sequence>
-              <xsd:attribute name="name" type="xsd:string" use="required" />
-            </xsd:complexType>
-          </xsd:element>
-        </xsd:choice>
-      </xsd:complexType>
-    </xsd:element>
-  </xsd:schema>
-  <resheader name="resmimetype">
-    <value>text/microsoft-resx</value>
-  </resheader>
-  <resheader name="version">
-    <value>2.0</value>
-  </resheader>
-  <resheader name="reader">
-    <value>System.Resources.ResXResourceReader, System.Windows.Forms, Version=4.0.0.0, Culture=neutral, PublicKeyToken=b77a5c561934e089</value>
-  </resheader>
-  <resheader name="writer">
-    <value>System.Resources.ResXResourceWriter, System.Windows.Forms, Version=4.0.0.0, Culture=neutral, PublicKeyToken=b77a5c561934e089</value>
-  </resheader>
-  <data name="BicepConfigCustomSettingsFoundFormatMessage" xml:space="preserve">
-    <value>Custom bicepconfig.json file found ({0}).</value>
-    <comment>message to indicate that a custom settings file was found {0} is the file location</comment>
-  </data>
-  <data name="BicepConfigNoCustomSettingsMessage" xml:space="preserve">
-    <value>No bicepconfig.json found for configuration override.</value>
-  </data>
-  <data name="AdminUsernameShouldNotBeLiteralRuleDescription" xml:space="preserve">
-    <value>When setting an adminUserName property, don't use a literal value.</value>
-  </data>
-  <data name="OutputsShouldNotContainSecretsRuleDescription" xml:space="preserve">
-    <value>Outputs should not contain secrets.</value>
-  </data>
-  <data name="OutputsShouldNotContainSecretsMessageFormat" xml:space="preserve">
-    <value>{0} Found possible secret: {1}</value>
-    <comment>{0} is the rule description as a sentence ending with a period, {1} is the name of what was found, e.g. 'myParameter'</comment>
-  </data>
-  <data name="OutputsShouldNotContainSecretsOutputName" xml:space="preserve">
-    <value>output name '{0}' suggests a secret</value>
-    <comment>{0} name of a programmatic output</comment>
-  </data>
-  <data name="OutputsShouldNotContainSecretsSecureParam" xml:space="preserve">
-    <value>secure parameter '{0}'</value>
-    <comment>{0} name of a programmatic parameter</comment>
-  </data>
-  <data name="OutputsShouldNotContainSecretsFunction" xml:space="preserve">
-    <value>function '{0}'</value>
-    <comment>{0} name of a programmatic function</comment>
-  </data>
-  <data name="EnvironmentUrlHardcodedRuleDescription" xml:space="preserve">
-    <value>Environment URLs should not be hardcoded. Use the environment() function to ensure compatibility across clouds.</value>
-  </data>
-  <data name="InterpolateNotConcatFixTitle" xml:space="preserve">
-    <value>Use string interpolation: {0}.</value>
-    <comment>{0} is a programmatic language expression</comment>
-  </data>
-  <data name="InterpolateNotConcatRuleDescription" xml:space="preserve">
-    <value>Use string interpolation instead of the concat function.</value>
-  </data>
-  <data name="LinterDisabledFormatMessage" xml:space="preserve">
-    <value>Linter is disabled in settings file located at {0} </value>
-    <comment>{0} is the location of the settings file</comment>
-  </data>
-  <data name="LinterRuleExceptionMessageFormat" xml:space="preserve">
-    <value>Analyzer '{0}' encountered an unexpected exception. {1}</value>
-    <comment>string format to display error exception thrown in Linter Rule</comment>
-  </data>
-  <data name="LocationSetByParameterRuleDescription" xml:space="preserve">
-    <value>Resource location should be specified by a parameter with no default value or one that defaults to 'global' or resourceGroup().location.</value>
-  </data>
-  <data name="NoUnnecessaryDependsOnRuleDescription" xml:space="preserve">
-    <value>No unnecessary dependsOn.</value>
-  </data>
-  <data name="NoUnnecessaryDependsOnRuleMessage" xml:space="preserve">
-    <value>Remove unnecessary dependsOn entry '{0}'.</value>
-    <comment>Text for linter rule error. {0} is a programmatic expression</comment>
-  </data>
-  <data name="ParameterMustBeUsedRuleDescription" xml:space="preserve">
-    <value>No unused parameters.</value>
-  </data>
-  <data name="ParameterMustBeUsedRuleMessageFormat" xml:space="preserve">
-    <value>Parameter "{0}" is declared but never used.</value>
-    <comment>{0} is the paramenter name</comment>
-  </data>
-  <data name="PossibleSecretMessageFunction" xml:space="preserve">
-    <value>function '{0}'</value>
-    <comment>{0} is the function name</comment>
-  </data>
-  <data name="PossibleSecretMessageSecureParam" xml:space="preserve">
-    <value>secure parameter '{0}'</value>
-    <comment>{0} is the parameter name</comment>
-  </data>
-  <data name="SecureParameterDefaultFixTitle" xml:space="preserve">
-    <value>Remove insecure default value.</value>
-  </data>
-  <data name="SecureParameterDefaultRuleDescription" xml:space="preserve">
-    <value>Secure parameters should not have hardcoded defaults (except for empty or newGuid()).</value>
-  </data>
-  <data name="SimplifyInterpolationFixTitle" xml:space="preserve">
-    <value>Remove unnecessary string interpolation.</value>
-  </data>
-  <data name="SimplifyInterpolationRuleDescription" xml:space="preserve">
-    <value>Remove unnecessary string interpolation.</value>
-  </data>
-  <data name="UnusedVariableRuleDescription" xml:space="preserve">
-    <value>No unused variables.</value>
-  </data>
-  <data name="UnusedVariableRuleMessageFormat" xml:space="preserve">
-    <value>Variable "{0}" is declared but never used.</value>
-    <comment>{0} is the variable name</comment>
-  </data>
-  <data name="UseProtectedSettingsForCommandToExecuteSecretsRuleDescription" xml:space="preserve">
-    <value>Use protectedSettings for commandToExecute secrets</value>
-  </data>
-  <data name="UseProtectedSettingsForCommandToExecuteSecretsRuleMessage" xml:space="preserve">
-    <value>Use protectedSettings for commandToExecute secrets. Found possible secret: {0}</value>
-    <comment>{0} is the description of what was found</comment>
-  </data>
-  <data name="UseStableVMImage" xml:space="preserve">
-    <value>Virtual machines shouldn't use preview images.</value>
-  </data>
-  <data name="UseStableVMImageRuleFixMessageFormat" xml:space="preserve">
-    <value>Virtual machines shouldn't use preview images. Use stable version in imageReference property "{0}".</value>
-  </data>
-=======
-<?xml version="1.0" encoding="utf-8"?>
-<root>
-  <!-- 
-    Microsoft ResX Schema 
-    
-    Version 2.0
-    
-    The primary goals of this format is to allow a simple XML format 
-    that is mostly human readable. The generation and parsing of the 
-    various data types are done through the TypeConverter classes 
-    associated with the data types.
-    
-    Example:
-    
-    ... ado.net/XML headers & schema ...
-    <resheader name="resmimetype">text/microsoft-resx</resheader>
-    <resheader name="version">2.0</resheader>
-    <resheader name="reader">System.Resources.ResXResourceReader, System.Windows.Forms, ...</resheader>
-    <resheader name="writer">System.Resources.ResXResourceWriter, System.Windows.Forms, ...</resheader>
-    <data name="Name1"><value>this is my long string</value><comment>this is a comment</comment></data>
-    <data name="Color1" type="System.Drawing.Color, System.Drawing">Blue</data>
-    <data name="Bitmap1" mimetype="application/x-microsoft.net.object.binary.base64">
-        <value>[base64 mime encoded serialized .NET Framework object]</value>
-    </data>
-    <data name="Icon1" type="System.Drawing.Icon, System.Drawing" mimetype="application/x-microsoft.net.object.bytearray.base64">
-        <value>[base64 mime encoded string representing a byte array form of the .NET Framework object]</value>
-        <comment>This is a comment</comment>
-    </data>
-                
-    There are any number of "resheader" rows that contain simple 
-    name/value pairs.
-    
-    Each data row contains a name, and value. The row also contains a 
-    type or mimetype. Type corresponds to a .NET class that support 
-    text/value conversion through the TypeConverter architecture. 
-    Classes that don't support this are serialized and stored with the 
-    mimetype set.
-    
-    The mimetype is used for serialized objects, and tells the 
-    ResXResourceReader how to depersist the object. This is currently not 
-    extensible. For a given mimetype the value must be set accordingly:
-    
-    Note - application/x-microsoft.net.object.binary.base64 is the format 
-    that the ResXResourceWriter will generate, however the reader can 
-    read any of the formats listed below.
-    
-    mimetype: application/x-microsoft.net.object.binary.base64
-    value   : The object must be serialized with 
-            : System.Runtime.Serialization.Formatters.Binary.BinaryFormatter
-            : and then encoded with base64 encoding.
-    
-    mimetype: application/x-microsoft.net.object.soap.base64
-    value   : The object must be serialized with 
-            : System.Runtime.Serialization.Formatters.Soap.SoapFormatter
-            : and then encoded with base64 encoding.
-
-    mimetype: application/x-microsoft.net.object.bytearray.base64
-    value   : The object must be serialized into a byte array 
-            : using a System.ComponentModel.TypeConverter
-            : and then encoded with base64 encoding.
-    -->
-  <xsd:schema id="root" xmlns="" xmlns:xsd="http://www.w3.org/2001/XMLSchema" xmlns:msdata="urn:schemas-microsoft-com:xml-msdata">
-    <xsd:import namespace="http://www.w3.org/XML/1998/namespace" />
-    <xsd:element name="root" msdata:IsDataSet="true">
-      <xsd:complexType>
-        <xsd:choice maxOccurs="unbounded">
-          <xsd:element name="metadata">
-            <xsd:complexType>
-              <xsd:sequence>
-                <xsd:element name="value" type="xsd:string" minOccurs="0" />
-              </xsd:sequence>
-              <xsd:attribute name="name" use="required" type="xsd:string" />
-              <xsd:attribute name="type" type="xsd:string" />
-              <xsd:attribute name="mimetype" type="xsd:string" />
-              <xsd:attribute ref="xml:space" />
-            </xsd:complexType>
-          </xsd:element>
-          <xsd:element name="assembly">
-            <xsd:complexType>
-              <xsd:attribute name="alias" type="xsd:string" />
-              <xsd:attribute name="name" type="xsd:string" />
-            </xsd:complexType>
-          </xsd:element>
-          <xsd:element name="data">
-            <xsd:complexType>
-              <xsd:sequence>
-                <xsd:element name="value" type="xsd:string" minOccurs="0" msdata:Ordinal="1" />
-                <xsd:element name="comment" type="xsd:string" minOccurs="0" msdata:Ordinal="2" />
-              </xsd:sequence>
-              <xsd:attribute name="name" type="xsd:string" use="required" msdata:Ordinal="1" />
-              <xsd:attribute name="type" type="xsd:string" msdata:Ordinal="3" />
-              <xsd:attribute name="mimetype" type="xsd:string" msdata:Ordinal="4" />
-              <xsd:attribute ref="xml:space" />
-            </xsd:complexType>
-          </xsd:element>
-          <xsd:element name="resheader">
-            <xsd:complexType>
-              <xsd:sequence>
-                <xsd:element name="value" type="xsd:string" minOccurs="0" msdata:Ordinal="1" />
-              </xsd:sequence>
-              <xsd:attribute name="name" type="xsd:string" use="required" />
-            </xsd:complexType>
-          </xsd:element>
-        </xsd:choice>
-      </xsd:complexType>
-    </xsd:element>
-  </xsd:schema>
-  <resheader name="resmimetype">
-    <value>text/microsoft-resx</value>
-  </resheader>
-  <resheader name="version">
-    <value>2.0</value>
-  </resheader>
-  <resheader name="reader">
-    <value>System.Resources.ResXResourceReader, System.Windows.Forms, Version=4.0.0.0, Culture=neutral, PublicKeyToken=b77a5c561934e089</value>
-  </resheader>
-  <resheader name="writer">
-    <value>System.Resources.ResXResourceWriter, System.Windows.Forms, Version=4.0.0.0, Culture=neutral, PublicKeyToken=b77a5c561934e089</value>
-  </resheader>
-  <data name="BicepConfigCustomSettingsFoundFormatMessage" xml:space="preserve">
-    <value>Custom bicepconfig.json file found ({0}).</value>
-    <comment>message to indicate that a custom settings file was found {0} is the file location</comment>
-  </data>
-  <data name="BicepConfigNoCustomSettingsMessage" xml:space="preserve">
-    <value>No bicepconfig.json found for configuration override.</value>
-  </data>
-  <data name="AdminUsernameShouldNotBeLiteralRuleDescription" xml:space="preserve">
-    <value>Property 'adminUserName' should not use a literal value. Use a param instead.</value>
-  </data>
-  <data name="EnvironmentUrlHardcodedRuleDescription" xml:space="preserve">
-    <value>Environment URLs should not be hardcoded. Use the environment() function to ensure compatibility across clouds.</value>
-  </data>
-  <data name="InterpolateNotConcatFixTitle" xml:space="preserve">
-    <value>Use string interpolation: {0}.</value>
-    <comment>{0} is a programmatic language expression</comment>
-  </data>
-  <data name="InterpolateNotConcatRuleDescription" xml:space="preserve">
-    <value>Use string interpolation instead of the concat function.</value>
-  </data>
-  <data name="LinterDisabledFormatMessage" xml:space="preserve">
-    <value>Linter is disabled in settings file located at {0} </value>
-    <comment>{0} is the location of the settings file</comment>
-  </data>
-  <data name="LinterRuleExceptionMessageFormat" xml:space="preserve">
-    <value>Analyzer '{0}' encountered an unexpected exception. {1}</value>
-    <comment>string format to display error exception thrown in Linter Rule</comment>
-  </data>
-  <data name="LocationSetByParameterRuleDescription" xml:space="preserve">
-    <value>Resource location should be specified by a parameter without a default value or one that defaults to 'global' or resourceGroup().location.</value>
-  </data>
-  <data name="NoUnnecessaryDependsOnRuleDescription" xml:space="preserve">
-    <value>No unnecessary dependsOn.</value>
-  </data>
-  <data name="NoUnnecessaryDependsOnRuleMessage" xml:space="preserve">
-    <value>Remove unnecessary dependsOn entry '{0}'.</value>
-    <comment>Text for linter rule error. {0} is a programmatic expression</comment>
-  </data>
-  <data name="ParameterMustBeUsedRuleDescription" xml:space="preserve">
-    <value>All parameters must be used.</value>
-  </data>
-  <data name="ParameterMustBeUsedRuleMessageFormat" xml:space="preserve">
-    <value>Parameter "{0}" is declared but never used.</value>
-    <comment>{0} is the paramenter name</comment>
-  </data>
-  <data name="PossibleSecretMessageFunction" xml:space="preserve">
-    <value>function '{0}'</value>
-
-    <comment>{0} is the function name. This string appears in the middle of a sentence, hence doesn't start with capital letter.  Something similar to: Found: function 'listKeys()'</comment>
-  </data>
-  <data name="PossibleSecretMessageSecureParam" xml:space="preserve">
-    <value>secure parameter '{0}'</value>
-    <comment>{0} is the parameter name. This string appears in the middle of a sentence, so it doesn't start with a capital letter.  Something similar to: Found: secure parameter 'parameter1'</comment>
-  </data>
-  <data name="SecureParameterDefaultFixTitle" xml:space="preserve">
-    <value>Remove insecure default value.</value>
-  </data>
-  <data name="SecureParameterDefaultRuleDescription" xml:space="preserve">
-    <value>Secure parameters should not have hardcoded defaults (except for empty or newGuid()).</value>
-  </data>
-  <data name="SimplifyInterpolationFixTitle" xml:space="preserve">
-    <value>Remove unnecessary string interpolation.</value>
-  </data>
-  <data name="SimplifyInterpolationRuleDescription" xml:space="preserve">
-    <value>Remove unnecessary string interpolation.</value>
-  </data>
-  <data name="UnusedVariableRuleDescription" xml:space="preserve">
-    <value>All variables must be used.</value>
-  </data>
-  <data name="UnusedVariableRuleMessageFormat" xml:space="preserve">
-    <value>Variable "{0}" is declared but never used.</value>
-    <comment>{0} is the variable name</comment>
-  </data>
-  <data name="UseProtectedSettingsForCommandToExecuteSecretsRuleDescription" xml:space="preserve">
-    <value>Use protectedSettings for commandToExecute secrets</value>
-  </data>
-  <data name="UseProtectedSettingsForCommandToExecuteSecretsRuleMessage" xml:space="preserve">
-    <value>Use protectedSettings for commandToExecute secrets. Found possible secret: {0}</value>
-    <comment>{0} is the description of what was found</comment>
-  </data>
-  <data name="UseStableVMImage" xml:space="preserve">
-    <value>Virtual machines shouldn't use preview images.</value>
-  </data>
-  <data name="UseStableVMImageRuleFixMessageFormat" xml:space="preserve">
-    <value>Virtual machines shouldn't use preview images. Use stable version in imageReference property "{0}".</value>
-  </data>
->>>>>>> 6640bab4
+<?xml version="1.0" encoding="utf-8"?>
+<root>
+  <!-- 
+    Microsoft ResX Schema 
+    
+    Version 2.0
+    
+    The primary goals of this format is to allow a simple XML format 
+    that is mostly human readable. The generation and parsing of the 
+    various data types are done through the TypeConverter classes 
+    associated with the data types.
+    
+    Example:
+    
+    ... ado.net/XML headers & schema ...
+    <resheader name="resmimetype">text/microsoft-resx</resheader>
+    <resheader name="version">2.0</resheader>
+    <resheader name="reader">System.Resources.ResXResourceReader, System.Windows.Forms, ...</resheader>
+    <resheader name="writer">System.Resources.ResXResourceWriter, System.Windows.Forms, ...</resheader>
+    <data name="Name1"><value>this is my long string</value><comment>this is a comment</comment></data>
+    <data name="Color1" type="System.Drawing.Color, System.Drawing">Blue</data>
+    <data name="Bitmap1" mimetype="application/x-microsoft.net.object.binary.base64">
+        <value>[base64 mime encoded serialized .NET Framework object]</value>
+    </data>
+    <data name="Icon1" type="System.Drawing.Icon, System.Drawing" mimetype="application/x-microsoft.net.object.bytearray.base64">
+        <value>[base64 mime encoded string representing a byte array form of the .NET Framework object]</value>
+        <comment>This is a comment</comment>
+    </data>
+                
+    There are any number of "resheader" rows that contain simple 
+    name/value pairs.
+    
+    Each data row contains a name, and value. The row also contains a 
+    type or mimetype. Type corresponds to a .NET class that support 
+    text/value conversion through the TypeConverter architecture. 
+    Classes that don't support this are serialized and stored with the 
+    mimetype set.
+    
+    The mimetype is used for serialized objects, and tells the 
+    ResXResourceReader how to depersist the object. This is currently not 
+    extensible. For a given mimetype the value must be set accordingly:
+    
+    Note - application/x-microsoft.net.object.binary.base64 is the format 
+    that the ResXResourceWriter will generate, however the reader can 
+    read any of the formats listed below.
+    
+    mimetype: application/x-microsoft.net.object.binary.base64
+    value   : The object must be serialized with 
+            : System.Runtime.Serialization.Formatters.Binary.BinaryFormatter
+            : and then encoded with base64 encoding.
+    
+    mimetype: application/x-microsoft.net.object.soap.base64
+    value   : The object must be serialized with 
+            : System.Runtime.Serialization.Formatters.Soap.SoapFormatter
+            : and then encoded with base64 encoding.
+
+    mimetype: application/x-microsoft.net.object.bytearray.base64
+    value   : The object must be serialized into a byte array 
+            : using a System.ComponentModel.TypeConverter
+            : and then encoded with base64 encoding.
+    -->
+  <xsd:schema id="root" xmlns="" xmlns:xsd="http://www.w3.org/2001/XMLSchema" xmlns:msdata="urn:schemas-microsoft-com:xml-msdata">
+    <xsd:import namespace="http://www.w3.org/XML/1998/namespace" />
+    <xsd:element name="root" msdata:IsDataSet="true">
+      <xsd:complexType>
+        <xsd:choice maxOccurs="unbounded">
+          <xsd:element name="metadata">
+            <xsd:complexType>
+              <xsd:sequence>
+                <xsd:element name="value" type="xsd:string" minOccurs="0" />
+              </xsd:sequence>
+              <xsd:attribute name="name" use="required" type="xsd:string" />
+              <xsd:attribute name="type" type="xsd:string" />
+              <xsd:attribute name="mimetype" type="xsd:string" />
+              <xsd:attribute ref="xml:space" />
+            </xsd:complexType>
+          </xsd:element>
+          <xsd:element name="assembly">
+            <xsd:complexType>
+              <xsd:attribute name="alias" type="xsd:string" />
+              <xsd:attribute name="name" type="xsd:string" />
+            </xsd:complexType>
+          </xsd:element>
+          <xsd:element name="data">
+            <xsd:complexType>
+              <xsd:sequence>
+                <xsd:element name="value" type="xsd:string" minOccurs="0" msdata:Ordinal="1" />
+                <xsd:element name="comment" type="xsd:string" minOccurs="0" msdata:Ordinal="2" />
+              </xsd:sequence>
+              <xsd:attribute name="name" type="xsd:string" use="required" msdata:Ordinal="1" />
+              <xsd:attribute name="type" type="xsd:string" msdata:Ordinal="3" />
+              <xsd:attribute name="mimetype" type="xsd:string" msdata:Ordinal="4" />
+              <xsd:attribute ref="xml:space" />
+            </xsd:complexType>
+          </xsd:element>
+          <xsd:element name="resheader">
+            <xsd:complexType>
+              <xsd:sequence>
+                <xsd:element name="value" type="xsd:string" minOccurs="0" msdata:Ordinal="1" />
+              </xsd:sequence>
+              <xsd:attribute name="name" type="xsd:string" use="required" />
+            </xsd:complexType>
+          </xsd:element>
+        </xsd:choice>
+      </xsd:complexType>
+    </xsd:element>
+  </xsd:schema>
+  <resheader name="resmimetype">
+    <value>text/microsoft-resx</value>
+  </resheader>
+  <resheader name="version">
+    <value>2.0</value>
+  </resheader>
+  <resheader name="reader">
+    <value>System.Resources.ResXResourceReader, System.Windows.Forms, Version=4.0.0.0, Culture=neutral, PublicKeyToken=b77a5c561934e089</value>
+  </resheader>
+  <resheader name="writer">
+    <value>System.Resources.ResXResourceWriter, System.Windows.Forms, Version=4.0.0.0, Culture=neutral, PublicKeyToken=b77a5c561934e089</value>
+  </resheader>
+  <data name="BicepConfigCustomSettingsFoundFormatMessage" xml:space="preserve">
+    <value>Custom bicepconfig.json file found ({0}).</value>
+    <comment>message to indicate that a custom settings file was found {0} is the file location</comment>
+  </data>
+  <data name="BicepConfigNoCustomSettingsMessage" xml:space="preserve">
+    <value>No bicepconfig.json found for configuration override.</value>
+  </data>
+  <data name="AdminUsernameShouldNotBeLiteralRuleDescription" xml:space="preserve">
+    <value>When setting an adminUserName property, don't use a literal value.</value>
+  </data>
+  <data name="OutputsShouldNotContainSecretsRuleDescription" xml:space="preserve">
+    <value>Outputs should not contain secrets.</value>
+  </data>
+  <data name="OutputsShouldNotContainSecretsMessageFormat" xml:space="preserve">
+    <value>{0} Found possible secret: {1}</value>
+    <comment>{0} is the rule description as a sentence ending with a period, {1} is the name of what was found, e.g. 'myParameter'</comment>
+  </data>
+  <data name="OutputsShouldNotContainSecretsOutputName" xml:space="preserve">
+    <value>output name '{0}' suggests a secret</value>
+    <comment>{0} name of a programmatic output</comment>
+  </data>
+  <data name="OutputsShouldNotContainSecretsSecureParam" xml:space="preserve">
+    <value>secure parameter '{0}'</value>
+    <comment>{0} name of a programmatic parameter</comment>
+  </data>
+  <data name="OutputsShouldNotContainSecretsFunction" xml:space="preserve">
+    <value>function '{0}'</value>
+    <comment>{0} name of a programmatic function</comment>
+  </data>
+  <data name="EnvironmentUrlHardcodedRuleDescription" xml:space="preserve">
+    <value>Environment URLs should not be hardcoded. Use the environment() function to ensure compatibility across clouds.</value>
+  </data>
+  <data name="InterpolateNotConcatFixTitle" xml:space="preserve">
+    <value>Use string interpolation: {0}.</value>
+    <comment>{0} is a programmatic language expression</comment>
+  </data>
+  <data name="InterpolateNotConcatRuleDescription" xml:space="preserve">
+    <value>Use string interpolation instead of the concat function.</value>
+  </data>
+  <data name="LinterDisabledFormatMessage" xml:space="preserve">
+    <value>Linter is disabled in settings file located at {0} </value>
+    <comment>{0} is the location of the settings file</comment>
+  </data>
+  <data name="LinterRuleExceptionMessageFormat" xml:space="preserve">
+    <value>Analyzer '{0}' encountered an unexpected exception. {1}</value>
+    <comment>string format to display error exception thrown in Linter Rule</comment>
+  </data>
+  <data name="LocationSetByParameterRuleDescription" xml:space="preserve">
+    <value>Resource location should be specified by a parameter with no default value or one that defaults to 'global' or resourceGroup().location.</value>
+  </data>
+  <data name="NoUnnecessaryDependsOnRuleDescription" xml:space="preserve">
+    <value>No unnecessary dependsOn.</value>
+  </data>
+  <data name="NoUnnecessaryDependsOnRuleMessage" xml:space="preserve">
+    <value>Remove unnecessary dependsOn entry '{0}'.</value>
+    <comment>Text for linter rule error. {0} is a programmatic expression</comment>
+  </data>
+  <data name="ParameterMustBeUsedRuleDescription" xml:space="preserve">
+    <value>No unused parameters.</value>
+  </data>
+  <data name="ParameterMustBeUsedRuleMessageFormat" xml:space="preserve">
+    <value>Parameter "{0}" is declared but never used.</value>
+    <comment>{0} is the paramenter name</comment>
+  </data>
+  <data name="PossibleSecretMessageFunction" xml:space="preserve">
+    <value>function '{0}'</value>
+    <comment>{0} is the function name</comment>
+  </data>
+  <data name="PossibleSecretMessageSecureParam" xml:space="preserve">
+    <value>secure parameter '{0}'</value>
+    <comment>{0} is the parameter name</comment>
+  </data>
+  <data name="SecureParameterDefaultFixTitle" xml:space="preserve">
+    <value>Remove insecure default value.</value>
+  </data>
+  <data name="SecureParameterDefaultRuleDescription" xml:space="preserve">
+    <value>Secure parameters should not have hardcoded defaults (except for empty or newGuid()).</value>
+  </data>
+  <data name="SimplifyInterpolationFixTitle" xml:space="preserve">
+    <value>Remove unnecessary string interpolation.</value>
+  </data>
+  <data name="SimplifyInterpolationRuleDescription" xml:space="preserve">
+    <value>Remove unnecessary string interpolation.</value>
+  </data>
+  <data name="UnusedVariableRuleDescription" xml:space="preserve">
+    <value>No unused variables.</value>
+  </data>
+  <data name="UnusedVariableRuleMessageFormat" xml:space="preserve">
+    <value>Variable "{0}" is declared but never used.</value>
+    <comment>{0} is the variable name</comment>
+  </data>
+  <data name="UseProtectedSettingsForCommandToExecuteSecretsRuleDescription" xml:space="preserve">
+    <value>Use protectedSettings for commandToExecute secrets</value>
+  </data>
+  <data name="UseProtectedSettingsForCommandToExecuteSecretsRuleMessage" xml:space="preserve">
+    <value>Use protectedSettings for commandToExecute secrets. Found possible secret: {0}</value>
+    <comment>{0} is the description of what was found</comment>
+  </data>
+  <data name="UseStableVMImage" xml:space="preserve">
+    <value>Virtual machines shouldn't use preview images.</value>
+  </data>
+  <data name="UseStableVMImageRuleFixMessageFormat" xml:space="preserve">
+    <value>Virtual machines shouldn't use preview images. Use stable version in imageReference property "{0}".</value>
+  </data>
 </root>