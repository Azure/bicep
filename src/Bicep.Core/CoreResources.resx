<?xml version="1.0" encoding="utf-8"?>
<root>
  <!-- 
    Microsoft ResX Schema 
    
    Version 2.0
    
    The primary goals of this format is to allow a simple XML format 
    that is mostly human readable. The generation and parsing of the 
    various data types are done through the TypeConverter classes 
    associated with the data types.
    
    Example:
    
    ... ado.net/XML headers & schema ...
    <resheader name="resmimetype">text/microsoft-resx</resheader>
    <resheader name="version">2.0</resheader>
    <resheader name="reader">System.Resources.ResXResourceReader, System.Windows.Forms, ...</resheader>
    <resheader name="writer">System.Resources.ResXResourceWriter, System.Windows.Forms, ...</resheader>
    <data name="Name1"><value>this is my long string</value><comment>this is a comment</comment></data>
    <data name="Color1" type="System.Drawing.Color, System.Drawing">Blue</data>
    <data name="Bitmap1" mimetype="application/x-microsoft.net.object.binary.base64">
        <value>[base64 mime encoded serialized .NET Framework object]</value>
    </data>
    <data name="Icon1" type="System.Drawing.Icon, System.Drawing" mimetype="application/x-microsoft.net.object.bytearray.base64">
        <value>[base64 mime encoded string representing a byte array form of the .NET Framework object]</value>
        <comment>This is a comment</comment>
    </data>
                
    There are any number of "resheader" rows that contain simple 
    name/value pairs.
    
    Each data row contains a name, and value. The row also contains a 
    type or mimetype. Type corresponds to a .NET class that support 
    text/value conversion through the TypeConverter architecture. 
    Classes that don't support this are serialized and stored with the 
    mimetype set.
    
    The mimetype is used for serialized objects, and tells the 
    ResXResourceReader how to depersist the object. This is currently not 
    extensible. For a given mimetype the value must be set accordingly:
    
    Note - application/x-microsoft.net.object.binary.base64 is the format 
    that the ResXResourceWriter will generate, however the reader can 
    read any of the formats listed below.
    
    mimetype: application/x-microsoft.net.object.binary.base64
    value   : The object must be serialized with 
            : System.Runtime.Serialization.Formatters.Binary.BinaryFormatter
            : and then encoded with base64 encoding.
    
    mimetype: application/x-microsoft.net.object.soap.base64
    value   : The object must be serialized with 
            : System.Runtime.Serialization.Formatters.Soap.SoapFormatter
            : and then encoded with base64 encoding.

    mimetype: application/x-microsoft.net.object.bytearray.base64
    value   : The object must be serialized into a byte array 
            : using a System.ComponentModel.TypeConverter
            : and then encoded with base64 encoding.
    -->
  <xsd:schema id="root" xmlns="" xmlns:xsd="http://www.w3.org/2001/XMLSchema" xmlns:msdata="urn:schemas-microsoft-com:xml-msdata">
    <xsd:import namespace="http://www.w3.org/XML/1998/namespace" />
    <xsd:element name="root" msdata:IsDataSet="true">
      <xsd:complexType>
        <xsd:choice maxOccurs="unbounded">
          <xsd:element name="metadata">
            <xsd:complexType>
              <xsd:sequence>
                <xsd:element name="value" type="xsd:string" minOccurs="0" />
              </xsd:sequence>
              <xsd:attribute name="name" use="required" type="xsd:string" />
              <xsd:attribute name="type" type="xsd:string" />
              <xsd:attribute name="mimetype" type="xsd:string" />
              <xsd:attribute ref="xml:space" />
            </xsd:complexType>
          </xsd:element>
          <xsd:element name="assembly">
            <xsd:complexType>
              <xsd:attribute name="alias" type="xsd:string" />
              <xsd:attribute name="name" type="xsd:string" />
            </xsd:complexType>
          </xsd:element>
          <xsd:element name="data">
            <xsd:complexType>
              <xsd:sequence>
                <xsd:element name="value" type="xsd:string" minOccurs="0" msdata:Ordinal="1" />
                <xsd:element name="comment" type="xsd:string" minOccurs="0" msdata:Ordinal="2" />
              </xsd:sequence>
              <xsd:attribute name="name" type="xsd:string" use="required" msdata:Ordinal="1" />
              <xsd:attribute name="type" type="xsd:string" msdata:Ordinal="3" />
              <xsd:attribute name="mimetype" type="xsd:string" msdata:Ordinal="4" />
              <xsd:attribute ref="xml:space" />
            </xsd:complexType>
          </xsd:element>
          <xsd:element name="resheader">
            <xsd:complexType>
              <xsd:sequence>
                <xsd:element name="value" type="xsd:string" minOccurs="0" msdata:Ordinal="1" />
              </xsd:sequence>
              <xsd:attribute name="name" type="xsd:string" use="required" />
            </xsd:complexType>
          </xsd:element>
        </xsd:choice>
      </xsd:complexType>
    </xsd:element>
  </xsd:schema>
  <resheader name="resmimetype">
    <value>text/microsoft-resx</value>
  </resheader>
  <resheader name="version">
    <value>2.0</value>
  </resheader>
  <resheader name="reader">
    <value>System.Resources.ResXResourceReader, System.Windows.Forms, Version=4.0.0.0, Culture=neutral, PublicKeyToken=b77a5c561934e089</value>
  </resheader>
  <resheader name="writer">
    <value>System.Resources.ResXResourceWriter, System.Windows.Forms, Version=4.0.0.0, Culture=neutral, PublicKeyToken=b77a5c561934e089</value>
  </resheader>
  <data name="ArtifactsLocationRule_Error_ParamMissing" xml:space="preserve">
    <value>If an '{0}' parameter is provided, an '{1}' parameter must also be provided.</value>
    <comment>{0} and {1} are programmatic parameter names (either '_artifactsLocation' or '_artifactsLocationSasToken')</comment>
  </data>
  <data name="ArtifactsLocationRule_FixTitle_ChangeType" xml:space="preserve">
    <value>Change parameter type to '{0}'</value>
    <comment>{0} = type name</comment>
  </data>
  <data name="ArtifactsLocationRule_Error_ParamMustBeType" xml:space="preserve">
    <value>Artifacts parameter '{0}' must be of type '{1}'</value>
    <comment>{0}, parameter name, {1} = type name</comment>
  </data>
  <data name="ArtifactsLocationRule_Error_ParamMustBeSecure" xml:space="preserve">
    <value>Artifacts parameter '{0}' must use the @secure() attribute</value>
    <comment>{0}, parameter name</comment>
  </data>
  <data name="BicepConfigCustomSettingsFoundFormatMessage" xml:space="preserve">
    <value>Custom bicepconfig.json file found ({0}).</value>
    <comment>message to indicate that a custom settings file was found {0} is the file location</comment>
  </data>
  <data name="BicepConfigNoCustomSettingsMessage" xml:space="preserve">
    <value>No bicepconfig.json found for configuration override.</value>
  </data>
  <data name="AdminUsernameShouldNotBeLiteralRuleDescription" xml:space="preserve">
    <value>Property 'adminUserName' should not use a literal value. Use a param instead.</value>
  </data>
  <data name="OutputsShouldNotContainSecretsRuleDescription" xml:space="preserve">
    <value>Outputs should not contain secrets.</value>
  </data>
  <data name="OutputsShouldNotContainSecretsMessageFormat" xml:space="preserve">
    <value>{0} Found possible secret: {1}</value>
    <comment>{0} is the rule description as a sentence ending with a period, {1} is the name of what was found, e.g. 'myParameter'</comment>
  </data>
  <data name="OutputsShouldNotContainSecretsOutputName" xml:space="preserve">
    <value>output name '{0}' suggests a secret</value>
    <comment>{0} name of a programmatic output</comment>
  </data>
  <data name="OutputsShouldNotContainSecretsSecureParam" xml:space="preserve">
    <value>secure value '{0}'</value>
    <comment>{0} name of a programmatic parameter</comment>
  </data>
  <data name="OutputsShouldNotContainSecretsFunction" xml:space="preserve">
    <value>function '{0}'</value>
    <comment>{0} is the function name. This string appears in the middle of a sentence, hence doesn't start with capital letter.  Something similar to: Found: function 'listKeys()'</comment>
  </data>
  <data name="EnvironmentUrlHardcodedRuleDescription" xml:space="preserve">
    <value>Environment URLs should not be hardcoded. Use the environment() function to ensure compatibility across clouds.</value>
  </data>
  <data name="InterpolateNotConcatFixTitle" xml:space="preserve">
    <value>Use string interpolation</value>
  </data>
  <data name="InterpolateNotConcatRuleDescription" xml:space="preserve">
    <value>Use string interpolation instead of the concat function.</value>
  </data>
  <data name="LinterDisabledFormatMessage" xml:space="preserve">
    <value>Linter is disabled in settings file located at {0} </value>
    <comment>{0} is the location of the settings file</comment>
  </data>
  <data name="LinterRuleExceptionMessageFormat" xml:space="preserve">
    <value>Analyzer '{0}' encountered an unexpected exception. {1}</value>
    <comment>string format to display error exception thrown in Linter Rule</comment>
  </data>
  <data name="LocationSetByParameterRuleDescription" xml:space="preserve">
    <value>Resource location should be specified by a parameter without a default value or one that defaults to 'global' or resourceGroup().location.</value>
  </data>
  <data name="NoUnnecessaryDependsOnRuleDescription" xml:space="preserve">
    <value>No unnecessary dependsOn.</value>
  </data>
  <data name="NoUnnecessaryDependsOnRuleCodeFix" xml:space="preserve">
    <value>Remove unnecessary dependsOn</value>
  </data>
  <data name="NoUnnecessaryDependsOnRuleMessage" xml:space="preserve">
    <value>Remove unnecessary dependsOn entry '{0}'.</value>
    <comment>Text for linter rule error. {0} is a programmatic expression</comment>
  </data>
  <data name="NoHardcodedLocationRuleDescription" xml:space="preserve">
    <value>A resource's location should not use a hard-coded string or variable value. It should use a parameter, an expression, or the string 'global'.</value>
  </data>
  <data name="NoLocExprOutsideParamsRuleError" xml:space="preserve">
    <value>Use a parameter here instead of '{0}'. 'resourceGroup().location' and 'deployment().location' should only be used as a default value for parameters.</value>
    <comment>{0} = programmatic expression, e.g. 'resourceGroup().location'</comment>
  </data>
  <data name="NoLocExprOutsideParamsRuleDescription" xml:space="preserve">
    <value>Functions resourceGroup().location and deployment().location should only be used as the default value of a parameter.</value>
    <comment>{0} = programmatic expression, e.g. 'resourceGroup().location'</comment>
  </data>
  <data name="NoHardcodedLocation_ErrorChangeVarToParam" xml:space="preserve">
    <value>A resource location should not use a hard-coded string or variable value. Change variable '{0}' into a parameter instead.</value>
    <comment>{0} is a variable name</comment>
  </data>
  <data name="NoHardcodedLocation_FixChangeVarToParam" xml:space="preserve">
    <value>Change variable '{0}' into a parameter instead</value>
    <comment>{0} is a variable name</comment>
  </data>
  <data name="NoHardcodedLocation_FixNewParam" xml:space="preserve">
    <value>Create new parameter '{0}' with default value {1}</value>
    <comment>{0} is a variable name, {1} is a programmatic expression</comment>
  </data>
  <data name="NoHardcodedLocation_ErrorForResourceLocation" xml:space="preserve">
    <value>A resource location should not use a hard-coded string or variable value.</value>
  </data>
  <data name="NoHardcodedLocation_ErrorForModuleParam" xml:space="preserve">
    <value>Parameter '{0}' may be used as a resource location in the module and should not be assigned a hard-coded string or variable value.</value>
    <comment>{0} is programmatic variable name</comment>
  </data>
  <data name="NoHardcodedLocation_ErrorSolution" xml:space="preserve">
    <value>Please use a parameter value, an expression, or the string '{0}'. Found: '{1}'</value>
  </data>
  <data name="NoHardcodedLocation_ModuleLocationNeedsExplicitValue" xml:space="preserve">
    <value>Parameter '{0}' of module '{1}' isn't assigned an explicit value, and its default value may not give the intended behavior for a location-related parameter. You should assign an explicit value to the parameter.</value>
    <comment>{0}, {1} are programmatic variable names</comment>
  </data>
  <data name="NoHardcodedLocation_ResourceLocationShouldBeExpressionOrGlobal" xml:space="preserve">
    <value>A resource location should be either an expression or the string '{0}'. Found '{1}'</value>
    <comment>{0} = programmatic string value, e.g. 'global. {1} = programmatic string value, e.g. 'westus'</comment>
  </data>
  <data name="ParameterMustBeUsedRuleDescription" xml:space="preserve">
    <value>All parameters must be used.</value>
  </data>
  <data name="ParameterMustBeUsedRuleMessageFormat" xml:space="preserve">
    <value>Parameter "{0}" is declared but never used.</value>
    <comment>{0} is the parameter name</comment>
  </data>
  <data name="PossibleSecretMessageFunction" xml:space="preserve">
    <value>function '{0}'</value>
    <comment>{0} is the function name. This string appears in the middle of a sentence, hence doesn't start with capital letter. Something similar to: Found: function 'listKeys()'</comment>
  </data>
  <data name="PossibleSecretMessageSecureParam" xml:space="preserve">
    <value>secure value '{0}'</value>
    <comment>{0} is a valid Bicep expression. This string appears in the middle of a sentence, so it doesn't start with a capital letter. Something similar to: Found: secure value 'parameter1'</comment>
  </data>
  <data name="SecureParameterDefaultFixTitle" xml:space="preserve">
    <value>Remove insecure default value</value>
  </data>
  <data name="SecureParameterDefaultRuleDescription" xml:space="preserve">
    <value>Secure parameters should not have hardcoded defaults (except for empty or newGuid()).</value>
  </data>
  <data name="SimplifyInterpolationFixTitle" xml:space="preserve">
    <value>Remove unnecessary string interpolation</value>
  </data>
  <data name="SimplifyInterpolationRuleDescription" xml:space="preserve">
    <value>Remove unnecessary string interpolation.</value>
  </data>
  <data name="SimplifyJsonNullFixTitle" xml:space="preserve">
    <value>Simplify json('null') to null</value>
  </data>
  <data name="SimplifyJsonNullRuleDescription" xml:space="preserve">
    <value>Simplify json('null') to null</value>
  </data>
  <data name="UnusedVariableRuleDescription" xml:space="preserve">
    <value>All variables must be used.</value>
  </data>
  <data name="UnusedVariableRuleMessageFormat" xml:space="preserve">
    <value>Variable "{0}" is declared but never used.</value>
    <comment>{0} is the variable name</comment>
  </data>
  <data name="ProtectCommandToExecuteSecretsRuleDescription" xml:space="preserve">
    <value>Use protectedSettings for commandToExecute secrets</value>
  </data>
  <data name="ProtectCommandToExecuteSecretsRuleMessage" xml:space="preserve">
    <value>Use protectedSettings for commandToExecute secrets. Found possible secret: {0}</value>
    <comment>{0} is the description of what was found</comment>
  </data>
  <data name="UseStableVMImage" xml:space="preserve">
    <value>Virtual machines shouldn't use preview images.</value>
  </data>
  <data name="UseStableVMImageRuleFixMessageFormat" xml:space="preserve">
    <value>Virtual machines shouldn't use preview images. Use stable version in imageReference property "{0}".</value>
  </data>
  <data name="UnusedExistingResourceRuleDescription" xml:space="preserve">
    <value>All existing resources must be used.</value>
  </data>
  <data name="UnusedExistingResourceRuleMessageFormat" xml:space="preserve">
    <value>Existing resource "{0}" is declared but never used.</value>
    <comment>{0} is the resource name</comment>
  </data>
  <data name="MaxNumberParametersRuleDescription" xml:space="preserve">
    <value>Maximum number of parameters used.</value>
  </data>
  <data name="MaxNumberParametersRuleMessageFormat" xml:space="preserve">
    <value>Too many parameters. Number of parameters is limited to {0}.</value>
  </data>
  <data name="MaxNumberVariablesRuleDescription" xml:space="preserve">
    <value>Maximum number of variables used.</value>
  </data>
  <data name="MaxNumberVariablesRuleMessageFormat" xml:space="preserve">
    <value>Too many variables. Number of variables is limited to {0}.</value>
  </data>
  <data name="MaxNumberOutputsRuleDescription" xml:space="preserve">
    <value>Maximum number of outputs used.</value>
  </data>
  <data name="MaxNumberOutputsRuleMessageFormat" xml:space="preserve">
    <value>Too many outputs. Number of outputs is limited to {0}.</value>
  </data>
  <data name="MaxNumberResourcesRuleDescription" xml:space="preserve">
    <value>Maximum number of resources used.</value>
  </data>
  <data name="MaxNumberResourcesRuleMessageFormat" xml:space="preserve">
    <value>Too many resources. Number of resources is limited to {0}.</value>
  </data>
  <data name="PreferUnquotedPropertyNames_DeclarationFixTitle" xml:space="preserve">
    <value>Remove quotes from property name '{0}'</value>
    <comment>{0} is the property name</comment>
  </data>
  <data name="PreferUnquotedPropertyNames_DereferenceFixTitle" xml:space="preserve">
    <value>Replace array syntax with '{0}'</value>
    <comment>{0} is a programmatic language expression</comment>
  </data>
  <data name="PreferUnquotedPropertyNamesRule_Description" xml:space="preserve">
    <value>Property names that are valid identifiers should be declared without quotation marks and accessed using dot notation.</value>
  </data>
  <data name="SecretsInParamsRule_Description" xml:space="preserve">
    <value>Parameters that represent secrets must be secure.</value>
  </data>
  <data name="SecretsInParamsRule_MessageFormat" xml:space="preserve">
    <value>Parameter '{0}' may represent a secret (according to its name) and must be declared with the '@secure()' attribute.</value>
  </data>
  <data name="SecureParamsInNestedDeployRule_Description" xml:space="preserve">
    <value>Outer-scoped nested deployment resources should not be used for secure parameters or list* functions.</value>
  </data>
  <data name="SecureParamsInNestedDeployRule_Message_SecureParams" xml:space="preserve">
    <value>'{0}' is an outer scoped nested deployment that accesses secure string parameters ({1}), which could expose their values in deployment history.</value>
    <comment>{0} = programmatic name, {1} = comma-separated list of programmatic names</comment>
  </data>
  <data name="SecureParamsInNestedDeployRule_Message_ListFunction" xml:space="preserve">
    <value>'{0}' is an outer scoped nested deployment that calls a list* function ("{1}"), which could expose sensitive values in deployment history.</value>
    <comment>{0} = programmatic name, {1} = programmatic name</comment>
  </data>
  <data name="SecureParamsInNestedDeployRule_Solution" xml:space="preserve">
    <value>Either set the deployment's properties.expressionEvaluationOptions.scope to 'inner' or use a Bicep module instead.</value>
  </data>
  <data name="UseResourceSymbolReferenceRule_Description" xml:space="preserve">
    <value>Use a direct resource symbol reference instead of 'reference' or 'list*' functions.</value>
  </data>
  <data name="UseResourceSymbolReferenceRule_CodeFix" xml:space="preserve">
    <value>Use direct resource reference</value>
  </data>
  <data name="UseResourceSymbolReferenceRule_MessageFormat" xml:space="preserve">
    <value>Use a resource reference instead of invoking function "{0}". This simplifies the syntax and allows Bicep to better understand your deployment dependency graph.</value>
  </data>
  <data name="UseParentPropertyRule_Description" xml:space="preserve">
    <value>Use the parent property instead of formatting child resource names with '/' characters.</value>
  </data>
  <data name="UseParentPropertyRule_CodeFix" xml:space="preserve">
    <value>Use parent property</value>
  </data>
  <data name="UseSecureValueForSecureInputsRule_MessageFormat" xml:space="preserve">
    <value>Property '{0}' expects a secure value, but the value provided may not be secure.</value>
    <comment>{0} property name</comment>
  </data>
  <data name="UseSecureValueForSecureInputsRule_Description" xml:space="preserve">
    <value>Resource properties expecting secure input should be assigned secure values.</value>
  </data>
  <data name="UseParentPropertyRule_MessageFormat" xml:space="preserve">
    <value>Resource "{0}" has its name formatted as a child of resource "{1}". The syntax can be simplified by using the parent property.</value>
    <comment>{0} child resource symbolic name
{1} parent resource symbolic name</comment>
  </data>
  <data name="UseResourceIdFunctionsRule_Description" xml:space="preserve">
    <value>Properties representing a resource ID must be generated appropriately.</value>
  </data>
  <data name="UseResourceIdFunctionsRule_MessageFormat" xml:space="preserve">
    <value>If property "{0}" represents a resource ID, it must use a symbolic resource reference, be a parameter or start with one of these functions: {1}.</value>
    <comment>{0} programmatic identifier
{1} comma-separated list of programmatic function names</comment>
  </data>
  <data name="UseResourceIdFunctionsRule_NonConformingExprPath" xml:space="preserve">
    <value>Found nonconforming expression at {0}</value>
    <comment>{0} programmatic identifiers
{1} comma-separated list of programmatic function names</comment>
  </data>
  <data name="UseStableResourceIdentifiersMessage" xml:space="preserve">
    <value>Resource identifiers should be reproducible outside of their initial deployment context. </value>
  </data>
  <data name="UseStableResourceIdentifiersMessageFormat" xml:space="preserve">
    <value>Resource identifiers should be reproducible outside of their initial deployment context. Resource {0}'s '{1}' identifier is potentially nondeterministic due to its use of the '{2}' function ({3}).</value>
    <comment>{0} is the symbolic name of the resource. {1} is the name of the identifier property. {2} is the name of the nondeterministic function used. {3} is the symbol dereference path by which the nondeterministic function call is included.</comment>
  </data>
  <data name="UseRecentModuleVersionsRule_Description" xml:space="preserve">
    <value>Use recent module versions</value>
  </data>
  <data name="UseRecentModulesVersionRule_MostRecentVersion" xml:space="preserve">
    <value>The most recent version is {0}.</value>
    <comment>{0}: version number, e.g. 1.0.0</comment>
  </data>
  <data name="UseRecentModulesVersionRule_CouldNotDownload" xml:space="preserve">
    <value>Could not download available module versions: {0}</value>
    <comment>{0}: error message</comment>
  </data>
  <data name="UseRecentModulesVersionRule_NotCached" xml:space="preserve">
    <value>Available module versions have not yet been downloaded. If running from the command line, be sure --no-restore is not specified.</value>
  </data>
  <data name="UseRecentModuleVersionRule_ErrorMessageFormat" xml:space="preserve">
    <value>Use a more recent version of module '{0}'.</value>
    <comment>{0} = module name (programmatic)</comment>
  </data>
  <data name="UseRecentModuleVersionRule_Fix_ReplaceWithMostRecent" xml:space="preserve">
    <value>Replace with most recent version '{0}'</value>
    <comment>{0} a programmatic module version, e.g. "1.2.3"</comment>
  </data>
  <data name="UseRecentApiVersionRule_Description" xml:space="preserve">
    <value>Use recent API versions</value>
  </data>
  <data name="UseRecentApiVersionRule_ErrorMessageFormat" xml:space="preserve">
    <value>Use more recent API version for '{0}'. {1}</value>
    <comment>{0} = fully-qualified resource type name (programmatic), {1} = reason for the failure (sentence with period)</comment>
  </data>
  <data name="UseRecentApiVersionRule_AcceptableVersions" xml:space="preserve">
    <value>Acceptable versions: {0}</value>
    <comment>{0}: list of acceptable values</comment>
  </data>
  <data name="UseRecentApiVersionRule_Fix_ReplaceApiVersion" xml:space="preserve">
    <value>Replace with {0}</value>
    <comment>{0} a programmatic apiVersion, format=yyyy-mm-dd-suffix</comment>
  </data>
  <data name="UseRecentApiVersionRule_MoreRecentStable" xml:space="preserve">
    <value>'{0}' is a preview version and there is a more recent non-preview version available.</value>
  </data>
  <data name="UseRecentApiVersionRule_StableWithSameDate" xml:space="preserve">
    <value>'{0}' is a preview version and there is a non-preview version available with the same date.</value>
  </data>
  <data name="UseRecentApiVersionRule_TooOld" xml:space="preserve">
    <value>'{0}' is {1} days old, should be no more than {2} days old, or the most recent.</value>
  </data>
  <data name="UseRecentApiVersionRule_UnknownType" xml:space="preserve">
    <value>Could not find resource type "{0}".</value>
  </data>
  <data name="UseRecentApiVersionRule_UnknownTypeSuggestion" xml:space="preserve">
    <value>Did you mean "{0}"?</value>
  </data>
  <data name="UseRecentApiVersionRule_UnknownVersion" xml:space="preserve">
    <value>Could not find apiVersion {0} for {1}.</value>
  </data>
  <data name="DecompilerImperfectionsRule_Description" xml:space="preserve">
    <value>Some decompiler imperfections may need to be cleaned up manually</value>
  </data>
  <data name="DecompilerImperfectionsRule_MayWantToRename" xml:space="preserve">
    <value>Consider renaming it and removing the suffix (using the editor's rename functionality).</value>
  </data>
  <data name="DecompilerImperfectionsRule_Resource" xml:space="preserve">
    <value>The symbolic name of resource '{0}' appears to have originated from a naming conflict during a decompilation from JSON.</value>
  </data>
  <data name="DecompilerImperfectionsRule_Variable" xml:space="preserve">
    <value>The name of variable '{0}' appears to have originated from a naming conflict during a decompilation from JSON.</value>
  </data>
  <data name="MaxNumberAssertsRuleDescription" xml:space="preserve">
    <value>Maximum number of 'assert' statements used.</value>
  </data>
  <data name="MaxNumberAssertsRuleMessageFormat" xml:space="preserve">
    <value>Too many predeployment conditions. Number of 'assert' statements is limited to {0}.</value>
  </data>
  <data name="NoConflictingMetadataRuleDescription" xml:space="preserve">
    <value>Metadata properties whose value is set by a separate decorator should not be set via the '@metadata()' decorator.</value>
  </data>
  <data name="NoConflictingMetadataRuleMessageFormat" xml:space="preserve">
    <value>The "{0}" metadata property conflicts with the "{1}" decorator and will be overwritten.</value>
  </data>
  <data name="NoDeploymentsResourcesRuleDescription" xml:space="preserve">
    <value>Bicep modules are recommended instead of representing nested or linked deployments as a resource.</value>
  </data>
  <data name="NoDeploymentsResourcesRuleMessageFormat" xml:space="preserve">
    <value>Resource '{0}' of type '{1}' should instead be declared as a Bicep module.</value>
  </data>
  <data name="ExperimentalFeatureNames_Asserts" xml:space="preserve">
    <value>Asserts</value>
  </data>
  <data name="ExperimentalFeatureNames_ResourceTypedParamsAndOutputs" xml:space="preserve">
    <value>Resource-typed parameters and outputs</value>
  </data>
  <data name="ExperimentalFeatureNames_SourceMapping" xml:space="preserve">
    <value>Source mapping</value>
  </data>
  <data name="ExperimentalFeatureNames_SymbolicNameCodegen" xml:space="preserve">
    <value>Symbolic name code generation</value>
  </data>
  <data name="ExperimentalFeatureNames_ResourceInfoCodegen" xml:space="preserve">
    <value>Resource info code generation</value>
  </data>
  <data name="ExperimentalFeatureNames_TestFramework" xml:space="preserve">
    <value>Test framework</value>
  </data>
  <data name="ExperimentalFeatureNames_WaitAndRetry" xml:space="preserve">
    <value>Enable wait and retry feature</value>
  </data>
  <data name="NoSymbolicReferencesInInnerScopedDeploymentResourcesDescription" xml:space="preserve">
    <value>Nested deployment resources cannot refer to top-level symbols from within the 'template' property when inner-scoped evaluation is used.</value>
  </data>
  <data name="NoSymbolicReferencesInInnerScopedDeploymentResourcesMessageFormat" xml:space="preserve">
    <value>The symbol "{0}" is declared in the context of the outer deployment and cannot be accessed by expressions within a nested deployment template that uses inner scoping for expression evaluation.</value>
  </data>
  <data name="UseSafeAccessRule_Description" xml:space="preserve">
    <value>Use the safe access (.?) operator.</value>
  </data>
  <data name="UseUserDefinedTypesRule_Description" xml:space="preserve">
    <value>Use user-defined types instead of 'object' or 'array'.</value>
  </data>
  <data name="UseSafeAccessRule_CodeFix" xml:space="preserve">
    <value>Use the safe access (.?) operator</value>
  </data>
  <data name="UseSafeAccessRule_ContainsReplacement_MessageFormat" xml:space="preserve">
    <value>The syntax can be simplified by using the safe access (.?) operator.</value>
  </data>
  <data name="UseSafeAccessRule_NullCheckReplacement_MessageFormat" xml:space="preserve">
    <value>The property being accessed may be null. Use the (.?) operator to handle this safely.</value>
  </data>
  <data name="WhatIfShortCircuitingRuleDescription" xml:space="preserve">
    <value>Runtime values should not be used to determine resource IDs</value>
  </data>
  <data name="WhatIfShortCircuitingRuleMessageFormat" xml:space="preserve">
    <value>Parameter '{0}' is used as a resource identifier, API version, or condition in the module '{1}'. Providing a runtime value for this parameter will lead to short-circuiting or less precise predictions in What-If.</value>
    <comment>{0} Parameter name</comment>
  </data>
  <data name="ExperimentalFeatureNames_OnlyIfNotExists" xml:space="preserve">
    <value>Enable OnlyIfNotExists feature</value>
  </data>
  <data name="ImportMustBeUsedRuleDescription" xml:space="preserve">
    <value>All imports must be used.</value>
  </data>
  <data name="ImportMustBeUsedRuleMessageFormat" xml:space="preserve">
    <value>Import "{0}" is declared but never used.</value>
  </data>
<<<<<<< HEAD
  <data name="UseRecentAzPowerShellVersionRuleDescription" xml:space="preserve">
    <value>Use AzPowerShell version 11.0 or higher in deployment scripts to avoid EOL Ubuntu 20.04 LTS</value>
  </data>
  <data name="UseRecentAzPowerShellVersionRuleMessageFormat" xml:space="preserve">
    <value>Deployment script is using AzPowerShell version '{0}' which is below the recommended minimum version '{1}'. Consider upgrading to version 11.0 or higher to avoid EOL Ubuntu 20.04 LTS.</value>
  </data>
</root>

=======
</root>
>>>>>>> d83a1a81
<|MERGE_RESOLUTION|>--- conflicted
+++ resolved
@@ -1,552 +1,547 @@
-<?xml version="1.0" encoding="utf-8"?>
-<root>
-  <!-- 
-    Microsoft ResX Schema 
-    
-    Version 2.0
-    
-    The primary goals of this format is to allow a simple XML format 
-    that is mostly human readable. The generation and parsing of the 
-    various data types are done through the TypeConverter classes 
-    associated with the data types.
-    
-    Example:
-    
-    ... ado.net/XML headers & schema ...
-    <resheader name="resmimetype">text/microsoft-resx</resheader>
-    <resheader name="version">2.0</resheader>
-    <resheader name="reader">System.Resources.ResXResourceReader, System.Windows.Forms, ...</resheader>
-    <resheader name="writer">System.Resources.ResXResourceWriter, System.Windows.Forms, ...</resheader>
-    <data name="Name1"><value>this is my long string</value><comment>this is a comment</comment></data>
-    <data name="Color1" type="System.Drawing.Color, System.Drawing">Blue</data>
-    <data name="Bitmap1" mimetype="application/x-microsoft.net.object.binary.base64">
-        <value>[base64 mime encoded serialized .NET Framework object]</value>
-    </data>
-    <data name="Icon1" type="System.Drawing.Icon, System.Drawing" mimetype="application/x-microsoft.net.object.bytearray.base64">
-        <value>[base64 mime encoded string representing a byte array form of the .NET Framework object]</value>
-        <comment>This is a comment</comment>
-    </data>
-                
-    There are any number of "resheader" rows that contain simple 
-    name/value pairs.
-    
-    Each data row contains a name, and value. The row also contains a 
-    type or mimetype. Type corresponds to a .NET class that support 
-    text/value conversion through the TypeConverter architecture. 
-    Classes that don't support this are serialized and stored with the 
-    mimetype set.
-    
-    The mimetype is used for serialized objects, and tells the 
-    ResXResourceReader how to depersist the object. This is currently not 
-    extensible. For a given mimetype the value must be set accordingly:
-    
-    Note - application/x-microsoft.net.object.binary.base64 is the format 
-    that the ResXResourceWriter will generate, however the reader can 
-    read any of the formats listed below.
-    
-    mimetype: application/x-microsoft.net.object.binary.base64
-    value   : The object must be serialized with 
-            : System.Runtime.Serialization.Formatters.Binary.BinaryFormatter
-            : and then encoded with base64 encoding.
-    
-    mimetype: application/x-microsoft.net.object.soap.base64
-    value   : The object must be serialized with 
-            : System.Runtime.Serialization.Formatters.Soap.SoapFormatter
-            : and then encoded with base64 encoding.
-
-    mimetype: application/x-microsoft.net.object.bytearray.base64
-    value   : The object must be serialized into a byte array 
-            : using a System.ComponentModel.TypeConverter
-            : and then encoded with base64 encoding.
-    -->
-  <xsd:schema id="root" xmlns="" xmlns:xsd="http://www.w3.org/2001/XMLSchema" xmlns:msdata="urn:schemas-microsoft-com:xml-msdata">
-    <xsd:import namespace="http://www.w3.org/XML/1998/namespace" />
-    <xsd:element name="root" msdata:IsDataSet="true">
-      <xsd:complexType>
-        <xsd:choice maxOccurs="unbounded">
-          <xsd:element name="metadata">
-            <xsd:complexType>
-              <xsd:sequence>
-                <xsd:element name="value" type="xsd:string" minOccurs="0" />
-              </xsd:sequence>
-              <xsd:attribute name="name" use="required" type="xsd:string" />
-              <xsd:attribute name="type" type="xsd:string" />
-              <xsd:attribute name="mimetype" type="xsd:string" />
-              <xsd:attribute ref="xml:space" />
-            </xsd:complexType>
-          </xsd:element>
-          <xsd:element name="assembly">
-            <xsd:complexType>
-              <xsd:attribute name="alias" type="xsd:string" />
-              <xsd:attribute name="name" type="xsd:string" />
-            </xsd:complexType>
-          </xsd:element>
-          <xsd:element name="data">
-            <xsd:complexType>
-              <xsd:sequence>
-                <xsd:element name="value" type="xsd:string" minOccurs="0" msdata:Ordinal="1" />
-                <xsd:element name="comment" type="xsd:string" minOccurs="0" msdata:Ordinal="2" />
-              </xsd:sequence>
-              <xsd:attribute name="name" type="xsd:string" use="required" msdata:Ordinal="1" />
-              <xsd:attribute name="type" type="xsd:string" msdata:Ordinal="3" />
-              <xsd:attribute name="mimetype" type="xsd:string" msdata:Ordinal="4" />
-              <xsd:attribute ref="xml:space" />
-            </xsd:complexType>
-          </xsd:element>
-          <xsd:element name="resheader">
-            <xsd:complexType>
-              <xsd:sequence>
-                <xsd:element name="value" type="xsd:string" minOccurs="0" msdata:Ordinal="1" />
-              </xsd:sequence>
-              <xsd:attribute name="name" type="xsd:string" use="required" />
-            </xsd:complexType>
-          </xsd:element>
-        </xsd:choice>
-      </xsd:complexType>
-    </xsd:element>
-  </xsd:schema>
-  <resheader name="resmimetype">
-    <value>text/microsoft-resx</value>
-  </resheader>
-  <resheader name="version">
-    <value>2.0</value>
-  </resheader>
-  <resheader name="reader">
-    <value>System.Resources.ResXResourceReader, System.Windows.Forms, Version=4.0.0.0, Culture=neutral, PublicKeyToken=b77a5c561934e089</value>
-  </resheader>
-  <resheader name="writer">
-    <value>System.Resources.ResXResourceWriter, System.Windows.Forms, Version=4.0.0.0, Culture=neutral, PublicKeyToken=b77a5c561934e089</value>
-  </resheader>
-  <data name="ArtifactsLocationRule_Error_ParamMissing" xml:space="preserve">
-    <value>If an '{0}' parameter is provided, an '{1}' parameter must also be provided.</value>
-    <comment>{0} and {1} are programmatic parameter names (either '_artifactsLocation' or '_artifactsLocationSasToken')</comment>
-  </data>
-  <data name="ArtifactsLocationRule_FixTitle_ChangeType" xml:space="preserve">
-    <value>Change parameter type to '{0}'</value>
-    <comment>{0} = type name</comment>
-  </data>
-  <data name="ArtifactsLocationRule_Error_ParamMustBeType" xml:space="preserve">
-    <value>Artifacts parameter '{0}' must be of type '{1}'</value>
-    <comment>{0}, parameter name, {1} = type name</comment>
-  </data>
-  <data name="ArtifactsLocationRule_Error_ParamMustBeSecure" xml:space="preserve">
-    <value>Artifacts parameter '{0}' must use the @secure() attribute</value>
-    <comment>{0}, parameter name</comment>
-  </data>
-  <data name="BicepConfigCustomSettingsFoundFormatMessage" xml:space="preserve">
-    <value>Custom bicepconfig.json file found ({0}).</value>
-    <comment>message to indicate that a custom settings file was found {0} is the file location</comment>
-  </data>
-  <data name="BicepConfigNoCustomSettingsMessage" xml:space="preserve">
-    <value>No bicepconfig.json found for configuration override.</value>
-  </data>
-  <data name="AdminUsernameShouldNotBeLiteralRuleDescription" xml:space="preserve">
-    <value>Property 'adminUserName' should not use a literal value. Use a param instead.</value>
-  </data>
-  <data name="OutputsShouldNotContainSecretsRuleDescription" xml:space="preserve">
-    <value>Outputs should not contain secrets.</value>
-  </data>
-  <data name="OutputsShouldNotContainSecretsMessageFormat" xml:space="preserve">
-    <value>{0} Found possible secret: {1}</value>
-    <comment>{0} is the rule description as a sentence ending with a period, {1} is the name of what was found, e.g. 'myParameter'</comment>
-  </data>
-  <data name="OutputsShouldNotContainSecretsOutputName" xml:space="preserve">
-    <value>output name '{0}' suggests a secret</value>
-    <comment>{0} name of a programmatic output</comment>
-  </data>
-  <data name="OutputsShouldNotContainSecretsSecureParam" xml:space="preserve">
-    <value>secure value '{0}'</value>
-    <comment>{0} name of a programmatic parameter</comment>
-  </data>
-  <data name="OutputsShouldNotContainSecretsFunction" xml:space="preserve">
-    <value>function '{0}'</value>
-    <comment>{0} is the function name. This string appears in the middle of a sentence, hence doesn't start with capital letter.  Something similar to: Found: function 'listKeys()'</comment>
-  </data>
-  <data name="EnvironmentUrlHardcodedRuleDescription" xml:space="preserve">
-    <value>Environment URLs should not be hardcoded. Use the environment() function to ensure compatibility across clouds.</value>
-  </data>
-  <data name="InterpolateNotConcatFixTitle" xml:space="preserve">
-    <value>Use string interpolation</value>
-  </data>
-  <data name="InterpolateNotConcatRuleDescription" xml:space="preserve">
-    <value>Use string interpolation instead of the concat function.</value>
-  </data>
-  <data name="LinterDisabledFormatMessage" xml:space="preserve">
-    <value>Linter is disabled in settings file located at {0} </value>
-    <comment>{0} is the location of the settings file</comment>
-  </data>
-  <data name="LinterRuleExceptionMessageFormat" xml:space="preserve">
-    <value>Analyzer '{0}' encountered an unexpected exception. {1}</value>
-    <comment>string format to display error exception thrown in Linter Rule</comment>
-  </data>
-  <data name="LocationSetByParameterRuleDescription" xml:space="preserve">
-    <value>Resource location should be specified by a parameter without a default value or one that defaults to 'global' or resourceGroup().location.</value>
-  </data>
-  <data name="NoUnnecessaryDependsOnRuleDescription" xml:space="preserve">
-    <value>No unnecessary dependsOn.</value>
-  </data>
-  <data name="NoUnnecessaryDependsOnRuleCodeFix" xml:space="preserve">
-    <value>Remove unnecessary dependsOn</value>
-  </data>
-  <data name="NoUnnecessaryDependsOnRuleMessage" xml:space="preserve">
-    <value>Remove unnecessary dependsOn entry '{0}'.</value>
-    <comment>Text for linter rule error. {0} is a programmatic expression</comment>
-  </data>
-  <data name="NoHardcodedLocationRuleDescription" xml:space="preserve">
-    <value>A resource's location should not use a hard-coded string or variable value. It should use a parameter, an expression, or the string 'global'.</value>
-  </data>
-  <data name="NoLocExprOutsideParamsRuleError" xml:space="preserve">
-    <value>Use a parameter here instead of '{0}'. 'resourceGroup().location' and 'deployment().location' should only be used as a default value for parameters.</value>
-    <comment>{0} = programmatic expression, e.g. 'resourceGroup().location'</comment>
-  </data>
-  <data name="NoLocExprOutsideParamsRuleDescription" xml:space="preserve">
-    <value>Functions resourceGroup().location and deployment().location should only be used as the default value of a parameter.</value>
-    <comment>{0} = programmatic expression, e.g. 'resourceGroup().location'</comment>
-  </data>
-  <data name="NoHardcodedLocation_ErrorChangeVarToParam" xml:space="preserve">
-    <value>A resource location should not use a hard-coded string or variable value. Change variable '{0}' into a parameter instead.</value>
-    <comment>{0} is a variable name</comment>
-  </data>
-  <data name="NoHardcodedLocation_FixChangeVarToParam" xml:space="preserve">
-    <value>Change variable '{0}' into a parameter instead</value>
-    <comment>{0} is a variable name</comment>
-  </data>
-  <data name="NoHardcodedLocation_FixNewParam" xml:space="preserve">
-    <value>Create new parameter '{0}' with default value {1}</value>
-    <comment>{0} is a variable name, {1} is a programmatic expression</comment>
-  </data>
-  <data name="NoHardcodedLocation_ErrorForResourceLocation" xml:space="preserve">
-    <value>A resource location should not use a hard-coded string or variable value.</value>
-  </data>
-  <data name="NoHardcodedLocation_ErrorForModuleParam" xml:space="preserve">
-    <value>Parameter '{0}' may be used as a resource location in the module and should not be assigned a hard-coded string or variable value.</value>
-    <comment>{0} is programmatic variable name</comment>
-  </data>
-  <data name="NoHardcodedLocation_ErrorSolution" xml:space="preserve">
-    <value>Please use a parameter value, an expression, or the string '{0}'. Found: '{1}'</value>
-  </data>
-  <data name="NoHardcodedLocation_ModuleLocationNeedsExplicitValue" xml:space="preserve">
-    <value>Parameter '{0}' of module '{1}' isn't assigned an explicit value, and its default value may not give the intended behavior for a location-related parameter. You should assign an explicit value to the parameter.</value>
-    <comment>{0}, {1} are programmatic variable names</comment>
-  </data>
-  <data name="NoHardcodedLocation_ResourceLocationShouldBeExpressionOrGlobal" xml:space="preserve">
-    <value>A resource location should be either an expression or the string '{0}'. Found '{1}'</value>
-    <comment>{0} = programmatic string value, e.g. 'global. {1} = programmatic string value, e.g. 'westus'</comment>
-  </data>
-  <data name="ParameterMustBeUsedRuleDescription" xml:space="preserve">
-    <value>All parameters must be used.</value>
-  </data>
-  <data name="ParameterMustBeUsedRuleMessageFormat" xml:space="preserve">
-    <value>Parameter "{0}" is declared but never used.</value>
-    <comment>{0} is the parameter name</comment>
-  </data>
-  <data name="PossibleSecretMessageFunction" xml:space="preserve">
-    <value>function '{0}'</value>
-    <comment>{0} is the function name. This string appears in the middle of a sentence, hence doesn't start with capital letter. Something similar to: Found: function 'listKeys()'</comment>
-  </data>
-  <data name="PossibleSecretMessageSecureParam" xml:space="preserve">
-    <value>secure value '{0}'</value>
-    <comment>{0} is a valid Bicep expression. This string appears in the middle of a sentence, so it doesn't start with a capital letter. Something similar to: Found: secure value 'parameter1'</comment>
-  </data>
-  <data name="SecureParameterDefaultFixTitle" xml:space="preserve">
-    <value>Remove insecure default value</value>
-  </data>
-  <data name="SecureParameterDefaultRuleDescription" xml:space="preserve">
-    <value>Secure parameters should not have hardcoded defaults (except for empty or newGuid()).</value>
-  </data>
-  <data name="SimplifyInterpolationFixTitle" xml:space="preserve">
-    <value>Remove unnecessary string interpolation</value>
-  </data>
-  <data name="SimplifyInterpolationRuleDescription" xml:space="preserve">
-    <value>Remove unnecessary string interpolation.</value>
-  </data>
-  <data name="SimplifyJsonNullFixTitle" xml:space="preserve">
-    <value>Simplify json('null') to null</value>
-  </data>
-  <data name="SimplifyJsonNullRuleDescription" xml:space="preserve">
-    <value>Simplify json('null') to null</value>
-  </data>
-  <data name="UnusedVariableRuleDescription" xml:space="preserve">
-    <value>All variables must be used.</value>
-  </data>
-  <data name="UnusedVariableRuleMessageFormat" xml:space="preserve">
-    <value>Variable "{0}" is declared but never used.</value>
-    <comment>{0} is the variable name</comment>
-  </data>
-  <data name="ProtectCommandToExecuteSecretsRuleDescription" xml:space="preserve">
-    <value>Use protectedSettings for commandToExecute secrets</value>
-  </data>
-  <data name="ProtectCommandToExecuteSecretsRuleMessage" xml:space="preserve">
-    <value>Use protectedSettings for commandToExecute secrets. Found possible secret: {0}</value>
-    <comment>{0} is the description of what was found</comment>
-  </data>
-  <data name="UseStableVMImage" xml:space="preserve">
-    <value>Virtual machines shouldn't use preview images.</value>
-  </data>
-  <data name="UseStableVMImageRuleFixMessageFormat" xml:space="preserve">
-    <value>Virtual machines shouldn't use preview images. Use stable version in imageReference property "{0}".</value>
-  </data>
-  <data name="UnusedExistingResourceRuleDescription" xml:space="preserve">
-    <value>All existing resources must be used.</value>
-  </data>
-  <data name="UnusedExistingResourceRuleMessageFormat" xml:space="preserve">
-    <value>Existing resource "{0}" is declared but never used.</value>
-    <comment>{0} is the resource name</comment>
-  </data>
-  <data name="MaxNumberParametersRuleDescription" xml:space="preserve">
-    <value>Maximum number of parameters used.</value>
-  </data>
-  <data name="MaxNumberParametersRuleMessageFormat" xml:space="preserve">
-    <value>Too many parameters. Number of parameters is limited to {0}.</value>
-  </data>
-  <data name="MaxNumberVariablesRuleDescription" xml:space="preserve">
-    <value>Maximum number of variables used.</value>
-  </data>
-  <data name="MaxNumberVariablesRuleMessageFormat" xml:space="preserve">
-    <value>Too many variables. Number of variables is limited to {0}.</value>
-  </data>
-  <data name="MaxNumberOutputsRuleDescription" xml:space="preserve">
-    <value>Maximum number of outputs used.</value>
-  </data>
-  <data name="MaxNumberOutputsRuleMessageFormat" xml:space="preserve">
-    <value>Too many outputs. Number of outputs is limited to {0}.</value>
-  </data>
-  <data name="MaxNumberResourcesRuleDescription" xml:space="preserve">
-    <value>Maximum number of resources used.</value>
-  </data>
-  <data name="MaxNumberResourcesRuleMessageFormat" xml:space="preserve">
-    <value>Too many resources. Number of resources is limited to {0}.</value>
-  </data>
-  <data name="PreferUnquotedPropertyNames_DeclarationFixTitle" xml:space="preserve">
-    <value>Remove quotes from property name '{0}'</value>
-    <comment>{0} is the property name</comment>
-  </data>
-  <data name="PreferUnquotedPropertyNames_DereferenceFixTitle" xml:space="preserve">
-    <value>Replace array syntax with '{0}'</value>
-    <comment>{0} is a programmatic language expression</comment>
-  </data>
-  <data name="PreferUnquotedPropertyNamesRule_Description" xml:space="preserve">
-    <value>Property names that are valid identifiers should be declared without quotation marks and accessed using dot notation.</value>
-  </data>
-  <data name="SecretsInParamsRule_Description" xml:space="preserve">
-    <value>Parameters that represent secrets must be secure.</value>
-  </data>
-  <data name="SecretsInParamsRule_MessageFormat" xml:space="preserve">
-    <value>Parameter '{0}' may represent a secret (according to its name) and must be declared with the '@secure()' attribute.</value>
-  </data>
-  <data name="SecureParamsInNestedDeployRule_Description" xml:space="preserve">
-    <value>Outer-scoped nested deployment resources should not be used for secure parameters or list* functions.</value>
-  </data>
-  <data name="SecureParamsInNestedDeployRule_Message_SecureParams" xml:space="preserve">
-    <value>'{0}' is an outer scoped nested deployment that accesses secure string parameters ({1}), which could expose their values in deployment history.</value>
-    <comment>{0} = programmatic name, {1} = comma-separated list of programmatic names</comment>
-  </data>
-  <data name="SecureParamsInNestedDeployRule_Message_ListFunction" xml:space="preserve">
-    <value>'{0}' is an outer scoped nested deployment that calls a list* function ("{1}"), which could expose sensitive values in deployment history.</value>
-    <comment>{0} = programmatic name, {1} = programmatic name</comment>
-  </data>
-  <data name="SecureParamsInNestedDeployRule_Solution" xml:space="preserve">
-    <value>Either set the deployment's properties.expressionEvaluationOptions.scope to 'inner' or use a Bicep module instead.</value>
-  </data>
-  <data name="UseResourceSymbolReferenceRule_Description" xml:space="preserve">
-    <value>Use a direct resource symbol reference instead of 'reference' or 'list*' functions.</value>
-  </data>
-  <data name="UseResourceSymbolReferenceRule_CodeFix" xml:space="preserve">
-    <value>Use direct resource reference</value>
-  </data>
-  <data name="UseResourceSymbolReferenceRule_MessageFormat" xml:space="preserve">
-    <value>Use a resource reference instead of invoking function "{0}". This simplifies the syntax and allows Bicep to better understand your deployment dependency graph.</value>
-  </data>
-  <data name="UseParentPropertyRule_Description" xml:space="preserve">
-    <value>Use the parent property instead of formatting child resource names with '/' characters.</value>
-  </data>
-  <data name="UseParentPropertyRule_CodeFix" xml:space="preserve">
-    <value>Use parent property</value>
-  </data>
-  <data name="UseSecureValueForSecureInputsRule_MessageFormat" xml:space="preserve">
-    <value>Property '{0}' expects a secure value, but the value provided may not be secure.</value>
-    <comment>{0} property name</comment>
-  </data>
-  <data name="UseSecureValueForSecureInputsRule_Description" xml:space="preserve">
-    <value>Resource properties expecting secure input should be assigned secure values.</value>
-  </data>
-  <data name="UseParentPropertyRule_MessageFormat" xml:space="preserve">
-    <value>Resource "{0}" has its name formatted as a child of resource "{1}". The syntax can be simplified by using the parent property.</value>
-    <comment>{0} child resource symbolic name
-{1} parent resource symbolic name</comment>
-  </data>
-  <data name="UseResourceIdFunctionsRule_Description" xml:space="preserve">
-    <value>Properties representing a resource ID must be generated appropriately.</value>
-  </data>
-  <data name="UseResourceIdFunctionsRule_MessageFormat" xml:space="preserve">
-    <value>If property "{0}" represents a resource ID, it must use a symbolic resource reference, be a parameter or start with one of these functions: {1}.</value>
-    <comment>{0} programmatic identifier
-{1} comma-separated list of programmatic function names</comment>
-  </data>
-  <data name="UseResourceIdFunctionsRule_NonConformingExprPath" xml:space="preserve">
-    <value>Found nonconforming expression at {0}</value>
-    <comment>{0} programmatic identifiers
-{1} comma-separated list of programmatic function names</comment>
-  </data>
-  <data name="UseStableResourceIdentifiersMessage" xml:space="preserve">
-    <value>Resource identifiers should be reproducible outside of their initial deployment context. </value>
-  </data>
-  <data name="UseStableResourceIdentifiersMessageFormat" xml:space="preserve">
-    <value>Resource identifiers should be reproducible outside of their initial deployment context. Resource {0}'s '{1}' identifier is potentially nondeterministic due to its use of the '{2}' function ({3}).</value>
-    <comment>{0} is the symbolic name of the resource. {1} is the name of the identifier property. {2} is the name of the nondeterministic function used. {3} is the symbol dereference path by which the nondeterministic function call is included.</comment>
-  </data>
-  <data name="UseRecentModuleVersionsRule_Description" xml:space="preserve">
-    <value>Use recent module versions</value>
-  </data>
-  <data name="UseRecentModulesVersionRule_MostRecentVersion" xml:space="preserve">
-    <value>The most recent version is {0}.</value>
-    <comment>{0}: version number, e.g. 1.0.0</comment>
-  </data>
-  <data name="UseRecentModulesVersionRule_CouldNotDownload" xml:space="preserve">
-    <value>Could not download available module versions: {0}</value>
-    <comment>{0}: error message</comment>
-  </data>
-  <data name="UseRecentModulesVersionRule_NotCached" xml:space="preserve">
-    <value>Available module versions have not yet been downloaded. If running from the command line, be sure --no-restore is not specified.</value>
-  </data>
-  <data name="UseRecentModuleVersionRule_ErrorMessageFormat" xml:space="preserve">
-    <value>Use a more recent version of module '{0}'.</value>
-    <comment>{0} = module name (programmatic)</comment>
-  </data>
-  <data name="UseRecentModuleVersionRule_Fix_ReplaceWithMostRecent" xml:space="preserve">
-    <value>Replace with most recent version '{0}'</value>
-    <comment>{0} a programmatic module version, e.g. "1.2.3"</comment>
-  </data>
-  <data name="UseRecentApiVersionRule_Description" xml:space="preserve">
-    <value>Use recent API versions</value>
-  </data>
-  <data name="UseRecentApiVersionRule_ErrorMessageFormat" xml:space="preserve">
-    <value>Use more recent API version for '{0}'. {1}</value>
-    <comment>{0} = fully-qualified resource type name (programmatic), {1} = reason for the failure (sentence with period)</comment>
-  </data>
-  <data name="UseRecentApiVersionRule_AcceptableVersions" xml:space="preserve">
-    <value>Acceptable versions: {0}</value>
-    <comment>{0}: list of acceptable values</comment>
-  </data>
-  <data name="UseRecentApiVersionRule_Fix_ReplaceApiVersion" xml:space="preserve">
-    <value>Replace with {0}</value>
-    <comment>{0} a programmatic apiVersion, format=yyyy-mm-dd-suffix</comment>
-  </data>
-  <data name="UseRecentApiVersionRule_MoreRecentStable" xml:space="preserve">
-    <value>'{0}' is a preview version and there is a more recent non-preview version available.</value>
-  </data>
-  <data name="UseRecentApiVersionRule_StableWithSameDate" xml:space="preserve">
-    <value>'{0}' is a preview version and there is a non-preview version available with the same date.</value>
-  </data>
-  <data name="UseRecentApiVersionRule_TooOld" xml:space="preserve">
-    <value>'{0}' is {1} days old, should be no more than {2} days old, or the most recent.</value>
-  </data>
-  <data name="UseRecentApiVersionRule_UnknownType" xml:space="preserve">
-    <value>Could not find resource type "{0}".</value>
-  </data>
-  <data name="UseRecentApiVersionRule_UnknownTypeSuggestion" xml:space="preserve">
-    <value>Did you mean "{0}"?</value>
-  </data>
-  <data name="UseRecentApiVersionRule_UnknownVersion" xml:space="preserve">
-    <value>Could not find apiVersion {0} for {1}.</value>
-  </data>
-  <data name="DecompilerImperfectionsRule_Description" xml:space="preserve">
-    <value>Some decompiler imperfections may need to be cleaned up manually</value>
-  </data>
-  <data name="DecompilerImperfectionsRule_MayWantToRename" xml:space="preserve">
-    <value>Consider renaming it and removing the suffix (using the editor's rename functionality).</value>
-  </data>
-  <data name="DecompilerImperfectionsRule_Resource" xml:space="preserve">
-    <value>The symbolic name of resource '{0}' appears to have originated from a naming conflict during a decompilation from JSON.</value>
-  </data>
-  <data name="DecompilerImperfectionsRule_Variable" xml:space="preserve">
-    <value>The name of variable '{0}' appears to have originated from a naming conflict during a decompilation from JSON.</value>
-  </data>
-  <data name="MaxNumberAssertsRuleDescription" xml:space="preserve">
-    <value>Maximum number of 'assert' statements used.</value>
-  </data>
-  <data name="MaxNumberAssertsRuleMessageFormat" xml:space="preserve">
-    <value>Too many predeployment conditions. Number of 'assert' statements is limited to {0}.</value>
-  </data>
-  <data name="NoConflictingMetadataRuleDescription" xml:space="preserve">
-    <value>Metadata properties whose value is set by a separate decorator should not be set via the '@metadata()' decorator.</value>
-  </data>
-  <data name="NoConflictingMetadataRuleMessageFormat" xml:space="preserve">
-    <value>The "{0}" metadata property conflicts with the "{1}" decorator and will be overwritten.</value>
-  </data>
-  <data name="NoDeploymentsResourcesRuleDescription" xml:space="preserve">
-    <value>Bicep modules are recommended instead of representing nested or linked deployments as a resource.</value>
-  </data>
-  <data name="NoDeploymentsResourcesRuleMessageFormat" xml:space="preserve">
-    <value>Resource '{0}' of type '{1}' should instead be declared as a Bicep module.</value>
-  </data>
-  <data name="ExperimentalFeatureNames_Asserts" xml:space="preserve">
-    <value>Asserts</value>
-  </data>
-  <data name="ExperimentalFeatureNames_ResourceTypedParamsAndOutputs" xml:space="preserve">
-    <value>Resource-typed parameters and outputs</value>
-  </data>
-  <data name="ExperimentalFeatureNames_SourceMapping" xml:space="preserve">
-    <value>Source mapping</value>
-  </data>
-  <data name="ExperimentalFeatureNames_SymbolicNameCodegen" xml:space="preserve">
-    <value>Symbolic name code generation</value>
-  </data>
-  <data name="ExperimentalFeatureNames_ResourceInfoCodegen" xml:space="preserve">
-    <value>Resource info code generation</value>
-  </data>
-  <data name="ExperimentalFeatureNames_TestFramework" xml:space="preserve">
-    <value>Test framework</value>
-  </data>
-  <data name="ExperimentalFeatureNames_WaitAndRetry" xml:space="preserve">
-    <value>Enable wait and retry feature</value>
-  </data>
-  <data name="NoSymbolicReferencesInInnerScopedDeploymentResourcesDescription" xml:space="preserve">
-    <value>Nested deployment resources cannot refer to top-level symbols from within the 'template' property when inner-scoped evaluation is used.</value>
-  </data>
-  <data name="NoSymbolicReferencesInInnerScopedDeploymentResourcesMessageFormat" xml:space="preserve">
-    <value>The symbol "{0}" is declared in the context of the outer deployment and cannot be accessed by expressions within a nested deployment template that uses inner scoping for expression evaluation.</value>
-  </data>
-  <data name="UseSafeAccessRule_Description" xml:space="preserve">
-    <value>Use the safe access (.?) operator.</value>
-  </data>
-  <data name="UseUserDefinedTypesRule_Description" xml:space="preserve">
-    <value>Use user-defined types instead of 'object' or 'array'.</value>
-  </data>
-  <data name="UseSafeAccessRule_CodeFix" xml:space="preserve">
-    <value>Use the safe access (.?) operator</value>
-  </data>
-  <data name="UseSafeAccessRule_ContainsReplacement_MessageFormat" xml:space="preserve">
-    <value>The syntax can be simplified by using the safe access (.?) operator.</value>
-  </data>
-  <data name="UseSafeAccessRule_NullCheckReplacement_MessageFormat" xml:space="preserve">
-    <value>The property being accessed may be null. Use the (.?) operator to handle this safely.</value>
-  </data>
-  <data name="WhatIfShortCircuitingRuleDescription" xml:space="preserve">
-    <value>Runtime values should not be used to determine resource IDs</value>
-  </data>
-  <data name="WhatIfShortCircuitingRuleMessageFormat" xml:space="preserve">
-    <value>Parameter '{0}' is used as a resource identifier, API version, or condition in the module '{1}'. Providing a runtime value for this parameter will lead to short-circuiting or less precise predictions in What-If.</value>
-    <comment>{0} Parameter name</comment>
-  </data>
-  <data name="ExperimentalFeatureNames_OnlyIfNotExists" xml:space="preserve">
-    <value>Enable OnlyIfNotExists feature</value>
-  </data>
-  <data name="ImportMustBeUsedRuleDescription" xml:space="preserve">
-    <value>All imports must be used.</value>
-  </data>
-  <data name="ImportMustBeUsedRuleMessageFormat" xml:space="preserve">
-    <value>Import "{0}" is declared but never used.</value>
-  </data>
-<<<<<<< HEAD
-  <data name="UseRecentAzPowerShellVersionRuleDescription" xml:space="preserve">
-    <value>Use AzPowerShell version 11.0 or higher in deployment scripts to avoid EOL Ubuntu 20.04 LTS</value>
-  </data>
-  <data name="UseRecentAzPowerShellVersionRuleMessageFormat" xml:space="preserve">
-    <value>Deployment script is using AzPowerShell version '{0}' which is below the recommended minimum version '{1}'. Consider upgrading to version 11.0 or higher to avoid EOL Ubuntu 20.04 LTS.</value>
-  </data>
-</root>
-
-=======
-</root>
->>>>>>> d83a1a81
+<?xml version="1.0" encoding="utf-8"?>
+<root>
+  <!-- 
+    Microsoft ResX Schema 
+    
+    Version 2.0
+    
+    The primary goals of this format is to allow a simple XML format 
+    that is mostly human readable. The generation and parsing of the 
+    various data types are done through the TypeConverter classes 
+    associated with the data types.
+    
+    Example:
+    
+    ... ado.net/XML headers & schema ...
+    <resheader name="resmimetype">text/microsoft-resx</resheader>
+    <resheader name="version">2.0</resheader>
+    <resheader name="reader">System.Resources.ResXResourceReader, System.Windows.Forms, ...</resheader>
+    <resheader name="writer">System.Resources.ResXResourceWriter, System.Windows.Forms, ...</resheader>
+    <data name="Name1"><value>this is my long string</value><comment>this is a comment</comment></data>
+    <data name="Color1" type="System.Drawing.Color, System.Drawing">Blue</data>
+    <data name="Bitmap1" mimetype="application/x-microsoft.net.object.binary.base64">
+        <value>[base64 mime encoded serialized .NET Framework object]</value>
+    </data>
+    <data name="Icon1" type="System.Drawing.Icon, System.Drawing" mimetype="application/x-microsoft.net.object.bytearray.base64">
+        <value>[base64 mime encoded string representing a byte array form of the .NET Framework object]</value>
+        <comment>This is a comment</comment>
+    </data>
+                
+    There are any number of "resheader" rows that contain simple 
+    name/value pairs.
+    
+    Each data row contains a name, and value. The row also contains a 
+    type or mimetype. Type corresponds to a .NET class that support 
+    text/value conversion through the TypeConverter architecture. 
+    Classes that don't support this are serialized and stored with the 
+    mimetype set.
+    
+    The mimetype is used for serialized objects, and tells the 
+    ResXResourceReader how to depersist the object. This is currently not 
+    extensible. For a given mimetype the value must be set accordingly:
+    
+    Note - application/x-microsoft.net.object.binary.base64 is the format 
+    that the ResXResourceWriter will generate, however the reader can 
+    read any of the formats listed below.
+    
+    mimetype: application/x-microsoft.net.object.binary.base64
+    value   : The object must be serialized with 
+            : System.Runtime.Serialization.Formatters.Binary.BinaryFormatter
+            : and then encoded with base64 encoding.
+    
+    mimetype: application/x-microsoft.net.object.soap.base64
+    value   : The object must be serialized with 
+            : System.Runtime.Serialization.Formatters.Soap.SoapFormatter
+            : and then encoded with base64 encoding.
+
+    mimetype: application/x-microsoft.net.object.bytearray.base64
+    value   : The object must be serialized into a byte array 
+            : using a System.ComponentModel.TypeConverter
+            : and then encoded with base64 encoding.
+    -->
+  <xsd:schema id="root" xmlns="" xmlns:xsd="http://www.w3.org/2001/XMLSchema" xmlns:msdata="urn:schemas-microsoft-com:xml-msdata">
+    <xsd:import namespace="http://www.w3.org/XML/1998/namespace" />
+    <xsd:element name="root" msdata:IsDataSet="true">
+      <xsd:complexType>
+        <xsd:choice maxOccurs="unbounded">
+          <xsd:element name="metadata">
+            <xsd:complexType>
+              <xsd:sequence>
+                <xsd:element name="value" type="xsd:string" minOccurs="0" />
+              </xsd:sequence>
+              <xsd:attribute name="name" use="required" type="xsd:string" />
+              <xsd:attribute name="type" type="xsd:string" />
+              <xsd:attribute name="mimetype" type="xsd:string" />
+              <xsd:attribute ref="xml:space" />
+            </xsd:complexType>
+          </xsd:element>
+          <xsd:element name="assembly">
+            <xsd:complexType>
+              <xsd:attribute name="alias" type="xsd:string" />
+              <xsd:attribute name="name" type="xsd:string" />
+            </xsd:complexType>
+          </xsd:element>
+          <xsd:element name="data">
+            <xsd:complexType>
+              <xsd:sequence>
+                <xsd:element name="value" type="xsd:string" minOccurs="0" msdata:Ordinal="1" />
+                <xsd:element name="comment" type="xsd:string" minOccurs="0" msdata:Ordinal="2" />
+              </xsd:sequence>
+              <xsd:attribute name="name" type="xsd:string" use="required" msdata:Ordinal="1" />
+              <xsd:attribute name="type" type="xsd:string" msdata:Ordinal="3" />
+              <xsd:attribute name="mimetype" type="xsd:string" msdata:Ordinal="4" />
+              <xsd:attribute ref="xml:space" />
+            </xsd:complexType>
+          </xsd:element>
+          <xsd:element name="resheader">
+            <xsd:complexType>
+              <xsd:sequence>
+                <xsd:element name="value" type="xsd:string" minOccurs="0" msdata:Ordinal="1" />
+              </xsd:sequence>
+              <xsd:attribute name="name" type="xsd:string" use="required" />
+            </xsd:complexType>
+          </xsd:element>
+        </xsd:choice>
+      </xsd:complexType>
+    </xsd:element>
+  </xsd:schema>
+  <resheader name="resmimetype">
+    <value>text/microsoft-resx</value>
+  </resheader>
+  <resheader name="version">
+    <value>2.0</value>
+  </resheader>
+  <resheader name="reader">
+    <value>System.Resources.ResXResourceReader, System.Windows.Forms, Version=4.0.0.0, Culture=neutral, PublicKeyToken=b77a5c561934e089</value>
+  </resheader>
+  <resheader name="writer">
+    <value>System.Resources.ResXResourceWriter, System.Windows.Forms, Version=4.0.0.0, Culture=neutral, PublicKeyToken=b77a5c561934e089</value>
+  </resheader>
+  <data name="ArtifactsLocationRule_Error_ParamMissing" xml:space="preserve">
+    <value>If an '{0}' parameter is provided, an '{1}' parameter must also be provided.</value>
+    <comment>{0} and {1} are programmatic parameter names (either '_artifactsLocation' or '_artifactsLocationSasToken')</comment>
+  </data>
+  <data name="ArtifactsLocationRule_FixTitle_ChangeType" xml:space="preserve">
+    <value>Change parameter type to '{0}'</value>
+    <comment>{0} = type name</comment>
+  </data>
+  <data name="ArtifactsLocationRule_Error_ParamMustBeType" xml:space="preserve">
+    <value>Artifacts parameter '{0}' must be of type '{1}'</value>
+    <comment>{0}, parameter name, {1} = type name</comment>
+  </data>
+  <data name="ArtifactsLocationRule_Error_ParamMustBeSecure" xml:space="preserve">
+    <value>Artifacts parameter '{0}' must use the @secure() attribute</value>
+    <comment>{0}, parameter name</comment>
+  </data>
+  <data name="BicepConfigCustomSettingsFoundFormatMessage" xml:space="preserve">
+    <value>Custom bicepconfig.json file found ({0}).</value>
+    <comment>message to indicate that a custom settings file was found {0} is the file location</comment>
+  </data>
+  <data name="BicepConfigNoCustomSettingsMessage" xml:space="preserve">
+    <value>No bicepconfig.json found for configuration override.</value>
+  </data>
+  <data name="AdminUsernameShouldNotBeLiteralRuleDescription" xml:space="preserve">
+    <value>Property 'adminUserName' should not use a literal value. Use a param instead.</value>
+  </data>
+  <data name="OutputsShouldNotContainSecretsRuleDescription" xml:space="preserve">
+    <value>Outputs should not contain secrets.</value>
+  </data>
+  <data name="OutputsShouldNotContainSecretsMessageFormat" xml:space="preserve">
+    <value>{0} Found possible secret: {1}</value>
+    <comment>{0} is the rule description as a sentence ending with a period, {1} is the name of what was found, e.g. 'myParameter'</comment>
+  </data>
+  <data name="OutputsShouldNotContainSecretsOutputName" xml:space="preserve">
+    <value>output name '{0}' suggests a secret</value>
+    <comment>{0} name of a programmatic output</comment>
+  </data>
+  <data name="OutputsShouldNotContainSecretsSecureParam" xml:space="preserve">
+    <value>secure value '{0}'</value>
+    <comment>{0} name of a programmatic parameter</comment>
+  </data>
+  <data name="OutputsShouldNotContainSecretsFunction" xml:space="preserve">
+    <value>function '{0}'</value>
+    <comment>{0} is the function name. This string appears in the middle of a sentence, hence doesn't start with capital letter.  Something similar to: Found: function 'listKeys()'</comment>
+  </data>
+  <data name="EnvironmentUrlHardcodedRuleDescription" xml:space="preserve">
+    <value>Environment URLs should not be hardcoded. Use the environment() function to ensure compatibility across clouds.</value>
+  </data>
+  <data name="InterpolateNotConcatFixTitle" xml:space="preserve">
+    <value>Use string interpolation</value>
+  </data>
+  <data name="InterpolateNotConcatRuleDescription" xml:space="preserve">
+    <value>Use string interpolation instead of the concat function.</value>
+  </data>
+  <data name="LinterDisabledFormatMessage" xml:space="preserve">
+    <value>Linter is disabled in settings file located at {0} </value>
+    <comment>{0} is the location of the settings file</comment>
+  </data>
+  <data name="LinterRuleExceptionMessageFormat" xml:space="preserve">
+    <value>Analyzer '{0}' encountered an unexpected exception. {1}</value>
+    <comment>string format to display error exception thrown in Linter Rule</comment>
+  </data>
+  <data name="LocationSetByParameterRuleDescription" xml:space="preserve">
+    <value>Resource location should be specified by a parameter without a default value or one that defaults to 'global' or resourceGroup().location.</value>
+  </data>
+  <data name="NoUnnecessaryDependsOnRuleDescription" xml:space="preserve">
+    <value>No unnecessary dependsOn.</value>
+  </data>
+  <data name="NoUnnecessaryDependsOnRuleCodeFix" xml:space="preserve">
+    <value>Remove unnecessary dependsOn</value>
+  </data>
+  <data name="NoUnnecessaryDependsOnRuleMessage" xml:space="preserve">
+    <value>Remove unnecessary dependsOn entry '{0}'.</value>
+    <comment>Text for linter rule error. {0} is a programmatic expression</comment>
+  </data>
+  <data name="NoHardcodedLocationRuleDescription" xml:space="preserve">
+    <value>A resource's location should not use a hard-coded string or variable value. It should use a parameter, an expression, or the string 'global'.</value>
+  </data>
+  <data name="NoLocExprOutsideParamsRuleError" xml:space="preserve">
+    <value>Use a parameter here instead of '{0}'. 'resourceGroup().location' and 'deployment().location' should only be used as a default value for parameters.</value>
+    <comment>{0} = programmatic expression, e.g. 'resourceGroup().location'</comment>
+  </data>
+  <data name="NoLocExprOutsideParamsRuleDescription" xml:space="preserve">
+    <value>Functions resourceGroup().location and deployment().location should only be used as the default value of a parameter.</value>
+    <comment>{0} = programmatic expression, e.g. 'resourceGroup().location'</comment>
+  </data>
+  <data name="NoHardcodedLocation_ErrorChangeVarToParam" xml:space="preserve">
+    <value>A resource location should not use a hard-coded string or variable value. Change variable '{0}' into a parameter instead.</value>
+    <comment>{0} is a variable name</comment>
+  </data>
+  <data name="NoHardcodedLocation_FixChangeVarToParam" xml:space="preserve">
+    <value>Change variable '{0}' into a parameter instead</value>
+    <comment>{0} is a variable name</comment>
+  </data>
+  <data name="NoHardcodedLocation_FixNewParam" xml:space="preserve">
+    <value>Create new parameter '{0}' with default value {1}</value>
+    <comment>{0} is a variable name, {1} is a programmatic expression</comment>
+  </data>
+  <data name="NoHardcodedLocation_ErrorForResourceLocation" xml:space="preserve">
+    <value>A resource location should not use a hard-coded string or variable value.</value>
+  </data>
+  <data name="NoHardcodedLocation_ErrorForModuleParam" xml:space="preserve">
+    <value>Parameter '{0}' may be used as a resource location in the module and should not be assigned a hard-coded string or variable value.</value>
+    <comment>{0} is programmatic variable name</comment>
+  </data>
+  <data name="NoHardcodedLocation_ErrorSolution" xml:space="preserve">
+    <value>Please use a parameter value, an expression, or the string '{0}'. Found: '{1}'</value>
+  </data>
+  <data name="NoHardcodedLocation_ModuleLocationNeedsExplicitValue" xml:space="preserve">
+    <value>Parameter '{0}' of module '{1}' isn't assigned an explicit value, and its default value may not give the intended behavior for a location-related parameter. You should assign an explicit value to the parameter.</value>
+    <comment>{0}, {1} are programmatic variable names</comment>
+  </data>
+  <data name="NoHardcodedLocation_ResourceLocationShouldBeExpressionOrGlobal" xml:space="preserve">
+    <value>A resource location should be either an expression or the string '{0}'. Found '{1}'</value>
+    <comment>{0} = programmatic string value, e.g. 'global. {1} = programmatic string value, e.g. 'westus'</comment>
+  </data>
+  <data name="ParameterMustBeUsedRuleDescription" xml:space="preserve">
+    <value>All parameters must be used.</value>
+  </data>
+  <data name="ParameterMustBeUsedRuleMessageFormat" xml:space="preserve">
+    <value>Parameter "{0}" is declared but never used.</value>
+    <comment>{0} is the parameter name</comment>
+  </data>
+  <data name="PossibleSecretMessageFunction" xml:space="preserve">
+    <value>function '{0}'</value>
+    <comment>{0} is the function name. This string appears in the middle of a sentence, hence doesn't start with capital letter. Something similar to: Found: function 'listKeys()'</comment>
+  </data>
+  <data name="PossibleSecretMessageSecureParam" xml:space="preserve">
+    <value>secure value '{0}'</value>
+    <comment>{0} is a valid Bicep expression. This string appears in the middle of a sentence, so it doesn't start with a capital letter. Something similar to: Found: secure value 'parameter1'</comment>
+  </data>
+  <data name="SecureParameterDefaultFixTitle" xml:space="preserve">
+    <value>Remove insecure default value</value>
+  </data>
+  <data name="SecureParameterDefaultRuleDescription" xml:space="preserve">
+    <value>Secure parameters should not have hardcoded defaults (except for empty or newGuid()).</value>
+  </data>
+  <data name="SimplifyInterpolationFixTitle" xml:space="preserve">
+    <value>Remove unnecessary string interpolation</value>
+  </data>
+  <data name="SimplifyInterpolationRuleDescription" xml:space="preserve">
+    <value>Remove unnecessary string interpolation.</value>
+  </data>
+  <data name="SimplifyJsonNullFixTitle" xml:space="preserve">
+    <value>Simplify json('null') to null</value>
+  </data>
+  <data name="SimplifyJsonNullRuleDescription" xml:space="preserve">
+    <value>Simplify json('null') to null</value>
+  </data>
+  <data name="UnusedVariableRuleDescription" xml:space="preserve">
+    <value>All variables must be used.</value>
+  </data>
+  <data name="UnusedVariableRuleMessageFormat" xml:space="preserve">
+    <value>Variable "{0}" is declared but never used.</value>
+    <comment>{0} is the variable name</comment>
+  </data>
+  <data name="ProtectCommandToExecuteSecretsRuleDescription" xml:space="preserve">
+    <value>Use protectedSettings for commandToExecute secrets</value>
+  </data>
+  <data name="ProtectCommandToExecuteSecretsRuleMessage" xml:space="preserve">
+    <value>Use protectedSettings for commandToExecute secrets. Found possible secret: {0}</value>
+    <comment>{0} is the description of what was found</comment>
+  </data>
+  <data name="UseStableVMImage" xml:space="preserve">
+    <value>Virtual machines shouldn't use preview images.</value>
+  </data>
+  <data name="UseStableVMImageRuleFixMessageFormat" xml:space="preserve">
+    <value>Virtual machines shouldn't use preview images. Use stable version in imageReference property "{0}".</value>
+  </data>
+  <data name="UnusedExistingResourceRuleDescription" xml:space="preserve">
+    <value>All existing resources must be used.</value>
+  </data>
+  <data name="UnusedExistingResourceRuleMessageFormat" xml:space="preserve">
+    <value>Existing resource "{0}" is declared but never used.</value>
+    <comment>{0} is the resource name</comment>
+  </data>
+  <data name="MaxNumberParametersRuleDescription" xml:space="preserve">
+    <value>Maximum number of parameters used.</value>
+  </data>
+  <data name="MaxNumberParametersRuleMessageFormat" xml:space="preserve">
+    <value>Too many parameters. Number of parameters is limited to {0}.</value>
+  </data>
+  <data name="MaxNumberVariablesRuleDescription" xml:space="preserve">
+    <value>Maximum number of variables used.</value>
+  </data>
+  <data name="MaxNumberVariablesRuleMessageFormat" xml:space="preserve">
+    <value>Too many variables. Number of variables is limited to {0}.</value>
+  </data>
+  <data name="MaxNumberOutputsRuleDescription" xml:space="preserve">
+    <value>Maximum number of outputs used.</value>
+  </data>
+  <data name="MaxNumberOutputsRuleMessageFormat" xml:space="preserve">
+    <value>Too many outputs. Number of outputs is limited to {0}.</value>
+  </data>
+  <data name="MaxNumberResourcesRuleDescription" xml:space="preserve">
+    <value>Maximum number of resources used.</value>
+  </data>
+  <data name="MaxNumberResourcesRuleMessageFormat" xml:space="preserve">
+    <value>Too many resources. Number of resources is limited to {0}.</value>
+  </data>
+  <data name="PreferUnquotedPropertyNames_DeclarationFixTitle" xml:space="preserve">
+    <value>Remove quotes from property name '{0}'</value>
+    <comment>{0} is the property name</comment>
+  </data>
+  <data name="PreferUnquotedPropertyNames_DereferenceFixTitle" xml:space="preserve">
+    <value>Replace array syntax with '{0}'</value>
+    <comment>{0} is a programmatic language expression</comment>
+  </data>
+  <data name="PreferUnquotedPropertyNamesRule_Description" xml:space="preserve">
+    <value>Property names that are valid identifiers should be declared without quotation marks and accessed using dot notation.</value>
+  </data>
+  <data name="SecretsInParamsRule_Description" xml:space="preserve">
+    <value>Parameters that represent secrets must be secure.</value>
+  </data>
+  <data name="SecretsInParamsRule_MessageFormat" xml:space="preserve">
+    <value>Parameter '{0}' may represent a secret (according to its name) and must be declared with the '@secure()' attribute.</value>
+  </data>
+  <data name="SecureParamsInNestedDeployRule_Description" xml:space="preserve">
+    <value>Outer-scoped nested deployment resources should not be used for secure parameters or list* functions.</value>
+  </data>
+  <data name="SecureParamsInNestedDeployRule_Message_SecureParams" xml:space="preserve">
+    <value>'{0}' is an outer scoped nested deployment that accesses secure string parameters ({1}), which could expose their values in deployment history.</value>
+    <comment>{0} = programmatic name, {1} = comma-separated list of programmatic names</comment>
+  </data>
+  <data name="SecureParamsInNestedDeployRule_Message_ListFunction" xml:space="preserve">
+    <value>'{0}' is an outer scoped nested deployment that calls a list* function ("{1}"), which could expose sensitive values in deployment history.</value>
+    <comment>{0} = programmatic name, {1} = programmatic name</comment>
+  </data>
+  <data name="SecureParamsInNestedDeployRule_Solution" xml:space="preserve">
+    <value>Either set the deployment's properties.expressionEvaluationOptions.scope to 'inner' or use a Bicep module instead.</value>
+  </data>
+  <data name="UseResourceSymbolReferenceRule_Description" xml:space="preserve">
+    <value>Use a direct resource symbol reference instead of 'reference' or 'list*' functions.</value>
+  </data>
+  <data name="UseResourceSymbolReferenceRule_CodeFix" xml:space="preserve">
+    <value>Use direct resource reference</value>
+  </data>
+  <data name="UseResourceSymbolReferenceRule_MessageFormat" xml:space="preserve">
+    <value>Use a resource reference instead of invoking function "{0}". This simplifies the syntax and allows Bicep to better understand your deployment dependency graph.</value>
+  </data>
+  <data name="UseParentPropertyRule_Description" xml:space="preserve">
+    <value>Use the parent property instead of formatting child resource names with '/' characters.</value>
+  </data>
+  <data name="UseParentPropertyRule_CodeFix" xml:space="preserve">
+    <value>Use parent property</value>
+  </data>
+  <data name="UseSecureValueForSecureInputsRule_MessageFormat" xml:space="preserve">
+    <value>Property '{0}' expects a secure value, but the value provided may not be secure.</value>
+    <comment>{0} property name</comment>
+  </data>
+  <data name="UseSecureValueForSecureInputsRule_Description" xml:space="preserve">
+    <value>Resource properties expecting secure input should be assigned secure values.</value>
+  </data>
+  <data name="UseParentPropertyRule_MessageFormat" xml:space="preserve">
+    <value>Resource "{0}" has its name formatted as a child of resource "{1}". The syntax can be simplified by using the parent property.</value>
+    <comment>{0} child resource symbolic name
+{1} parent resource symbolic name</comment>
+  </data>
+  <data name="UseResourceIdFunctionsRule_Description" xml:space="preserve">
+    <value>Properties representing a resource ID must be generated appropriately.</value>
+  </data>
+  <data name="UseResourceIdFunctionsRule_MessageFormat" xml:space="preserve">
+    <value>If property "{0}" represents a resource ID, it must use a symbolic resource reference, be a parameter or start with one of these functions: {1}.</value>
+    <comment>{0} programmatic identifier
+{1} comma-separated list of programmatic function names</comment>
+  </data>
+  <data name="UseResourceIdFunctionsRule_NonConformingExprPath" xml:space="preserve">
+    <value>Found nonconforming expression at {0}</value>
+    <comment>{0} programmatic identifiers
+{1} comma-separated list of programmatic function names</comment>
+  </data>
+  <data name="UseStableResourceIdentifiersMessage" xml:space="preserve">
+    <value>Resource identifiers should be reproducible outside of their initial deployment context. </value>
+  </data>
+  <data name="UseStableResourceIdentifiersMessageFormat" xml:space="preserve">
+    <value>Resource identifiers should be reproducible outside of their initial deployment context. Resource {0}'s '{1}' identifier is potentially nondeterministic due to its use of the '{2}' function ({3}).</value>
+    <comment>{0} is the symbolic name of the resource. {1} is the name of the identifier property. {2} is the name of the nondeterministic function used. {3} is the symbol dereference path by which the nondeterministic function call is included.</comment>
+  </data>
+  <data name="UseRecentModuleVersionsRule_Description" xml:space="preserve">
+    <value>Use recent module versions</value>
+  </data>
+  <data name="UseRecentModulesVersionRule_MostRecentVersion" xml:space="preserve">
+    <value>The most recent version is {0}.</value>
+    <comment>{0}: version number, e.g. 1.0.0</comment>
+  </data>
+  <data name="UseRecentModulesVersionRule_CouldNotDownload" xml:space="preserve">
+    <value>Could not download available module versions: {0}</value>
+    <comment>{0}: error message</comment>
+  </data>
+  <data name="UseRecentModulesVersionRule_NotCached" xml:space="preserve">
+    <value>Available module versions have not yet been downloaded. If running from the command line, be sure --no-restore is not specified.</value>
+  </data>
+  <data name="UseRecentModuleVersionRule_ErrorMessageFormat" xml:space="preserve">
+    <value>Use a more recent version of module '{0}'.</value>
+    <comment>{0} = module name (programmatic)</comment>
+  </data>
+  <data name="UseRecentModuleVersionRule_Fix_ReplaceWithMostRecent" xml:space="preserve">
+    <value>Replace with most recent version '{0}'</value>
+    <comment>{0} a programmatic module version, e.g. "1.2.3"</comment>
+  </data>
+  <data name="UseRecentApiVersionRule_Description" xml:space="preserve">
+    <value>Use recent API versions</value>
+  </data>
+  <data name="UseRecentApiVersionRule_ErrorMessageFormat" xml:space="preserve">
+    <value>Use more recent API version for '{0}'. {1}</value>
+    <comment>{0} = fully-qualified resource type name (programmatic), {1} = reason for the failure (sentence with period)</comment>
+  </data>
+  <data name="UseRecentApiVersionRule_AcceptableVersions" xml:space="preserve">
+    <value>Acceptable versions: {0}</value>
+    <comment>{0}: list of acceptable values</comment>
+  </data>
+  <data name="UseRecentApiVersionRule_Fix_ReplaceApiVersion" xml:space="preserve">
+    <value>Replace with {0}</value>
+    <comment>{0} a programmatic apiVersion, format=yyyy-mm-dd-suffix</comment>
+  </data>
+  <data name="UseRecentApiVersionRule_MoreRecentStable" xml:space="preserve">
+    <value>'{0}' is a preview version and there is a more recent non-preview version available.</value>
+  </data>
+  <data name="UseRecentApiVersionRule_StableWithSameDate" xml:space="preserve">
+    <value>'{0}' is a preview version and there is a non-preview version available with the same date.</value>
+  </data>
+  <data name="UseRecentApiVersionRule_TooOld" xml:space="preserve">
+    <value>'{0}' is {1} days old, should be no more than {2} days old, or the most recent.</value>
+  </data>
+  <data name="UseRecentApiVersionRule_UnknownType" xml:space="preserve">
+    <value>Could not find resource type "{0}".</value>
+  </data>
+  <data name="UseRecentApiVersionRule_UnknownTypeSuggestion" xml:space="preserve">
+    <value>Did you mean "{0}"?</value>
+  </data>
+  <data name="UseRecentApiVersionRule_UnknownVersion" xml:space="preserve">
+    <value>Could not find apiVersion {0} for {1}.</value>
+  </data>
+  <data name="DecompilerImperfectionsRule_Description" xml:space="preserve">
+    <value>Some decompiler imperfections may need to be cleaned up manually</value>
+  </data>
+  <data name="DecompilerImperfectionsRule_MayWantToRename" xml:space="preserve">
+    <value>Consider renaming it and removing the suffix (using the editor's rename functionality).</value>
+  </data>
+  <data name="DecompilerImperfectionsRule_Resource" xml:space="preserve">
+    <value>The symbolic name of resource '{0}' appears to have originated from a naming conflict during a decompilation from JSON.</value>
+  </data>
+  <data name="DecompilerImperfectionsRule_Variable" xml:space="preserve">
+    <value>The name of variable '{0}' appears to have originated from a naming conflict during a decompilation from JSON.</value>
+  </data>
+  <data name="MaxNumberAssertsRuleDescription" xml:space="preserve">
+    <value>Maximum number of 'assert' statements used.</value>
+  </data>
+  <data name="MaxNumberAssertsRuleMessageFormat" xml:space="preserve">
+    <value>Too many predeployment conditions. Number of 'assert' statements is limited to {0}.</value>
+  </data>
+  <data name="NoConflictingMetadataRuleDescription" xml:space="preserve">
+    <value>Metadata properties whose value is set by a separate decorator should not be set via the '@metadata()' decorator.</value>
+  </data>
+  <data name="NoConflictingMetadataRuleMessageFormat" xml:space="preserve">
+    <value>The "{0}" metadata property conflicts with the "{1}" decorator and will be overwritten.</value>
+  </data>
+  <data name="NoDeploymentsResourcesRuleDescription" xml:space="preserve">
+    <value>Bicep modules are recommended instead of representing nested or linked deployments as a resource.</value>
+  </data>
+  <data name="NoDeploymentsResourcesRuleMessageFormat" xml:space="preserve">
+    <value>Resource '{0}' of type '{1}' should instead be declared as a Bicep module.</value>
+  </data>
+  <data name="ExperimentalFeatureNames_Asserts" xml:space="preserve">
+    <value>Asserts</value>
+  </data>
+  <data name="ExperimentalFeatureNames_ResourceTypedParamsAndOutputs" xml:space="preserve">
+    <value>Resource-typed parameters and outputs</value>
+  </data>
+  <data name="ExperimentalFeatureNames_SourceMapping" xml:space="preserve">
+    <value>Source mapping</value>
+  </data>
+  <data name="ExperimentalFeatureNames_SymbolicNameCodegen" xml:space="preserve">
+    <value>Symbolic name code generation</value>
+  </data>
+  <data name="ExperimentalFeatureNames_ResourceInfoCodegen" xml:space="preserve">
+    <value>Resource info code generation</value>
+  </data>
+  <data name="ExperimentalFeatureNames_TestFramework" xml:space="preserve">
+    <value>Test framework</value>
+  </data>
+  <data name="ExperimentalFeatureNames_WaitAndRetry" xml:space="preserve">
+    <value>Enable wait and retry feature</value>
+  </data>
+  <data name="NoSymbolicReferencesInInnerScopedDeploymentResourcesDescription" xml:space="preserve">
+    <value>Nested deployment resources cannot refer to top-level symbols from within the 'template' property when inner-scoped evaluation is used.</value>
+  </data>
+  <data name="NoSymbolicReferencesInInnerScopedDeploymentResourcesMessageFormat" xml:space="preserve">
+    <value>The symbol "{0}" is declared in the context of the outer deployment and cannot be accessed by expressions within a nested deployment template that uses inner scoping for expression evaluation.</value>
+  </data>
+  <data name="UseSafeAccessRule_Description" xml:space="preserve">
+    <value>Use the safe access (.?) operator.</value>
+  </data>
+  <data name="UseUserDefinedTypesRule_Description" xml:space="preserve">
+    <value>Use user-defined types instead of 'object' or 'array'.</value>
+  </data>
+  <data name="UseSafeAccessRule_CodeFix" xml:space="preserve">
+    <value>Use the safe access (.?) operator</value>
+  </data>
+  <data name="UseSafeAccessRule_ContainsReplacement_MessageFormat" xml:space="preserve">
+    <value>The syntax can be simplified by using the safe access (.?) operator.</value>
+  </data>
+  <data name="UseSafeAccessRule_NullCheckReplacement_MessageFormat" xml:space="preserve">
+    <value>The property being accessed may be null. Use the (.?) operator to handle this safely.</value>
+  </data>
+  <data name="WhatIfShortCircuitingRuleDescription" xml:space="preserve">
+    <value>Runtime values should not be used to determine resource IDs</value>
+  </data>
+  <data name="WhatIfShortCircuitingRuleMessageFormat" xml:space="preserve">
+    <value>Parameter '{0}' is used as a resource identifier, API version, or condition in the module '{1}'. Providing a runtime value for this parameter will lead to short-circuiting or less precise predictions in What-If.</value>
+    <comment>{0} Parameter name</comment>
+  </data>
+  <data name="ExperimentalFeatureNames_OnlyIfNotExists" xml:space="preserve">
+    <value>Enable OnlyIfNotExists feature</value>
+  </data>
+  <data name="ImportMustBeUsedRuleDescription" xml:space="preserve">
+    <value>All imports must be used.</value>
+  </data>
+  <data name="ImportMustBeUsedRuleMessageFormat" xml:space="preserve">
+    <value>Import "{0}" is declared but never used.</value>
+  </data>
+  <data name="UseRecentAzPowerShellVersionRuleDescription" xml:space="preserve">
+    <value>Use AzPowerShell version 11.0 or higher in deployment scripts to avoid EOL Ubuntu 20.04 LTS</value>
+  </data>
+  <data name="UseRecentAzPowerShellVersionRuleMessageFormat" xml:space="preserve">
+    <value>Deployment script is using AzPowerShell version '{0}' which is below the recommended minimum version '{1}'. Consider upgrading to version 11.0 or higher to avoid EOL Ubuntu 20.04 LTS.</value>
+  </data>
+</root>