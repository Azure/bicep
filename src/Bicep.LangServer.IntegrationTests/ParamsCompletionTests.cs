--- conflicted
+++ resolved
@@ -219,7 +219,6 @@
         }
 
         [TestMethod]
-<<<<<<< HEAD
         public async Task Request_for_using_declaration_path_completions_should_return_correct_items_with_extendableparamsfeature_enabled()
         {
             var mainContent = """
@@ -243,7 +242,7 @@
             updated.Should().HaveSourceText("""
                 using none|
                 """);
-=======
+
         public async Task Request_for_extends_declaration_path_completions_should_return_correct_paths_for_file_directories()
         {
             var fileTextsByUri = new Dictionary<Uri, string>
@@ -287,7 +286,6 @@
                     x.Label.Should().Be("nested2/");
                     x.Kind.Should().Be(CompletionItemKind.Folder);
                 });
->>>>>>> 3e4958e3
         }
 
         [TestMethod]
