--- conflicted
+++ resolved
@@ -84,26 +84,12 @@
                 .WithContainerRegistryClientFactory(clientFactory)
                 .AddSingleton<IModuleRestoreScheduler, ModuleRestoreScheduler>());
 
-<<<<<<< HEAD
         await setPublishedModuleContents("param foo bool");
-=======
-        // the published module has the wrong param type - this should cause an error
-        await publish("param foo bool");
->>>>>>> 16bbe0df
 
         var paramsFileUri = new Uri("file:///main.bicepparam");
         var diags = await helper.OpenFileOnceAsync(TestContext, """
         using 'br:mockregistry.io/test/foo:1.1'
 
-        param foo = 'abc'
-        """, paramsFileUri);
-
-<<<<<<< HEAD
-        // Assert the file is compiled by the language server by catching the type mismatch diagnostic
-        diags = await helper.WaitForDiagnostics(paramsFileUri);
-        diags.Diagnostics.Should().ContainSingle(x => x.Message.Contains("Expected a value of type \"bool\" but the provided value is of type \"'abc'\"."));
-
-=======
 param foo = 'abc'
 """, paramsFileUri);
 
@@ -115,8 +101,7 @@
         allDiags.Should().ContainSingle(x => x.Message.Contains("Expected a value of type \"bool\" but the provided value is of type \"'abc'\"."));
 
         // the published module now has the correct type
-        await publish("param foo string");
->>>>>>> 16bbe0df
+        await setPublishedModuleContents("param foo string");
 
         await setPublishedModuleContents("param foo string");
         await helper.Client.Workspace.ExecuteCommand(new Command
@@ -127,12 +112,8 @@
             ]
         });
 
-<<<<<<< HEAD
-        // Assert the updated module contents is used by the language server (since diagnostic goes away)
-=======
         // diagnostics being published indicates that we refreshed the compilation.
         // the diagnostics being empty indicates that compilation succeeded (e.g. we picked up the new changes)
->>>>>>> 16bbe0df
         diags = await helper.WaitForDiagnostics(paramsFileUri);
         diags.Diagnostics.Should().BeEmpty();
     }
