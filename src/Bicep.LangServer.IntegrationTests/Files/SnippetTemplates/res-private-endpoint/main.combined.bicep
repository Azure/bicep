--- conflicted
+++ resolved
@@ -1,28 +1,16 @@
 // $1 = privateEndpoint
 // $2 = 'name'
-<<<<<<< HEAD
-// $3 = 'name'
-// $4 = 'privateLinkServiceId'
-// $5 = 'groupId'
-// $6 = 'subnetId'
-
-resource privateEndpoint 'Microsoft.Network/privateEndpoints@2022-01-01' = {
-  name: 'name'
-=======
-// $3 = 'location'
+// $3 = location
 // $4 = 'name'
 // $5 = 'privateLinkServiceId'
 // $6 = 'groupId'
 // $7 = 'subnetId'
 
 param location string
-//@[06:14) [no-unused-params (Warning)] Parameter "location" is declared but never used. (CodeDescription: bicep core(https://aka.ms/bicep/linter/no-unused-params)) |location|
 
 resource privateEndpoint 'Microsoft.Network/privateEndpoints@2022-01-01' = {
   name: 'name'
-  location: 'location'
-//@[12:22) [no-hardcoded-location (Warning)] A resource location should not use a hard-coded string or variable value. Please use a parameter value, an expression, or the string 'global'. Found: 'location' (CodeDescription: bicep core(https://aka.ms/bicep/linter/no-hardcoded-location)) |'location'|
->>>>>>> f99798c9
+  location: location
   properties: {
     privateLinkServiceConnections: [
       {
