// Copyright (c) Microsoft Corporation.
// Licensed under the MIT License.

using System;
using System.Collections.Generic;
using System.Diagnostics.CodeAnalysis;
using System.IO;
using System.Linq;
using System.Reflection;
using System.Text;
using System.Threading.Tasks;
using Bicep.Core;
using Bicep.Core.Extensions;
using Bicep.Core.FileSystem;
using Bicep.Core.Parsing;
using Bicep.Core.Samples;
using Bicep.Core.Semantics.Namespaces;
using Bicep.Core.Text;
using Bicep.Core.UnitTests;
using Bicep.Core.UnitTests.Assertions;
using Bicep.Core.UnitTests.FileSystem;
using Bicep.Core.UnitTests.Utils;
using Bicep.Core.Workspaces;
using Bicep.LangServer.IntegrationTests.Completions;
using Bicep.LangServer.IntegrationTests.Helpers;
using Bicep.LanguageServer.Extensions;
using FluentAssertions;
using FluentAssertions.Execution;
using Microsoft.VisualStudio.TestTools.UnitTesting;
using Newtonsoft.Json;
using Newtonsoft.Json.Linq;
using OmniSharp.Extensions.LanguageServer.Protocol;
using OmniSharp.Extensions.LanguageServer.Protocol.Client;
using OmniSharp.Extensions.LanguageServer.Protocol.Document;
using OmniSharp.Extensions.LanguageServer.Protocol.Models;
using Range = OmniSharp.Extensions.LanguageServer.Protocol.Models.Range;

namespace Bicep.LangServer.IntegrationTests
{
    [TestClass]
    public class CompletionTests
    {
        private static ServiceBuilder Services => new ServiceBuilder();

        public static readonly INamespaceProvider NamespaceProvider = BicepTestConstants.NamespaceProvider;

        private static readonly SharedLanguageHelperManager ServerWithNamespaceProvider = new();

        private static readonly SharedLanguageHelperManager ServerWithNamespaceAndTestResolver = new();

        private static readonly SharedLanguageHelperManager DefaultServer = new();

        private static readonly SharedLanguageHelperManager ServerWithExtensibilityEnabled = new();

        private static readonly SharedLanguageHelperManager ServerWithTypesEnabled = new();

        private static readonly SharedLanguageHelperManager ServerWithBuiltInTypes = new();

        [NotNull]
        public TestContext? TestContext { get; set; }

        public static string GetDisplayName(MethodInfo info, object[] row)
        {
            row.Should().HaveCount(3);
            row[0].Should().BeOfType<DataSet>();
            row[1].Should().BeOfType<string>();
            row[2].Should().BeAssignableTo<IList<Position>>();

            return $"{info.Name}_{((DataSet)row[0]).Name}_{row[1]}";
        }

        [ClassInitialize]
        public static void ClassInitialize(TestContext testContext)
        {
            ServerWithNamespaceProvider.Initialize(async () => await MultiFileLanguageServerHelper.StartLanguageServer(testContext));

            ServerWithNamespaceAndTestResolver.Initialize(async () => await MultiFileLanguageServerHelper.StartLanguageServer(testContext));

            DefaultServer.Initialize(async () => await MultiFileLanguageServerHelper.StartLanguageServer(testContext));

            ServerWithExtensibilityEnabled.Initialize(
                async () => await MultiFileLanguageServerHelper.StartLanguageServer(
                    testContext,
                    services => services.WithFeatureOverrides(new(testContext, ExtensibilityEnabled: true))));

            ServerWithTypesEnabled.Initialize(
                async () => await MultiFileLanguageServerHelper.StartLanguageServer(
                    testContext,
                    services => services.WithFeatureOverrides(new(testContext, UserDefinedTypesEnabled: true))));

            ServerWithBuiltInTypes.Initialize(
                async () => await MultiFileLanguageServerHelper.StartLanguageServer(
                    testContext,
                    services => services.WithNamespaceProvider(BuiltInTestTypes.Create())));
        }

        [ClassCleanup]
        public static async Task ClassCleanup()
        {
            await ServerWithNamespaceProvider.DisposeAsync();
            await ServerWithNamespaceAndTestResolver.DisposeAsync();
            await DefaultServer.DisposeAsync();
            await ServerWithExtensibilityEnabled.DisposeAsync();
            await ServerWithTypesEnabled.DisposeAsync();
            await ServerWithBuiltInTypes.DisposeAsync();
        }

        [TestMethod]
        public async Task EmptyFileShouldProduceDeclarationCompletions()
        {
            const string expectedSetName = "declarations";
            var uri = DocumentUri.From($"/{this.TestContext.TestName}");

            var helper = await DefaultServer.GetAsync();
            await helper.OpenFileOnceAsync(this.TestContext, string.Empty, uri);

            var actual = await GetActualCompletions(helper.Client, uri, new Position(0, 0));
            var actualLocation = FileHelper.SaveResultFile(this.TestContext, $"{this.TestContext.TestName}_{expectedSetName}", actual.ToString(Formatting.Indented));

            var expectedStr = DataSets.Completions.TryGetValue(GetFullSetName(expectedSetName));
            if (expectedStr == null)
            {
                throw new AssertFailedException($"The completion set '{expectedSetName}' does not exist.");
            }

            var expected = JToken.Parse(expectedStr);

            actual.Should().EqualWithJsonDiffOutput(this.TestContext, expected, GetGlobalCompletionSetPath(expectedSetName), actualLocation);
        }

        [DataTestMethod]
        [DynamicData(nameof(GetSnippetCompletionData), DynamicDataSourceType.Method, DynamicDataDisplayNameDeclaringType = typeof(CompletionData), DynamicDataDisplayName = nameof(CompletionData.GetDisplayName))]
        [TestCategory(BaselineHelper.BaselineTestCategory)]
        public async Task ValidateSnippetCompletionAfterPlaceholderReplacements(CompletionData completionData)
        {
            string pathPrefix = $"Files/SnippetTemplates/{completionData.Prefix}";

            var outputDirectory = FileHelper.SaveEmbeddedResourcesWithPathPrefix(TestContext, typeof(CompletionTests).Assembly, pathPrefix);

            var bicepFileName = Path.Combine(outputDirectory, "main.bicep");
            var bicepSourceFileName = Path.Combine("src", "Bicep.LangServer.IntegrationTests", pathPrefix, Path.GetRelativePath(outputDirectory, bicepFileName));
            File.Exists(bicepFileName).Should().BeTrue($"Snippet placeholder file \"{bicepSourceFileName}\" should be checked in");

            var bicepContents = await File.ReadAllTextAsync(bicepFileName);
            bicepContents = StringUtils.ReplaceNewlines(bicepContents, "\n");
            var cursor = bicepContents.IndexOf("// Insert snippet here");

            // Request the expected completion from the server, and ensure it is unique + valid
            var completionText = await RequestSnippetCompletion(bicepFileName, completionData, bicepContents, cursor);

            // Replace all the placeholders with values from the placeholder file
            var replacementContents = SnippetCompletionTestHelper.GetSnippetTextAfterPlaceholderReplacements(completionText, bicepContents);

            var bicepContentsReplaced = bicepContents.Substring(0, cursor) +
                replacementContents +
                bicepContents.Substring(cursor);

            using (new AssertionScope())
            {
                var combinedFileName = Path.Combine(outputDirectory, "main.combined.bicep");
                var combinedSourceFileName = Path.Combine("src", "Bicep.LangServer.IntegrationTests", pathPrefix, Path.GetRelativePath(outputDirectory, combinedFileName));
                File.Exists(combinedFileName).Should().BeTrue($"Combined snippet file \"{combinedSourceFileName}\" should be checked in");

                var combinedFileUri = PathHelper.FilePathToFileUrl(combinedFileName);
                var compilation = Services.BuildCompilation(new Dictionary<Uri, string>
                {
                    [combinedFileUri] = bicepContentsReplaced,
                }, combinedFileUri);
                var diagnostics = compilation.GetEntrypointSemanticModel().GetAllDiagnostics();

                var sourceTextWithDiags = OutputHelper.AddDiagsToSourceText(bicepContentsReplaced, "\n", diagnostics, diag => OutputHelper.GetDiagLoggingString(bicepContentsReplaced, outputDirectory, diag));
                File.WriteAllText(combinedFileName + ".actual", sourceTextWithDiags);

                if (diagnostics.Any())
                {
                    Execute.Assertion.FailWith(
                        "Expected {0} file to not contain errors or warnings, but found {1}. Please fix errors/warnings mentioned in below section in {0} file:\n {2}",
                        "main.combined.bicep",
                        diagnostics.Count(),
                        sourceTextWithDiags);
                }

                sourceTextWithDiags.Should().EqualWithLineByLineDiffOutput(
                    TestContext,
                    File.Exists(combinedFileName) ? (await File.ReadAllTextAsync(combinedFileName)) : string.Empty,
                    expectedLocation: combinedSourceFileName,
                    actualLocation: combinedFileName + ".actual");
            }
        }

        private static IEnumerable<object[]> GetSnippetCompletionData() => CompletionDataHelper.GetSnippetCompletionData();

        private async Task<string> RequestSnippetCompletion(string bicepFileName, CompletionData completionData, string placeholderFile, int cursor)
        {
            var documentUri = DocumentUri.FromFileSystemPath(bicepFileName);
            var bicepFile = SourceFileFactory.CreateBicepFile(documentUri.ToUri(), placeholderFile);

            var helper = await ServerWithNamespaceProvider.GetAsync();
            await helper.OpenFileOnceAsync(this.TestContext, placeholderFile, documentUri);

            var completions = await helper.Client.RequestCompletion(new CompletionParams
            {
                TextDocument = documentUri,
                Position = TextCoordinateConverter.GetPosition(bicepFile.LineStarts, cursor),
            });

            var matchingSnippets = completions.Where(x => x.Kind == CompletionItemKind.Snippet && x.Label == completionData.Prefix);

            matchingSnippets.Should().HaveCount(1);
            var completion = matchingSnippets.First();

            completion.TextEdit.Should().NotBeNull();
            completion.TextEdit!.TextEdit!.Range.Should().Be(new TextSpan(cursor, 0).ToRange(bicepFile.LineStarts));
            completion.TextEdit.TextEdit.NewText.Should().NotBeNullOrWhiteSpace();

            return completion.TextEdit.TextEdit.NewText;
        }

        [DataTestMethod]
        [DynamicData(nameof(GetData), DynamicDataSourceType.Method, DynamicDataDisplayName = nameof(GetDisplayName))]
        [TestCategory(BaselineHelper.BaselineTestCategory)]
        public async Task CompletionRequestShouldProduceExpectedCompletions(DataSet dataSet, string setName, IList<Position> positions)
        {
            // ensure all files are present locally
            string basePath = dataSet.SaveFilesToTestDirectory(this.TestContext);

            var entryPoint = Path.Combine(basePath, "main.bicep");

            var uri = DocumentUri.FromFileSystemPath(entryPoint);

            var helper = await ServerWithNamespaceAndTestResolver.GetAsync();

            await helper.OpenFileOnceAsync(this.TestContext, dataSet.Bicep, uri);

            var intermediate = new List<(Position position, JToken actual)>();

            foreach (var position in positions)
            {
                var actual = await GetActualCompletions(helper.Client, uri, position);

                intermediate.Add((position, actual));
            }

            ValidateCompletions(dataSet, setName, intermediate);
        }

        [TestMethod]
        public async Task String_segments_do_not_return_completions()
        {
            var fileWithCursors = @"
var completeString = |'he|llo'|
var interpolatedString = |'abc|${true}|de|f|${false}|gh|i'|
var multilineString = |'''|
hel|lo
'''|
";

            await RunCompletionScenarioTest(this.TestContext, ServerWithBuiltInTypes, fileWithCursors, AssertAllCompletionsEmpty, '|');
        }

        [TestMethod]
        public async Task Completions_are_offered_in_string_expressions()
        {
            var fileWithCursors = @"
var interpolatedString = 'abc${|true}def${|}ghi${res|}xyz'
";

            await RunCompletionScenarioTest(this.TestContext, ServerWithBuiltInTypes, fileWithCursors, AssertAllCompletionsNonEmpty, '|');
        }

        [TestMethod]
        public async Task Completions_are_offered_immediately_before_and_after_comments()
        {
            var fileWithCursors = @"
var test = |// comment here
var test2 = |/* block comment */|
";

            await RunCompletionScenarioTest(this.TestContext, ServerWithBuiltInTypes, fileWithCursors, AssertAllCompletionsNonEmpty, '|');
        }

        [TestMethod]
        public async Task Completions_are_not_offered_immediately_after_open_paren()
        {
            var fileWithCursors = @"
param foo = {|

var bar = {|

resource testRes 'Test.Rp/readWriteTests@2020-01-01' = {|

output baz object = {|
";

            await RunCompletionScenarioTest(this.TestContext, ServerWithBuiltInTypes, fileWithCursors, AssertAllCompletionsEmpty, '|');
        }

        [TestMethod]
        public async Task Completions_are_not_offered_inside_comments()
        {
            var fileWithCursors = @"
var test = /|/ comment here|
var test2 = /|* block c|omment *|/
";

            await RunCompletionScenarioTest(this.TestContext, ServerWithBuiltInTypes, fileWithCursors, AssertAllCompletionsEmpty, '|');
        }

        [TestMethod]
        public async Task VerifyResourceBodyCompletionWithExistingKeywordDoesNotIncludeCustomSnippet()
        {
            string text = "resource aksCluster 'Microsoft.ContainerService/managedClusters@2021-03-01' existing = ";
            var completions = await RunSingleCompletionScenarioTest(this.TestContext, ServerWithNamespaceProvider, text, text.Length);

            completions.Should().SatisfyRespectively(
                c =>
                {
                    c.Label.Should().Be("{}");
                },
                c =>
                {
                    c.Label.Should().Be("required-properties");
                },
                c =>
                {
                    c.Label.Should().Be("if");
                },
                c =>
                {
                    c.Label.Should().Be("for");
                },
                c =>
                {
                    c.Label.Should().Be("for-indexed");
                },
                c =>
                {
                    c.Label.Should().Be("for-filtered");
                });
        }

        [TestMethod]
        public async Task VerifyNestedResourceBodyCompletionReturnsSnippets()
        {
            string fileWithCursors = @"resource automationAccount 'Microsoft.Automation/automationAccounts@2019-06-01' = {
  name: 'name'
  location: resourceGroup().location

  resource automationCredential 'credentials@2019-06-01' = |
}";
            await RunCompletionScenarioTest(
                this.TestContext,
                ServerWithNamespaceProvider,
                fileWithCursors,
                (completionLists) =>
                {
                    completionLists.Count().Should().Be(1);

                    var snippetCompletions = completionLists.First()!.Items.Where(x => x.Kind == CompletionItemKind.Snippet);

                    snippetCompletions.Should().SatisfyRespectively(
                        c =>
                        {
                            c.Label.Should().Be("{}");
                        },
                        c =>
                        {
                            c.Label.Should().Be("snippet");
                        },
                        c =>
                        {
                            c.Label.Should().Be("required-properties");
                        },
                        c =>
                        {
                            c.Label.Should().Be("if");
                        },
                        c =>
                        {
                            c.Label.Should().Be("for");
                        },
                        c =>
                        {
                            c.Label.Should().Be("for-indexed");
                        },
                        c =>
                        {
                            c.Label.Should().Be("for-filtered");
                        });
                },
                '|');
        }

        [TestMethod]
        public async Task VerifyNestedResourceBodyCompletionReturnsCustomSnippetWithoutParentInformation()
        {
            string fileWithCursors = @"resource automationAccount 'Microsoft.Automation/automationAccounts@2019-06-01' = {
  name: 'name'
  location: resourceGroup().location

  resource automationCredential 'credentials@2019-06-01' = |
}";
            await RunCompletionScenarioTest(
                this.TestContext,
                ServerWithNamespaceProvider,
                fileWithCursors,
                completionLists =>
                {
                    completionLists.Count().Should().Be(1);

                    var snippetCompletion = completionLists.First()!.Items.Where(x => x.Kind == CompletionItemKind.Snippet && x.Label == "snippet");

                    snippetCompletion.Should().SatisfyRespectively(
                        c =>
                        {
                            c.Label.Should().Be("snippet");
                            c.Detail.Should().Be("Automation Credential");
                            c.InsertTextFormat.Should().Be(InsertTextFormat.Snippet);
                            c.TextEdit?.TextEdit?.NewText?.Should().BeEquivalentToIgnoringNewlines(@"{
  name: ${3:'name'}
  properties: {
    userName: ${4:'userName'}
    password: ${5:'password'}
    description: ${6:'description'}
  }
}");
                        });
                },
                '|');
        }

        [TestMethod]
        public async Task VerifyNestedResourceCompletionReturnsCustomSnippetWithoutParentInformation()
        {
            string fileWithCursors = @"resource automationAccount 'Microsoft.Automation/automationAccounts@2019-06-01' = {
  name: 'name'
  location: resourceGroup().location

  |
}";
            await RunCompletionScenarioTest(
                this.TestContext,
                ServerWithNamespaceProvider,
                fileWithCursors,
                completionLists =>
                {
                    completionLists.Count().Should().Be(1);

                    var snippetCompletion = completionLists.First()!.Items.Where(x => x.Kind == CompletionItemKind.Snippet && x.Label == "res-automation-cred");

                    snippetCompletion.Should().SatisfyRespectively(
                        c =>
                        {
                            c.Label.Should().Be("res-automation-cred");
                            c.Detail.Should().Be("Automation Credential");
                            c.InsertTextFormat.Should().Be(InsertTextFormat.Snippet);
                            c.TextEdit?.TextEdit?.NewText?.Should().BeEquivalentToIgnoringNewlines(@"resource ${2:automationCredential} 'credentials@2019-06-01' = {
  name: ${3:'name'}
  properties: {
    userName: ${4:'userName'}
    password: ${5:'password'}
    description: ${6:'description'}
  }
}");
                        });
                },
                '|');
        }

        [TestMethod]
        public async Task VerifyResourceBodyCompletionWithoutExistingKeywordIncludesCustomSnippet()
        {
            string text = @"resource aksCluster 'Microsoft.ContainerService/managedClusters@2021-03-01' = ";
            var completions = await RunSingleCompletionScenarioTest(this.TestContext, ServerWithNamespaceProvider, text, text.Length);

            completions.Should().SatisfyRespectively(
                c =>
                {
                    c.Label.Should().Be("{}");
                },
                c =>
                {
                    c.Label.Should().Be("snippet");
                },
                c =>
                {
                    c.Label.Should().Be("required-properties");
                },
                c =>
                {
                    c.Label.Should().Be("if");
                },
                c =>
                {
                    c.Label.Should().Be("for");
                },
                c =>
                {
                    c.Label.Should().Be("for-indexed");
                },
                c =>
                {
                    c.Label.Should().Be("for-filtered");
                });
        }

        [TestMethod]
        public async Task VerifyResourceBodyCompletionWithDiscriminatedObjectTypeContainsRequiredPropertiesSnippet()
        {
            string text = @"resource deploymentScripts 'Microsoft.Resources/deploymentScripts@2020-10-01'=";
            var completions = await RunSingleCompletionScenarioTest(this.TestContext, ServerWithNamespaceProvider, text, text.Length);

            completions.Should().SatisfyRespectively(
                c =>
                {
                    c.Label.Should().Be("{}");
                },
                c =>
                {
                    c.InsertTextFormat.Should().Be(InsertTextFormat.Snippet);
                    c.Label.Should().Be("required-properties-AzureCLI");
                    c.Detail.Should().Be("Required properties");
                    c.TextEdit?.TextEdit?.NewText?.Should().BeEquivalentToIgnoringNewlines(@"{
	name: $1
	location: $2
	kind: 'AzureCLI'
	properties: {
		azCliVersion: $3
		retentionInterval: $4
	}
}$0");
                },
                c =>
                {

                    c.Label.Should().Be("required-properties-AzurePowerShell");
                    c.Detail.Should().Be("Required properties");
                    c.TextEdit?.TextEdit?.NewText?.Should().BeEquivalentToIgnoringNewlines(@"{
	name: $1
	location: $2
	kind: 'AzurePowerShell'
	properties: {
		azPowerShellVersion: $3
		retentionInterval: $4
	}
}$0");
                },
                c =>
                {
                    c.Label.Should().Be("if");
                },
                c =>
                {
                    c.Label.Should().Be("for");
                },
                c =>
                {
                    c.Label.Should().Be("for-indexed");
                },
                c =>
                {
                    c.Label.Should().Be("for-filtered");
                });
        }

        [TestMethod]
        public async Task Property_completions_include_descriptions()
        {
            var fileWithCursors = @"
resource testRes 'Test.Rp/readWriteTests@2020-01-01' = {
  name: 'testRes'
  properties: {
    |
  }
}

output string test = testRes.|
output string test2 = testRes.properties.|
";

            await RunCompletionScenarioTest(
                this.TestContext,
                ServerWithBuiltInTypes,
                fileWithCursors,
                completions =>
                    completions.Should().SatisfyRespectively(
                        x => x!.OrderBy(d => d.SortText).Should().SatisfyRespectively(
                            d => d.Documentation!.MarkupContent!.Value.Should().Contain("This is a property which is required."),
                            d => d.Documentation!.MarkupContent!.Value.Should().Contain("This is a property which supports reading AND writing!"),
                            d => d.Documentation!.MarkupContent!.Value.Should().Contain("This is a property which only supports writing.")),
                        x => x!.OrderBy(d => d.SortText).Should().SatisfyRespectively(
                            d => d.Documentation!.MarkupContent!.Value.Should().Contain("The resource api version"),
                            d => d.Documentation!.MarkupContent!.Value.Should().Contain("The resource id"),
                            d => d.Documentation!.MarkupContent!.Value.Should().Contain("The resource name"),
                            d => d.Documentation!.MarkupContent!.Value.Should().Contain("properties property"),
                            d => d.Documentation!.MarkupContent!.Value.Should().Contain("The resource type")),
                        x => x!.OrderBy(d => d.SortText).Should().SatisfyRespectively(
                            d => d.Documentation!.MarkupContent!.Value.Should().Contain("This is a property which only supports reading."),
                            d => d.Documentation!.MarkupContent!.Value.Should().Contain("This is a property which supports reading AND writing!"),
                            d => d.Documentation!.MarkupContent!.Value.Should().Contain("This is a property which is required."))),
                '|');
        }

        [TestMethod]
        public async Task Property_completions_required_first_and_selected()
        {
            var fileWithCursors = @"
resource testRes 'Test.Rp/readWriteTests@2020-01-01' = {
  name: 'testRes'
  properties: {
    |
  }
}

output string test2 = testRes.properties.|
";

            await RunCompletionScenarioTest(
                this.TestContext,
                ServerWithBuiltInTypes,
                fileWithCursors,
                completions =>
                    completions.Should().SatisfyRespectively(
                        x => x!.OrderBy(d => d.SortText).Should().SatisfyRespectively(
                            d =>
                            {
                                d.Documentation!.MarkupContent!.Value.Should().Contain("This is a property which is required.");
                                d.Preselect.Should().BeTrue();
                            },
                            d => d.Documentation!.MarkupContent!.Value.Should().Contain("This is a property which supports reading AND writing!"),
                            d => d.Documentation!.MarkupContent!.Value.Should().Contain("This is a property which only supports writing.")),
                        x => x!.OrderBy(d => d.SortText).Should().SatisfyRespectively(
                            d => d.Documentation!.MarkupContent!.Value.Should().Contain("This is a property which only supports reading."),
                            d => d.Documentation!.MarkupContent!.Value.Should().Contain("This is a property which supports reading AND writing!"),
                            d => d.Documentation!.MarkupContent!.Value.Should().Contain("This is a property which is required."))),
                '|');
        }

        [TestMethod]
        public async Task Completions_after_resource_type_should_only_include_existing_keyword()
        {
            var fileWithCursors = @"
resource testRes2 'Test.Rp/readWriteTests@2020-01-01' | = {
}

resource testRes3 'Test.Rp/readWriteTests@2020-01-01' e| = {
}

resource testRes4 'Test.Rp/readWriteTests@2020-01-01' e|= {
}

resource testRes5 'Test.Rp/readWriteTests@2020-01-01' |= {
}
";

            static void AssertExistingKeywordCompletion(CompletionItem item)
            {
                item.Label.Should().Be("existing");
                item.Detail.Should().Be("existing");
                item.Documentation.Should().BeNull();
                item.Kind.Should().Be(CompletionItemKind.Keyword);
                item.Preselect.Should().BeFalse();
                item.TextEdit!.TextEdit!.NewText.Should().Be("existing");

                // do not add = to the list of commit chars
                // it makes it difficult to type = without the "existing" keyword :)
                item.CommitCharacters.Should().BeNull();
            }


            await RunCompletionScenarioTest(this.TestContext,
                ServerWithBuiltInTypes,
                fileWithCursors,
                completions =>
                    completions.Should().SatisfyRespectively(
                        x => x!.OrderBy(d => d.SortText).Should().SatisfyRespectively(d => AssertExistingKeywordCompletion(d)),
                        x => x!.OrderBy(d => d.SortText).Should().SatisfyRespectively(d => AssertExistingKeywordCompletion(d)),
                        x => x!.OrderBy(d => d.SortText).Should().SatisfyRespectively(d => AssertExistingKeywordCompletion(d)),
                        x => x!.OrderBy(d => d.SortText).Should().SatisfyRespectively(d => AssertExistingKeywordCompletion(d))),
                '|');
        }

        [TestMethod]
        public async Task ResourceTypeFollowerWithoCompletionsOffersEqualsAndExisting()
        {

            var fileWithCursors = @"
resource base64 'Microsoft.Foo/foos@2020-09-01' |

resource base64 'Microsoft.Foo/foos@2020-09-01' | {}

resource base64 'Microsoft.Foo/foos@2020-09-01' existing | {}

";

            static void AssertEqualsOperatorCompletion(CompletionItem item)
            {
                item.Label.Should().Be("=");
                item.Documentation.Should().BeNull();
                item.Kind.Should().Be(CompletionItemKind.Operator);
                item.Preselect.Should().BeTrue();
                item.TextEdit!.TextEdit!.NewText.Should().Be("=");

                // do not add = to the list of commit chars
                // it makes it difficult to type = without the "existing" keyword :)
                item.CommitCharacters.Should().BeNull();
            }

            static void AssertExistingKeywordCompletion(CompletionItem item)
            {
                item.Label.Should().Be("existing");
                item.Detail.Should().Be("existing");
                item.Documentation.Should().BeNull();
                item.Kind.Should().Be(CompletionItemKind.Keyword);
                item.Preselect.Should().BeFalse();
                item.TextEdit!.TextEdit!.NewText.Should().Be("existing");

                // do not add = to the list of commit chars
                // it makes it difficult to type = without the "existing" keyword :)
                item.CommitCharacters.Should().BeNull();
            }

            await RunCompletionScenarioTest(
                this.TestContext,
                ServerWithBuiltInTypes,
                    fileWithCursors,
                completions =>
                        completions.Should().SatisfyRespectively(
                            x => x!.OrderBy(d => d.SortText).Should().SatisfyRespectively(
                                d => AssertEqualsOperatorCompletion(d),
                                d => AssertExistingKeywordCompletion(d)
                            ),
                            x => x!.OrderBy(d => d.SortText).Should().SatisfyRespectively(
                                d => AssertEqualsOperatorCompletion(d),
                                d => AssertExistingKeywordCompletion(d)
                            ),
                            x => x!.OrderBy(d => d.SortText).Should().SatisfyRespectively(
                                d => AssertEqualsOperatorCompletion(d)
                            )),
                '|');
        }

        [TestMethod]
        public async Task PropertyNameCompletionsShouldIncludeTrailingColonIfColonIsMissing()
        {
            var fileWithCursors = @"
resource testRes 'Test.Rp/readWriteTests@2020-01-01' = {
  |
}

resource testRes2 'Test.Rp/readWriteTests@2020-01-01' = {
  n|
}
";
            static void AssertPropertyNameCompletionsWithColons(CompletionList list)
            {
                list.Where(i => i.Kind == CompletionItemKind.Property)
                    .Should()
                    .OnlyContain(x => string.Equals(x.TextEdit!.TextEdit!.NewText, x.Label + ':'));
            }

            await RunCompletionScenarioTest(
                this.TestContext,
                ServerWithBuiltInTypes,
                fileWithCursors,
                completions =>
                completions.Should().SatisfyRespectively(
                    l => AssertPropertyNameCompletionsWithColons(l!),
                    l => AssertPropertyNameCompletionsWithColons(l!)),
                '|');
        }

        [TestMethod]
        public async Task PropertyNameCompletionsShouldNotIncludeTrailingColonIfItIsPresent()
        {
            static void AssertPropertyNameCompletionsWithoutColons(CompletionList list)
            {
                list.Where(i => i.Kind == CompletionItemKind.Property)
                    .Should()
                    .OnlyContain(x => string.Equals(x.TextEdit!.TextEdit!.NewText, x.Label));
            }

            var fileWithCursors = @"
resource testRes2 'Test.Rp/readWriteTests@2020-01-01' = {
  n|:
}

resource testRes3 'Test.Rp/readWriteTests@2020-01-01' = {
  n| :
}
";

            await RunCompletionScenarioTest(
                this.TestContext,
                ServerWithBuiltInTypes,
                fileWithCursors,
                completions =>
                   completions.Should().SatisfyRespectively(
                       l => AssertPropertyNameCompletionsWithoutColons(l!),
                       l => AssertPropertyNameCompletionsWithoutColons(l!)),
                '|');
        }

        [TestMethod]
        public async Task RequestCompletionsInResourceBodies_AtPositionsWhereNodeShouldNotBeInserted_ReturnsEmptyCompletions()
        {
            var fileWithCursors = @"
resource myRes 'Test.Rp/readWriteTests@2020-01-01' = {|
 | name: 'myRes' |
  tags | : {
    a: 'A'   |
  }
|}
";
            await RunCompletionScenarioTest(this.TestContext, ServerWithBuiltInTypes, fileWithCursors, AssertAllCompletionsEmpty, '|');
        }

        [TestMethod]
        public async Task RequestCompletionsInResourceBodies_AtPositionsWhereNestedResourceCanBeInserted_ReturnsNestedResourceCompletions()
        {
            var fileWithCursors = @"
resource myRes 'Test.Rp/readWriteTests@2020-01-01' = {
|
   |
  re|
   |res
}
";

            static void AssertAllCompletionsContainResourceLabel(IEnumerable<CompletionList?> completionLists)
            {
                foreach (var completionList in completionLists)
                {
                    completionList.Should().Contain(x => x.Label == "resource");
                }
            }

            await RunCompletionScenarioTest(this.TestContext, ServerWithBuiltInTypes, fileWithCursors, AssertAllCompletionsContainResourceLabel, '|');
        }

        [TestMethod]
        public async Task RequestCompletionsInProgram_AtPositionsWhereNodeShouldNotBeInserted_ReturnsEmptyCompletions()
        {
            var fileWithCursors = @"
|  var obj = {} |

|  resource myRes 'Test.Rp/readWriteTests@2020-01-01' = {
  name: 'myRes'
}
";
            await RunCompletionScenarioTest(this.TestContext, ServerWithBuiltInTypes, fileWithCursors, AssertAllCompletionsEmpty, '|');
        }

        [TestMethod]
        public async Task RequestCompletionsInObjects_AtPositionsWhereNodeShouldNotBeInserted_ReturnsEmptyCompletions()
        {
            var fileWithCursors = @"
var obj1 = {|}
var obj2 = {| }
var obj3 = |{ |}
var obj4 = { | }|
var obj5 = {|
  | prop: | true |
|}
var obj6 = { |
  prop  | : false
 |  }
";
            await RunCompletionScenarioTest(this.TestContext, ServerWithBuiltInTypes, fileWithCursors, AssertAllCompletionsEmpty, '|');
        }

        [TestMethod]
        public async Task RequestCompletionsInArrays_AtPositionsWhereNodeShouldNotBeInserted_ReturnsEmptyCompletions()
        {
            var fileWithCursors = @"
var arr1 = [|]
var arr2 = [| ]
var arr3 = [ |]|
var arr4 = |[ | ]
var arr5 = [|
  | null |
|]
var arr6 = [ |
  12345
  |  true
| ]
";
            await RunCompletionScenarioTest(this.TestContext, ServerWithBuiltInTypes, fileWithCursors, AssertAllCompletionsEmpty, '|');
        }

        [TestMethod]
        public async Task RequestCompletionsInExpressions_AtPositionsWhereNodeShouldNotBeInserted_ReturnsEmptyCompletions()
        {
            var fileWithCursors = @"
var unary = |! | true
var binary = -1 | |+| | 2
var ternary = true | |?| | 'yes' | |:| | 'no'
";
            await RunCompletionScenarioTest(this.TestContext, ServerWithBuiltInTypes, fileWithCursors, AssertAllCompletionsEmpty, '|');
        }

        [TestMethod]
        public async Task RequestCompletionsInTopLevelDeclarations_AtPositionsWhereNodeShouldNotBeInserted_ReturnsEmptyCompletions()
        {
            var fileWithCursors = @"
|param foo string
v|ar expr = 1 + 2
";
            await RunCompletionScenarioTest(this.TestContext, ServerWithBuiltInTypes, fileWithCursors, AssertAllCompletionsEmpty, '|');
        }

        [TestMethod]
        public async Task RequestCompletionsInObjectValues_InStringSegments_ReturnsEmptyCompletions()
        {
            var fileWithCursors = @"
var v2 = 'V2'

resource storageaccount 'Microsoft.Storage/storageAccounts@2021-02-01' = {
  name: 'name'
  location: resourceGroup().location
  kind: 'S|torage${v2}'
  sku: {
    name: 'Premium_LRS'
    tier: 'Premium'
  }
}
";
            await RunCompletionScenarioTest(this.TestContext, ServerWithBuiltInTypes, fileWithCursors, AssertAllCompletionsEmpty, '|');
        }


        [TestMethod]
        public async Task RequestCompletions_MatchingNodeIsBooleanOrIntegerOrNullLiteral_ReturnsEmptyCompletions()
        {
            var fileWithCursors = @"
var booleanExp = !|tr|ue| && |fal|se|
var integerExp = |12|345| + |543|21|
var nullLit = |n|ull|
";
            await RunCompletionScenarioTest(this.TestContext, ServerWithBuiltInTypes, fileWithCursors, AssertAllCompletionsEmpty, '|');
        }

        [TestMethod]
        public async Task RequestingCompletionsForLoopBodyShouldReturnNonLoopCompletions()
        {
            var fileWithCursors = @"
resource foo 'Microsoft.AgFoodPlatform/farmBeats@2020-05-12-preview' = [for item in list: |]

module bar 'doesNotExist.bicep' = [for item in list:|]

module bar2 'test.bicep' = [for item in list: |  ]
";

            var (text, cursors) = ParserHelper.GetFileWithCursors(fileWithCursors, '|');
            Uri mainUri = new Uri("file:///main.bicep");
            var files = new Dictionary<Uri, string>
            {
                [new Uri("file:///test.bicep")] = @"param foo string",
                [mainUri] = text
            };

            var bicepFile = SourceFileFactory.CreateBicepFile(mainUri, text);
            using var helper = await LanguageServerHelper.StartServerWithText(this.TestContext, files, bicepFile.FileUri, services => services.WithNamespaceProvider(BuiltInTestTypes.Create()));

            var file = new FileRequestHelper(helper.Client, bicepFile);
            var completions = await file.RequestCompletions(cursors);

            completions.Should().SatisfyRespectively(
                y => y.Should().SatisfyRespectively(
                    x => x.Label.Should().Be("{}"),
                    x => x.Label.Should().Be("required-properties"),
                    x => x.Label.Should().Be("if")),
                y => y.Should().SatisfyRespectively(
                    x => x.Label.Should().Be("{}"),
                    // no required-properties because the module doesn't exist
                    x => x.Label.Should().Be("if")),
                y => y.Should().SatisfyRespectively(
                    x => x.Label.Should().Be("{}"),
                    // valid module with a parameter, so we should have required-properties
                    x => x.Label.Should().Be("required-properties"),
                    x => x.Label.Should().Be("if")));
        }

        [TestMethod]
        public async Task RequestModulePathCompletions_ArmTemplateFilesInDir_ReturnsCompletionsIncludingArmTemplatePaths()
        {
            var mainUri = InMemoryFileResolver.GetFileUri("/path/to/main.bicep");
            var (mainFileText, cursor) = ParserHelper.GetFileWithSingleCursor(@"
module mod1 './module1.txt' = {}
module mod2 './template3.jsonc' = {}
module mod2 './|' = {}
",
                '|');
            var mainFile = SourceFileFactory.CreateBicepFile(mainUri, mainFileText);
            var schema = "https://schema.management.azure.com/schemas/2019-04-01/deploymentTemplate.json#";

            var fileTextsByUri = new Dictionary<Uri, string>
            {
                [mainUri] = mainFileText,
                [InMemoryFileResolver.GetFileUri("/path/to/template1.arm")] = "",
                [InMemoryFileResolver.GetFileUri("/path/to/template2.json")] = @$"{{ ""schema"": ""{schema}"" }}",
                [InMemoryFileResolver.GetFileUri("/path/to/template3.jsonc")] = @"{}",
                [InMemoryFileResolver.GetFileUri("/path/to/template4.json")] = new string('x', 2000 - schema.Length) + schema,
                [InMemoryFileResolver.GetFileUri("/path/to/template5.json")] = new string('x', 2002 - schema.Length) + schema,
                [InMemoryFileResolver.GetFileUri("/path/to/json1.json")] = "{}",
                [InMemoryFileResolver.GetFileUri("/path/to/json2.json")] = @"[{ ""name"": ""value"" }]",
                [InMemoryFileResolver.GetFileUri("/path/to/module1.txt")] = "param foo string",
                [InMemoryFileResolver.GetFileUri("/path/to/module2.bicep")] = "param bar bool",
                [InMemoryFileResolver.GetFileUri("/path/to/module3.bicep")] = "",
            };

            using var helper = await LanguageServerHelper.StartServerWithText(
                TestContext,
                fileTextsByUri,
                mainUri,
                services => services.WithNamespaceProvider(BuiltInTestTypes.Create()));

            var file = new FileRequestHelper(helper.Client, mainFile);

            var completions = await file.RequestCompletion(cursor);
            completions.Should().SatisfyRespectively(
                x => x.Label.Should().Be("module2.bicep"),
                x => x.Label.Should().Be("module3.bicep"),
                x => x.Label.Should().Be("template1.arm"),
                x => x.Label.Should().Be("template2.json"),
                x => x.Label.Should().Be("template3.jsonc"),
                x => x.Label.Should().Be("template4.json"),
                x => x.Label.Should().Be("../"));

            file.ApplyCompletion(completions, "module2.bicep").Should().HaveSourceText(@"
module mod1 './module1.txt' = {}
module mod2 './template3.jsonc' = {}
module mod2 './module2.bicep'| = {}
");
        }

        [TestMethod]
        public async Task VerifyObjectBodyCompletionReturnsSnippets()
        {
            string fileWithCursors = @"resource cosmosDbAccount 'Microsoft.DocumentDB/databaseAccounts@2021-03-15' = {
  name: 'name'
  properties: |
}";
            await RunCompletionScenarioTest(
                this.TestContext,
                ServerWithNamespaceProvider,
                fileWithCursors,
                completionLists =>
                {
                    completionLists.Count().Should().Be(1);

                    var snippetCompletions = completionLists.First()!.Items.Where(x => x.Kind == CompletionItemKind.Snippet);

                    snippetCompletions.Should().SatisfyRespectively(
                        c =>
                        {
                            c.Label.Should().Be("{}");
                        },
                        c =>
                        {
                            c.Label.Should().Be("required-properties");
                        },
                        c =>
                        {
                            c.Label.Should().Be("if-else");
                        });
                },
                '|');
        }

        [TestMethod]
        public async Task VerifyCompletionRequestWithinResourceDeclarationReturnsSnippets()
        {
            string fileWithCursors = @"#disable-next-line use-recent-api-versions
resource automationAccount 'Microsoft.Automation/automationAccounts@2019-06-01' = {
  name: 'name'
  location: resourceGroup().location
  |
}";
            await RunCompletionScenarioTest(
                this.TestContext,
                ServerWithNamespaceProvider,
                fileWithCursors,
                completionLists =>
                {
                    completionLists.Count().Should().Be(1);

                    var snippetCompletions = completionLists.First()!.Items.Where(x => x.Kind == CompletionItemKind.Snippet);

                    snippetCompletions.Should().SatisfyRespectively(
                        x =>
                        {
                            x.Label.Should().Be("resource-with-defaults");
                        },
                        x =>
                        {
                            x.Label.Should().Be("resource-without-defaults");
                        },
                        x =>
                        {
                            x.Label.Should().Be("res-automation-cert");
                        },
                        x =>
                        {
                            x.Label.Should().Be("res-automation-cred");
                        },
                        x =>
                        {
                            x.Label.Should().Be("res-automation-job-schedule");
                        },
                        x =>
                        {
                            x.Label.Should().Be("res-automation-module");
                        },
                        x =>
                        {
                            x.Label.Should().Be("res-automation-runbook");
                        },
                        x =>
                        {
                            x.Label.Should().Be("res-automation-schedule");
                        },
                        x =>
                        {
                            x.Label.Should().Be("res-automation-variable");
                        });
                },
                '|');
        }

        [TestMethod]
        public async Task VerifyObjectBodyCompletionInsideExistingArrayOfObjectsReturnsEmptyAndRequiredPropertiesSnippets()
        {
            string fileWithCursors = @"resource applicationGatewayFirewall 'Microsoft.Network/ApplicationGatewayWebApplicationFirewallPolicies@2020-11-01' = {
  name: 'name'
  properties: {
    managedRules: {
      managedRuleSets: [
        |
      ]
    }
  }
}";
            await RunCompletionScenarioTest(
                this.TestContext,
                ServerWithNamespaceProvider,
                fileWithCursors,
                completionLists =>
                {
                    completionLists.Count().Should().Be(1);

                    var snippetCompletions = completionLists.First()!.Items.Where(x => x.Kind == CompletionItemKind.Snippet);

                    snippetCompletions.Should().SatisfyRespectively(
                        c =>
                        {
                            c.Label.Should().Be("{}");
                        },
                        c =>
                        {
                            c.Label.Should().Be("required-properties");
                        },
                        c =>
                        {
                            c.Label.Should().Be("if-else");
                        });
                },
                '|');
        }

        [TestMethod]
        public async Task Import_completions_work_if_feature_enabled()
        {
            var fileWithCursors = @"
|
import 'ns1@1.0.0' |
import 'ns2@1.0.0' a|
import 'ns3@1.0.0' as|
import |
import a|
";
            await RunCompletionScenarioTest(this.TestContext, ServerWithExtensibilityEnabled, fileWithCursors,
                completions => completions.Should().SatisfyRespectively(
                    c => c!.Select(x => x.Label).Should().Contain("import"),
                    c => c!.Select(x => x.Label).Should().Equal("with", "as"),
                    c => c!.Select(x => x.Label).Should().Equal("with", "as"),
                    c => c!.Select(x => x.Label).Should().BeEmpty(),
                    c => c!.Select(x => x.Label).Should().Equal("'az@1.0.0'", "'kubernetes@1.0.0'", "'sys@1.0.0'"),
                    c => c!.Select(x => x.Label).Should().Equal("'az@1.0.0'", "'kubernetes@1.0.0'", "'sys@1.0.0'")
                ),
                '|');

            await RunCompletionScenarioTest(this.TestContext, ServerWithBuiltInTypes, fileWithCursors,
                completions => completions.Should().SatisfyRespectively(
                    c => c!.Select(x => x.Label).Should().NotContain("import"),
                    c => c!.Select(x => x.Label).Should().BeEmpty(),
                    c => c!.Select(x => x.Label).Should().BeEmpty(),
                    c => c!.Select(x => x.Label).Should().BeEmpty(),
                    c => c!.Select(x => x.Label).Should().BeEmpty(),
                    c => c!.Select(x => x.Label).Should().BeEmpty()
                ),
                '|');
        }

        [TestMethod]
        public async Task Import_configuration_completions_work()
        {
            {
                var fileWithCursors = @"
import 'kubernetes@1.0.0' with | as k8s
";

                var (text, cursor) = ParserHelper.GetFileWithSingleCursor(fileWithCursors, '|');
                var file = await new ServerRequestHelper(TestContext, ServerWithExtensibilityEnabled).OpenFile(text);

                var completions = await file.RequestCompletion(cursor);
                completions.Should().Contain(x => x.Label == "{}");
                completions.Should().Contain(x => x.Label == "required-properties");

                var updatedFile = file.ApplyCompletion(completions, "required-properties");
                updatedFile.Should().HaveSourceText(@"
import 'kubernetes@1.0.0' with {
  kubeConfig: $1
  namespace: $2
}| as k8s
");
            }

            {
                var fileWithCursors = @"
import 'kubernetes@1.0.0' with {
  |
}
";

                var (text, cursor) = ParserHelper.GetFileWithSingleCursor(fileWithCursors, '|');
                var file = await new ServerRequestHelper(TestContext, ServerWithExtensibilityEnabled).OpenFile(text);

                var completions = await file.RequestCompletion(cursor);
                completions.Should().Contain(x => x.Label == "namespace");
                completions.Should().Contain(x => x.Label == "kubeConfig");

                var updatedFile = file.ApplyCompletion(completions, "kubeConfig");
                updatedFile.Should().HaveSourceText(@"
import 'kubernetes@1.0.0' with {
  kubeConfig:|
}
");
            }
<<<<<<< HEAD

            {
                // az provider does not support configuration - expect no completions
                var fileWithCursors = @"
import az as az |
";

                var (text, cursor) = ParserHelper.GetFileWithSingleCursor(fileWithCursors, '|');
                var file = await new ServerRequestHelper(TestContext, ServerWithExtensibilityEnabled).OpenFile(text);

                var completions = await file.RequestCompletion(cursor);
                completions.Should().BeEmpty();
            }
=======
>>>>>>> a523027b
        }

        [TestMethod]
        public async Task TypeCompletionsIncludeAmbientTypes()
        {
            var fileWithCursors = @"
type a = ǂ
";
            var (text, cursor) = ParserHelper.GetFileWithSingleCursor(fileWithCursors, 'ǂ');
            var file = await new ServerRequestHelper(TestContext, ServerWithTypesEnabled).OpenFile(text);
            var completions = await file.RequestCompletion(cursor);
            completions.Should().Contain(x => x.Label == "string");
            completions.Should().Contain(x => x.Label == "int");
            completions.Should().Contain(x => x.Label == "bool");
            completions.Should().Contain(x => x.Label == "object");
            completions.Should().Contain(x => x.Label == "array");
        }

        [TestMethod]
        public async Task TypeCompletionsIncludeUserDefinedTypes()
        {
            var fileWithCursors = @"
type a = ǂ
type b = string
";
            var (text, cursor) = ParserHelper.GetFileWithSingleCursor(fileWithCursors, 'ǂ');
            var file = await new ServerRequestHelper(TestContext, ServerWithTypesEnabled).OpenFile(text);
            var completions = await file.RequestCompletion(cursor);
            completions.Should().Contain(x => x.Label == "b");
        }

        [TestMethod]
        public async Task UnionTypeMembersShouldReceiveTypeCompletions()
        {
            var fileWithCursors = @"
type a = 'fizz'|'buzz'|ǂ
type b = 'pop'
";
            var (text, cursor) = ParserHelper.GetFileWithSingleCursor(fileWithCursors, 'ǂ');
            var file = await new ServerRequestHelper(TestContext, ServerWithTypesEnabled).OpenFile(text);
            var completions = await file.RequestCompletion(cursor);
            completions.Should().Contain(x => x.Label == "b");
            completions.Should().NotContain(x => x.Label == "a");
        }

        [TestMethod]
        public async Task UnionTypeMembersWithSeparationShouldReceiveTypeCompletions()
        {
            var fileWithCursors = @"
type a = 'fizz' | 'buzz' | ǂ
type b = 'pop'
";
            var (text, cursor) = ParserHelper.GetFileWithSingleCursor(fileWithCursors, 'ǂ');
            var file = await new ServerRequestHelper(TestContext, ServerWithTypesEnabled).OpenFile(text);
            var completions = await file.RequestCompletion(cursor);
            completions.Should().Contain(x => x.Label == "b");
        }

        [TestMethod]
        public async Task UnionTypeMemberCompletionsShouldNotIncludeNonLiteralTypes()
        {
            var fileWithCursors = @"
type a = 'fizz'|'buzz'|ǂ
type b = 'pop'
type c = string[]
";
            var (text, cursor) = ParserHelper.GetFileWithSingleCursor(fileWithCursors, 'ǂ');
            var file = await new ServerRequestHelper(TestContext, ServerWithTypesEnabled).OpenFile(text);
            var completions = await file.RequestCompletion(cursor);
            completions.Should().Contain(x => x.Label == "b");
            completions.Should().NotContain(x => x.Label == "c");
            completions.Should().NotContain(x => x.Label == "string");
            completions.Should().NotContain(x => x.Label == "int");
            completions.Should().NotContain(x => x.Label == "bool");
            completions.Should().NotContain(x => x.Label == "object");
            completions.Should().NotContain(x => x.Label == "array");
        }

        [TestMethod]
        public async Task TypeCompletionsShouldNotIncludeCyclicReferences()
        {
            var fileWithCursors = @"
type a = ǂ
";
            var (text, cursor) = ParserHelper.GetFileWithSingleCursor(fileWithCursors, 'ǂ');
            var file = await new ServerRequestHelper(TestContext, ServerWithTypesEnabled).OpenFile(text);
            var completions = await file.RequestCompletion(cursor);
            completions.Should().NotContain(x => x.Label == "a");
        }

        [TestMethod]
        public async Task UnionTypeMemberCompletionsShouldNotIncludeCyclicReferences()
        {
            var fileWithCursors = @"
type a = 'fizz'|'buzz'|ǂ
";
            var (text, cursor) = ParserHelper.GetFileWithSingleCursor(fileWithCursors, 'ǂ');
            var file = await new ServerRequestHelper(TestContext, ServerWithTypesEnabled).OpenFile(text);
            var completions = await file.RequestCompletion(cursor);
            completions.Should().NotContain(x => x.Label == "a");
        }

        [TestMethod]
        public async Task ObjectTypePropertyCompletionsShouldNotIncludeCyclicReferences()
        {
            var fileWithCursors = @"
type a = {
    requiredAndRecursive: ǂ
}
";
            var (text, cursor) = ParserHelper.GetFileWithSingleCursor(fileWithCursors, 'ǂ');
            var file = await new ServerRequestHelper(TestContext, ServerWithTypesEnabled).OpenFile(text);
            var completions = await file.RequestCompletion(cursor);
            completions.Should().NotContain(x => x.Label == "a");
        }

        [TestMethod]
        public async Task OptionalObjectTypePropertyCompletionsShouldIncludeRecursiveReferences()
        {
            var fileWithCursors = @"
type a = {
    optionalAndRecursive?: ǂ
}
";
            var (text, cursor) = ParserHelper.GetFileWithSingleCursor(fileWithCursors, 'ǂ');
            var file = await new ServerRequestHelper(TestContext, ServerWithTypesEnabled).OpenFile(text);
            var completions = await file.RequestCompletion(cursor);
            completions.Should().Contain(x => x.Label == "a");
        }

        [TestMethod]
        public async Task ModuleCompletionsShouldNotBeUrlEscaped()
        {
            var fileWithCursors = @"
module a '|' = {
    name: 'modA'
}
";

            var (text, cursor) = ParserHelper.GetFileWithSingleCursor(fileWithCursors, '|');
            Uri mainUri = InMemoryFileResolver.GetFileUri("/dir/main.bicep");
            var files = new Dictionary<Uri, string>
            {
                [InMemoryFileResolver.GetFileUri("/dir/folder with space/mod with space.bicep")] = @"param foo string",
                [InMemoryFileResolver.GetFileUri("/dir/percentage%file.bicep")] = @"param foo string",
                [InMemoryFileResolver.GetFileUri("/dir/already%20escaped.bicep")] = @"param foo string",
                [mainUri] = text
            };

            var bicepFile = SourceFileFactory.CreateBicepFile(mainUri, text);
            using var helper = await LanguageServerHelper.StartServerWithText(this.TestContext, files, bicepFile.FileUri, services => services.WithNamespaceProvider(BuiltInTestTypes.Create()));

            var file = new FileRequestHelper(helper.Client, bicepFile);
            var completions = await file.RequestCompletion(cursor);

            completions.Should().SatisfyRespectively(
                x => x.Label.Should().Be("percentage%file.bicep"),
                x => x.Label.Should().Be("already%20escaped.bicep"),
                x => x.Label.Should().Be("folder with space/"),
                x => x.Label.Should().Be("../"));
        }

        [TestMethod]
        public async Task ModuleCompletionsShouldContainDescriptions()
        {
            var moduleContent = @"
@description('input that you want multiplied by 3')
param input int = 2

@description('input multiplied by 3')
output inputTimesThree int = input * 3
";


            var mainContent = @"
module m 'mod.bicep' = {
    name: 'myMod'
    params: {
        i|
    }
}

var modOut = m.outputs.inputTi|
";

            var (text, cursors) = ParserHelper.GetFileWithCursors(mainContent, '|');
            Uri mainUri = new Uri("file:///main.bicep");
            var files = new Dictionary<Uri, string>
            {
                [new Uri("file:///mod.bicep")] = moduleContent,
                [mainUri] = text
            };

            var bicepFile = SourceFileFactory.CreateBicepFile(mainUri, text);
            using var helper = await LanguageServerHelper.StartServerWithText(
                this.TestContext,
                files,
                bicepFile.FileUri,
                services => services.WithNamespaceProvider(BuiltInTestTypes.Create()));

            var file = new FileRequestHelper(helper.Client, bicepFile);
            var completions = await file.RequestCompletions(cursors);

            completions.Should().SatisfyRespectively(
                y => y.Should().SatisfyRespectively(
                    x => x.Documentation?.MarkupContent?.Value.Should().Contain("input that you want multiplied by 3")),
                y => y.Should().SatisfyRespectively(
                    x => x.Documentation?.MarkupContent?.Value.Should().Contain("input multiplied by 3"))
            );
        }

        [TestMethod]
        public async Task Resource_type_completions_return_filtered_api_versions()
        {
            var fileWithCursors = @"
resource abc 'Test.Rp/basicTests@|'
";

            await RunCompletionScenarioTest(
                this.TestContext,
                ServerWithBuiltInTypes,
                fileWithCursors,
                completions =>
                    completions.Should().SatisfyRespectively(
                        c => c.Should().SatisfyRespectively(
                            x => x.Label.Should().Be("2020-01-01"))),
                '|');
        }

        [TestMethod]
        public async Task Resource_type_completions_return_filtered_types()
        {
            var fileWithCursors = @"
resource abc 'Test.Rp/basic|'
";

            await RunCompletionScenarioTest(
                this.TestContext,
                ServerWithBuiltInTypes,
                fileWithCursors,
                completions =>
                    completions.Should().SatisfyRespectively(
                        c => c.Should().Contain(
                            x => x.Label == "'Test.Rp/basicTests'")),
                '|');
        }

        [TestMethod]
        public async Task Known_list_functions_are_offered()
        {
            var fileWithCursors = @"
resource abc 'Test.Rp/listFuncTests@2020-01-01' existing = {
  name: 'abc'
}

var outTest = abc.|
";

            var (text, cursor) = ParserHelper.GetFileWithSingleCursor(fileWithCursors, '|');
            var file = await new ServerRequestHelper(TestContext, ServerWithBuiltInTypes).OpenFile(text);

            var completions = await file.RequestCompletion(cursor);
            completions.Should().Contain(x => x.Label == "listNoInput");
            completions.Should().Contain(x => x.Label == "listWithInput");

            var updatedFile = file.ApplyCompletion(completions, "listWithInput");
            updatedFile.Should().HaveSourceText(@"
resource abc 'Test.Rp/listFuncTests@2020-01-01' existing = {
  name: 'abc'
}

var outTest = abc.listWithInput(|)
");
        }

        [TestMethod]
        public async Task List_functions_accepting_inputs_suggest_api_version_param()
        {
            var fileWithCursors = @"
resource abc 'Test.Rp/listFuncTests@2020-01-01' existing = {
  name: 'abc'
}

var outTest = abc.listWithInput(|)
";

            var (text, cursor) = ParserHelper.GetFileWithSingleCursor(fileWithCursors, '|');
            var file = await new ServerRequestHelper(TestContext, ServerWithBuiltInTypes).OpenFile(text);

            var completions = await file.RequestCompletion(cursor);
            completions.Should().Contain(x => x.Label == "'2020-01-01'");

            var updatedFile = file.ApplyCompletion(completions, "'2020-01-01'");
            updatedFile.Should().HaveSourceText(@"
resource abc 'Test.Rp/listFuncTests@2020-01-01' existing = {
  name: 'abc'
}

var outTest = abc.listWithInput('2020-01-01'|)
");
        }

        [TestMethod]
        public async Task List_functions_accepting_inputs_suggest_required_properties()
        {
            var fileWithCursors = @"
resource abc 'Test.Rp/listFuncTests@2020-01-01' existing = {
  name: 'abc'
}

var outTest = abc.listWithInput('2020-01-01', |)
";

            var (text, cursor) = ParserHelper.GetFileWithSingleCursor(fileWithCursors, '|');
            var file = await new ServerRequestHelper(TestContext, ServerWithBuiltInTypes).OpenFile(text);

            var completions = await file.RequestCompletion(cursor);
            completions.Should().Contain(x => x.Label == "required-properties");

            var updatedFile = file.ApplyCompletion(completions, "required-properties", "foo");
            updatedFile.Should().HaveSourceText(@"
resource abc 'Test.Rp/listFuncTests@2020-01-01' existing = {
  name: 'abc'
}

var outTest = abc.listWithInput('2020-01-01', {
  withInputInputVal: foo
}|)
");
        }

        [TestMethod]
        public async Task List_functions_accepting_inputs_permit_object_key_completions()
        {
            var fileWithCursors = @"
resource abc 'Test.Rp/listFuncTests@2020-01-01' existing = {
  name: 'abc'
}

var outTest = abc.listWithInput('2020-01-01', {
  withInputInputVal: 'hello'
  |
})
";

            var (text, cursor) = ParserHelper.GetFileWithSingleCursor(fileWithCursors, '|');
            var file = await new ServerRequestHelper(TestContext, ServerWithBuiltInTypes).OpenFile(text);

            var completions = await file.RequestCompletion(cursor);
            completions.Should().Contain(x => x.Label == "optionalVal");

            var updatedFile = file.ApplyCompletion(completions, "optionalVal");
            updatedFile.Should().HaveSourceText(@"
resource abc 'Test.Rp/listFuncTests@2020-01-01' existing = {
  name: 'abc'
}

var outTest = abc.listWithInput('2020-01-01', {
  withInputInputVal: 'hello'
  optionalVal:|
})
");
        }

        [DataTestMethod]
        [DataRow(@"
resource abc 'Test.Rp/listFuncTests@2020-01-01' existing = {
  name: 'abc'
}

var outTest = abc.listWithInput('2020-01-01', {
  withInputInputVal: 'hello'
  optionalLiteralVal: |
})
", @"
resource abc 'Test.Rp/listFuncTests@2020-01-01' existing = {
  name: 'abc'
}

var outTest = abc.listWithInput('2020-01-01', {
  withInputInputVal: 'hello'
  optionalLiteralVal: 'either'|
})
")]
        [DataRow(@"
resource abc 'Test.Rp/listFuncTests@2020-01-01' existing = {
  name: 'abc'
}

var outTest = abc.listWithInput('2020-01-01', {
  withInputInputVal: 'hello'
  optionalLiteralVal: (|)
})
", @"
resource abc 'Test.Rp/listFuncTests@2020-01-01' existing = {
  name: 'abc'
}

var outTest = abc.listWithInput('2020-01-01', {
  withInputInputVal: 'hello'
  optionalLiteralVal: ('either'|)
})
")]
        [DataRow(@"
resource abc 'Test.Rp/listFuncTests@2020-01-01' existing = {
  name: 'abc'
}

var outTest = abc.listWithInput('2020-01-01', {
  withInputInputVal: 'hello'
  optionalLiteralVal: true ? | : 'or'
})
", @"
resource abc 'Test.Rp/listFuncTests@2020-01-01' existing = {
  name: 'abc'
}

var outTest = abc.listWithInput('2020-01-01', {
  withInputInputVal: 'hello'
  optionalLiteralVal: true ? 'either'| : 'or'
})
")]
        [DataRow(@"
resource abc 'Test.Rp/listFuncTests@2020-01-01' existing = {
  name: 'abc'
}

var outTest = abc.listWithInput('2020-01-01', {
  withInputInputVal: 'hello'
  optionalLiteralVal: true ? 'or' : |
})
", @"
resource abc 'Test.Rp/listFuncTests@2020-01-01' existing = {
  name: 'abc'
}

var outTest = abc.listWithInput('2020-01-01', {
  withInputInputVal: 'hello'
  optionalLiteralVal: true ? 'or' : 'either'|
})
")]
        [DataRow(@"
resource abc 'Test.Rp/listFuncTests@2020-01-01' existing = {
  name: 'abc'
}

var outTest = abc.listWithInput('2020-01-01', {
  withInputInputVal: 'hello'
  optionalLiteralVal: true ? 'or' : (true ? |)
})
", @"
resource abc 'Test.Rp/listFuncTests@2020-01-01' existing = {
  name: 'abc'
}

var outTest = abc.listWithInput('2020-01-01', {
  withInputInputVal: 'hello'
  optionalLiteralVal: true ? 'or' : (true ? 'either'|)
})
")]
        public async Task List_functions_accepting_inputs_permit_object_value_completions(string fileWithCursors, string updatedFileWithCursors)
        {
            var (text, cursor) = ParserHelper.GetFileWithSingleCursor(fileWithCursors, '|');
            var file = await new ServerRequestHelper(TestContext, ServerWithBuiltInTypes).OpenFile(text);

            var completions = await file.RequestCompletion(cursor);
            completions.Should().Contain(x => x.Label == "'either'");
            completions.Should().Contain(x => x.Label == "'or'");

            var updatedFile = file.ApplyCompletion(completions, "'either'");
            updatedFile.Should().HaveSourceText(updatedFileWithCursors);
        }

        [TestMethod]
        public async Task List_functions_return_property_completions()
        {
            var fileWithCursors = @"
resource abc 'Test.Rp/listFuncTests@2020-01-01' existing = {
  name: 'abc'
}

var outTest = abc.listWithInput().|
";
            var (text, cursor) = ParserHelper.GetFileWithSingleCursor(fileWithCursors, '|');
            var file = await new ServerRequestHelper(TestContext, ServerWithBuiltInTypes).OpenFile(text);

            var completions = await file.RequestCompletion(cursor);
            completions.Should().Contain(x => x.Label == "withInputOutputVal");

            var updatedFile = file.ApplyCompletion(completions, "withInputOutputVal");
            updatedFile.Should().HaveSourceText(@"
resource abc 'Test.Rp/listFuncTests@2020-01-01' existing = {
  name: 'abc'
}

var outTest = abc.listWithInput().withInputOutputVal|
");
        }

        [TestMethod]
        public async Task List_functions_support_completions_for_az_types()
        {
            var fileWithCursors = @"
resource stg 'Microsoft.Storage/storageAccounts@2021-06-01' existing = {
  name: 'stg'
}

var testA = stg.|
var testB = stg.listKeys().|
var testC = stg.listKeys().keys[0].|
var testD = stg.listAccountSas(|)
var testE = stg.listAccountSas('2021-06-01', |)
var testF = stg.listAccountSas('2021-06-01', {}).|
";

            await RunCompletionScenarioTest(
                this.TestContext,
                DefaultServer,
                fileWithCursors,
                completions =>
                    completions.Should().SatisfyRespectively(
                        c => c!.Select(x => x.Label).Should().Contain("listKeys", "listAccountSas", "listServiceSas"),
                        c => c!.Select(x => x.Label).Should().Contain("keys"),
                        c => c!.Select(x => x.Label).Should().Contain("creationTime", "value", "permissions", "keyName"),
                        c => c!.Select(x => x.Label).Should().Contain("'2021-06-01'"),
                        c => c!.Select(x => x.Label).Should().Contain("required-properties"),
                        c => c!.Select(x => x.Label).Should().Contain("accountSasToken")
                    ),
                '|'
);
        }

        [TestMethod]
        public async Task VerifyCompletionRequestAfterPoundSign_ShouldReturnCompletionItem()
        {
            var fileWithCursors = @"#|
param storageAccount string = 'testAccount";

            var (text, cursor) = ParserHelper.GetFileWithSingleCursor(fileWithCursors, '|');
            var file = await new ServerRequestHelper(TestContext, ServerWithBuiltInTypes).OpenFile(text);

            var completions = await file.RequestCompletion(cursor);

            var updatedFile = file.ApplyCompletion(completions, LanguageConstants.DisableNextLineDiagnosticsKeyword);
            updatedFile.Should().HaveSourceText(@"#disable-next-line|
param storageAccount string = 'testAccount");
        }

        [TestMethod]
        public async Task Lambda_function_completions_suggest_local_variables()
        {
            var fileWithCursors = @"
var foo = map([123], i => |)
var bar = map([123], i => {
  key: |
})
var sorted = sort(['abc'], (x, y) => |)
var sorted2 = sort(['abc'], (x, y) => x < |)
";

            var (text, cursors) = ParserHelper.GetFileWithCursors(fileWithCursors, '|');
            var file = await new ServerRequestHelper(TestContext, ServerWithBuiltInTypes).OpenFile(text);

            var completions = await file.RequestCompletions(cursors);

            completions.Should().SatisfyRespectively(
                c => c.Should().Contain(x => x.Label == "i"),
                c => c.Should().Contain(x => x.Label == "i"),
                c => c.Should().Contain(x => x.Label == "x")
                    .And.Contain(x => x.Label == "y"),
                c => c.Should().Contain(x => x.Label == "x")
                    .And.Contain(x => x.Label == "y"));
        }

        [TestMethod]
        public async Task List_comprehension_functions_return_lambda_snippets_single_arg()
        {
            var (text, cursor) = ParserHelper.GetFileWithSingleCursor(@"
var foo = map([123], |)
",
                '|');

            var file = await new ServerRequestHelper(TestContext, ServerWithBuiltInTypes).OpenFile(text);

            var completions = await file.RequestCompletion(cursor);
            var updatedFile = file.ApplyCompletion(completions, "arg => ...", "foo");
            updatedFile.Should().HaveSourceText(@"
var foo = map([123], foo => |)
");
        }

        [TestMethod]
        public async Task List_comprehension_functions_return_lambda_snippets_multiple_args()
        {
            var (text, cursor) = ParserHelper.GetFileWithSingleCursor(@"
var foo = sort([123], |)
",
                '|');

            var file = await new ServerRequestHelper(TestContext, ServerWithBuiltInTypes).OpenFile(text);

            var completions = await file.RequestCompletion(cursor);
            var updatedFile = file.ApplyCompletion(completions, "(arg1, arg2) => ...", "foo", "bar");
            updatedFile.Should().HaveSourceText(@"
var foo = sort([123], (foo, bar) => |)
");
        }

        [TestMethod]
        public async Task VerifyCompletionrequestAfterPoundSignWithinComment_ShouldDoNothing()
        {
            var fileWithCursors = @"// This is a comment #|";

            await RunCompletionScenarioTest(
                this.TestContext,
                ServerWithNamespaceProvider,
                fileWithCursors,
                completionLists => completionLists.Should().SatisfyRespectively(
                    completions => completions.Should().BeEmpty()),
                '|');
        }

        [TestMethod]
        public async Task VerifyCompletionRequestAfterPoundSign_WithTextBeforePoundSign_ShouldDoNothing()
        {
            var fileWithCursors = @"var terminatedWithDirective = 'foo' #|";

            await RunCompletionScenarioTest(
                this.TestContext,
                ServerWithNamespaceProvider,
                fileWithCursors,
                completionLists => completionLists.Should().SatisfyRespectively(
                    completions => completions.Should().BeEmpty()),
                '|');
        }

        [TestMethod]
        public async Task VerifyCompletionRequestAfterPoundSign_WithCommentBeforePoundSign_ShouldDoNothing()
        {
            var fileWithCursors = @"/* test */#|";

            await RunCompletionScenarioTest(
                this.TestContext,
                ServerWithNamespaceProvider,
                fileWithCursors,
                completionLists => completionLists.Should().SatisfyRespectively(
                    completions => completions.Should().BeEmpty()),
                '|');
        }

        [TestMethod]
        public async Task VerifyCompletionRequestAfterPoundSign_WithWhiteSpaceAndCommentBeforePoundSign_ShouldDoNothing()
        {
            var fileWithCursors = @"   /* test */  #|";

            await RunCompletionScenarioTest(
                this.TestContext,
                ServerWithNamespaceProvider,
                fileWithCursors,
                completionLists => completionLists.Should().SatisfyRespectively(
                    completions => completions.Should().BeEmpty()),
                '|');
        }

        [TestMethod]
        public async Task VerifyCompletionRequestAfterPoundSign_WithWhiteSpaceBeforePoundSign_ShouldReturnCompletionItem()
        {
            var fileWithCursors = @"    #|
param storageAccount1 string = 'testAccount'
    #|
param storageAccount2 string = 'testAccount'";

            var (text, cursors) = ParserHelper.GetFileWithCursors(fileWithCursors, '|');
            var file = await new ServerRequestHelper(TestContext, ServerWithBuiltInTypes).OpenFile(text);

            var completions = await file.RequestCompletion(cursors[0]);
            completions.Should().Contain(x => x.Label == LanguageConstants.DisableNextLineDiagnosticsKeyword);

            var updatedFile = file.ApplyCompletion(completions, LanguageConstants.DisableNextLineDiagnosticsKeyword);
            updatedFile.Should().HaveSourceText(@"    #disable-next-line|
param storageAccount1 string = 'testAccount'
    #
param storageAccount2 string = 'testAccount'");

            completions = await file.RequestCompletion(cursors[1]);
            completions.Should().Contain(x => x.Label == LanguageConstants.DisableNextLineDiagnosticsKeyword);

            updatedFile = file.ApplyCompletion(completions, LanguageConstants.DisableNextLineDiagnosticsKeyword);
            updatedFile.Should().HaveSourceText(@"    #
param storageAccount1 string = 'testAccount'
    #disable-next-line|
param storageAccount2 string = 'testAccount'");
        }

        [TestMethod]
        public async Task VerifyCompletionRequestAfterPoundSign_WithinResource_ShouldReturnCompletionItem()
        {
            string fileWithCursors = @"var vmProperties = {
  diagnosticsProfile: {
    bootDiagnostics: {
      enabled: 123
      storageUri: true
      unknownProp: 'asdf'
    }
  }
  evictionPolicy: 'Deallocate'
}
resource vm 'Microsoft.Compute/virtualMachines@2020-12-01' = {
  name: 'vm'
  location: 'West US'
#|
  properties: vmProperties
}";

            var (text, cursor) = ParserHelper.GetFileWithSingleCursor(fileWithCursors, '|');
            var file = await new ServerRequestHelper(TestContext, ServerWithBuiltInTypes).OpenFile(text);

            var completions = await file.RequestCompletion(cursor);
            completions.Should().Contain(x => x.Label == LanguageConstants.DisableNextLineDiagnosticsKeyword);

            var updatedFile = file.ApplyCompletion(completions, LanguageConstants.DisableNextLineDiagnosticsKeyword);
            updatedFile.Should().HaveSourceText(@"var vmProperties = {
  diagnosticsProfile: {
    bootDiagnostics: {
      enabled: 123
      storageUri: true
      unknownProp: 'asdf'
    }
  }
  evictionPolicy: 'Deallocate'
}
resource vm 'Microsoft.Compute/virtualMachines@2020-12-01' = {
  name: 'vm'
  location: 'West US'
#disable-next-line|
  properties: vmProperties
}");
        }

        [TestMethod]
        public async Task VerifyCompletionRequestAfterDisableNextLineKeyword_ShouldReturnDiagnosticsCodes()
        {
            string fileWithCursors = @"#disable-next-line |
param storageAccount string = 'testAccount'
var vmProperties = {
  diagnosticsProfile: {
    bootDiagnostics: {
      enabled: 123
      storageUri: true
      unknownProp: 'asdf'
    }
  }
  evictionPolicy: 'Deallocate'
}
resource vm 'Microsoft.Compute/virtualMachines@2020-12-01' = {
  name: 'vm'
  location: 'West US'
#disable-next-line |
  properties: vmProperties
}";

            var (text, cursors) = ParserHelper.GetFileWithCursors(fileWithCursors, '|');
            var file = await new ServerRequestHelper(TestContext, ServerWithNamespaceProvider).OpenFile(text);

            var completions = await file.RequestCompletion(cursors[0]);
            completions.Should().Contain(x => x.Label == "no-unused-params");

            var updatedFile = file.ApplyCompletion(completions, "no-unused-params");
            updatedFile.Should().HaveSourceText(@"#disable-next-line no-unused-params|
param storageAccount string = 'testAccount'
var vmProperties = {
  diagnosticsProfile: {
    bootDiagnostics: {
      enabled: 123
      storageUri: true
      unknownProp: 'asdf'
    }
  }
  evictionPolicy: 'Deallocate'
}
resource vm 'Microsoft.Compute/virtualMachines@2020-12-01' = {
  name: 'vm'
  location: 'West US'
#disable-next-line "/* <- preserve trailing space */+@"
  properties: vmProperties
}");

            completions = await file.RequestCompletion(cursors[1]);
            completions.Should().Contain(x => x.Label == "BCP036");
            completions.Should().Contain(x => x.Label == "BCP037");

            updatedFile = file.ApplyCompletion(completions, "BCP036");
            updatedFile.Should().HaveSourceText(@"#disable-next-line "/* <- preserve trailing space */+@"
param storageAccount string = 'testAccount'
var vmProperties = {
  diagnosticsProfile: {
    bootDiagnostics: {
      enabled: 123
      storageUri: true
      unknownProp: 'asdf'
    }
  }
  evictionPolicy: 'Deallocate'
}
resource vm 'Microsoft.Compute/virtualMachines@2020-12-01' = {
  name: 'vm'
  location: 'West US'
#disable-next-line BCP036|
  properties: vmProperties
}");

            updatedFile = file.ApplyCompletion(completions, "BCP037");
            updatedFile.Should().HaveSourceText(@"#disable-next-line "/* <- preserve trailing space */+@"
param storageAccount string = 'testAccount'
var vmProperties = {
  diagnosticsProfile: {
    bootDiagnostics: {
      enabled: 123
      storageUri: true
      unknownProp: 'asdf'
    }
  }
  evictionPolicy: 'Deallocate'
}
resource vm 'Microsoft.Compute/virtualMachines@2020-12-01' = {
  name: 'vm'
  location: 'West US'
#disable-next-line BCP037|
  properties: vmProperties
}");
        }

        [TestMethod]
        public async Task VerifyCompletionRequestAfterDiagnosticCodeInDisableNextLineDirective_ShouldReturnCompletionItemWithRemainingDiagnosticCode()
        {
            string fileWithCursors = @"var vmProperties = {
  diagnosticsProfile: {
    bootDiagnostics: {
      enabled: 123
      storageUri: true
      unknownProp: 'asdf'
    }
  }
  evictionPolicy: 'Deallocate'
}
resource vm 'Microsoft.Compute/virtualMachines@2020-12-01' = {
  name: 'vm'
  location: 'West US'
#disable-next-line BCP036 |
  properties: vmProperties
}";

            var (text, cursor) = ParserHelper.GetFileWithSingleCursor(fileWithCursors, '|');
            var file = await new ServerRequestHelper(TestContext, ServerWithNamespaceProvider).OpenFile(text);

            var completions = await file.RequestCompletion(cursor);
            completions.Should().Contain(x => x.Label == "BCP037");

            var updatedFile = file.ApplyCompletion(completions, "BCP037");
            updatedFile.Should().HaveSourceText(@"var vmProperties = {
  diagnosticsProfile: {
    bootDiagnostics: {
      enabled: 123
      storageUri: true
      unknownProp: 'asdf'
    }
  }
  evictionPolicy: 'Deallocate'
}
resource vm 'Microsoft.Compute/virtualMachines@2020-12-01' = {
  name: 'vm'
  location: 'West US'
#disable-next-line BCP036 BCP037|
  properties: vmProperties
}");
        }

        [TestMethod]
        public async Task VerifyCompletionRequestAfterDisableNextLineDirective_WithDiagnosticsSpanningMultipleLines_ShouldReturnCompletionItems()
        {
            string fileWithCursors = @"#disable-next-line |
var foo = concat('abc'/*
  */, 'asd')";

            var (text, cursor) = ParserHelper.GetFileWithSingleCursor(fileWithCursors, '|');
            var file = await new ServerRequestHelper(TestContext, ServerWithNamespaceProvider).OpenFile(text);

            var completions = await file.RequestCompletion(cursor);
            completions.Should().Contain(x => x.Label == "no-unused-vars");
            completions.Should().Contain(x => x.Label == "prefer-interpolation");

            var updatedFile = file.ApplyCompletion(completions, "no-unused-vars");
            updatedFile.Should().HaveSourceText(@"#disable-next-line no-unused-vars|
var foo = concat('abc'/*
  */, 'asd')");

            updatedFile = file.ApplyCompletion(completions, "prefer-interpolation");
            updatedFile.Should().HaveSourceText(@"#disable-next-line prefer-interpolation|
var foo = concat('abc'/*
  */, 'asd')");
        }

        [TestMethod]
        public async Task VerifyCompletionRequestAfterDiagnosticCodeInDisableNextLineDirectiveWithoutWhiteSpace_ShouldDoNothing()
        {
            string fileWithCursors = @"var vmProperties = {
  diagnosticsProfile: {
    bootDiagnostics: {
      enabled: 123
      storageUri: true
      unknownProp: 'asdf'
    }
  }
  evictionPolicy: 'Deallocate'
}
resource vm 'Microsoft.Compute/virtualMachines@2020-12-01' = {
  name: 'vm'
  location: 'West US'
#disable-next-line BCP036|
  properties: vmProperties
}";

            await RunCompletionScenarioTest(
                this.TestContext,
                ServerWithNamespaceProvider,
                fileWithCursors,
                completionLists => completionLists.Should().SatisfyRespectively(
                    completions => completions.Should().BeEmpty()),
                '|');
        }

        [TestMethod]
        public async Task VerifyCompletionRequestAfterDiagnosticCodeInDisableNextLineDirective_WithNoDiagnostics_ShouldDoNothing()
        {
            string fileWithCursors = @"var vmProperties = {
  diagnosticsProfile: {
    bootDiagnostics: {
      enabled: 123
      storageUri: true
      unknownProp: 'asdf'
    }
  }
  evictionPolicy: 'Deallocate'
}
resource vm 'Microsoft.Compute/virtualMachines@2020-12-01' = {
  name: 'vm'
  location: 'West US'
#disable-next-line BCP036 BCP037 |
  properties: vmProperties
}";

            await RunCompletionScenarioTest(
                this.TestContext,
                ServerWithNamespaceProvider,
                fileWithCursors,
                completionLists => completionLists.Should().SatisfyRespectively(
                    completions => completions.Should().BeEmpty()),
                '|');
        }

        [TestMethod]
        public async Task VerifyDisableNextLineDiagnosticsDirectiveCompletionIsNotAvailableToSuppressCoreCompilerErrors()
        {
            string fileWithCursors = @"#disable-next-line |
resource test";

            var (text, cursor) = ParserHelper.GetFileWithSingleCursor(fileWithCursors, '|');
            var file = await new ServerRequestHelper(TestContext, ServerWithBuiltInTypes).OpenFile(text);

            CompilationHelper.Compile(text).ExcludingLinterDiagnostics().Diagnostics.Should().SatisfyRespectively(
                x => x.Code.Should().Be("BCP226"),
                x => x.Code.Should().Be("BCP068"),
                x => x.Code.Should().Be("BCP029"));

            var completions = await file.RequestCompletion(cursor);
            completions.Should().BeEmpty();
        }

        [TestMethod]
        public async Task Descriptions_for_function_completions()
        {
            var fileWithCursors = @"
var foo = resourceI|
";

            await RunCompletionScenarioTest(
                this.TestContext,
                ServerWithBuiltInTypes,
                fileWithCursors,
                completionLists => completionLists.Should().SatisfyRespectively(
                    completions => completions!.Where(x => x.Label == "resourceId").First().Documentation!.MarkupContent!.Value.Should().EqualIgnoringNewlines(@"```bicep
resourceId(resourceType: string, ... : string): string
resourceId(subscriptionId: string, resourceType: string, ... : string): string
resourceId(resourceGroupName: string, resourceType: string, ... : string): string
resourceId(subscriptionId: string, resourceGroupName: string, resourceType: string, ... : string): string

```
Returns the unique identifier of a resource. You use this function when the resource name is ambiguous or not provisioned within the same template. The format of the returned identifier varies based on whether the deployment happens at the scope of a resource group, subscription, management group, or tenant.
")),
                '|');
        }

        private static void AssertAllCompletionsNonEmpty(IEnumerable<CompletionList?> completionLists)
        {
            foreach (var completionList in completionLists)
            {
                completionList.Should().NotBeEmpty();
            }
        }

        private static void AssertAllCompletionsEmpty(IEnumerable<CompletionList?> completionLists)
        {
            foreach (var completionList in completionLists)
            {
                completionList.Should().BeEmpty();
            }
        }

        private void ValidateCompletions(DataSet dataSet, string setName, List<(Position position, JToken actual)> intermediate)
        {
            // if the test author asserts on the wrong completion set in their tests
            // it will not be possible to update the expected completions in a way that makes the test pass
            // to save investigation time, we will produce an error message when this condition is detected
            var groupsByActual = intermediate.GroupBy(g => g.actual.ToString(Formatting.None)).ToList();

            if (groupsByActual.Count != 1)
            {
                var buffer = new StringBuilder();
                buffer.AppendLine($"The following groups completion trigger positions asserted the same expected completion set '{setName}' but produced different actual completions:");

                foreach (var group in groupsByActual)
                {
                    buffer.Append("- ");
                    buffer.Append(group.Select(tuple => FormatPosition(tuple.position)).ConcatString(", "));
                    buffer.AppendLine();
                }

                // we encountered multiple different completions sets
                throw new AssertFailedException(buffer.ToString());
            }

            var single = groupsByActual.Single();

            var expectedInfo = ResolveExpectedCompletions(dataSet, setName);
            if (expectedInfo.HasValue == false)
            {
                throw new AssertFailedException($"The completion set with the name '{setName}' does not exist. The following completion trigger positions assert this set: {single.Select(item => FormatPosition(item.position)).ConcatString(", ")}");
            }

            var actual = JToken.Parse(single.Key);
            var actualLocation = FileHelper.SaveResultFile(this.TestContext, $"{dataSet.Name}_{setName}_Actual.json", actual.ToString(Formatting.Indented));

            var expected = expectedInfo.Value.content;
            var expectedLocation = expectedInfo.Value.scope switch
            {
                ExpectedCompletionsScope.DataSet => Path.Combine("src", "Bicep.Core.Samples", "Files", dataSet.Name, DataSet.TestCompletionsDirectory, GetFullSetName(setName)),
                _ => GetGlobalCompletionSetPath(setName)
            };

            actual.Should().EqualWithJsonDiffOutput(this.TestContext, expected, expectedLocation, actualLocation, "because ");
        }

        private static string GetGlobalCompletionSetPath(string setName) => Path.Combine("src", "Bicep.Core.Samples", "Files", DataSet.TestCompletionsDirectory, GetFullSetName(setName));

        private static async Task<CompletionList> RunSingleCompletionScenarioTest(TestContext testContext, SharedLanguageHelperManager server, string text, int offset)
        {
            var file = await new ServerRequestHelper(testContext, server).OpenFile(text);

            return await file.RequestCompletion(offset);
        }

        private static async Task RunCompletionScenarioTest(TestContext testContext, SharedLanguageHelperManager server, string fileWithCursors, Action<IEnumerable<CompletionList>> assertAction, char cursor)
        {
            var (fileText, cursors) = ParserHelper.GetFileWithCursors(fileWithCursors, cursor);
            var file = await new ServerRequestHelper(testContext, server).OpenFile(fileText);

            var completions = await file.RequestCompletions(cursors);

            assertAction(completions);
        }

        private static string FormatPosition(Position position) => $"({position.Line}, {position.Character})";

        private static async Task<JToken> GetActualCompletions(ILanguageClient client, DocumentUri uri, Position position)
        {
            // local function
            string? NormalizeLineEndings(string? value) => value is null
                ? null
                : value.Replace("\r", string.Empty);

            StringOrMarkupContent? NormalizeDocumentation(StringOrMarkupContent? value) =>
                value?.MarkupContent?.Value is null
                    ? null
                    : new(value.MarkupContent with
                    {
                        Value = NormalizeLineEndings(value.MarkupContent.Value)!
                    });

            TextEditOrInsertReplaceEdit? NormalizeTextEdit(TextEditOrInsertReplaceEdit? value) =>
                value is null
                    ? null
                    : new TextEditOrInsertReplaceEdit(value.TextEdit! with
                    {
                        NewText = NormalizeLineEndings(value.TextEdit.NewText)!,

                        // ranges in these text edits will vary by completion trigger position
                        // if we try to assert on these, we will have an explosion of assert files
                        // let's ignore it for now until we come up with a better solution
                        Range = new Range()
                    });

            TextEditContainer? NormalizeAdditionalTextEdits(TextEditContainer? value) =>
                value is null
                    ? null
                    : new TextEditContainer(value.Select(edit => edit with
                    {
                        Range = new Range()
                    }));

            // OmniSharp sometimes will add a $$__handler_id__$$ property to the Data dictionary of a completion
            // (likely is needed to somehow help with routing of the ResolveCompletion requests)
            // the value is different every time you run the language server
            // to make our test asserts work, we will remove it and set the Data property null if nothing else remains in the object
            JToken? NormalizeData(JToken? value)
            {
                // LSP protocol dictates that the Data property is of "any" type, so we need to check
                if (value is JObject @object)
                {
                    const string omnisharpHandlerIdPropertyName = "$$__handler_id__$$";

                    if (@object.Property(omnisharpHandlerIdPropertyName) != null)
                    {
                        @object.Remove(omnisharpHandlerIdPropertyName);

                        if (!@object.HasValues)
                        {
                            return null;
                        }

                        return @object;
                    }
                }

                return value;
            }

            var completions = await client.RequestCompletion(new CompletionParams
            {
                TextDocument = new TextDocumentIdentifier(uri),
                Position = position
            });

            // normalize the completions to remove OS-specific mismatches (line endings) as well as any randomness
            var normalized = completions.Select(completion => completion with
            {
                InsertText = NormalizeLineEndings(completion.InsertText),
                Detail = NormalizeLineEndings(completion.Detail),
                Documentation = NormalizeDocumentation(completion.Documentation),
                TextEdit = NormalizeTextEdit(completion.TextEdit),
                AdditionalTextEdits = NormalizeAdditionalTextEdits(completion.AdditionalTextEdits),
                Data = NormalizeData(completion.Data)
            });

            return JToken.FromObject(normalized.OrderBy(c => c.Label, StringComparer.Ordinal), DataSetSerialization.CreateSerializer());
        }

        private static (JToken content, ExpectedCompletionsScope scope)? ResolveExpectedCompletions(DataSet dataSet, string setName)
        {
            var fullSetName = GetFullSetName(setName);
            var str = dataSet.Completions.TryGetValue(fullSetName);
            if (str != null)
            {
                return (JToken.Parse(str), ExpectedCompletionsScope.DataSet);
            }

            str = DataSets.Completions.TryGetValue(fullSetName);
            if (str != null)
            {
                return (JToken.Parse(str), ExpectedCompletionsScope.Global);
            }

            return null;
        }

        private static string GetFullSetName(string setName) => setName + ".json";

        private static IEnumerable<object[]> GetData() =>
            DataSets.NonStressDataSets
                .Select(ds => (dataset: ds, triggers: CompletionTestDirectiveParser.GetTriggers(ds.Bicep)))
                .Where(tuple => tuple.triggers.Any())
                .SelectMany(tuple => tuple.triggers.Select(trigger => (tuple.dataset, trigger.Position, trigger.SetName)))
                .GroupBy(tuple => (tuple.dataset, tuple.SetName), tuple => tuple.Position)
                .Select(group => new object[] { group.Key.dataset, group.Key.SetName, group.ToList() });

        private enum ExpectedCompletionsScope
        {
            Global,
            DataSet
        }


        [DataTestMethod]
        [DataRow("loadTextContent")]
        [DataRow("loadFileAsBase64")]
        [DataRow("loadJsonContent", true)]
        public async Task LoadFunctionsPathArgument_returnsFilesInCompletions(string functionName, bool jsonOnTop = false)
        {
            var mainUri = InMemoryFileResolver.GetFileUri("/path/to/main.bicep");

            var (mainFileText, cursor) = ParserHelper.GetFileWithSingleCursor(@"
var file = " + functionName + @"('|')
",
                '|');
            var mainFile = SourceFileFactory.CreateBicepFile(mainUri, mainFileText);
            var schema = "https://schema.management.azure.com/schemas/2019-04-01/deploymentTemplate.json#";

            var fileTextsByUri = new Dictionary<Uri, string>
            {
                [mainUri] = mainFileText,
                [InMemoryFileResolver.GetFileUri("/path/to/template1.arm")] = "",
                [InMemoryFileResolver.GetFileUri("/path/to/template2.json")] = @$"{{ ""schema"": ""{schema}"" }}",
                [InMemoryFileResolver.GetFileUri("/path/to/template3.jsonc")] = @"{}",
                [InMemoryFileResolver.GetFileUri("/path/to/template4.json")] = new string('x', 2000 - schema.Length) + schema,
                [InMemoryFileResolver.GetFileUri("/path/to/template5.json")] = new string('x', 2002 - schema.Length) + schema,
                [InMemoryFileResolver.GetFileUri("/path/to/json1.json")] = "{}",
                [InMemoryFileResolver.GetFileUri("/path/to/json2.json")] = @"[{ ""name"": ""value"" }]",
                [InMemoryFileResolver.GetFileUri("/path/to/module1.txt")] = "param foo string",
                [InMemoryFileResolver.GetFileUri("/path/to/module2.bicep")] = "param bar bool",
                [InMemoryFileResolver.GetFileUri("/path/to/module3.bicep")] = "",
            };

            using var helper = await LanguageServerHelper.StartServerWithText(
                TestContext,
                fileTextsByUri,
                mainUri,
                services => services.WithNamespaceProvider(BuiltInTestTypes.Create()));

            var file = new FileRequestHelper(helper.Client, mainFile);

            var completions = await file.RequestCompletion(cursor);

            var completionItems = completions.Where(x => x.Kind == CompletionItemKind.File).OrderBy(x => x.SortText);
            if (jsonOnTop)
            {
                completionItems.Should().SatisfyRespectively(
                    x => x.Label.Should().Be("json1.json"),
                    x => x.Label.Should().Be("json2.json"),
                    x => x.Label.Should().Be("template2.json"),
                    x => x.Label.Should().Be("template3.jsonc"),
                    x => x.Label.Should().Be("template4.json"),
                    x => x.Label.Should().Be("template5.json"),
                    x => x.Label.Should().Be("module1.txt"),
                    x => x.Label.Should().Be("module2.bicep"),
                    x => x.Label.Should().Be("module3.bicep"),
                    x => x.Label.Should().Be("template1.arm")
                );
            }
            else
            {
                completionItems.Should().SatisfyRespectively(
                    x => x.Label.Should().Be("json1.json"),
                    x => x.Label.Should().Be("json2.json"),
                    x => x.Label.Should().Be("module1.txt"),
                    x => x.Label.Should().Be("module2.bicep"),
                    x => x.Label.Should().Be("module3.bicep"),
                    x => x.Label.Should().Be("template1.arm"),
                    x => x.Label.Should().Be("template2.json"),
                    x => x.Label.Should().Be("template3.jsonc"),
                    x => x.Label.Should().Be("template4.json"),
                    x => x.Label.Should().Be("template5.json")
                    );
            }
        }

        [DataTestMethod]
        [DataRow("loadTextContent")]
        [DataRow("loadFileAsBase64")]
        [DataRow("loadJsonContent", true)]
        public async Task LoadFunctionsPathArgument_returnsSymbolsAndFilePathsInCompletions(string functionName, bool jsonOnTop = false)
        {
            var mainUri = InMemoryFileResolver.GetFileUri("/path/to/main.bicep");

            var (mainFileText, cursor) = ParserHelper.GetFileWithSingleCursor(@"
var template = 'template1.json'
var file = " + functionName + @"(templ|)
",
                '|');
            var mainFile = SourceFileFactory.CreateBicepFile(mainUri, mainFileText);
            var schema = "https://schema.management.azure.com/schemas/2019-04-01/deploymentTemplate.json#";

            var fileTextsByUri = new Dictionary<Uri, string>
            {
                [mainUri] = mainFileText,
                [InMemoryFileResolver.GetFileUri("/path/to/template1.arm")] = "",
                [InMemoryFileResolver.GetFileUri("/path/to/template2.json")] = @$"{{ ""schema"": ""{schema}"" }}",
                [InMemoryFileResolver.GetFileUri("/path/to/template3.jsonc")] = @"{}",
                [InMemoryFileResolver.GetFileUri("/path/to/template4.json")] = new string('x', 2000 - schema.Length) + schema,
                [InMemoryFileResolver.GetFileUri("/path/to/template5.json")] = new string('x', 2002 - schema.Length) + schema,
                [InMemoryFileResolver.GetFileUri("/path/to/json1.json")] = "{}",
                [InMemoryFileResolver.GetFileUri("/path/to/json2.json")] = @"[{ ""name"": ""value"" }]",
                [InMemoryFileResolver.GetFileUri("/path/to/module1.txt")] = "param foo string",
                [InMemoryFileResolver.GetFileUri("/path/to/module2.bicep")] = "param bar bool",
                [InMemoryFileResolver.GetFileUri("/path/to/module3.bicep")] = "",
            };

            using var helper = await LanguageServerHelper.StartServerWithText(
                TestContext,
                fileTextsByUri,
                mainUri,
                services => services.WithNamespaceProvider(BuiltInTestTypes.Create()));
            var file = new FileRequestHelper(helper.Client, mainFile);

            var completions = await file.RequestCompletion(cursor);

            var completionItems = completions.OrderBy(x => x.SortText).Where(x => x.Label.StartsWith("templ"));
            if (jsonOnTop)
            {
                completionItems.Should().SatisfyRespectively(
                    x => x.Label.Should().Be("template2.json"),
                    x => x.Label.Should().Be("template3.jsonc"),
                    x => x.Label.Should().Be("template4.json"),
                    x => x.Label.Should().Be("template5.json"),
                    x => x.Label.Should().Be("template"),
                    x => x.Label.Should().Be("template1.arm")
                );
            }
            else
            {
                completionItems.Should().SatisfyRespectively(
                    x => x.Label.Should().Be("template1.arm"),
                    x => x.Label.Should().Be("template2.json"),
                    x => x.Label.Should().Be("template3.jsonc"),
                    x => x.Label.Should().Be("template4.json"),
                    x => x.Label.Should().Be("template5.json"),
                    x => x.Label.Should().Be("template")
                );
            }
        }

        [DataTestMethod]
        [DataRow("module foo |", "../", "module foo '../|'")]
        [DataRow("module foo |", "other.bicep", "module foo 'other.bicep'|")]
        [DataRow("module foo .|", "../", "module foo '../|'")]
        [DataRow("module foo '.'|", "../", "module foo '../|'")]
        [DataRow("module foo ./|", "../", "module foo '../|'")]
        [DataRow("module foo ./|", "other.bicep", "module foo 'other.bicep'|")]
        [DataRow("module foo './|'", "other.bicep", "module foo './other.bicep'|")]
        [DataRow("module foo ../|", "../", "module foo '../|'")]
        [DataRow("module foo '../'|", "../", "module foo '../../|'")]
        [DataRow("module foo '../../|'", "path2/", "module foo '../../path2/|'")]
        [DataRow("module foo '../../../|'", "path2/", "module foo '../../path2/|'")]
        [DataRow("module foo ot|h", "other.bicep", "module foo 'other.bicep'|")]
        [DataRow("module foo |oth", "other.bicep", "module foo 'other.bicep'|")]
        [DataRow("module foo oth|", "other.bicep", "module foo 'other.bicep'|")]
        [DataRow("module foo 'ot|h'", "other.bicep", "module foo 'other.bicep'|")]
        [DataRow("module foo '../to2/|'", "main.bicep", "module foo '../to2/main.bicep'|")]
        public async Task Module_path_completions_are_offered(string fileWithCursors, string expectedLabel, string expectedResult)
        {
            var fileUri = InMemoryFileResolver.GetFileUri("/path/to/main.bicep");
            var fileResolver = new InMemoryFileResolver(new Dictionary<Uri, string> {
                [InMemoryFileResolver.GetFileUri("/path/to/other.bicep")] = "",
                [InMemoryFileResolver.GetFileUri("/path/to2/main.bicep")] = "",
                [InMemoryFileResolver.GetFileUri("/path2/to/main.bicep")] = "",
            });

            using var helper = await MultiFileLanguageServerHelper.StartLanguageServer(TestContext, services => services.WithFileResolver(fileResolver));

            var (text, cursor) = ParserHelper.GetFileWithSingleCursor(fileWithCursors, '|');
            var file = await new ServerRequestHelper(TestContext, helper).OpenFile(fileUri, text);

            var completions = await file.RequestCompletion(cursor);

            completions.Should().Contain(x => x.Label == expectedLabel, $"\"{fileWithCursors}\" should have completion");
            var updatedFile = file.ApplyCompletion(completions, expectedLabel);
            updatedFile.Should().HaveSourceText(expectedResult);
        }
    }
}<|MERGE_RESOLUTION|>--- conflicted
+++ resolved
@@ -1247,22 +1247,6 @@
 }
 ");
             }
-<<<<<<< HEAD
-
-            {
-                // az provider does not support configuration - expect no completions
-                var fileWithCursors = @"
-import az as az |
-";
-
-                var (text, cursor) = ParserHelper.GetFileWithSingleCursor(fileWithCursors, '|');
-                var file = await new ServerRequestHelper(TestContext, ServerWithExtensibilityEnabled).OpenFile(text);
-
-                var completions = await file.RequestCompletion(cursor);
-                completions.Should().BeEmpty();
-            }
-=======
->>>>>>> a523027b
         }
 
         [TestMethod]
