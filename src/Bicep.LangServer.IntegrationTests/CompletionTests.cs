--- conflicted
+++ resolved
@@ -5529,61 +5529,6 @@
 """);
         }
 
-<<<<<<< HEAD
-        [TestMethod]
-        public async Task Resource_types_offered_as_completion_for_single_argument_to_resource_utility_type_with_unclosed_chevrons()
-        {
-            var mainContent = """
-                type acct = resourceInput<stor|
-                """;
-
-            var (text, cursors) = ParserHelper.GetFileWithCursors(mainContent, '|');
-            DocumentUri mainUri = InMemoryFileResolver.GetFileUri("/path/to/main.bicep");
-
-            var bicepFile = new LanguageClientFile(mainUri, text);
-            using var helper = await LanguageServerHelper.StartServerWithText(
-                this.TestContext,
-                text,
-                mainUri,
-                services => services.WithFeatureOverrides(new(ResourceDerivedTypesEnabled: true)));
-
-            var file = new FileRequestHelper(helper.Client, bicepFile);
-
-            var completions = await file.RequestAndResolveCompletions(cursors[0]);
-            var updated = file.ApplyCompletion(completions, "'Microsoft.Storage/storageAccounts'");
-            updated.Should().HaveSourceText("""
-                type acct = resourceInput<'Microsoft.Storage/storageAccounts@|'
-                """);
-        }
-
-        [TestMethod]
-        public async Task LoadFunctionsPathArgument_returnsFilesInCompletions_withUnclosedParentheses()
-        {
-            var mainUri = InMemoryFileResolver.GetFileUri("/path/to/main.bicep");
-
-            var (mainFileText, cursor) = ParserHelper.GetFileWithSingleCursor("var file = loadJsonContent('|'", '|');
-            var mainFile = new LanguageClientFile(mainUri, mainFileText);
-
-            var fileTextsByUri = new Dictionary<DocumentUri, string>
-            {
-                [mainUri] = mainFileText,
-                [InMemoryFileResolver.GetFileUri("/path/to/json1.json")] = "{}",
-            };
-
-            using var helper = await LanguageServerHelper.StartServerWithText(
-                TestContext,
-                fileTextsByUri,
-                mainUri,
-                services => services.WithNamespaceProvider(BuiltInTestTypes.Create()));
-
-            var file = new FileRequestHelper(helper.Client, mainFile);
-
-            var completions = await file.RequestAndResolveCompletions(cursor);
-
-            var completionItems = completions.Where(x => x.Kind == CompletionItemKind.File).OrderBy(x => x.SortText);
-            completionItems.Should().SatisfyRespectively(x => x.Label.Should().Be("json1.json"));
-        }
-=======
         [TestMethod] // https://github.com/Azure/bicep/issues/16556
         public Task Array_object_type_completions_are_offered() => RunCompletionTest("""
 type Person = {
@@ -5605,6 +5550,59 @@
   name:|
 }]
 """);
->>>>>>> 437f796d
+
+        [TestMethod]
+        public async Task Resource_types_offered_as_completion_for_single_argument_to_resource_utility_type_with_unclosed_chevrons()
+        {
+            var mainContent = """
+                type acct = resourceInput<stor|
+                """;
+
+            var (text, cursors) = ParserHelper.GetFileWithCursors(mainContent, '|');
+            DocumentUri mainUri = InMemoryFileResolver.GetFileUri("/path/to/main.bicep");
+
+            var bicepFile = new LanguageClientFile(mainUri, text);
+            using var helper = await LanguageServerHelper.StartServerWithText(
+                this.TestContext,
+                text,
+                mainUri,
+                services => services.WithFeatureOverrides(new(ResourceDerivedTypesEnabled: true)));
+
+            var file = new FileRequestHelper(helper.Client, bicepFile);
+
+            var completions = await file.RequestAndResolveCompletions(cursors[0]);
+            var updated = file.ApplyCompletion(completions, "'Microsoft.Storage/storageAccounts'");
+            updated.Should().HaveSourceText("""
+                type acct = resourceInput<'Microsoft.Storage/storageAccounts@|'
+                """);
+        }
+
+        [TestMethod]
+        public async Task LoadFunctionsPathArgument_returnsFilesInCompletions_withUnclosedParentheses()
+        {
+            var mainUri = InMemoryFileResolver.GetFileUri("/path/to/main.bicep");
+
+            var (mainFileText, cursor) = ParserHelper.GetFileWithSingleCursor("var file = loadJsonContent('|'", '|');
+            var mainFile = new LanguageClientFile(mainUri, mainFileText);
+
+            var fileTextsByUri = new Dictionary<DocumentUri, string>
+            {
+                [mainUri] = mainFileText,
+                [InMemoryFileResolver.GetFileUri("/path/to/json1.json")] = "{}",
+            };
+
+            using var helper = await LanguageServerHelper.StartServerWithText(
+                TestContext,
+                fileTextsByUri,
+                mainUri,
+                services => services.WithNamespaceProvider(BuiltInTestTypes.Create()));
+
+            var file = new FileRequestHelper(helper.Client, mainFile);
+
+            var completions = await file.RequestAndResolveCompletions(cursor);
+
+            var completionItems = completions.Where(x => x.Kind == CompletionItemKind.File).OrderBy(x => x.SortText);
+            completionItems.Should().SatisfyRespectively(x => x.Label.Should().Be("json1.json"));
+        }
     }
 }