--- conflicted
+++ resolved
@@ -36,11 +36,7 @@
             creationOptions = creationOptions with
             {
                 SnippetsProvider = creationOptions.SnippetsProvider ??
-<<<<<<< HEAD
-                    new SnippetsProvider(BicepTestConstants.FeatureProviderFactory, TestTypeHelper.CreateEmptyProvider(), BicepTestConstants.FileResolver, BicepTestConstants.ConfigurationManager, BicepTestConstants.ApiVersionProviderFactory, BicepTestConstants.ModuleDispatcher),
-=======
-                    new SnippetsProvider(BicepTestConstants.Features, TestTypeHelper.CreateEmptyProvider(), BicepTestConstants.FileResolver, BicepTestConstants.ConfigurationManager, BicepTestConstants.ApiVersionProvider, BicepTestConstants.ModuleDispatcher, BicepTestConstants.LinterAnalyzer),
->>>>>>> 19b3e2cf
+                    new SnippetsProvider(BicepTestConstants.FeatureProviderFactory, TestTypeHelper.CreateEmptyProvider(), BicepTestConstants.FileResolver, BicepTestConstants.ConfigurationManager, BicepTestConstants.ApiVersionProviderFactory, BicepTestConstants.ModuleDispatcher, BicepTestConstants.LinterAnalyzer),
                 FileResolver = creationOptions.FileResolver ?? new InMemoryFileResolver(new Dictionary<Uri, string>())
             };
 
