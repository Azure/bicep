// Copyright (c) Microsoft Corporation.
// Licensed under the MIT License.
using System.IO.Pipelines;
using System.Threading;
using System.Threading.Tasks;
using Bicep.LanguageServer;
using OmniSharp.Extensions.LanguageServer.Client;
using OmniSharp.Extensions.LanguageServer.Protocol.Client;
using System;
using Bicep.LangServer.IntegrationTests.Helpers;
using Microsoft.VisualStudio.TestTools.UnitTesting;
using OmniSharp.Extensions.LanguageServer.Protocol;
using OmniSharp.Extensions.LanguageServer.Protocol.Document;
using OmniSharp.Extensions.LanguageServer.Protocol.Models;
using Bicep.Core.UnitTests.Utils;
using System.Collections.Immutable;
using Bicep.Core.Syntax;
using Bicep.Core.TypeSystem;
using Bicep.LanguageServer.Utils;
using System.Collections.Generic;
using Bicep.Core.FileSystem;
using Bicep.Core.UnitTests.FileSystem;
using Bicep.Core.Navigation;
using Microsoft.Extensions.Logging;
using Bicep.Cli.Logging;

namespace Bicep.LangServer.IntegrationTests
{
    public static class IntegrationTestHelper
    {
        public static async Task<ILanguageClient> StartServerWithClientConnectionAsync(Action<LanguageClientOptions> onClientOptions, IResourceTypeProvider? resourceTypeProvider = null, IFileResolver? fileResolver = null)
        {
            resourceTypeProvider ??= TestResourceTypeProvider.Create();
            fileResolver ??= new InMemoryFileResolver(new Dictionary<Uri, string>());

            var clientPipe = new Pipe();
            var serverPipe = new Pipe();

            var server = new Server(
                serverPipe.Reader,
                clientPipe.Writer,
                new Server.CreationOptions
                {
                    ResourceTypeProvider = resourceTypeProvider,
                    FileResolver = fileResolver,
                });
            var _ = server.RunAsync(CancellationToken.None); // do not wait on this async method, or you'll be waiting a long time!

            var client = LanguageClient.PreInit(options => 
            {   
                options
                    .WithInput(clientPipe.Reader)
                    .WithOutput(serverPipe.Writer)
                    .WithLoggerFactory(LoggerFactory.Create(builder => builder.AddConsole()))
                    .ConfigureLogging(x => x.SetMinimumLevel(LogLevel.Debug));

                onClientOptions(options);
            });
            await client.Initialize(CancellationToken.None);

            return client;
        }

        [System.Diagnostics.CodeAnalysis.SuppressMessage("Usage", "VSTHRD003:Avoid awaiting foreign Tasks", Justification = "Not an issue in test code.")]
        public static async Task<T> WithTimeoutAsync<T>(Task<T> task, int timeout = 10000)
        {
            var completed = await Task.WhenAny(
                task,
                Task.Delay(timeout)
            );

            if (task != completed)
            {
                Assert.Fail($"Timed out waiting for task to complete after {timeout}ms");
            }

            return await task;
        }

        [System.Diagnostics.CodeAnalysis.SuppressMessage("Usage", "VSTHRD003:Avoid awaiting foreign Tasks", Justification = "Not an issue in test code.")]
        public static async Task EnsureTaskDoesntCompleteAsync<T>(Task<T> task, int timeout = 10000)
        {
            var completed = await Task.WhenAny(
                task,
                Task.Delay(timeout)
            );

            if (task == completed)
            {
                Assert.Fail($"Expected task to not complete, but it completed!");
            }
        }

        public static async Task<ILanguageClient> StartServerWithTextAsync(string text, DocumentUri documentUri, Action<LanguageClientOptions>? onClientOptions = null, IResourceTypeProvider? resourceTypeProvider = null, IFileResolver? fileResolver = null)
        {
            var diagnosticsPublished = new TaskCompletionSource<PublishDiagnosticsParams>();
            fileResolver ??= new InMemoryFileResolver(new Dictionary<Uri, string> { [documentUri.ToUri()] = text, });
            var client = await IntegrationTestHelper.StartServerWithClientConnectionAsync(
                options =>
                {
                    onClientOptions?.Invoke(options);
                    options.OnPublishDiagnostics(p => diagnosticsPublished.SetResult(p));
                },
                resourceTypeProvider: resourceTypeProvider,
                fileResolver: fileResolver);

            // send open document notification
            client.DidOpenTextDocument(TextDocumentParamHelper.CreateDidOpenDocumentParams(documentUri, text, 0));

            // notifications don't produce responses,
            // but our server should send us diagnostics when it receives the notification
            await IntegrationTestHelper.WithTimeoutAsync(diagnosticsPublished.Task);

            return client;
        }

        public static Position GetPosition(ImmutableArray<int> lineStarts, SyntaxBase syntax)
        {
            if (syntax is InstanceFunctionCallSyntax instanceFunctionCall)
            {
                // get identifier span otherwise syntax.Span returns the position from the starting position of the whole expression.
                // e.g. in an instance function call such as: az.resourceGroup(), syntax.Span position starts at 'az',
                // whereas instanceFunctionCall.Name.Span the position will start in resourceGroup() which is what it should be in this
                // case.
                return PositionHelper.GetPosition(lineStarts, instanceFunctionCall.Name.Span.Position);
            }

<<<<<<< HEAD
            if (syntax is IDeclarationSyntax declaration)
            {
=======
            if (syntax is ITopLevelDeclarationSyntax declaration)
            {
>>>>>>> b2de1c42
                return PositionHelper.GetPosition(lineStarts, declaration.Keyword.Span.Position);
            }

            return PositionHelper.GetPosition(lineStarts, syntax.Span.Position);
        }
    }
}<|MERGE_RESOLUTION|>--- conflicted
+++ resolved
@@ -125,13 +125,8 @@
                 return PositionHelper.GetPosition(lineStarts, instanceFunctionCall.Name.Span.Position);
             }
 
-<<<<<<< HEAD
-            if (syntax is IDeclarationSyntax declaration)
-            {
-=======
             if (syntax is ITopLevelDeclarationSyntax declaration)
             {
->>>>>>> b2de1c42
                 return PositionHelper.GetPosition(lineStarts, declaration.Keyword.Span.Position);
             }
 
