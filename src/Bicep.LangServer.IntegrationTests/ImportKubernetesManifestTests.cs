// Copyright (c) Microsoft Corporation.
// Licensed under the MIT License.

using System.Diagnostics.CodeAnalysis;
using System.Threading.Tasks;
using Bicep.Core.UnitTests.Utils;
using Microsoft.VisualStudio.TestTools.UnitTesting;
using Bicep.Core.UnitTests.Assertions;
using Bicep.LanguageServer.Handlers;
using System;
using System.Collections.Generic;
using System.IO;
using Bicep.Core.UnitTests;
using System.Linq;
using FluentAssertions;
using Bicep.Core.Extensions;
using Bicep.Core.UnitTests.Baselines;
using OmniSharp.Extensions.LanguageServer.Protocol.Window;
using Bicep.LangServer.IntegrationTests.Assertions;
using OmniSharp.Extensions.LanguageServer.Protocol.Models;
using Newtonsoft.Json.Linq;
using Bicep.Core;

namespace Bicep.LangServer.IntegrationTests
{
    [TestClass]
    public class ImportKubernetesManifestTests
    {
        [NotNull]
        public TestContext? TestContext { get; set; }

        private static IEnumerable<object[]> GetWorkingExampleData()
            => EmbeddedFile.LoadAll(
                typeof(ImportKubernetesManifestTests).Assembly,
                "ImportKubernetesManifest",
                streamName => Path.GetExtension(streamName) == ".yml")
            .Select(x => new object[] { x });

        [DataTestMethod]
        [DynamicData(nameof(GetWorkingExampleData), DynamicDataSourceType.Method)]
        [TestCategory(BaselineHelper.BaselineTestCategory)]
        public async Task ImportKubernetesManifest_generates_valid_bicep_files_from_kubernetes_manifests(EmbeddedFile embeddedYml)
        {
            var telemetryEventsListener = new MultipleMessageListener<TelemetryEventParams>();
            var baselineFolder = BaselineFolder.BuildOutputFolder(TestContext, embeddedYml);
            var yamlFile = baselineFolder.EntryFile;
            var bicepFile = baselineFolder.GetFileOrEnsureCheckedIn(Path.ChangeExtension(embeddedYml.FileName, ".bicep"));

<<<<<<< HEAD
            var features = BicepTestConstants.Features with { ImportsEnabled = true, };

            using var helper = await LanguageServerHelper.StartServer(
                this.TestContext,
                options => options.OnTelemetryEvent(telemetryEventsListener.AddMessage),
                services => services.WithFeatureProvider(features));
=======
            using var helper = await LanguageServerHelper.StartServerWithClientConnectionAsync(
                this.TestContext,
                options => options
                    .OnTelemetryEvent(telemetryEventsListener.AddMessage),
                new LanguageServer.Server.CreationOptions(FeatureProviderFactory: BicepTestConstants.CreateFeatureProviderFactory(new(TestContext, ImportsEnabled: true))));
>>>>>>> dc757b49
            var client = helper.Client;

            var response = await client.SendRequest(new ImportKubernetesManifestRequest(yamlFile.OutputFilePath), default);

            var telemetry = await telemetryEventsListener.WaitForAll();
            telemetry.Should().ContainEvent("ImportKubernetesManifest/success", new JObject
                {
                    ["success"] = "true",
                });

            bicepFile.ShouldHaveExpectedValue();

            CompilationHelper.Compile(new ServiceBuilder().WithFeatureOverrides(new(ImportsEnabled: true)), bicepFile.ReadFromOutputFolder()).Should().GenerateATemplate();
        }

        [TestMethod]
        public async Task ImportKubernetesManifest_error_handling()
        {
            var messageListener = new MultipleMessageListener<ShowMessageParams>();
            var telemetryEventsListener = new MultipleMessageListener<TelemetryEventParams>();
            var manifestFile = FileHelper.SaveResultFile(TestContext, "manifest.yml", @"
    NOT A VALID YAML FILE
");
            var bicepFile = Path.ChangeExtension(manifestFile, ".bicep");

            using var helper = await LanguageServerHelper.StartServer(
                this.TestContext,
                options => options
                    .OnShowMessage(messageListener.AddMessage)
                    .OnTelemetryEvent(telemetryEventsListener.AddMessage));
            var client = helper.Client;

            var response = await client.SendRequest(new ImportKubernetesManifestRequest(manifestFile), default);
            response.BicepFilePath.Should().BeNull();

            var telemetry = await telemetryEventsListener.WaitForAll();
            telemetry.Should().ContainEvent("ImportKubernetesManifest/failure", new JObject
                {
                    ["failureType"] = "DeserializeYamlFailed",
                });

            var message = await messageListener.WaitNext();
            message.Should().HaveMessageAndType(
                "Failed to deserialize kubernetes manifest YAML: (Lin: 1, Col: 4, Chr: 5) - (Lin: 1, Col: 25, Chr: 26): Expected dictionary node.",
                MessageType.Error);
        }
    }
}<|MERGE_RESOLUTION|>--- conflicted
+++ resolved
@@ -46,20 +46,10 @@
             var yamlFile = baselineFolder.EntryFile;
             var bicepFile = baselineFolder.GetFileOrEnsureCheckedIn(Path.ChangeExtension(embeddedYml.FileName, ".bicep"));
 
-<<<<<<< HEAD
-            var features = BicepTestConstants.Features with { ImportsEnabled = true, };
-
             using var helper = await LanguageServerHelper.StartServer(
                 this.TestContext,
                 options => options.OnTelemetryEvent(telemetryEventsListener.AddMessage),
-                services => services.WithFeatureProvider(features));
-=======
-            using var helper = await LanguageServerHelper.StartServerWithClientConnectionAsync(
-                this.TestContext,
-                options => options
-                    .OnTelemetryEvent(telemetryEventsListener.AddMessage),
-                new LanguageServer.Server.CreationOptions(FeatureProviderFactory: BicepTestConstants.CreateFeatureProviderFactory(new(TestContext, ImportsEnabled: true))));
->>>>>>> dc757b49
+                services => services.WithFeatureOverrides(new(TestContext, ImportsEnabled: true)));
             var client = helper.Client;
 
             var response = await client.SendRequest(new ImportKubernetesManifestRequest(yamlFile.OutputFilePath), default);
