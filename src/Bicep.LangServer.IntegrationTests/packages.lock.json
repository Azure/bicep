--- conflicted
+++ resolved
@@ -1751,15 +1751,9 @@
         "dependencies": {
           "Azure.Bicep.Core": "1.0.0",
           "Bicep.Core.UnitTests": "1.0.0",
-<<<<<<< HEAD
-          "FluentAssertions": "6.1.0",
+          "FluentAssertions": "6.4.0",
           "MSTest.TestAdapter": "2.2.8",
           "MSTest.TestFramework": "2.2.8",
-=======
-          "FluentAssertions": "6.4.0",
-          "MSTest.TestAdapter": "2.2.3",
-          "MSTest.TestFramework": "2.2.5",
->>>>>>> 2101ed99
           "Microsoft.NET.Test.Sdk": "16.10.0",
           "bicep": "1.0.0"
         }
