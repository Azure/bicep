--- conflicted
+++ resolved
@@ -58,15 +58,9 @@
       },
       "Microsoft.VisualStudio.Threading.Analyzers": {
         "type": "Direct",
-<<<<<<< HEAD
         "requested": "[17.7.35, )",
         "resolved": "17.7.35",
         "contentHash": "4NneyXOKgSVAq6H5CaOXrjq+/MaREl1nVr1O1o2XXSrhWejSmkK7GhzDmoXxL493sOSqYichYii4+AArYEfhww=="
-=======
-        "requested": "[17.7.30, )",
-        "resolved": "17.7.30",
-        "contentHash": "7s/ERY/7eEuyuZE9fzQZZq5FolzckFyoITlkod8butB0ioB8ulW8qzVUAx6E4utMvQn8XAZzbadEUZccZYq+Ng=="
->>>>>>> 87bb34ca
       },
       "Moq": {
         "type": "Direct",
@@ -117,13 +111,8 @@
       },
       "Azure.Bicep.Types.Az": {
         "type": "Transitive",
-<<<<<<< HEAD
-        "resolved": "0.2.642",
-        "contentHash": "irMCaKR/BHAdasEaX4fjcYuR61+0zrjA6JlqFFdb/vZrwU9qVO4BNWn57cfubgpXzRZn5+OBUPIvYJSbbEk3hw==",
-=======
         "resolved": "0.2.661",
         "contentHash": "KUqMFh3skVPUpdPVoaEF57AEDeR13WrJx9kzH54mhUMhnzlpLs4hRu/xPa7xED96qnvYjdC7CKCnTXfHOO4u+A==",
->>>>>>> 87bb34ca
         "dependencies": {
           "Azure.Bicep.Types": "0.4.1"
         }
@@ -330,63 +319,31 @@
       },
       "Microsoft.Extensions.Configuration": {
         "type": "Transitive",
-<<<<<<< HEAD
-        "resolved": "7.0.0",
-        "contentHash": "tldQUBWt/xeH2K7/hMPPo5g8zuLc3Ro9I5d4o/XrxvxOCA2EZBtW7bCHHTc49fcBtvB8tLAb/Qsmfrq+2SJ4vA==",
-        "dependencies": {
-          "Microsoft.Extensions.Configuration.Abstractions": "7.0.0",
-          "Microsoft.Extensions.Primitives": "7.0.0"
-=======
         "resolved": "8.0.0",
         "contentHash": "0J/9YNXTMWSZP2p2+nvl8p71zpSwokZXZuJW+VjdErkegAnFdO1XlqtA62SJtgVYHdKu3uPxJHcMR/r35HwFBA==",
         "dependencies": {
           "Microsoft.Extensions.Configuration.Abstractions": "8.0.0",
           "Microsoft.Extensions.Primitives": "8.0.0"
->>>>>>> 87bb34ca
         }
       },
       "Microsoft.Extensions.Configuration.Abstractions": {
         "type": "Transitive",
-<<<<<<< HEAD
-        "resolved": "7.0.0",
-        "contentHash": "f34u2eaqIjNO9YLHBz8rozVZ+TcFiFs0F3r7nUJd7FRkVSxk8u4OpoK226mi49MwexHOR2ibP9MFvRUaLilcQQ==",
-        "dependencies": {
-          "Microsoft.Extensions.Primitives": "7.0.0"
-=======
         "resolved": "8.0.0",
         "contentHash": "3lE/iLSutpgX1CC0NOW70FJoGARRHbyKmG7dc0klnUZ9Dd9hS6N/POPWhKhMLCEuNN5nXEY5agmlFtH562vqhQ==",
         "dependencies": {
           "Microsoft.Extensions.Primitives": "8.0.0"
->>>>>>> 87bb34ca
         }
       },
       "Microsoft.Extensions.Configuration.Binder": {
         "type": "Transitive",
-<<<<<<< HEAD
-        "resolved": "7.0.4",
-        "contentHash": "8+XPvJnHZsYgHOQlcMuQe7QNF5KdVKHH1F/wW3nd8/u81Gk/XFAYMDP0Lpz18h7/AM95M662vvqMorcYxCBB4w==",
-        "dependencies": {
-          "Microsoft.Extensions.Configuration.Abstractions": "7.0.0"
-=======
         "resolved": "8.0.0",
         "contentHash": "mBMoXLsr5s1y2zOHWmKsE9veDcx8h1x/c3rz4baEdQKTeDcmQAPNbB54Pi/lhFO3K431eEq6PFbMgLaa6PHFfA==",
         "dependencies": {
           "Microsoft.Extensions.Configuration.Abstractions": "8.0.0"
->>>>>>> 87bb34ca
         }
       },
       "Microsoft.Extensions.Configuration.FileExtensions": {
         "type": "Transitive",
-<<<<<<< HEAD
-        "resolved": "7.0.0",
-        "contentHash": "xk2lRJ1RDuqe57BmgvRPyCt6zyePKUmvT6iuXqiHR+/OIIgWVR8Ff5k2p6DwmqY8a17hx/OnrekEhziEIeQP6Q==",
-        "dependencies": {
-          "Microsoft.Extensions.Configuration": "7.0.0",
-          "Microsoft.Extensions.Configuration.Abstractions": "7.0.0",
-          "Microsoft.Extensions.FileProviders.Abstractions": "7.0.0",
-          "Microsoft.Extensions.FileProviders.Physical": "7.0.0",
-          "Microsoft.Extensions.Primitives": "7.0.0"
-=======
         "resolved": "8.0.0",
         "contentHash": "McP+Lz/EKwvtCv48z0YImw+L1gi1gy5rHhNaNIY2CrjloV+XY8gydT8DjMR6zWeL13AFK+DioVpppwAuO1Gi1w==",
         "dependencies": {
@@ -395,21 +352,10 @@
           "Microsoft.Extensions.FileProviders.Abstractions": "8.0.0",
           "Microsoft.Extensions.FileProviders.Physical": "8.0.0",
           "Microsoft.Extensions.Primitives": "8.0.0"
->>>>>>> 87bb34ca
         }
       },
       "Microsoft.Extensions.Configuration.Json": {
         "type": "Transitive",
-<<<<<<< HEAD
-        "resolved": "7.0.0",
-        "contentHash": "LDNYe3uw76W35Jci+be4LDf2lkQZe0A7EEYQVChFbc509CpZ4Iupod8li4PUXPBhEUOFI/rlQNf5xkzJRQGvtA==",
-        "dependencies": {
-          "Microsoft.Extensions.Configuration": "7.0.0",
-          "Microsoft.Extensions.Configuration.Abstractions": "7.0.0",
-          "Microsoft.Extensions.Configuration.FileExtensions": "7.0.0",
-          "Microsoft.Extensions.FileProviders.Abstractions": "7.0.0",
-          "System.Text.Json": "7.0.0"
-=======
         "resolved": "8.0.0",
         "contentHash": "C2wqUoh9OmRL1akaCcKSTmRU8z0kckfImG7zLNI8uyi47Lp+zd5LWAD17waPQEqCz3ioWOCrFUo+JJuoeZLOBw==",
         "dependencies": {
@@ -418,37 +364,18 @@
           "Microsoft.Extensions.Configuration.FileExtensions": "8.0.0",
           "Microsoft.Extensions.FileProviders.Abstractions": "8.0.0",
           "System.Text.Json": "8.0.0"
->>>>>>> 87bb34ca
         }
       },
       "Microsoft.Extensions.DependencyInjection": {
         "type": "Transitive",
-<<<<<<< HEAD
-        "resolved": "7.0.0",
-        "contentHash": "elNeOmkeX3eDVG6pYVeV82p29hr+UKDaBhrZyWvWLw/EVZSYEkZlQdkp0V39k/Xehs2Qa0mvoCvkVj3eQxNQ1Q==",
-        "dependencies": {
-          "Microsoft.Extensions.DependencyInjection.Abstractions": "7.0.0"
-=======
         "resolved": "8.0.0",
         "contentHash": "V8S3bsm50ig6JSyrbcJJ8bW2b9QLGouz+G1miK3UTaOWmMtFwNNNzUf4AleyDWUmTrWMLNnFSLEQtxmxgNQnNQ==",
         "dependencies": {
           "Microsoft.Extensions.DependencyInjection.Abstractions": "8.0.0"
->>>>>>> 87bb34ca
         }
       },
       "Microsoft.Extensions.DependencyInjection.Abstractions": {
         "type": "Transitive",
-<<<<<<< HEAD
-        "resolved": "7.0.0",
-        "contentHash": "h3j/QfmFN4S0w4C2A6X7arXij/M/OVw3uQHSOFxnND4DyAzO1F9eMX7Eti7lU/OkSthEE0WzRsfT/Dmx86jzCw=="
-      },
-      "Microsoft.Extensions.FileProviders.Abstractions": {
-        "type": "Transitive",
-        "resolved": "7.0.0",
-        "contentHash": "NyawiW9ZT/liQb34k9YqBSNPLuuPkrjMgQZ24Y/xXX1RoiBkLUdPMaQTmxhZ5TYu8ZKZ9qayzil75JX95vGQUg==",
-        "dependencies": {
-          "Microsoft.Extensions.Primitives": "7.0.0"
-=======
         "resolved": "8.0.0",
         "contentHash": "cjWrLkJXK0rs4zofsK4bSdg+jhDLTaxrkXu4gS6Y7MAlCvRyNNgwY/lJi5RDlQOnSZweHqoyvgvbdvQsRIW+hg=="
       },
@@ -458,44 +385,20 @@
         "contentHash": "ZbaMlhJlpisjuWbvXr4LdAst/1XxH3vZ6A0BsgTphZ2L4PGuxRLz7Jr/S7mkAAnOn78Vu0fKhEgNF5JO3zfjqQ==",
         "dependencies": {
           "Microsoft.Extensions.Primitives": "8.0.0"
->>>>>>> 87bb34ca
         }
       },
       "Microsoft.Extensions.FileProviders.Physical": {
         "type": "Transitive",
-<<<<<<< HEAD
-        "resolved": "7.0.0",
-        "contentHash": "K8D2MTR+EtzkbZ8z80LrG7Ur64R7ZZdRLt1J5cgpc/pUWl0C6IkAUapPuK28oionHueCPELUqq0oYEvZfalNdg==",
-        "dependencies": {
-          "Microsoft.Extensions.FileProviders.Abstractions": "7.0.0",
-          "Microsoft.Extensions.FileSystemGlobbing": "7.0.0",
-          "Microsoft.Extensions.Primitives": "7.0.0"
-=======
         "resolved": "8.0.0",
         "contentHash": "UboiXxpPUpwulHvIAVE36Knq0VSHaAmfrFkegLyBZeaADuKezJ/AIXYAW8F5GBlGk/VaibN2k/Zn1ca8YAfVdA==",
         "dependencies": {
           "Microsoft.Extensions.FileProviders.Abstractions": "8.0.0",
           "Microsoft.Extensions.FileSystemGlobbing": "8.0.0",
           "Microsoft.Extensions.Primitives": "8.0.0"
->>>>>>> 87bb34ca
         }
       },
       "Microsoft.Extensions.FileSystemGlobbing": {
         "type": "Transitive",
-<<<<<<< HEAD
-        "resolved": "7.0.0",
-        "contentHash": "2jONjKHiF+E92ynz2ZFcr9OvxIw+rTGMPEH+UZGeHTEComVav93jQUWGkso8yWwVBcEJGcNcZAaqY01FFJcj7w=="
-      },
-      "Microsoft.Extensions.Http": {
-        "type": "Transitive",
-        "resolved": "7.0.0",
-        "contentHash": "9Pq9f/CvOSz0t9yQa6g1uWpxa2sm13daLFm8EZwy9MaQUjKXWdNUXQwIxwhmba5N83UIqURiPHSNqGK1vfWF2w==",
-        "dependencies": {
-          "Microsoft.Extensions.DependencyInjection.Abstractions": "7.0.0",
-          "Microsoft.Extensions.Logging": "7.0.0",
-          "Microsoft.Extensions.Logging.Abstractions": "7.0.0",
-          "Microsoft.Extensions.Options": "7.0.0"
-=======
         "resolved": "8.0.0",
         "contentHash": "OK+670i7esqlQrPjdIKRbsyMCe9g5kSLpRRQGSr4Q58AOYEe/hCnfLZprh7viNisSUUQZmMrbbuDaIrP+V1ebQ=="
       },
@@ -509,41 +412,25 @@
           "Microsoft.Extensions.Logging": "8.0.0",
           "Microsoft.Extensions.Logging.Abstractions": "8.0.0",
           "Microsoft.Extensions.Options": "8.0.0"
->>>>>>> 87bb34ca
         }
       },
       "Microsoft.Extensions.Logging": {
         "type": "Transitive",
-<<<<<<< HEAD
-        "resolved": "7.0.0",
-        "contentHash": "Nw2muoNrOG5U5qa2ZekXwudUn2BJcD41e65zwmDHb1fQegTX66UokLWZkJRpqSSHXDOWZ5V0iqhbxOEky91atA==",
-        "dependencies": {
-          "Microsoft.Extensions.DependencyInjection": "7.0.0",
-          "Microsoft.Extensions.DependencyInjection.Abstractions": "7.0.0",
-          "Microsoft.Extensions.Logging.Abstractions": "7.0.0",
-          "Microsoft.Extensions.Options": "7.0.0"
-=======
         "resolved": "8.0.0",
         "contentHash": "tvRkov9tAJ3xP51LCv3FJ2zINmv1P8Hi8lhhtcKGqM+ImiTCC84uOPEI4z8Cdq2C3o9e+Aa0Gw0rmrsJD77W+w==",
         "dependencies": {
           "Microsoft.Extensions.DependencyInjection": "8.0.0",
           "Microsoft.Extensions.Logging.Abstractions": "8.0.0",
           "Microsoft.Extensions.Options": "8.0.0"
->>>>>>> 87bb34ca
         }
       },
       "Microsoft.Extensions.Logging.Abstractions": {
         "type": "Transitive",
-<<<<<<< HEAD
-        "resolved": "7.0.0",
-        "contentHash": "kmn78+LPVMOWeITUjIlfxUPDsI0R6G0RkeAMBmQxAJ7vBJn4q2dTva7pWi65ceN5vPGjJ9q/Uae2WKgvfktJAw=="
-=======
         "resolved": "8.0.0",
         "contentHash": "arDBqTgFCyS0EvRV7O3MZturChstm50OJ0y9bDJvAcmEPJm0FFpFyjU/JLYyStNGGey081DvnQYlncNX5SJJGA==",
         "dependencies": {
           "Microsoft.Extensions.DependencyInjection.Abstractions": "8.0.0"
         }
->>>>>>> 87bb34ca
       },
       "Microsoft.Extensions.ObjectPool": {
         "type": "Transitive",
@@ -552,19 +439,11 @@
       },
       "Microsoft.Extensions.Options": {
         "type": "Transitive",
-<<<<<<< HEAD
-        "resolved": "7.0.0",
-        "contentHash": "lP1yBnTTU42cKpMozuafbvNtQ7QcBjr/CcK3bYOGEMH55Fjt+iecXjT6chR7vbgCMqy3PG3aNQSZgo/EuY/9qQ==",
-        "dependencies": {
-          "Microsoft.Extensions.DependencyInjection.Abstractions": "7.0.0",
-          "Microsoft.Extensions.Primitives": "7.0.0"
-=======
         "resolved": "8.0.0",
         "contentHash": "JOVOfqpnqlVLUzINQ2fox8evY2SKLYJ3BV8QDe/Jyp21u1T7r45x/R/5QdteURMR5r01GxeJSBBUOCOyaNXA3g==",
         "dependencies": {
           "Microsoft.Extensions.DependencyInjection.Abstractions": "8.0.0",
           "Microsoft.Extensions.Primitives": "8.0.0"
->>>>>>> 87bb34ca
         }
       },
       "Microsoft.Extensions.Options.ConfigurationExtensions": {
@@ -581,13 +460,8 @@
       },
       "Microsoft.Extensions.Primitives": {
         "type": "Transitive",
-<<<<<<< HEAD
-        "resolved": "7.0.0",
-        "contentHash": "um1KU5kxcRp3CNuI8o/GrZtD4AIOXDk+RLsytjZ9QPok3ttLUelLKpilVPuaFT3TFjOhSibUAso0odbOaCDj3Q=="
-=======
         "resolved": "8.0.0",
         "contentHash": "bXJEZrW9ny8vjMF1JV253WeLhpEVzFo1lyaZu1vQ4ZxWUlVvknZ/+ftFgVheLubb4eZPSwwxBeqS1JkCOjxd8g=="
->>>>>>> 87bb34ca
       },
       "Microsoft.Graph.Bicep.Types": {
         "type": "Transitive",
@@ -1096,13 +970,8 @@
       },
       "System.Collections.Immutable": {
         "type": "Transitive",
-<<<<<<< HEAD
-        "resolved": "7.0.0",
-        "contentHash": "dQPcs0U1IKnBdRDBkrCTi1FoajSTBzLcVTpjO4MBCMC7f4pDOIPzgBoX8JjG7X6uZRJ8EBxsi8+DR1JuwjnzOQ=="
-=======
         "resolved": "8.0.0",
         "contentHash": "AurL6Y5BA1WotzlEvVaIDpqzpIPvYnnldxru8oXJU2yFxFUy3+pNXjXd1ymO+RA0rq0+590Q8gaz2l3Sr7fmqg=="
->>>>>>> 87bb34ca
       },
       "System.ComponentModel.Composition": {
         "type": "Transitive",
@@ -2007,17 +1876,6 @@
       },
       "System.Text.Encodings.Web": {
         "type": "Transitive",
-<<<<<<< HEAD
-        "resolved": "8.0.0-rc.2.23479.6",
-        "contentHash": "n66ZIJjetmrMq9hJ61Xed2cp9O2zr/VdzhhURjkLDEFOZ38/VpOWnvM3CWCXA18NbM7x0tdKZYex9rj0NimpPA=="
-      },
-      "System.Text.Json": {
-        "type": "Transitive",
-        "resolved": "8.0.0-rc.2.23479.6",
-        "contentHash": "SXMjrmm/e0Om+731AEUgm+81dC+i9mV54nKJGOq9+zTYpzujMCmSQSMS1sgQb0gmiiAfTfRC5WgD3l92cfAP+g==",
-        "dependencies": {
-          "System.Text.Encodings.Web": "8.0.0-rc.2.23479.6"
-=======
         "resolved": "8.0.0",
         "contentHash": "yev/k9GHAEGx2Rg3/tU6MQh4HGBXJs70y7j1LaM1i/ER9po+6nnQ6RRqTJn1E7Xu0fbIFK80Nh5EoODxrbxwBQ=="
       },
@@ -2027,7 +1885,6 @@
         "contentHash": "OdrZO2WjkiEG6ajEFRABTRCi/wuXQPxeV6g8xvUJqdxMvvuCCEk86zPla8UiIQJz3durtUEbNyY/3lIhS0yZvQ==",
         "dependencies": {
           "System.Text.Encodings.Web": "8.0.0"
->>>>>>> 87bb34ca
         }
       },
       "System.Text.RegularExpressions": {
@@ -2174,11 +2031,7 @@
         "type": "Project",
         "dependencies": {
           "Azure.Bicep.Types": "[0.4.1, )",
-<<<<<<< HEAD
-          "Azure.Bicep.Types.Az": "[0.2.642, )",
-=======
           "Azure.Bicep.Types.Az": "[0.2.661, )",
->>>>>>> 87bb34ca
           "Azure.Bicep.Types.K8s": "[0.1.504, )",
           "Azure.Containers.ContainerRegistry": "[1.1.0, )",
           "Azure.Deployments.Core": "[1.0.1103, )",
@@ -2188,18 +2041,6 @@
           "Azure.ResourceManager.Resources": "[1.6.0, )",
           "JsonPatch.Net": "[2.1.0, )",
           "JsonPath.Net": "[0.6.7, )",
-<<<<<<< HEAD
-          "Microsoft.Extensions.Configuration": "[7.0.0, )",
-          "Microsoft.Extensions.Configuration.Binder": "[7.0.4, )",
-          "Microsoft.Extensions.Configuration.Json": "[7.0.0, )",
-          "Microsoft.Extensions.DependencyInjection": "[7.0.0, )",
-          "Microsoft.Graph.Bicep.Types": "[0.1.1-preview, )",
-          "Newtonsoft.Json": "[13.0.3, )",
-          "SharpYaml": "[2.1.0, )",
-          "System.Collections.Immutable": "[7.0.0, )",
-          "System.IO.Abstractions": "[19.2.69, )",
-          "System.Text.Json": "[8.0.0-rc.2.23479.6, )"
-=======
           "Microsoft.Extensions.Configuration": "[8.0.0, )",
           "Microsoft.Extensions.Configuration.Binder": "[8.0.0, )",
           "Microsoft.Extensions.Configuration.Json": "[8.0.0, )",
@@ -2210,7 +2051,6 @@
           "System.Collections.Immutable": "[8.0.0, )",
           "System.IO.Abstractions": "[19.2.69, )",
           "System.Text.Json": "[8.0.0, )"
->>>>>>> 87bb34ca
         }
       },
       "Azure.Bicep.Decompiler": {
@@ -2252,11 +2092,7 @@
           "Azure.Bicep.Decompiler": "[1.0.0, )",
           "Azure.ResourceManager.ResourceGraph": "[1.0.1, )",
           "CommandLineParser": "[2.9.1, )",
-<<<<<<< HEAD
-          "Microsoft.Extensions.Http": "[7.0.0, )",
-=======
           "Microsoft.Extensions.Http": "[8.0.0, )",
->>>>>>> 87bb34ca
           "OmniSharp.Extensions.LanguageServer": "[0.19.9, )",
           "SharpYaml": "[2.1.0, )"
         }
@@ -3262,13 +3098,8 @@
       },
       "System.Text.Encodings.Web": {
         "type": "Transitive",
-<<<<<<< HEAD
-        "resolved": "8.0.0-rc.2.23479.6",
-        "contentHash": "n66ZIJjetmrMq9hJ61Xed2cp9O2zr/VdzhhURjkLDEFOZ38/VpOWnvM3CWCXA18NbM7x0tdKZYex9rj0NimpPA=="
-=======
         "resolved": "8.0.0",
         "contentHash": "yev/k9GHAEGx2Rg3/tU6MQh4HGBXJs70y7j1LaM1i/ER9po+6nnQ6RRqTJn1E7Xu0fbIFK80Nh5EoODxrbxwBQ=="
->>>>>>> 87bb34ca
       },
       "System.Threading.AccessControl": {
         "type": "Transitive",
@@ -4318,13 +4149,8 @@
       },
       "System.Text.Encodings.Web": {
         "type": "Transitive",
-<<<<<<< HEAD
-        "resolved": "8.0.0-rc.2.23479.6",
-        "contentHash": "n66ZIJjetmrMq9hJ61Xed2cp9O2zr/VdzhhURjkLDEFOZ38/VpOWnvM3CWCXA18NbM7x0tdKZYex9rj0NimpPA=="
-=======
         "resolved": "8.0.0",
         "contentHash": "yev/k9GHAEGx2Rg3/tU6MQh4HGBXJs70y7j1LaM1i/ER9po+6nnQ6RRqTJn1E7Xu0fbIFK80Nh5EoODxrbxwBQ=="
->>>>>>> 87bb34ca
       },
       "System.Threading.AccessControl": {
         "type": "Transitive",
@@ -5374,13 +5200,8 @@
       },
       "System.Text.Encodings.Web": {
         "type": "Transitive",
-<<<<<<< HEAD
-        "resolved": "8.0.0-rc.2.23479.6",
-        "contentHash": "n66ZIJjetmrMq9hJ61Xed2cp9O2zr/VdzhhURjkLDEFOZ38/VpOWnvM3CWCXA18NbM7x0tdKZYex9rj0NimpPA=="
-=======
         "resolved": "8.0.0",
         "contentHash": "yev/k9GHAEGx2Rg3/tU6MQh4HGBXJs70y7j1LaM1i/ER9po+6nnQ6RRqTJn1E7Xu0fbIFK80Nh5EoODxrbxwBQ=="
->>>>>>> 87bb34ca
       },
       "System.Threading.AccessControl": {
         "type": "Transitive",
@@ -6430,13 +6251,8 @@
       },
       "System.Text.Encodings.Web": {
         "type": "Transitive",
-<<<<<<< HEAD
-        "resolved": "8.0.0-rc.2.23479.6",
-        "contentHash": "n66ZIJjetmrMq9hJ61Xed2cp9O2zr/VdzhhURjkLDEFOZ38/VpOWnvM3CWCXA18NbM7x0tdKZYex9rj0NimpPA=="
-=======
         "resolved": "8.0.0",
         "contentHash": "yev/k9GHAEGx2Rg3/tU6MQh4HGBXJs70y7j1LaM1i/ER9po+6nnQ6RRqTJn1E7Xu0fbIFK80Nh5EoODxrbxwBQ=="
->>>>>>> 87bb34ca
       },
       "System.Threading.AccessControl": {
         "type": "Transitive",
@@ -7486,13 +7302,8 @@
       },
       "System.Text.Encodings.Web": {
         "type": "Transitive",
-<<<<<<< HEAD
-        "resolved": "8.0.0-rc.2.23479.6",
-        "contentHash": "n66ZIJjetmrMq9hJ61Xed2cp9O2zr/VdzhhURjkLDEFOZ38/VpOWnvM3CWCXA18NbM7x0tdKZYex9rj0NimpPA=="
-=======
         "resolved": "8.0.0",
         "contentHash": "yev/k9GHAEGx2Rg3/tU6MQh4HGBXJs70y7j1LaM1i/ER9po+6nnQ6RRqTJn1E7Xu0fbIFK80Nh5EoODxrbxwBQ=="
->>>>>>> 87bb34ca
       },
       "System.Threading.AccessControl": {
         "type": "Transitive",
@@ -8523,13 +8334,8 @@
       },
       "System.Text.Encodings.Web": {
         "type": "Transitive",
-<<<<<<< HEAD
-        "resolved": "8.0.0-rc.2.23479.6",
-        "contentHash": "n66ZIJjetmrMq9hJ61Xed2cp9O2zr/VdzhhURjkLDEFOZ38/VpOWnvM3CWCXA18NbM7x0tdKZYex9rj0NimpPA=="
-=======
         "resolved": "8.0.0",
         "contentHash": "yev/k9GHAEGx2Rg3/tU6MQh4HGBXJs70y7j1LaM1i/ER9po+6nnQ6RRqTJn1E7Xu0fbIFK80Nh5EoODxrbxwBQ=="
->>>>>>> 87bb34ca
       },
       "System.Threading.AccessControl": {
         "type": "Transitive",
@@ -9562,13 +9368,8 @@
       },
       "System.Text.Encodings.Web": {
         "type": "Transitive",
-<<<<<<< HEAD
-        "resolved": "8.0.0-rc.2.23479.6",
-        "contentHash": "n66ZIJjetmrMq9hJ61Xed2cp9O2zr/VdzhhURjkLDEFOZ38/VpOWnvM3CWCXA18NbM7x0tdKZYex9rj0NimpPA=="
-=======
         "resolved": "8.0.0",
         "contentHash": "yev/k9GHAEGx2Rg3/tU6MQh4HGBXJs70y7j1LaM1i/ER9po+6nnQ6RRqTJn1E7Xu0fbIFK80Nh5EoODxrbxwBQ=="
->>>>>>> 87bb34ca
       },
       "System.Threading.AccessControl": {
         "type": "Transitive",
