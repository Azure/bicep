--- conflicted
+++ resolved
@@ -81,24 +81,6 @@
           "OmniSharp.Extensions.LanguageServer.Shared": "0.19.2"
         }
       },
-<<<<<<< HEAD
-=======
-      "Azure.Bicep.Types": {
-        "type": "Transitive",
-        "resolved": "0.1.304",
-        "contentHash": "sxaNlc6bH+gneUl77BQt0JvVK0lWSRn1HNqoTlDelD3yPrD0v/0e6V1FYlp/UJFbhfio12mcI2TlIrByU3Obpg==",
-        "dependencies": {
-          "System.Text.Json": "5.0.2"
-        }
-      },
-      "Azure.Bicep.Types.Az": {
-        "type": "Transitive",
-        "resolved": "0.1.304",
-        "contentHash": "iT/z7QtI9L1P7E7IGvg/pCSeObGINMEMiUm47l8h00TSQ83rd91Y7Et+vpA9WMiLBQi75gq/Ogkffv7Zq1bjKw==",
-        "dependencies": {
-          "Azure.Bicep.Types": "0.1.304"
-        }
-      },
       "Azure.Containers.ContainerRegistry": {
         "type": "Transitive",
         "resolved": "1.1.0-beta.3",
@@ -108,7 +90,6 @@
           "System.Text.Json": "4.6.0"
         }
       },
->>>>>>> 37af4afb
       "Azure.Core": {
         "type": "Transitive",
         "resolved": "1.20.0",
@@ -2297,14 +2278,9 @@
       "bicep.core": {
         "type": "Project",
         "dependencies": {
-<<<<<<< HEAD
           "Azure.Bicep.Types": "1.0.0",
           "Azure.Bicep.Types.Az": "1.0.0",
-=======
-          "Azure.Bicep.Types": "0.1.304",
-          "Azure.Bicep.Types.Az": "0.1.304",
           "Azure.Containers.ContainerRegistry": "1.1.0-beta.3",
->>>>>>> 37af4afb
           "Azure.Deployments.Core": "1.0.253",
           "Azure.Deployments.Expression": "1.0.253",
           "Azure.Deployments.Templates": "1.0.253",
