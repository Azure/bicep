--- conflicted
+++ resolved
@@ -1,11 +1,6 @@
-resource keyVaultSecret 'Microsoft.KeyVault/vaults/secrets@2019-09-01' = {
-  name: 'keyVault/secret'
-  properties: {
-    value: 'value'
-  }
-}
-<<<<<<< HEAD
-
-
-=======
->>>>>>> 1a595afe
+resource keyVaultSecret 'Microsoft.KeyVault/vaults/secrets@2019-09-01' = {
+  name: 'keyVault/secret'
+  properties: {
+    value: 'value'
+  }
+}