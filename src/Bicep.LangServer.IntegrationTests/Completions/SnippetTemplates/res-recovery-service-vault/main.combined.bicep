resource recoveryServiceVault 'Microsoft.RecoveryServices/vaults@2021-01-01' = {
  name: 'name'
  location: resourceGroup().location
  sku: {
    name: 'RS0'
    tier: 'Standard'
  }
<<<<<<< HEAD
=======
  properties:{}
>>>>>>> 85842563
}

<|MERGE_RESOLUTION|>--- conflicted
+++ resolved
@@ -1,13 +1,10 @@
-resource recoveryServiceVault 'Microsoft.RecoveryServices/vaults@2021-01-01' = {
-  name: 'name'
-  location: resourceGroup().location
-  sku: {
-    name: 'RS0'
-    tier: 'Standard'
-  }
-<<<<<<< HEAD
-=======
-  properties:{}
->>>>>>> 85842563
-}
-
+resource recoveryServiceVault 'Microsoft.RecoveryServices/vaults@2021-01-01' = {
+  name: 'name'
+  location: resourceGroup().location
+  sku: {
+    name: 'RS0'
+    tier: 'Standard'
+  }
+  properties:{}
+}
+