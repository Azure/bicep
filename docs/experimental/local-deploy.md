--- conflicted
+++ resolved
@@ -58,13 +58,11 @@
 
 For .NET applications, there is a [NuGet package](https://www.nuget.org/packages/Azure.Bicep.Local.Extension) available which abstracts most of the above implementation.
 
-<<<<<<< HEAD
+### Debugging
+Use [the debugging guide](./local-deploy-dotnet-debugging-guide.md) for helpful tips on debugging your extension during development using Visual Studio or VS Code.
+
 ### Unit testing
 Use the [unit testing guide](./local-deploy-dotnet-unittesting-guide.md) for some tips on how to unit test your extension.
-=======
-### Debugging
-Use [the debugging guide](./local-deploy-dotnet-debugging-guide.md) for helpful tips on debugging your extension during development using Visual Studio or VS Code.
->>>>>>> 94848adb
 
 ### Publishing
 Extensions can be published using the `bicep publish-extension` CLI command group. They can either be published to the local file system, or to an ACR instance.
