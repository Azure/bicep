--- conflicted
+++ resolved
@@ -42,26 +42,11 @@
 $installDir.Attributes += 'Hidden'
 # Fetch the latest Bicep CLI binary
 (New-Object Net.WebClient).DownloadFile("https://github.com/Azure/bicep/releases/download/latest/bicep-win-x64.exe", "$installPath\bicep.exe")
-<<<<<<< HEAD
-# Verify you can now access the 'bicep' command
+# Add bicep to your PATH
+$currentPath = (Get-Item -path "HKCU:\Environment" ).GetValue('Path', '', 'DoNotExpandEnvironmentNames')
+if (-not $currentPath.Contains("%USERPROFILE%\.bicep")) { setx PATH ($currentPath + ";%USERPROFILE%\.bicep") }
+# Verify you can now access the 'bicep' command. Note that on first install, you'll need to open a new PowerShell or CMD window
 bicep --help
-```
-
-## Install the Bicep VS Code Extension
-
-### Manually
-Download the latest extension by clicking [here](https://github.com/Azure/bicep/releases/download/latest/vscode-bicep.vsix).
-
->NOTE: You cannot install the `vscode-bicep.vsix` file by opening it directly.
-
-Open VS Code, and in the Extensions view, select 'Install from VSIX'. Provide the path to the VSIX file you downloaded.
-
-### Via command line
-```sh
-# Fetch the latest Bicep VS Code extension
-curl -Lo vscode-bicep.vsix https://github.com/Azure/bicep/releases/download/latest/vscode-bicep.vsix
-# Install the extension
-code --install-extension vscode-bicep.vsix
 ```
 
 ### Verify the Bicep VS Code extension is running
@@ -72,12 +57,4 @@
 
 Now that you have the tooling installed, you can start the tutorial which will teach you full bicep capabilities:
 
-[1 - Working with a basic bicep file](./01-simple-template.md)
-=======
-# Add bicep to your PATH
-$currentPath = (Get-Item -path "HKCU:\Environment" ).GetValue('Path', '', 'DoNotExpandEnvironmentNames')
-if (-not $currentPath.Contains("%USERPROFILE%\.bicep")) { setx PATH ($currentPath + ";%USERPROFILE%\.bicep") }
-# Verify you can now access the 'bicep' command. Note that on first install, you'll need to open a new PowerShell or CMD window
-bicep --version
-```
->>>>>>> cce00131
+[1 - Working with a basic bicep file](./01-simple-template.md)