--- conflicted
+++ resolved
@@ -86,8 +86,6 @@
     name: replicateGlobally ? 'Standard_GRS' : 'Standard_LRS'
   }
 }
-<<<<<<< HEAD
-=======
 ```
 
 ## Parentheses
@@ -155,5 +153,4 @@
   location: location
   ...
 }
->>>>>>> 1057aa56
 ```