--- conflicted
+++ resolved
@@ -16,13 +16,8 @@
   "variables": {},
   "resources": [
     {
-<<<<<<< HEAD
-      "type": "microsoft.network/virtualNetworks/virtualNetworkPeerings",
+      "type": "Microsoft.Network/virtualNetworks/virtualNetworkPeerings",
       "apiVersion": "2020-05-01",
-=======
-      "type": "Microsoft.Network/virtualNetworks/virtualNetworkPeerings",
-      "apiVersion": "2019-11-01",
->>>>>>> 91927770
       "name": "[format('{0}/peering-to-remote-vnet', parameters('localVnetName'))]",
       "properties": {
         "allowVirtualNetworkAccess": true,
