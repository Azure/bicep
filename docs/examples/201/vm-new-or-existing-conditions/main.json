--- conflicted
+++ resolved
@@ -1,4 +1,3 @@
-<<<<<<< HEAD
 {
   "$schema": "https://schema.management.azure.com/schemas/2019-04-01/deploymentTemplate.json#",
   "contentVersion": "1.0.0.0",
@@ -311,318 +310,4 @@
       ]
     }
   ]
-=======
-{
-  "$schema": "https://schema.management.azure.com/schemas/2019-04-01/deploymentTemplate.json#",
-  "contentVersion": "1.0.0.0",
-  "parameters": {
-    "location": {
-      "type": "string",
-      "defaultValue": "[resourceGroup().location]",
-      "metadata": {
-        "description": "Location to for the resources."
-      }
-    },
-    "vmName": {
-      "type": "string",
-      "defaultValue": "linux-vm",
-      "metadata": {
-        "description": "Name for the Virtual Machine."
-      }
-    },
-    "adminUsername": {
-      "type": "string",
-      "metadata": {
-        "description": "User name for the Virtual Machine."
-      }
-    },
-    "authenticationType": {
-      "type": "string",
-      "defaultValue": "sshPublicKey",
-      "metadata": {
-        "description": "Type of authentication to use on the Virtual Machine."
-      },
-      "allowedValues": [
-        "password",
-        "sshPublicKey"
-      ]
-    },
-    "adminPasswordOrKey": {
-      "type": "secureString",
-      "metadata": {
-        "description": "Password or ssh key for the Virtual Machine."
-      }
-    },
-    "vmSize": {
-      "type": "string",
-      "defaultValue": "Standard_A2_v2",
-      "metadata": {
-        "description": "Size for the Virtual Machine."
-      }
-    },
-    "createNewStorageAccount": {
-      "type": "bool",
-      "defaultValue": true,
-      "metadata": {
-        "description": "Determines whether or not a new storage account should be provisioned."
-      }
-    },
-    "storageAccountName": {
-      "type": "string",
-      "defaultValue": "[format('storage{0}', uniqueString(resourceGroup().id))]",
-      "metadata": {
-        "description": "Name of the storage account"
-      }
-    },
-    "storageAccountType": {
-      "type": "string",
-      "defaultValue": "Standard_LRS",
-      "metadata": {
-        "description": "Storage account type"
-      }
-    },
-    "storageAccountResourceGroupName": {
-      "type": "string",
-      "defaultValue": "[resourceGroup().name]",
-      "metadata": {
-        "description": "Name of the resource group for the existing storage account"
-      }
-    },
-    "createNewVnet": {
-      "type": "bool",
-      "defaultValue": true,
-      "metadata": {
-        "description": "Determines whether or not a new virtual network should be provisioned."
-      }
-    },
-    "vnetName": {
-      "type": "string",
-      "defaultValue": "VirtualNetwork",
-      "metadata": {
-        "description": "Name of the virtual network"
-      }
-    },
-    "addressPrefixes": {
-      "type": "array",
-      "defaultValue": [
-        "10.0.0.0/16"
-      ],
-      "metadata": {
-        "description": "Address prefix of the virtual network"
-      }
-    },
-    "subnetName": {
-      "type": "string",
-      "defaultValue": "default",
-      "metadata": {
-        "description": "Name of the subnet"
-      }
-    },
-    "subnetPrefix": {
-      "type": "string",
-      "defaultValue": "10.0.0.0/24",
-      "metadata": {
-        "description": "Subnet prefix of the virtual network"
-      }
-    },
-    "vnetResourceGroupName": {
-      "type": "string",
-      "defaultValue": "[resourceGroup().name]",
-      "metadata": {
-        "description": "Name of the resource group for the existing virtual network"
-      }
-    },
-    "createNewPublicIP": {
-      "type": "bool",
-      "defaultValue": true,
-      "metadata": {
-        "description": "Determines whether or not a new public ip should be provisioned."
-      }
-    },
-    "publicIPName": {
-      "type": "string",
-      "defaultValue": "PublicIp",
-      "metadata": {
-        "description": "Name of the public ip address"
-      }
-    },
-    "publicIPDns": {
-      "type": "string",
-      "defaultValue": "[format('linux-vm-{0}', uniqueString(resourceGroup().id))]",
-      "metadata": {
-        "description": "DNS of the public ip address for the VM"
-      }
-    },
-    "publicIPResourceGroupName": {
-      "type": "string",
-      "defaultValue": "[resourceGroup().name]",
-      "metadata": {
-        "description": "Name of the resource group for the public ip address"
-      }
-    }
-  },
-  "functions": [],
-  "variables": {
-    "storageAccountId": "[if(parameters('createNewStorageAccount'), resourceId('Microsoft.Storage/storageAccounts', parameters('storageAccountName')), resourceId(parameters('storageAccountResourceGroupName'), 'Microsoft.Storage/storageAccounts/', parameters('storageAccountName')))]",
-    "subnetId": "[if(parameters('createNewVnet'), resourceId('Microsoft.Network/virtualNetworks/subnets', split(format('{0}/{1}', parameters('vnetName'), parameters('subnetName')), '/')[0], split(format('{0}/{1}', parameters('vnetName'), parameters('subnetName')), '/')[1]), resourceId(parameters('vnetResourceGroupName'), 'Microsoft.Network/virtualNetworks/subnets', parameters('vnetName'), parameters('subnetName')))]",
-    "publicIPId": "[if(parameters('createNewPublicIP'), resourceId('Microsoft.Network/publicIPAddresses', parameters('publicIPName')), resourceId(parameters('publicIPResourceGroupName'), 'Microsoft.Network/publicIPAddresses', parameters('publicIPName')))]"
-  },
-  "resources": [
-    {
-      "condition": "[parameters('createNewStorageAccount')]",
-      "type": "Microsoft.Storage/storageAccounts",
-      "apiVersion": "2017-06-01",
-      "name": "[parameters('storageAccountName')]",
-      "location": "[parameters('location')]",
-      "kind": "Storage",
-      "sku": {
-        "name": "[parameters('storageAccountType')]"
-      }
-    },
-    {
-      "condition": "[parameters('createNewPublicIP')]",
-      "type": "Microsoft.Network/publicIPAddresses",
-      "apiVersion": "2017-09-01",
-      "name": "[parameters('publicIPName')]",
-      "location": "[parameters('location')]",
-      "properties": {
-        "publicIPAllocationMethod": "Dynamic",
-        "dnsSettings": {
-          "domainNameLabel": "[parameters('publicIPDns')]"
-        }
-      }
-    },
-    {
-      "condition": "[parameters('createNewVnet')]",
-      "type": "Microsoft.Network/networkSecurityGroups",
-      "apiVersion": "2019-08-01",
-      "name": "default-NSG",
-      "location": "[parameters('location')]",
-      "properties": {
-        "securityRules": [
-          {
-            "name": "default-allow-22",
-            "properties": {
-              "priority": 1000,
-              "access": "Allow",
-              "direction": "Inbound",
-              "destinationPortRange": "22",
-              "protocol": "Tcp",
-              "sourceAddressPrefix": "*",
-              "sourcePortRange": "*",
-              "destinationAddressPrefix": "*"
-            }
-          }
-        ]
-      }
-    },
-    {
-      "condition": "[parameters('createNewVnet')]",
-      "type": "Microsoft.Network/virtualNetworks",
-      "apiVersion": "2017-09-01",
-      "name": "[parameters('vnetName')]",
-      "location": "[parameters('location')]",
-      "properties": {
-        "addressSpace": {
-          "addressPrefixes": "[parameters('addressPrefixes')]"
-        }
-      }
-    },
-    {
-      "condition": "[parameters('createNewVnet')]",
-      "type": "Microsoft.Network/virtualNetworks/subnets",
-      "apiVersion": "2017-09-01",
-      "name": "[format('{0}/{1}', parameters('vnetName'), parameters('subnetName'))]",
-      "properties": {
-        "addressPrefix": "[parameters('subnetPrefix')]",
-        "networkSecurityGroup": {
-          "id": "[resourceId('Microsoft.Network/networkSecurityGroups', 'default-NSG')]"
-        }
-      },
-      "dependsOn": [
-        "[resourceId('Microsoft.Network/networkSecurityGroups', 'default-NSG')]",
-        "[resourceId('Microsoft.Network/virtualNetworks', parameters('vnetName'))]"
-      ]
-    },
-    {
-      "type": "Microsoft.Network/networkInterfaces",
-      "apiVersion": "2017-09-01",
-      "name": "[format('{0}-nic', parameters('vmName'))]",
-      "location": "[parameters('location')]",
-      "properties": {
-        "ipConfigurations": [
-          {
-            "name": "ipconfig1",
-            "properties": {
-              "privateIPAllocationMethod": "Dynamic",
-              "subnet": {
-                "id": "[variables('subnetId')]"
-              },
-              "publicIPAddress": {
-                "id": "[variables('publicIPId')]"
-              }
-            }
-          }
-        ]
-      },
-      "dependsOn": [
-        "[resourceId('Microsoft.Network/publicIPAddresses', parameters('publicIPName'))]",
-        "[resourceId('Microsoft.Network/virtualNetworks/subnets', split(format('{0}/{1}', parameters('vnetName'), parameters('subnetName')), '/')[0], split(format('{0}/{1}', parameters('vnetName'), parameters('subnetName')), '/')[1])]"
-      ]
-    },
-    {
-      "type": "Microsoft.Compute/virtualMachines",
-      "apiVersion": "2017-03-30",
-      "name": "[parameters('vmName')]",
-      "location": "[parameters('location')]",
-      "properties": {
-        "hardwareProfile": {
-          "vmSize": "[parameters('vmSize')]"
-        },
-        "osProfile": {
-          "computerName": "[parameters('vmName')]",
-          "adminUsername": "[parameters('adminUsername')]",
-          "adminPassword": "[parameters('adminPasswordOrKey')]",
-          "linuxConfiguration": "[if(not(equals(parameters('authenticationType'), 'password')), createObject('disablePasswordAuthentication', true(), 'ssh', createObject('publicKeys', createArray(createObject('path', format('/home/{0}/.ssh/authorized_keys', parameters('adminUsername')), 'keyData', parameters('adminPasswordOrKey'))))), null())]"
-        },
-        "storageProfile": {
-          "imageReference": {
-            "publisher": "Canonical",
-            "offer": "UbuntuServer",
-            "sku": "16.04-LTS",
-            "version": "latest"
-          },
-          "osDisk": {
-            "caching": "ReadWrite",
-            "createOption": "FromImage"
-          }
-        },
-        "networkProfile": {
-          "networkInterfaces": [
-            {
-              "id": "[resourceId('Microsoft.Network/networkInterfaces', format('{0}-nic', parameters('vmName')))]"
-            }
-          ]
-        },
-        "diagnosticsProfile": {
-          "bootDiagnostics": {
-            "enabled": true,
-            "storageUri": "[reference(variables('storageAccountId')).primaryEndpoints.blob]"
-          }
-        }
-      },
-      "dependsOn": [
-        "[resourceId('Microsoft.Network/networkInterfaces', format('{0}-nic', parameters('vmName')))]",
-        "[resourceId('Microsoft.Storage/storageAccounts', parameters('storageAccountName'))]"
-      ]
-    }
-  ],
-  "metadata": {
-    "_generator": {
-      "name": "bicep",
-      "version": "dev",
-      "templateHash": "6634282571995574505"
-    }
-  }
->>>>>>> 0afccc64
 }