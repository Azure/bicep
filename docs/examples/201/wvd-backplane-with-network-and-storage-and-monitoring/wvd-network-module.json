{
  "$schema": "https://schema.management.azure.com/schemas/2019-04-01/deploymentTemplate.json#",
  "contentVersion": "1.0.0.0",
  "metadata": {
    "_generator": {
      "name": "bicep",
      "version": "dev",
      "templateHash": "18310625205876859262"
    }
  },
  "parameters": {
    "vnetName": {
      "type": "string"
    },
    "vnetaddressPrefix": {
      "type": "string"
    },
    "subnetPrefix": {
      "type": "string"
    },
    "vnetLocation": {
      "type": "string",
      "defaultValue": "westeurope"
    },
    "subnetName": {
      "type": "string",
      "defaultValue": "WVD"
    }
  },
  "functions": [],
  "resources": [
    {
      "type": "Microsoft.Network/virtualnetworks",
      "apiVersion": "2015-05-01-preview",
      "name": "[parameters('vnetName')]",
      "location": "[parameters('vnetLocation')]",
      "properties": {
        "addressSpace": {
          "addressPrefixes": [
            "[parameters('vnetaddressPrefix')]"
          ]
        },
        "subnets": [
          {
            "name": "[parameters('subnetName')]",
            "properties": {
              "addressPrefix": "[parameters('subnetPrefix')]",
              "privateEndpointNetworkPolicies": "Disabled"
            }
          }
        ]
      }
    }
<<<<<<< HEAD
  ],
  "outputs": {
    "subnetId": {
      "type": "string",
      "value": "[reference(resourceId('Microsoft.Network/virtualnetworks', parameters('vnetName'))).subnets[0].id]"
    },
    "vnetId": {
      "type": "string",
      "value": "[resourceId('Microsoft.Network/virtualnetworks', parameters('vnetName'))]"
    }
  },
  "metadata": {
    "_generator": {
      "name": "bicep",
      "version": "0.2.476.60462",
      "templateHash": "7563517972701665491"
    }
  }
=======
  ]
>>>>>>> ac81c6cb
}<|MERGE_RESOLUTION|>--- conflicted
+++ resolved
@@ -5,7 +5,7 @@
     "_generator": {
       "name": "bicep",
       "version": "dev",
-      "templateHash": "18310625205876859262"
+      "templateHash": "14974550603307173803"
     }
   },
   "parameters": {
@@ -30,8 +30,8 @@
   "functions": [],
   "resources": [
     {
-      "type": "Microsoft.Network/virtualnetworks",
-      "apiVersion": "2015-05-01-preview",
+      "type": "Microsoft.Network/virtualNetworks",
+      "apiVersion": "2019-12-01",
       "name": "[parameters('vnetName')]",
       "location": "[parameters('vnetLocation')]",
       "properties": {
@@ -51,26 +51,15 @@
         ]
       }
     }
-<<<<<<< HEAD
   ],
   "outputs": {
     "subnetId": {
       "type": "string",
-      "value": "[reference(resourceId('Microsoft.Network/virtualnetworks', parameters('vnetName'))).subnets[0].id]"
+      "value": "[reference(resourceId('Microsoft.Network/virtualNetworks', parameters('vnetName'))).subnets[0].id]"
     },
     "vnetId": {
       "type": "string",
-      "value": "[resourceId('Microsoft.Network/virtualnetworks', parameters('vnetName'))]"
-    }
-  },
-  "metadata": {
-    "_generator": {
-      "name": "bicep",
-      "version": "0.2.476.60462",
-      "templateHash": "7563517972701665491"
+      "value": "[resourceId('Microsoft.Network/virtualNetworks', parameters('vnetName'))]"
     }
   }
-=======
-  ]
->>>>>>> ac81c6cb
 }