--- conflicted
+++ resolved
@@ -5,7 +5,7 @@
     "_generator": {
       "name": "bicep",
       "version": "dev",
-      "templateHash": "11205249129579148428"
+      "templateHash": "3767956074323682348"
     }
   },
   "parameters": {
@@ -148,7 +148,7 @@
             "_generator": {
               "name": "bicep",
               "version": "dev",
-              "templateHash": "16708867199182289322"
+              "templateHash": "9997609816176615400"
             }
           },
           "parameters": {
@@ -217,7 +217,7 @@
                     "_generator": {
                       "name": "bicep",
                       "version": "dev",
-                      "templateHash": "4865726630166443526"
+                      "templateHash": "6082030172290952535"
                     }
                   },
                   "parameters": {
@@ -306,16 +306,5 @@
         "[resourceId('Microsoft.DesktopVirtualization/workspaces', parameters('workspaceName'))]"
       ]
     }
-<<<<<<< HEAD
   ]
-=======
-  ],
-  "metadata": {
-    "_generator": {
-      "name": "bicep",
-      "version": "dev",
-      "templateHash": "8168412545590041511"
-    }
-  }
->>>>>>> 0afccc64
 }