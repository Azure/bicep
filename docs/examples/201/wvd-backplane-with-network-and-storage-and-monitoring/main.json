--- conflicted
+++ resolved
@@ -5,7 +5,7 @@
     "_generator": {
       "name": "bicep",
       "version": "dev",
-      "templateHash": "13192531682949970000"
+      "templateHash": "8129777538145012812"
     }
   },
   "parameters": {
@@ -528,7 +528,7 @@
             "_generator": {
               "name": "bicep",
               "version": "dev",
-              "templateHash": "18310625205876859262"
+              "templateHash": "14974550603307173803"
             }
           },
           "parameters": {
@@ -553,8 +553,8 @@
           "functions": [],
           "resources": [
             {
-              "type": "Microsoft.Network/virtualnetworks",
-              "apiVersion": "2015-05-01-preview",
+              "type": "Microsoft.Network/virtualNetworks",
+              "apiVersion": "2019-12-01",
               "name": "[parameters('vnetName')]",
               "location": "[parameters('vnetLocation')]",
               "properties": {
@@ -578,11 +578,11 @@
           "outputs": {
             "subnetId": {
               "type": "string",
-              "value": "[reference(resourceId('Microsoft.Network/virtualnetworks', parameters('vnetName'))).subnets[0].id]"
+              "value": "[reference(resourceId('Microsoft.Network/virtualNetworks', parameters('vnetName'))).subnets[0].id]"
             },
             "vnetId": {
               "type": "string",
-              "value": "[resourceId('Microsoft.Network/virtualnetworks', parameters('vnetName'))]"
+              "value": "[resourceId('Microsoft.Network/virtualNetworks', parameters('vnetName'))]"
             }
           }
         }
@@ -625,7 +625,7 @@
             "_generator": {
               "name": "bicep",
               "version": "dev",
-              "templateHash": "13118539058586850235"
+              "templateHash": "10122142263707335383"
             }
           },
           "parameters": {
@@ -714,6 +714,13 @@
         "template": {
           "$schema": "https://schema.management.azure.com/schemas/2019-04-01/deploymentTemplate.json#",
           "contentVersion": "1.0.0.0",
+          "metadata": {
+            "_generator": {
+              "name": "bicep",
+              "version": "dev",
+              "templateHash": "3198803421344774131"
+            }
+          },
           "parameters": {
             "location": {
               "type": "string"
@@ -813,16 +820,5 @@
         "[extensionResourceId(format('/subscriptions/{0}/resourceGroups/{1}', subscription().subscriptionId, format('{0}NETWORK', parameters('resourceGroupPrefrix'))), 'Microsoft.Resources/deployments', 'wvdnetwork')]"
       ]
     }
-<<<<<<< HEAD
-  ],
-  "metadata": {
-    "_generator": {
-      "name": "bicep",
-      "version": "0.2.476.60462",
-      "templateHash": "10263015878182259405"
-    }
-  }
-=======
   ]
->>>>>>> ac81c6cb
 }