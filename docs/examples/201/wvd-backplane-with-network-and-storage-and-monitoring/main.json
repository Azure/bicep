--- conflicted
+++ resolved
@@ -5,7 +5,7 @@
     "_generator": {
       "name": "bicep",
       "version": "dev",
-      "templateHash": "15576855067288529582"
+      "templateHash": "13192531682949970000"
     }
   },
   "parameters": {
@@ -185,7 +185,7 @@
             "_generator": {
               "name": "bicep",
               "version": "dev",
-              "templateHash": "11205249129579148428"
+              "templateHash": "3767956074323682348"
             }
           },
           "parameters": {
@@ -328,7 +328,7 @@
                     "_generator": {
                       "name": "bicep",
                       "version": "dev",
-                      "templateHash": "16708867199182289322"
+                      "templateHash": "9997609816176615400"
                     }
                   },
                   "parameters": {
@@ -397,7 +397,7 @@
                             "_generator": {
                               "name": "bicep",
                               "version": "dev",
-                              "templateHash": "4865726630166443526"
+                              "templateHash": "6082030172290952535"
                             }
                           },
                           "parameters": {
@@ -667,16 +667,5 @@
         "[subscriptionResourceId('Microsoft.Resources/resourceGroups', format('{0}FILESERVICES', parameters('resourceGroupPrefrix')))]"
       ]
     }
-<<<<<<< HEAD
   ]
-=======
-  ],
-  "metadata": {
-    "_generator": {
-      "name": "bicep",
-      "version": "dev",
-      "templateHash": "9466282358134365633"
-    }
-  }
->>>>>>> 0afccc64
 }