param sqlAdministratorLogin string
param sqlAdministratorLoginPassword string {
  secure: true
}

param transparentDataEncryption string {
  default: 'Enabled'
  allowed: [
    'Enabled'
    'Disabled'
  ]
}

param location string = resourceGroup().location

var databaseName = 'sample-db-with-tde'
var databaseEdition = 'Basic'
var databaseCollation = 'SQL_Latin1_General_CP1_CI_AS'
var databaseServiceObjectiveName = 'Basic'

var sqlServerName = 'sqlserver${uniqueString(resourceGroup().id)}'

resource sqlServer 'Microsoft.Sql/servers@2020-02-02-preview' = {
  name: sqlServerName
  location: location
  properties: {
    administratorLogin: sqlAdministratorLogin
    administratorLoginPassword: sqlAdministratorLoginPassword
    version: '12.0'
  }
}

<<<<<<< HEAD
resource db 'Microsoft.Sql/servers/databases@2020-02-02-preview' = {
  name: '${sqlServer.name}/${databaseName}' // originally using sqlServerName param, but dependsOn was not automatically added
=======
resource db 'Microsoft.Sql/servers/databases@2019-06-01-preview' = {
  name: '${sqlServer.name}/${databaseName}'
>>>>>>> 91927770
  location: location
  sku: {
    name: databaseServiceObjectiveName
    tier: databaseEdition
  }
  properties: {
    collation: databaseCollation
  }
}

// very long type...
<<<<<<< HEAD
resource tde 'Microsoft.Sql/servers/databases/transparentDataEncryption@2017-03-01-preview' = {
  name: '${db.name}/current' // had to change databaseName => db.name to get dependsOn working
=======
resource tde 'Microsoft.Sql/servers/databases/transparentDataEncryption@2014-04-01' = {
  name: '${db.name}/current'
>>>>>>> 91927770
  properties: {
    status: transparentDataEncryption
  }
}<|MERGE_RESOLUTION|>--- conflicted
+++ resolved
@@ -1,61 +1,51 @@
-param sqlAdministratorLogin string
-param sqlAdministratorLoginPassword string {
-  secure: true
-}
-
-param transparentDataEncryption string {
-  default: 'Enabled'
-  allowed: [
-    'Enabled'
-    'Disabled'
-  ]
-}
-
-param location string = resourceGroup().location
-
-var databaseName = 'sample-db-with-tde'
-var databaseEdition = 'Basic'
-var databaseCollation = 'SQL_Latin1_General_CP1_CI_AS'
-var databaseServiceObjectiveName = 'Basic'
-
-var sqlServerName = 'sqlserver${uniqueString(resourceGroup().id)}'
-
-resource sqlServer 'Microsoft.Sql/servers@2020-02-02-preview' = {
-  name: sqlServerName
-  location: location
-  properties: {
-    administratorLogin: sqlAdministratorLogin
-    administratorLoginPassword: sqlAdministratorLoginPassword
-    version: '12.0'
-  }
-}
-
-<<<<<<< HEAD
-resource db 'Microsoft.Sql/servers/databases@2020-02-02-preview' = {
-  name: '${sqlServer.name}/${databaseName}' // originally using sqlServerName param, but dependsOn was not automatically added
-=======
-resource db 'Microsoft.Sql/servers/databases@2019-06-01-preview' = {
-  name: '${sqlServer.name}/${databaseName}'
->>>>>>> 91927770
-  location: location
-  sku: {
-    name: databaseServiceObjectiveName
-    tier: databaseEdition
-  }
-  properties: {
-    collation: databaseCollation
-  }
-}
-
-// very long type...
-<<<<<<< HEAD
-resource tde 'Microsoft.Sql/servers/databases/transparentDataEncryption@2017-03-01-preview' = {
-  name: '${db.name}/current' // had to change databaseName => db.name to get dependsOn working
-=======
-resource tde 'Microsoft.Sql/servers/databases/transparentDataEncryption@2014-04-01' = {
-  name: '${db.name}/current'
->>>>>>> 91927770
-  properties: {
-    status: transparentDataEncryption
-  }
+param sqlAdministratorLogin string
+param sqlAdministratorLoginPassword string {
+  secure: true
+}
+
+param transparentDataEncryption string {
+  default: 'Enabled'
+  allowed: [
+    'Enabled'
+    'Disabled'
+  ]
+}
+
+param location string = resourceGroup().location
+
+var databaseName = 'sample-db-with-tde'
+var databaseEdition = 'Basic'
+var databaseCollation = 'SQL_Latin1_General_CP1_CI_AS'
+var databaseServiceObjectiveName = 'Basic'
+
+var sqlServerName = 'sqlserver${uniqueString(resourceGroup().id)}'
+
+resource sqlServer 'Microsoft.Sql/servers@2020-02-02-preview' = {
+  name: sqlServerName
+  location: location
+  properties: {
+    administratorLogin: sqlAdministratorLogin
+    administratorLoginPassword: sqlAdministratorLoginPassword
+    version: '12.0'
+  }
+}
+
+resource db 'Microsoft.Sql/servers/databases@2020-02-02-preview' = {
+  name: '${sqlServer.name}/${databaseName}' // originally using sqlServerName param, but dependsOn was not automatically added
+  location: location
+  sku: {
+    name: databaseServiceObjectiveName
+    tier: databaseEdition
+  }
+  properties: {
+    collation: databaseCollation
+  }
+}
+
+// very long type...
+resource tde 'Microsoft.Sql/servers/databases/transparentDataEncryption@2017-03-01-preview' = {
+  name: '${db.name}/current' // had to change databaseName => db.name to get dependsOn working
+  properties: {
+    status: transparentDataEncryption
+  }
 }