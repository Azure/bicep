{
  "$schema": "https://schema.management.azure.com/schemas/2019-04-01/deploymentTemplate.json#",
  "contentVersion": "1.0.0.0",
  "parameters": {
    "location": {
      "type": "string",
      "defaultValue": "[resourceGroup().location]"
    },
    "vmName": {
      "type": "string",
      "defaultValue": "WindowsVM"
    },
    "vmSize": {
      "type": "string",
      "defaultValue": "Standard_DS2_v2"
    },
    "adminUsername": {
      "type": "string"
    },
    "adminPassword": {
      "type": "secureString"
    },
    "keyVaultName": {
      "type": "string"
    },
    "subId": {
      "type": "string",
      "defaultValue": "[subscription().subscriptionId]"
    },
    "rgName": {
      "type": "string",
      "defaultValue": "[resourceGroup().name]"
    },
    "secretUrlWithVersion": {
      "type": "string"
    }
  },
  "functions": [],
  "variables": {
    "kvId": "[resourceId(parameters('subId'), parameters('rgName'), 'Microsoft.KeyVault/vaults', parameters('keyVaultName'))]",
    "subnet1Name": "subnet-1",
    "vnetName": "certVnet",
    "nsgName": "[format('{0}-nsg', variables('subnet1Name'))]"
  },
  "resources": [
    {
<<<<<<< HEAD
      "type": "microsoft.network/publicIpAddresses",
      "apiVersion": "2020-06-01",
=======
      "type": "Microsoft.Network/publicIPAddresses",
      "apiVersion": "2019-06-01",
>>>>>>> 91927770
      "name": "certPublicIp",
      "location": "[parameters('location')]",
      "properties": {
        "publicIPAllocationMethod": "Dynamic"
      }
    },
    {
<<<<<<< HEAD
      "type": "microsoft.network/networkSecurityGroups",
      "apiVersion": "2020-08-01",
=======
      "type": "Microsoft.Network/networkSecurityGroups",
      "apiVersion": "2019-08-01",
>>>>>>> 91927770
      "name": "[variables('nsgName')]",
      "location": "[parameters('location')]",
      "properties": {
        "securityRules": [
          {
            "name": "default-allow-3389",
            "properties": {
              "priority": 1000,
              "access": "Allow",
              "direction": "Inbound",
              "destinationPortRange": "3389",
              "protocol": "Tcp",
              "sourceAddressPrefix": "*",
              "sourcePortRange": "*",
              "destinationAddressPrefix": "*"
            }
          }
        ]
      }
    },
    {
<<<<<<< HEAD
      "type": "microsoft.network/virtualNetworks",
      "apiVersion": "2020-06-01",
=======
      "type": "Microsoft.Network/virtualNetworks",
      "apiVersion": "2019-06-01",
>>>>>>> 91927770
      "name": "[variables('vnetName')]",
      "location": "[parameters('location')]",
      "properties": {
        "addressSpace": {
          "addressPrefixes": [
            "10.0.0.0/16"
          ]
        },
        "subnets": [
          {
            "name": "[variables('subnet1Name')]",
            "properties": {
              "addressPrefix": "10.0.0.0/24",
              "networkSecurityGroup": {
                "id": "[resourceId('Microsoft.Network/networkSecurityGroups', variables('nsgName'))]"
              }
            }
          }
        ]
      },
      "dependsOn": [
        "[resourceId('Microsoft.Network/networkSecurityGroups', variables('nsgName'))]"
      ]
    },
    {
<<<<<<< HEAD
      "type": "microsoft.network/networkInterfaces",
      "apiVersion": "2020-06-01",
=======
      "type": "Microsoft.Network/networkInterfaces",
      "apiVersion": "2019-06-01",
>>>>>>> 91927770
      "name": "certNic",
      "location": "[parameters('location')]",
      "properties": {
        "ipConfigurations": [
          {
            "name": "ipconfig1",
            "properties": {
              "privateIPAllocationMethod": "Dynamic",
              "publicIPAddress": {
                "id": "[resourceId('Microsoft.Network/publicIPAddresses', 'certPublicIp')]"
              },
              "subnet": {
                "id": "[format('{0}/subnets/{1}', resourceId('Microsoft.Network/virtualNetworks', variables('vnetName')), variables('subnet1Name'))]"
              }
            }
          }
        ]
      },
      "dependsOn": [
        "[resourceId('Microsoft.Network/publicIPAddresses', 'certPublicIp')]",
        "[resourceId('Microsoft.Network/virtualNetworks', variables('vnetName'))]"
      ]
    },
    {
<<<<<<< HEAD
      "type": "microsoft.compute/virtualMachines",
      "apiVersion": "2020-06-01",
=======
      "type": "Microsoft.Compute/virtualMachines",
      "apiVersion": "2019-07-01",
>>>>>>> 91927770
      "name": "[parameters('vmName')]",
      "location": "[parameters('location')]",
      "properties": {
        "hardwareProfile": {
          "vmSize": "[parameters('vmSize')]"
        },
        "osProfile": {
          "computerName": "[parameters('vmName')]",
          "adminUsername": "[parameters('adminUsername')]",
          "adminPassword": "[parameters('adminPassword')]",
          "secrets": [
            {
              "sourceVault": {
                "id": "[variables('kvId')]"
              },
              "vaultCertificates": [
                {
                  "certificateUrl": "[parameters('secretUrlWithVersion')]",
                  "certificateStore": "My"
                }
              ]
            }
          ]
        },
        "storageProfile": {
          "imageReference": {
            "publisher": "MicrosoftWindowsServer",
            "offer": "WindowsServer",
            "sku": "2019-Datacenter",
            "version": "latest"
          },
          "osDisk": {
            "caching": "ReadWrite",
            "createOption": "FromImage"
          }
        },
        "networkProfile": {
          "networkInterfaces": [
            {
              "id": "[resourceId('Microsoft.Network/networkInterfaces', 'certNic')]"
            }
          ]
        }
      },
      "dependsOn": [
        "[resourceId('Microsoft.Network/networkInterfaces', 'certNic')]"
      ]
    }
  ],
  "outputs": {}
}<|MERGE_RESOLUTION|>--- conflicted
+++ resolved
@@ -44,13 +44,8 @@
   },
   "resources": [
     {
-<<<<<<< HEAD
-      "type": "microsoft.network/publicIpAddresses",
+      "type": "Microsoft.Network/publicIPAddresses",
       "apiVersion": "2020-06-01",
-=======
-      "type": "Microsoft.Network/publicIPAddresses",
-      "apiVersion": "2019-06-01",
->>>>>>> 91927770
       "name": "certPublicIp",
       "location": "[parameters('location')]",
       "properties": {
@@ -58,13 +53,8 @@
       }
     },
     {
-<<<<<<< HEAD
       "type": "microsoft.network/networkSecurityGroups",
       "apiVersion": "2020-08-01",
-=======
-      "type": "Microsoft.Network/networkSecurityGroups",
-      "apiVersion": "2019-08-01",
->>>>>>> 91927770
       "name": "[variables('nsgName')]",
       "location": "[parameters('location')]",
       "properties": {
@@ -86,13 +76,8 @@
       }
     },
     {
-<<<<<<< HEAD
-      "type": "microsoft.network/virtualNetworks",
+      "type": "Microsoft.Network/virtualNetworks",
       "apiVersion": "2020-06-01",
-=======
-      "type": "Microsoft.Network/virtualNetworks",
-      "apiVersion": "2019-06-01",
->>>>>>> 91927770
       "name": "[variables('vnetName')]",
       "location": "[parameters('location')]",
       "properties": {
@@ -107,24 +92,19 @@
             "properties": {
               "addressPrefix": "10.0.0.0/24",
               "networkSecurityGroup": {
-                "id": "[resourceId('Microsoft.Network/networkSecurityGroups', variables('nsgName'))]"
+                "id": "[resourceId('microsoft.network/networkSecurityGroups', variables('nsgName'))]"
               }
             }
           }
         ]
       },
       "dependsOn": [
-        "[resourceId('Microsoft.Network/networkSecurityGroups', variables('nsgName'))]"
+        "[resourceId('microsoft.network/networkSecurityGroups', variables('nsgName'))]"
       ]
     },
     {
-<<<<<<< HEAD
-      "type": "microsoft.network/networkInterfaces",
+      "type": "Microsoft.Network/networkInterfaces",
       "apiVersion": "2020-06-01",
-=======
-      "type": "Microsoft.Network/networkInterfaces",
-      "apiVersion": "2019-06-01",
->>>>>>> 91927770
       "name": "certNic",
       "location": "[parameters('location')]",
       "properties": {
@@ -149,13 +129,8 @@
       ]
     },
     {
-<<<<<<< HEAD
-      "type": "microsoft.compute/virtualMachines",
+      "type": "Microsoft.Compute/virtualMachines",
       "apiVersion": "2020-06-01",
-=======
-      "type": "Microsoft.Compute/virtualMachines",
-      "apiVersion": "2019-07-01",
->>>>>>> 91927770
       "name": "[parameters('vmName')]",
       "location": "[parameters('location')]",
       "properties": {
