{
  "$schema": "https://schema.management.azure.com/schemas/2019-04-01/deploymentTemplate.json#",
  "contentVersion": "1.0.0.0",
  "parameters": {
    "name": {
      "type": "string",
      "defaultValue": "site001"
    },
    "location": {
      "type": "string",
      "defaultValue": "[resourceGroup().location]"
    },
    "acrName": {
      "type": "string",
      "defaultValue": "myAcr"
    },
    "dockerUsername": {
      "type": "string",
      "defaultValue": "adminUser"
    },
    "dockerImageAndTag": {
      "type": "string",
      "defaultValue": "app/frontend:latest"
    }
  },
  "functions": [],
  "variables": {
    "containerRegistryId": "[resourceId('Microsoft.ContainerRegistry/registries', parameters('acrName'))]",
    "acrApiVersion": "2019-05-01",
    "websiteName": "[format('{0}-site', parameters('name'))]",
    "farmName": "[format('{0}-farm', parameters('name'))]"
  },
  "resources": [
    {
<<<<<<< HEAD
      "type": "microsoft.web/sites",
      "apiVersion": "2020-06-01",
=======
      "type": "Microsoft.Web/sites",
      "apiVersion": "2018-11-01",
>>>>>>> 91927770
      "name": "[variables('websiteName')]",
      "location": "[parameters('location')]",
      "properties": {
        "siteConfig": {
          "appSettings": [
            {
              "name": "DOCKER_REGISTRY_SERVER_URL",
              "value": "[format('https://{0}.azurecr.io', parameters('acrName'))]"
            },
            {
              "name": "DOCKER_REGISTRY_SERVER_USERNAME",
              "value": "[parameters('dockerUsername')]"
            },
            {
              "name": "DOCKER_REGISTRY_SERVER_PASSWORD",
              "value": "[listCredentials(variables('containerRegistryId'), variables('acrApiVersion')).passwords[0].value]"
            },
            {
              "name": "WEBSITES_ENABLE_APP_SERVICE_STORAGE",
              "value": "false"
            }
          ],
          "linuxFxVersion": "[format('DOCKER|{0}.azurecr.io/{1}', parameters('acrName'), parameters('dockerImageAndTag'))]"
        },
        "serverFarmId": "[resourceId('microsoft.web/serverFarms', variables('farmName'))]"
      },
      "dependsOn": [
        "[resourceId('microsoft.web/serverFarms', variables('farmName'))]"
      ]
    },
    {
      "type": "microsoft.web/serverFarms",
      "apiVersion": "2020-06-01",
      "name": "[variables('farmName')]",
      "location": "[parameters('location')]",
      "sku": {
        "name": "B1",
        "tier": "Basic"
      },
      "kind": "linux",
      "properties": {
        "name": "[variables('farmName')]",
        "workerSize": "0",
        "workerSizeId": "0",
        "numberOfWorkers": "1",
        "reserved": true
      }
    }
  ],
  "outputs": {
    "publicUrl": {
      "type": "string",
      "value": "[reference(resourceId('Microsoft.Web/sites', variables('websiteName'))).defaultHostName]"
    },
    "ftpUser": {
      "type": "string",
      "value": "[reference(resourceId('Microsoft.Web/sites', variables('websiteName'))).ftpUsername]"
    }
  }
}<|MERGE_RESOLUTION|>--- conflicted
+++ resolved
@@ -32,13 +32,8 @@
   },
   "resources": [
     {
-<<<<<<< HEAD
-      "type": "microsoft.web/sites",
+      "type": "Microsoft.Web/sites",
       "apiVersion": "2020-06-01",
-=======
-      "type": "Microsoft.Web/sites",
-      "apiVersion": "2018-11-01",
->>>>>>> 91927770
       "name": "[variables('websiteName')]",
       "location": "[parameters('location')]",
       "properties": {
@@ -63,14 +58,14 @@
           ],
           "linuxFxVersion": "[format('DOCKER|{0}.azurecr.io/{1}', parameters('acrName'), parameters('dockerImageAndTag'))]"
         },
-        "serverFarmId": "[resourceId('microsoft.web/serverFarms', variables('farmName'))]"
+        "serverFarmId": "[resourceId('Microsoft.Web/serverfarms', variables('farmName'))]"
       },
       "dependsOn": [
-        "[resourceId('microsoft.web/serverFarms', variables('farmName'))]"
+        "[resourceId('Microsoft.Web/serverfarms', variables('farmName'))]"
       ]
     },
     {
-      "type": "microsoft.web/serverFarms",
+      "type": "Microsoft.Web/serverfarms",
       "apiVersion": "2020-06-01",
       "name": "[variables('farmName')]",
       "location": "[parameters('location')]",
@@ -80,10 +75,8 @@
       },
       "kind": "linux",
       "properties": {
-        "name": "[variables('farmName')]",
-        "workerSize": "0",
-        "workerSizeId": "0",
-        "numberOfWorkers": "1",
+        "targetWorkerSizeId": 0,
+        "targetWorkerCount": 1,
         "reserved": true
       }
     }
