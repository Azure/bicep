--- conflicted
+++ resolved
@@ -1,69 +1,62 @@
-param name string = 'site001'
-param location string = resourceGroup().location
-
-param acrName string = 'myAcr'
-param dockerUsername string = 'adminUser'
-param dockerImageAndTag string = 'app/frontend:latest'
-
-// external ACR info
-var containerRegistryId = resourceId('Microsoft.ContainerRegistry/registries', acrName)
-var acrApiVersion = '2019-05-01'
-
-var websiteName = '${name}-site'
-
-resource site 'microsoft.web/sites@2020-06-01' = {
-  name: websiteName
-  location: location
-  properties: {
-    siteConfig: {
-      appSettings: [
-        {
-          name: 'DOCKER_REGISTRY_SERVER_URL'
-          value: 'https://${acrName}.azurecr.io'
-        }
-        {
-          name: 'DOCKER_REGISTRY_SERVER_USERNAME'
-          value: dockerUsername
-        }
-        {
-          name: 'DOCKER_REGISTRY_SERVER_PASSWORD'
-          value: listCredentials(containerRegistryId, acrApiVersion).passwords[0].value
-        }
-        {
-          name: 'WEBSITES_ENABLE_APP_SERVICE_STORAGE'
-          value: 'false'
-        }
-      ]
-      linuxFxVersion: 'DOCKER|${acrName}.azurecr.io/${dockerImageAndTag}'
-    }
-    serverFarmId: farm.id
-  }
-}
-
-var farmName = '${name}-farm'
-
-resource farm 'microsoft.web/serverFarms@2020-06-01' = {
-  name: farmName
-  location: location
-  sku: {
-    name: 'B1'
-    tier: 'Basic'
-  }
-  kind: 'linux'
-  properties: {
-    name: farmName
-    workerSize: '0'
-    workerSizeId: '0'
-    numberOfWorkers: '1'
-    reserved: true
-  }
-}
-
-output publicUrl string = site.properties.defaultHostName
-<<<<<<< HEAD
-output ftpUser string = site.properties.ftpUsername
-=======
-output ftpUser string = any(site.properties).ftpUsername // TODO: workaround for missing property definition
-
-
->>>>>>> 91927770
+param name string = 'site001'
+param location string = resourceGroup().location
+
+param acrName string = 'myAcr'
+param dockerUsername string = 'adminUser'
+param dockerImageAndTag string = 'app/frontend:latest'
+
+// external ACR info
+var containerRegistryId = resourceId('Microsoft.ContainerRegistry/registries', acrName)
+var acrApiVersion = '2019-05-01'
+
+var websiteName = '${name}-site'
+
+resource site 'microsoft.web/sites@2020-06-01' = {
+  name: websiteName
+  location: location
+  properties: {
+    siteConfig: {
+      appSettings: [
+        {
+          name: 'DOCKER_REGISTRY_SERVER_URL'
+          value: 'https://${acrName}.azurecr.io'
+        }
+        {
+          name: 'DOCKER_REGISTRY_SERVER_USERNAME'
+          value: dockerUsername
+        }
+        {
+          name: 'DOCKER_REGISTRY_SERVER_PASSWORD'
+          value: listCredentials(containerRegistryId, acrApiVersion).passwords[0].value
+        }
+        {
+          name: 'WEBSITES_ENABLE_APP_SERVICE_STORAGE'
+          value: 'false'
+        }
+      ]
+      linuxFxVersion: 'DOCKER|${acrName}.azurecr.io/${dockerImageAndTag}'
+    }
+    serverFarmId: farm.id
+  }
+}
+
+var farmName = '${name}-farm'
+
+resource farm 'microsoft.web/serverFarms@2020-06-01' = {
+  name: farmName
+  location: location
+  sku: {
+    name: 'B1'
+    tier: 'Basic'
+  }
+  kind: 'linux'
+  properties: {
+    targetWorkerSizeId: 0
+    targetWorkerCount: 1
+    reserved: true
+  }
+}
+
+output publicUrl string = site.properties.defaultHostName
+output ftpUser string = any(site.properties).ftpUsername // TODO: workaround for missing property definition
+