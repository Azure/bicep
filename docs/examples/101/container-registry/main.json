<<<<<<< HEAD
{
  "$schema": "https://schema.management.azure.com/schemas/2019-04-01/deploymentTemplate.json#",
  "contentVersion": "1.0.0.0",
  "metadata": {
    "_generator": {
      "name": "bicep",
      "version": "dev",
      "templateHash": "3290114805686721450"
    }
  },
  "parameters": {
    "acrName": {
      "type": "string",
      "defaultValue": "[format('acr001{0}', uniqueString(resourceGroup().id))]",
      "metadata": {
        "description": "Specifies the name of the azure container registry."
      },
      "maxLength": 50,
      "minLength": 5
    },
    "acrAdminUserEnabled": {
      "type": "bool",
      "defaultValue": false,
      "metadata": {
        "description": "Enable admin user that have push / pull permission to the registry."
      }
    },
    "location": {
      "type": "string",
      "defaultValue": "[resourceGroup().location]",
      "metadata": {
        "description": "Specifies the Azure location where the container registry should be created."
      }
    },
    "acrSku": {
      "type": "string",
      "defaultValue": "Basic",
      "metadata": {
        "description": "Tier of your Azure Container Registry."
      },
      "allowedValues": [
        "Basic",
        "Standard",
        "Premium"
      ]
    }
  },
  "functions": [],
  "resources": [
    {
      "type": "Microsoft.ContainerRegistry/registries",
      "apiVersion": "2019-12-01-preview",
      "name": "[parameters('acrName')]",
      "location": "[parameters('location')]",
      "sku": {
        "name": "[parameters('acrSku')]"
      },
      "properties": {
        "adminUserEnabled": "[parameters('acrAdminUserEnabled')]"
      }
    }
  ],
  "outputs": {
    "acrLoginServer": {
      "type": "string",
      "value": "[reference(resourceId('Microsoft.ContainerRegistry/registries', parameters('acrName'))).loginServer]"
    }
  }
=======
{
  "$schema": "https://schema.management.azure.com/schemas/2019-04-01/deploymentTemplate.json#",
  "contentVersion": "1.0.0.0",
  "metadata": {
    "_generator": {
      "name": "bicep",
      "version": "dev",
      "templateHash": "11503319080602537143"
    }
  },
  "parameters": {
    "acrName": {
      "type": "string",
      "metadata": {
        "description": "Name of the azure container registry (must be globally unique)"
      },
      "maxLength": 50,
      "minLength": 5
    },
    "acrAdminUserEnabled": {
      "type": "bool",
      "defaultValue": false,
      "metadata": {
        "description": "Enable an admin user that has push/pull permission to the registry."
      }
    },
    "location": {
      "type": "string",
      "defaultValue": "[resourceGroup().location]",
      "metadata": {
        "description": "Location for all resources."
      }
    },
    "acrSku": {
      "type": "string",
      "defaultValue": "Basic",
      "metadata": {
        "description": "Tier of your Azure Container Registry."
      },
      "allowedValues": [
        "Basic",
        "Standard",
        "Premium"
      ]
    }
  },
  "functions": [],
  "resources": [
    {
      "type": "Microsoft.ContainerRegistry/registries",
      "apiVersion": "2019-12-01-preview",
      "name": "[parameters('acrName')]",
      "location": "[parameters('location')]",
      "tags": {
        "displayName": "Container Registry",
        "container.registry": "[parameters('acrName')]"
      },
      "sku": {
        "name": "[parameters('acrSku')]"
      },
      "properties": {
        "adminUserEnabled": "[parameters('acrAdminUserEnabled')]"
      }
    }
  ],
  "outputs": {
    "acrLoginServer": {
      "type": "string",
      "value": "[reference(resourceId('Microsoft.ContainerRegistry/registries', parameters('acrName'))).loginServer]"
    }
  }
>>>>>>> 084fea1a
}<|MERGE_RESOLUTION|>--- conflicted
+++ resolved
@@ -1,73 +1,3 @@
-<<<<<<< HEAD
-{
-  "$schema": "https://schema.management.azure.com/schemas/2019-04-01/deploymentTemplate.json#",
-  "contentVersion": "1.0.0.0",
-  "metadata": {
-    "_generator": {
-      "name": "bicep",
-      "version": "dev",
-      "templateHash": "3290114805686721450"
-    }
-  },
-  "parameters": {
-    "acrName": {
-      "type": "string",
-      "defaultValue": "[format('acr001{0}', uniqueString(resourceGroup().id))]",
-      "metadata": {
-        "description": "Specifies the name of the azure container registry."
-      },
-      "maxLength": 50,
-      "minLength": 5
-    },
-    "acrAdminUserEnabled": {
-      "type": "bool",
-      "defaultValue": false,
-      "metadata": {
-        "description": "Enable admin user that have push / pull permission to the registry."
-      }
-    },
-    "location": {
-      "type": "string",
-      "defaultValue": "[resourceGroup().location]",
-      "metadata": {
-        "description": "Specifies the Azure location where the container registry should be created."
-      }
-    },
-    "acrSku": {
-      "type": "string",
-      "defaultValue": "Basic",
-      "metadata": {
-        "description": "Tier of your Azure Container Registry."
-      },
-      "allowedValues": [
-        "Basic",
-        "Standard",
-        "Premium"
-      ]
-    }
-  },
-  "functions": [],
-  "resources": [
-    {
-      "type": "Microsoft.ContainerRegistry/registries",
-      "apiVersion": "2019-12-01-preview",
-      "name": "[parameters('acrName')]",
-      "location": "[parameters('location')]",
-      "sku": {
-        "name": "[parameters('acrSku')]"
-      },
-      "properties": {
-        "adminUserEnabled": "[parameters('acrAdminUserEnabled')]"
-      }
-    }
-  ],
-  "outputs": {
-    "acrLoginServer": {
-      "type": "string",
-      "value": "[reference(resourceId('Microsoft.ContainerRegistry/registries', parameters('acrName'))).loginServer]"
-    }
-  }
-=======
 {
   "$schema": "https://schema.management.azure.com/schemas/2019-04-01/deploymentTemplate.json#",
   "contentVersion": "1.0.0.0",
@@ -139,5 +69,4 @@
       "value": "[reference(resourceId('Microsoft.ContainerRegistry/registries', parameters('acrName'))).loginServer]"
     }
   }
->>>>>>> 084fea1a
 }