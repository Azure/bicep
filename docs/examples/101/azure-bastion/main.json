--- conflicted
+++ resolved
@@ -5,11 +5,7 @@
     "_generator": {
       "name": "bicep",
       "version": "dev",
-<<<<<<< HEAD
-      "templateHash": "4360003404181180004"
-=======
       "templateHash": "8065842825945648961"
->>>>>>> 084fea1a
     }
   },
   "parameters": {
