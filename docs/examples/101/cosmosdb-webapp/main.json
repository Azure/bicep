<<<<<<< HEAD
﻿{
=======
{
>>>>>>> dacda35c
  "$schema": "https://schema.management.azure.com/schemas/2019-04-01/deploymentTemplate.json#",
  "contentVersion": "1.0.0.0",
  "parameters": {
    "applicationName": {
      "type": "string",
      "defaultValue": "[format('to-do-app{0}', uniqueString(resourceGroup().id))]"
    },
    "location": {
      "type": "string",
      "defaultValue": "[resourceGroup().location]"
    },
    "appServicePlanTier": {
      "type": "string",
      "defaultValue": "F1",
      "allowedValues": [
        "F1",
        "D1",
        "B1",
        "B2",
        "B3",
        "S1",
        "S2",
        "S3",
        "P1",
        "P2",
        "P3",
        "P4"
      ]
    },
    "appServicePlanInstances": {
      "type": "int",
      "defaultValue": 1,
      "minValue": 1,
      "maxValue": 3
    },
    "repositoryUrl": {
      "type": "string",
      "defaultValue": "https://github.com/Azure-Samples/cosmos-dotnet-core-todo-app.git"
    },
    "branch": {
      "type": "string",
      "defaultValue": "master"
    },
    "databaseName": {
      "type": "string",
      "defaultValue": "Tasks"
    },
    "containerName": {
      "type": "string",
      "defaultValue": "Items"
    }
  },
  "functions": [],
  "variables": {
    "cosmosAccountName": "[toLower(parameters('applicationName'))]",
    "websiteName": "[parameters('applicationName')]",
<<<<<<< HEAD
    "hostingPlanName": "[parameters('applicationName')]",
    "thing": {
      "a": "one"
    },
    "b": {
      "a": "[variables('thing').a]"
    }
=======
    "hostingPlanName": "[parameters('applicationName')]"
>>>>>>> dacda35c
  },
  "resources": [
    {
      "type": "Microsoft.DocumentDB/databaseAccounts",
      "apiVersion": "2020-04-01",
      "name": "[variables('cosmosAccountName')]",
      "location": "[parameters('location')]",
      "kind": "GlobalDocumentDB",
      "properties": {
        "consistencyPolicy": {
          "defaultConsistencyLevel": "Session"
        },
        "locations": [
          {
            "locationName": "[parameters('location')]",
            "failoverPriority": 0,
            "isZoneRedundant": false
          }
        ],
        "databaseAccountOfferType": "Standard"
      }
    },
    {
      "type": "Microsoft.Web/serverFarms",
      "apiVersion": "2019-08-01",
      "name": "[variables('hostingPlanName')]",
      "location": "[parameters('location')]",
      "sku": {
        "name": "[parameters('appServicePlanTier')]",
        "capacity": "[parameters('appServicePlanInstances')]"
      },
      "properties": {
<<<<<<< HEAD
        "name": "[variables('hostingPlanName')]"
=======
        "name": "[format('{0}', variables('hostingPlanName'))]"
>>>>>>> dacda35c
      }
    },
    {
      "type": "Microsoft.Web/sites",
      "apiVersion": "2019-08-01",
      "name": "[variables('websiteName')]",
      "location": "[parameters('location')]",
      "properties": {
        "serverFarmId": "[resourceId('Microsoft.Web/serverfarms', variables('hostingPlanName'))]",
        "siteConfig": {
          "appSettings": [
            {
              "name": "CosmosDb:Account"
            }
          ]
        }
      }
    }
  ],
  "outputs": {}
}<|MERGE_RESOLUTION|>--- conflicted
+++ resolved
@@ -1,8 +1,4 @@
-<<<<<<< HEAD
-﻿{
-=======
 {
->>>>>>> dacda35c
   "$schema": "https://schema.management.azure.com/schemas/2019-04-01/deploymentTemplate.json#",
   "contentVersion": "1.0.0.0",
   "parameters": {
@@ -59,17 +55,7 @@
   "variables": {
     "cosmosAccountName": "[toLower(parameters('applicationName'))]",
     "websiteName": "[parameters('applicationName')]",
-<<<<<<< HEAD
-    "hostingPlanName": "[parameters('applicationName')]",
-    "thing": {
-      "a": "one"
-    },
-    "b": {
-      "a": "[variables('thing').a]"
-    }
-=======
     "hostingPlanName": "[parameters('applicationName')]"
->>>>>>> dacda35c
   },
   "resources": [
     {
@@ -102,11 +88,7 @@
         "capacity": "[parameters('appServicePlanInstances')]"
       },
       "properties": {
-<<<<<<< HEAD
-        "name": "[variables('hostingPlanName')]"
-=======
         "name": "[format('{0}', variables('hostingPlanName'))]"
->>>>>>> dacda35c
       }
     },
     {
