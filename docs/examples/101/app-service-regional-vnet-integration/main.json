{
  "$schema": "https://schema.management.azure.com/schemas/2019-04-01/deploymentTemplate.json#",
  "contentVersion": "1.0.0.0",
  "metadata": {
    "_generator": {
      "name": "bicep",
      "version": "dev",
<<<<<<< HEAD
      "templateHash": "1111627840945280089"
=======
      "templateHash": "3718794858524957454"
>>>>>>> 084fea1a
    }
  },
  "parameters": {
    "location": {
      "type": "string",
      "defaultValue": "[resourceGroup().location]",
      "metadata": {
        "description": "The location in which all resources should be deployed."
      }
    },
    "appName": {
      "type": "string",
      "defaultValue": "[uniqueString(resourceGroup().id)]",
      "metadata": {
        "description": "The name of the app to create."
      }
    }
  },
  "functions": [],
  "variables": {
    "appServicePlanName": "[format('{0}{1}', parameters('appName'), uniqueString(subscription().subscriptionId))]",
    "vnetName": "[format('{0}vnet', parameters('appName'))]",
    "vnetAddressPrefix": "10.0.0.0/16",
    "subnetName": "[format('{0}sn', parameters('appName'))]",
    "subnetAddressPrefix": "10.0.0.0/24",
    "appServicePlanSku": "S1"
  },
  "resources": [
    {
      "type": "Microsoft.Web/serverfarms",
      "apiVersion": "2020-06-01",
      "name": "[variables('appServicePlanName')]",
      "location": "[parameters('location')]",
      "sku": {
        "name": "[variables('appServicePlanSku')]"
      },
      "kind": "app"
    },
    {
      "type": "Microsoft.Network/virtualNetworks",
      "apiVersion": "2020-06-01",
      "name": "[variables('vnetName')]",
      "location": "[parameters('location')]",
      "properties": {
        "addressSpace": {
          "addressPrefixes": [
            "[variables('vnetAddressPrefix')]"
          ]
        },
        "subnets": [
          {
            "name": "[variables('subnetName')]",
            "properties": {
              "addressPrefix": "[variables('subnetAddressPrefix')]",
              "delegations": [
                {
                  "name": "delegation",
                  "properties": {
                    "serviceName": "Microsoft.Web/serverFarms"
                  }
                }
              ]
            }
          }
        ]
      }
    },
    {
      "type": "Microsoft.Web/sites",
      "apiVersion": "2020-06-01",
      "name": "[parameters('appName')]",
      "location": "[parameters('location')]",
      "kind": "app",
      "properties": {
        "serverFarmId": "[resourceId('Microsoft.Web/serverfarms', variables('appServicePlanName'))]"
      },
      "dependsOn": [
        "[resourceId('Microsoft.Web/serverfarms', variables('appServicePlanName'))]",
        "[resourceId('Microsoft.Network/virtualNetworks', variables('vnetName'))]"
      ]
    },
    {
      "type": "Microsoft.Web/sites/networkConfig",
      "apiVersion": "2020-06-01",
      "name": "[format('{0}/{1}', parameters('appName'), 'virtualNetwork')]",
      "properties": {
        "subnetResourceId": "[reference(resourceId('Microsoft.Network/virtualNetworks', variables('vnetName'))).subnets[0].id]",
        "swiftSupported": true
      },
      "dependsOn": [
        "[resourceId('Microsoft.Network/virtualNetworks', variables('vnetName'))]",
        "[resourceId('Microsoft.Web/sites', parameters('appName'))]"
      ]
    }
  ]
}<|MERGE_RESOLUTION|>--- conflicted
+++ resolved
@@ -5,11 +5,7 @@
     "_generator": {
       "name": "bicep",
       "version": "dev",
-<<<<<<< HEAD
-      "templateHash": "1111627840945280089"
-=======
       "templateHash": "3718794858524957454"
->>>>>>> 084fea1a
     }
   },
   "parameters": {
