// mandatory params
param dnsPrefix string
param linuxAdminUsername string
param sshRSAPublicKey string
param servicePrincipalClientId string
param servicePrincipalClientSecret string {
  secure: true
}

// optional params
param clusterName string = 'aks101cluster'
param location string = resourceGroup().location
param osDiskSizeGB int {
  default: 0 // a value of zero means they will use the default value (which is 128 as of this writing)
  minValue: 0
  maxValue: 1023
}
param agentCount int {
  default: 3
  minValue: 1
  maxValue: 50
}
param agentVMSize string = 'Standard_DS2_v2'
// osType was a defaultValue with only one allowedValue, which seems strange?, could be a good TTK test

<<<<<<< HEAD
resource aks 'Microsoft.ContainerService/managedClusters@2020-09-01' = {
    name: clusterName
    location: location
    properties: {
        dnsPrefix: dnsPrefix
        agentPoolProfiles: [
            {
                name: 'agentpool'
                osDiskSizeGB: osDiskSizeGB
                count: agentCount
                vmSize: agentVMSize
                osType: 'Linux'
                storageProfile: 'ManagedDisks'
            }
=======
resource aks 'Microsoft.ContainerService/managedClusters@2017-08-31' = {
  name: clusterName
  location: location
  properties: {
    dnsPrefix: dnsPrefix
    agentPoolProfiles: [
      {
        name: 'agentpool'
        osDiskSizeGB: osDiskSizeGB
        count: agentCount
        vmSize: agentVMSize
        osType: 'Linux'
        storageProfile: 'ManagedDisks'
      }
    ]
    linuxProfile: {
      adminUsername: linuxAdminUsername
      ssh: {
        publicKeys: [
          {
            keyData: sshRSAPublicKey
          }
>>>>>>> 91927770
        ]
      }
    }
    servicePrincipalProfile: {
      clientId: servicePrincipalClientId
      secret: servicePrincipalClientSecret
    } 
  }
}

output controlPlaneFQDN string = aks.properties.fqdn <|MERGE_RESOLUTION|>--- conflicted
+++ resolved
@@ -23,23 +23,7 @@
 param agentVMSize string = 'Standard_DS2_v2'
 // osType was a defaultValue with only one allowedValue, which seems strange?, could be a good TTK test
 
-<<<<<<< HEAD
 resource aks 'Microsoft.ContainerService/managedClusters@2020-09-01' = {
-    name: clusterName
-    location: location
-    properties: {
-        dnsPrefix: dnsPrefix
-        agentPoolProfiles: [
-            {
-                name: 'agentpool'
-                osDiskSizeGB: osDiskSizeGB
-                count: agentCount
-                vmSize: agentVMSize
-                osType: 'Linux'
-                storageProfile: 'ManagedDisks'
-            }
-=======
-resource aks 'Microsoft.ContainerService/managedClusters@2017-08-31' = {
   name: clusterName
   location: location
   properties: {
@@ -51,7 +35,6 @@
         count: agentCount
         vmSize: agentVMSize
         osType: 'Linux'
-        storageProfile: 'ManagedDisks'
       }
     ]
     linuxProfile: {
@@ -61,14 +44,13 @@
           {
             keyData: sshRSAPublicKey
           }
->>>>>>> 91927770
         ]
       }
     }
     servicePrincipalProfile: {
       clientId: servicePrincipalClientId
       secret: servicePrincipalClientSecret
-    } 
+    }
   }
 }
 
