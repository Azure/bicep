--- conflicted
+++ resolved
@@ -5,7 +5,7 @@
     "_generator": {
       "name": "bicep",
       "version": "dev",
-      "templateHash": "14039560448232062258"
+      "templateHash": "4841832506146428279"
     }
   },
   "parameters": {
@@ -62,16 +62,5 @@
         "[resourceId('Microsoft.DocumentDB/databaseAccounts', parameters('accountName'))]"
       ]
     }
-<<<<<<< HEAD
   ]
-=======
-  ],
-  "metadata": {
-    "_generator": {
-      "name": "bicep",
-      "version": "dev",
-      "templateHash": "17970126708301370302"
-    }
-  }
->>>>>>> 0afccc64
 }