--- conflicted
+++ resolved
@@ -5,11 +5,7 @@
     "_generator": {
       "name": "bicep",
       "version": "dev",
-<<<<<<< HEAD
-      "templateHash": "10278745164146565955"
-=======
       "templateHash": "7906534318953555615"
->>>>>>> d8ac49a1
     }
   },
   "parameters": {
