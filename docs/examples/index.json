--- conflicted
+++ resolved
@@ -36,13 +36,12 @@
         "description": "101/azure-search-create"
     },
     {
-<<<<<<< HEAD
         "filePath": "101/azure-sentinel/main.bicep",
         "description": "101/azure-sentinel"
-=======
+    },
+    {
         "filePath": "101/azure-spring-cloud/main.bicep",
         "description": "101/azure-spring-cloud"
->>>>>>> 4c44993f
     },
     {
         "filePath": "101/azurefirewall-create-with-zones/main.bicep",
