[
    {
        "filePath": "101/1vm-2nics-2subnets-1vnet/main.bicep",
        "description": "101/1vm-2nics-2subnets-1vnet"
    },
    {
        "filePath": "101/aci-linuxcontainer-public-ip/main.bicep",
        "description": "101/aci-linuxcontainer-public-ip"
    },
    {
        "filePath": "101/aks-vmss-systemassigned-identity/main.bicep",
        "description": "101/aks-vmss-systemassigned-identity"
    },
    {
        "filePath": "101/aks/main.bicep",
        "description": "101/aks"
    },
    {
        "filePath": "101/api-management-create-with-msi/main.bicep",
        "description": "101/api-management-create-with-msi"
    },
    {
        "filePath": "101/app-config/main.bicep",
        "description": "101/app-config"
    },
    {
        "filePath": "101/application-gateway-v2-autoscale-create/main.bicep",
        "description": "101/application-gateway-v2-autoscale-create"
    },
    {
        "filePath": "101/azure-bastion/main.bicep",
        "description": "101/azure-bastion"
    },
    {
        "filePath": "101/azure-search-create/main.bicep",
        "description": "101/azure-search-create"
    },
    {
<<<<<<< HEAD
        "filePath": "101/azure-sentinel/main.bicep",
        "description": "101/azure-sentinel"
=======
        "filePath": "101/azurefirewall-create-with-zones/main.bicep",
        "description": "101/azurefirewall-create-with-zones"
>>>>>>> 4b3e8b11
    },
    {
        "filePath": "101/basic-publicip/main.bicep",
        "description": "101/basic-publicip"
    },
    {
        "filePath": "101/cognitive-services/main.bicep",
        "description": "101/cognitive-services"
    },
    {
        "filePath": "101/container-registry/main.bicep",
        "description": "101/container-registry"
    },
    {
        "filePath": "101/cosmosdb-free/main.bicep",
        "description": "101/cosmosdb-free"
    },
    {
        "filePath": "101/cosmosdb-private-endpoint/main.bicep",
        "description": "101/cosmosdb-private-endpoint"
    },
    {
        "filePath": "101/cosmosdb-webapp/main.bicep",
        "description": "101/cosmosdb-webapp"
    },
    {
        "filePath": "101/create-rg-lock-role-assignment/main.bicep",
        "description": "101/create-rg-lock-role-assignment"
    },
    {
        "filePath": "101/custom-role-definition-assignment/main.bicep",
        "description": "101/custom-role-definition-assignment"
    },
    {
        "filePath": "101/cyclecloud/main.bicep",
        "description": "101/cyclecloud"
    },
    {
        "filePath": "101/data-factory-v2-blob-to-blob-copy/main.bicep",
        "description": "101/data-factory-v2-blob-to-blob-copy"
    },
    {
        "filePath": "101/data-factory-v2/main.bicep",
        "description": "101/data-factory-v2"
    },
    {
        "filePath": "101/data-lake-store-encryption-adls/main.bicep",
        "description": "101/data-lake-store-encryption-adls"
    },
    {
        "filePath": "101/databricks-all-in-one-template-for-vnet-injection/main.bicep",
        "description": "101/databricks-all-in-one-template-for-vnet-injection"
    },
    {
        "filePath": "101/databricks-workspace/main.bicep",
        "description": "101/databricks-workspace"
    },
    {
        "filePath": "101/deployment-script-no-auth/main.bicep",
        "description": "101/deployment-script-no-auth"
    },
    {
        "filePath": "101/deployment-script-with-storage/main.bicep",
        "description": "101/deployment-script-with-storage"
    },
    {
        "filePath": "101/eventhub-namespace/main.bicep",
        "description": "101/eventhub-namespace"
    },
    {
        "filePath": "101/expressroute-circuit-create/main.bicep",
        "description": "101/expressroute-circuit-create"
    },
    {
        "filePath": "101/front-door-basic/main.bicep",
        "description": "101/front-door-basic"
    },
    {
        "filePath": "101/front-door-custom-domain/main.bicep",
        "description": "101/front-door-custom-domain"
    },
    {
        "filePath": "101/front-door-redirect/main.bicep",
        "description": "101/front-door-redirect"
    },
    {
        "filePath": "101/function-app-create/main.bicep",
        "description": "101/function-app-create"
    },
    {
        "filePath": "101/function-premium-vnet-integration/main.bicep",
        "description": "101/function-premium-vnet-integration"
    },
    {
        "filePath": "101/hdinsight-spark-linux/main.bicep",
        "description": "101/hdinsight-spark-linux"
    },
    {
        "filePath": "101/hub-and-spoke/main.bicep",
        "description": "101/hub-and-spoke"
    },
    {
        "filePath": "101/key-vault-create/main.bicep",
        "description": "101/key-vault-create"
    },
    {
        "filePath": "101/key-vault-secret-only/main.bicep",
        "description": "101/key-vault-secret-only"
    },
    {
        "filePath": "101/logic-app-create/main.bicep",
        "description": "101/logic-app-create"
    },
    {
        "filePath": "101/mg-policy/main.bicep",
        "description": "101/mg-policy"
    },
    {
        "filePath": "101/monitor-action-groups/main.bicep",
        "description": "101/monitor-action-groups"
    },
    {
        "filePath": "101/nat-gateway-vnet/main.bicep",
        "description": "101/nat-gateway-vnet"
    },
    {
        "filePath": "101/private-dns-zone/main.bicep",
        "description": "101/private-dns-zone"
    },
    {
        "filePath": "101/redis-cache/main.bicep",
        "description": "101/redis-cache"
    },
    {
        "filePath": "101/sql-database/main.bicep",
        "description": "101/sql-database"
    },
    {
        "filePath": "101/storage-blob-container/main.bicep",
        "description": "101/storage-blob-container"
    },
    {
        "filePath": "101/vm-simple-linux/main.bicep",
        "description": "101/vm-simple-linux"
    },
    {
        "filePath": "101/vm-simple-windows/main.bicep",
        "description": "101/vm-simple-windows"
    },
    {
        "filePath": "101/vnet-two-subnets/main.bicep",
        "description": "101/vnet-two-subnets"
    },
    {
        "filePath": "101/web-app-windows/main.bicep",
        "description": "101/web-app-windows"
    },
    {
        "filePath": "101/webapp-privateendpoint-vnet-injection/main.bicep",
        "description": "101/webapp-privateendpoint-vnet-injection"
    },
    {
        "filePath": "101/website-with-container/main.bicep",
        "description": "101/website-with-container"
    },
    {
        "filePath": "101/wvd-backplane/main.bicep",
        "description": "101/wvd-backplane"
    },
    {
        "filePath": "201/1vm-2nics-2subnets-1vnet/main.bicep",
        "description": "201/1vm-2nics-2subnets-1vnet"
    },
    {
        "filePath": "201/aci-wordpress/main.bicep",
        "description": "201/aci-wordpress"
    },
    {
        "filePath": "201/anchored-proximity-placement-group/main.bicep",
        "description": "201/anchored-proximity-placement-group"
    },
    {
        "filePath": "201/cdn-with-storage-account/main.bicep",
        "description": "201/cdn-with-storage-account"
    },
    {
        "filePath": "201/cyclecloud/main.bicep",
        "description": "201/cyclecloud"
    },
    {
        "filePath": "201/decrypt-running-windows-vm-without-aad/main.bicep",
        "description": "201/decrypt-running-windows-vm-without-aad"
    },
    {
        "filePath": "201/event-hub-and-consumer-group/main.bicep",
        "description": "201/event-hub-and-consumer-group"
    },
    {
        "filePath": "201/firewall-with-ip-from-prefix/main.bicep",
        "description": "201/firewall-with-ip-from-prefix"
    },
    {
        "filePath": "201/front-door-with-webapplication-firewall/main.bicep",
        "description": "201/front-door-with-webapplication-firewall"
    },
    {
        "filePath": "201/iot-with-storage/main.bicep",
        "description": "201/iot-with-storage"
    },
    {
        "filePath": "201/key-vault-secret-create/main.bicep",
        "description": "201/key-vault-secret-create"
    },
    {
        "filePath": "201/log-analytics-with-solutions-and-diagnostics/main.bicep",
        "description": "201/log-analytics-with-solutions-and-diagnostics"
    },
    {
        "filePath": "201/policy-with-initiative-definition-and-assignment/main.bicep",
        "description": "201/policy-with-initiative-definition-and-assignment"
    },
    {
        "filePath": "201/proximity-placement-with-multi-resource-groups/main.bicep",
        "description": "201/proximity-placement-with-multi-resource-groups"
    },
    {
        "filePath": "201/servicebus-create-queue/main.bicep",
        "description": "201/servicebus-create-queue"
    },
    {
        "filePath": "201/sql/main.bicep",
        "description": "201/sql"
    },
    {
        "filePath": "201/vm-domain-join/main.bicep",
        "description": "201/vm-domain-join"
    },
    {
        "filePath": "201/vm-push-cert-windows/main.bicep",
        "description": "201/vm-push-cert-windows"
    },
    {
        "filePath": "201/vm-windows-with-custom-script-extension/main.bicep",
        "description": "201/vm-windows-with-custom-script-extension"
    },
    {
        "filePath": "201/vmss-windows-autoscale/main.bicep",
        "description": "201/vmss-windows-autoscale"
    },
    {
        "filePath": "201/vnet-peering/main.bicep",
        "description": "201/vnet-peering"
    },
    {
        "filePath": "201/vnet-to-vnet-bgp/main.bicep",
        "description": "201/vnet-to-vnet-bgp"
    },
    {
        "filePath": "201/vwan-shared-services/main.bicep",
        "description": "201/vwan-shared-services"
    },
    {
        "filePath": "201/web-app-loganalytics/main.bicep",
        "description": "201/web-app-loganalytics"
    },
    {
        "filePath": "201/web-app-sql-database/main.bicep",
        "description": "201/web-app-sql-database"
    },
    {
        "filePath": "201/wvd-backplane-with-network-and-storage-and-monitoring/main.bicep",
        "description": "201/wvd-backplane-with-network-and-storage-and-monitoring"
    },
    {
        "filePath": "301/function-app-with-custom-domain-managed-certificate/main.bicep",
        "description": "301/function-app-with-custom-domain-managed-certificate"
    },
    {
        "filePath": "301/modules-vwan-to-vnet-s2s-with-fw/main.bicep",
        "description": "301/modules-vwan-to-vnet-s2s-with-fw"
    },
    {
        "filePath": "301/nested-vms-in-virtual-network/main.bicep",
        "description": "301/nested-vms-in-virtual-network"
    },
    {
        "filePath": "301/servicebus-namespace-vnet/main.bicep",
        "description": "301/servicebus-namespace-vnet"
    }
]<|MERGE_RESOLUTION|>--- conflicted
+++ resolved
@@ -36,13 +36,12 @@
         "description": "101/azure-search-create"
     },
     {
-<<<<<<< HEAD
         "filePath": "101/azure-sentinel/main.bicep",
         "description": "101/azure-sentinel"
-=======
+    },
+    {
         "filePath": "101/azurefirewall-create-with-zones/main.bicep",
         "description": "101/azurefirewall-create-with-zones"
->>>>>>> 4b3e8b11
     },
     {
         "filePath": "101/basic-publicip/main.bicep",
