[
    {
        "filePath": "101/1vm-2nics-2subnets-1vnet/main.bicep",
        "description": "101/1vm-2nics-2subnets-1vnet"
    },
    {
        "filePath": "101/aadds-dual-region-replica-sets/main.bicep",
        "description": "101/aadds-dual-region-replica-sets"
    },
    {
        "filePath": "101/aad-domainservices/main.bicep",
        "description": "101/aad-domainservices"
    },
    {
        "filePath": "101/aci-linuxcontainer-public-ip/main.bicep",
        "description": "101/aci-linuxcontainer-public-ip"
    },
    {
        "filePath": "101/aks-vmss-systemassigned-identity/main.bicep",
        "description": "101/aks-vmss-systemassigned-identity"
    },
    {
        "filePath": "101/aks/main.bicep",
        "description": "101/aks"
    },
    {
        "filePath": "101/api-management-create-with-msi/main.bicep",
        "description": "101/api-management-create-with-msi"
    },
    {
        "filePath": "101/app-config/main.bicep",
        "description": "101/app-config"
    },
    {
        "filePath": "101/application-gateway-v2-autoscale-create/main.bicep",
        "description": "101/application-gateway-v2-autoscale-create"
    },
    {
        "filePath": "101/azure-bastion/main.bicep",
        "description": "101/azure-bastion"
    },
    {
        "filePath": "101/azure-search-create/main.bicep",
        "description": "101/azure-search-create"
    },
    {
        "filePath": "101/azure-sentinel/main.bicep",
        "description": "101/azure-sentinel"
    },
    {
        "filePath": "101/azure-spring-cloud/main.bicep",
        "description": "101/azure-spring-cloud"
    },
    {
        "filePath": "101/azurefirewall-create-with-zones/main.bicep",
        "description": "101/azurefirewall-create-with-zones"
    },
    {
        "filePath": "101/basic-publicip/main.bicep",
        "description": "101/basic-publicip"
    },
    {
        "filePath": "101/cognitive-services/main.bicep",
        "description": "101/cognitive-services"
    },
    {
        "filePath": "101/container-registry/main.bicep",
        "description": "101/container-registry"
    },
    {
        "filePath": "101/cosmosdb-free/main.bicep",
        "description": "101/cosmosdb-free"
    },
    {
        "filePath": "101/cosmosdb-private-endpoint/main.bicep",
        "description": "101/cosmosdb-private-endpoint"
    },
    {
        "filePath": "101/cosmosdb-webapp/main.bicep",
        "description": "101/cosmosdb-webapp"
    },
    {
        "filePath": "101/create-rg-lock-role-assignment/main.bicep",
        "description": "101/create-rg-lock-role-assignment"
    },
    {
        "filePath": "101/custom-role-definition-assignment/main.bicep",
        "description": "101/custom-role-definition-assignment"
    },
    {
        "filePath": "101/cyclecloud/main.bicep",
        "description": "101/cyclecloud"
    },
    {
        "filePath": "101/data-factory-v2-blob-to-blob-copy/main.bicep",
        "description": "101/data-factory-v2-blob-to-blob-copy"
    },
    {
        "filePath": "101/data-factory-v2/main.bicep",
        "description": "101/data-factory-v2"
    },
    {
        "filePath": "101/data-lake-store-encryption-adls/main.bicep",
        "description": "101/data-lake-store-encryption-adls"
    },
    {
        "filePath": "101/databricks-all-in-one-template-for-vnet-injection/main.bicep",
        "description": "101/databricks-all-in-one-template-for-vnet-injection"
    },
    {
        "filePath": "101/databricks-workspace/main.bicep",
        "description": "101/databricks-workspace"
    },
    {
        "filePath": "101/deployment-script-no-auth/main.bicep",
        "description": "101/deployment-script-no-auth"
    },
    {
        "filePath": "101/deployment-script-with-storage/main.bicep",
        "description": "101/deployment-script-with-storage"
    },
    {
        "filePath": "101/eventhub-namespace/main.bicep",
        "description": "101/eventhub-namespace"
    },
    {
        "filePath": "101/expressroute-circuit-create/main.bicep",
        "description": "101/expressroute-circuit-create"
    },
    {
        "filePath": "101/front-door-basic/main.bicep",
        "description": "101/front-door-basic"
    },
    {
        "filePath": "101/front-door-custom-domain/main.bicep",
        "description": "101/front-door-custom-domain"
    },
    {
        "filePath": "101/front-door-redirect/main.bicep",
        "description": "101/front-door-redirect"
    },
    {
        "filePath": "101/function-app-create/main.bicep",
        "description": "101/function-app-create"
    },
    {
        "filePath": "101/function-premium-vnet-integration/main.bicep",
        "description": "101/function-premium-vnet-integration"
    },
    {
        "filePath": "101/hdinsight-spark-linux/main.bicep",
        "description": "101/hdinsight-spark-linux"
    },
    {
        "filePath": "101/hub-and-spoke/main.bicep",
        "description": "101/hub-and-spoke"
    },
    {
        "filePath": "101/key-vault-create/main.bicep",
        "description": "101/key-vault-create"
    },
    {
        "filePath": "101/key-vault-secret-only/main.bicep",
        "description": "101/key-vault-secret-only"
    },
    {
        "filePath": "101/logic-app-create/main.bicep",
        "description": "101/logic-app-create"
    },
    {
        "filePath": "101/mg-policy/main.bicep",
        "description": "101/mg-policy"
    },
    {
        "filePath": "101/monitor-action-groups/main.bicep",
        "description": "101/monitor-action-groups"
    },
    {
        "filePath": "101/nat-gateway-vnet/main.bicep",
        "description": "101/nat-gateway-vnet"
    },
    {
        "filePath": "101/private-dns-zone/main.bicep",
        "description": "101/private-dns-zone"
    },
    {
        "filePath": "101/redis-cache/main.bicep",
        "description": "101/redis-cache"
    },
    {
        "filePath": "101/resource-with-lock/main.bicep",
        "description": "101/resource-with-lock"
    },
    {
        "filePath": "101/sql-database/main.bicep",
        "description": "101/sql-database"
    },
    {
        "filePath": "101/storage-blob-container/main.bicep",
        "description": "101/storage-blob-container"
    },
    {
        "filePath": "101/vm-simple-linux/main.bicep",
        "description": "101/vm-simple-linux"
    },
    {
        "filePath": "101/vm-simple-windows/main.bicep",
        "description": "101/vm-simple-windows"
    },
    {
        "filePath": "101/vnet-two-subnets/main.bicep",
        "description": "101/vnet-two-subnets"
    },
    {
        "filePath": "101/web-app-linux/main.bicep",
        "description": "101/web-app-linux"
    },
    {
        "filePath": "101/web-app-windows/main.bicep",
        "description": "101/web-app-windows"
    },
    {
        "filePath": "101/webapp-privateendpoint-vnet-injection/main.bicep",
        "description": "101/webapp-privateendpoint-vnet-injection"
    },
    {
        "filePath": "101/website-with-container/main.bicep",
        "description": "101/website-with-container"
    },
    {
        "filePath": "101/wvd-backplane/main.bicep",
        "description": "101/wvd-backplane"
    },
    {
        "filePath": "201/1vm-2nics-2subnets-1vnet/main.bicep",
        "description": "201/1vm-2nics-2subnets-1vnet"
    },
    {
        "filePath": "201/aci-sftp-files/main.bicep",
        "description": "201/aci-sftp-files"
    },
    {
        "filePath": "201/aci-wordpress/main.bicep",
        "description": "201/aci-wordpress"
    },
    {
        "filePath": "201/anchored-proximity-placement-group/main.bicep",
        "description": "201/anchored-proximity-placement-group"
    },
    {
        "filePath": "201/api-management-create-all-resources/main.bicep",
        "description": "201/api-management-create-all-resources"
    },
    {
        "filePath": "201/cdn-with-storage-account/main.bicep",
        "description": "201/cdn-with-storage-account"
    },
    {
        "filePath": "201/cloud-shell-vnet/main.bicep",
        "description": "201/cloud-shell-vnet"
    },
    {
        "filePath": "201/cyclecloud/main.bicep",
        "description": "201/cyclecloud"
    },
    {
        "filePath": "201/decrypt-running-windows-vm-without-aad/main.bicep",
        "description": "201/decrypt-running-windows-vm-without-aad"
    },
    {
        "filePath": "201/event-hub-and-consumer-group/main.bicep",
        "description": "201/event-hub-and-consumer-group"
    },
    {
        "filePath": "201/firewall-with-ip-from-prefix/main.bicep",
        "description": "201/firewall-with-ip-from-prefix"
    },
    {
        "filePath": "201/front-door-with-webapplication-firewall/main.bicep",
        "description": "201/front-door-with-webapplication-firewall"
    },
    {
        "filePath": "201/iot-with-storage/main.bicep",
        "description": "201/iot-with-storage"
    },
    {
        "filePath": "201/key-vault-secret-create/main.bicep",
        "description": "201/key-vault-secret-create"
    },
    {
        "filePath": "201/log-analytics-with-solutions-and-diagnostics/main.bicep",
        "description": "201/log-analytics-with-solutions-and-diagnostics"
    },
    {
        "filePath": "201/policy-with-initiative-definition-and-assignment/main.bicep",
        "description": "201/policy-with-initiative-definition-and-assignment"
    },
    {
        "filePath": "201/proximity-placement-with-multi-resource-groups/main.bicep",
        "description": "201/proximity-placement-with-multi-resource-groups"
    },
    {
        "filePath": "201/redis-premium-cluster-diagnostics/main.bicep",
        "description": "201/redis-premium-cluster-diagnostics"
    },
    {
        "filePath": "201/redis-premium-persistence/main.bicep",
        "description": "201/redis-premium-persistence"
    },
    {
        "filePath": "201/servicebus-create-queue/main.bicep",
        "description": "201/servicebus-create-queue"
    },
    {
        "filePath": "201/sql/main.bicep",
        "description": "201/sql"
    },
    {
        "filePath": "201/vm-domain-join/main.bicep",
        "description": "201/vm-domain-join"
    },
    {
        "filePath": "201/vm-new-or-existing-conditions/main.bicep",
        "description": "201/vm-new-or-existing-conditions"
    },
    {
        "filePath": "201/vm-push-cert-windows/main.bicep",
        "description": "201/vm-push-cert-windows"
    },
    {
        "filePath": "201/vm-windows-with-custom-script-extension/main.bicep",
        "description": "201/vm-windows-with-custom-script-extension"
    },
    {
        "filePath": "201/vmss-windows-autoscale/main.bicep",
        "description": "201/vmss-windows-autoscale"
    },
    {
        "filePath": "201/vnet-peering/main.bicep",
        "description": "201/vnet-peering"
    },
    {
        "filePath": "201/vnet-to-vnet-bgp/main.bicep",
        "description": "201/vnet-to-vnet-bgp"
    },
    {
        "filePath": "201/vwan-shared-services/main.bicep",
        "description": "201/vwan-shared-services"
    },
    {
        "filePath": "201/web-app-loganalytics/main.bicep",
        "description": "201/web-app-loganalytics"
    },
    {
<<<<<<< HEAD
        "filePath": "201/web-app-conditional-log/main.bicep",
        "description": "201/web-app-condition-loganalytics"
=======
        "filePath": "201/web-app-loganalytics-mod/main.bicep",
        "description": "201/web-app-loganalytics-mod"
>>>>>>> 469cce32
    },
    {
        "filePath": "201/web-app-sql-database/main.bicep",
        "description": "201/web-app-sql-database"
    },
    {
        "filePath": "201/wvd-backplane-with-network-and-storage-and-monitoring/main.bicep",
        "description": "201/wvd-backplane-with-network-and-storage-and-monitoring"
    },
    {
        "filePath": "301/function-app-with-custom-domain-managed-certificate/main.bicep",
        "description": "301/function-app-with-custom-domain-managed-certificate"
    },
    {
        "filePath": "301/modules-vwan-to-vnet-s2s-with-fw/main.bicep",
        "description": "301/modules-vwan-to-vnet-s2s-with-fw"
    },
    {
        "filePath": "301/nested-vms-in-virtual-network/main.bicep",
        "description": "301/nested-vms-in-virtual-network"
    },
    {
        "filePath": "301/servicebus-namespace-vnet/main.bicep",
        "description": "301/servicebus-namespace-vnet"
    }
]<|MERGE_RESOLUTION|>--- conflicted
+++ resolved
@@ -352,13 +352,12 @@
         "description": "201/web-app-loganalytics"
     },
     {
-<<<<<<< HEAD
         "filePath": "201/web-app-conditional-log/main.bicep",
         "description": "201/web-app-condition-loganalytics"
-=======
+    },
+    {
         "filePath": "201/web-app-loganalytics-mod/main.bicep",
         "description": "201/web-app-loganalytics-mod"
->>>>>>> 469cce32
     },
     {
         "filePath": "201/web-app-sql-database/main.bicep",
