[
<<<<<<< HEAD
  {
    "filePath": "101/1vm-2nics-2subnets-1vnet/main.bicep",
    "description": "101/1vm-2nics-2subnets-1vnet"
  },
  {
    "filePath": "101/aadds-dual-region-replica-sets/main.bicep",
    "description": "101/aadds-dual-region-replica-sets"
  },
  {
    "filePath": "101/aad-domainservices/main.bicep",
    "description": "101/aad-domainservices"
  },
  {
    "filePath": "101/aci-linuxcontainer-public-ip/main.bicep",
    "description": "101/aci-linuxcontainer-public-ip"
  },
  {
    "filePath": "101/aks-vmss-systemassigned-identity/main.bicep",
    "description": "101/aks-vmss-systemassigned-identity"
  },
  {
    "filePath": "101/aks/main.bicep",
    "description": "101/aks"
  },
  {
    "filePath": "101/api-management-create-with-msi/main.bicep",
    "description": "101/api-management-create-with-msi"
  },
  {
    "filePath": "101/app-config/main.bicep",
    "description": "101/app-config"
  },
  {
    "filePath": "101/application-gateway-v2-autoscale-create/main.bicep",
    "description": "101/application-gateway-v2-autoscale-create"
  },
  {
    "filePath": "101/azure-bastion/main.bicep",
    "description": "101/azure-bastion"
  },
  {
    "filePath": "101/azure-search-create/main.bicep",
    "description": "101/azure-search-create"
  },
  {
    "filePath": "101/azure-sentinel/main.bicep",
    "description": "101/azure-sentinel"
  },
  {
    "filePath": "101/azure-spring-cloud/main.bicep",
    "description": "101/azure-spring-cloud"
  },
  {
    "filePath": "101/azurefirewall-create-with-zones/main.bicep",
    "description": "101/azurefirewall-create-with-zones"
  },
  {
    "filePath": "101/basic-publicip/main.bicep",
    "description": "101/basic-publicip"
  },
  {
    "filepath": "101/create-managedidentity-rbac/main.bicep",
    "description": "101/create-managedidentity-rbac"
  },
  {
    "filePath": "101/cognitive-services/main.bicep",
    "description": "101/cognitive-services"
  },
  {
    "filePath": "101/container-registry/main.bicep",
    "description": "101/container-registry"
  },
  {
    "filePath": "101/cosmosdb-free/main.bicep",
    "description": "101/cosmosdb-free"
  },
  {
    "filePath": "101/cosmosdb-private-endpoint/main.bicep",
    "description": "101/cosmosdb-private-endpoint"
  },
  {
    "filePath": "101/cosmosdb-webapp/main.bicep",
    "description": "101/cosmosdb-webapp"
  },
  {
    "filePath": "101/create-rg-lock-role-assignment/main.bicep",
    "description": "101/create-rg-lock-role-assignment"
  },
  {
    "filePath": "101/custom-role-definition-assignment/main.bicep",
    "description": "101/custom-role-definition-assignment"
  },
  {
    "filePath": "101/cyclecloud/main.bicep",
    "description": "101/cyclecloud"
  },
  {
    "filePath": "101/data-factory-v2-blob-to-blob-copy/main.bicep",
    "description": "101/data-factory-v2-blob-to-blob-copy"
  },
  {
    "filePath": "101/data-factory-v2/main.bicep",
    "description": "101/data-factory-v2"
  },
  {
    "filePath": "101/data-lake-store-encryption-adls/main.bicep",
    "description": "101/data-lake-store-encryption-adls"
  },
  {
    "filePath": "101/databricks-all-in-one-template-for-vnet-injection/main.bicep",
    "description": "101/databricks-all-in-one-template-for-vnet-injection"
  },
  {
    "filePath": "101/databricks-workspace/main.bicep",
    "description": "101/databricks-workspace"
  },
  {
    "filePath": "101/deployment-script-no-auth/main.bicep",
    "description": "101/deployment-script-no-auth"
  },
  {
    "filePath": "101/deployment-script-with-storage/main.bicep",
    "description": "101/deployment-script-with-storage"
  },
  {
    "filePath": "101/eventhub-namespace/main.bicep",
    "description": "101/eventhub-namespace"
  },
  {
    "filePath": "101/expressroute-circuit-create/main.bicep",
    "description": "101/expressroute-circuit-create"
  },
  {
    "filePath": "101/front-door-basic/main.bicep",
    "description": "101/front-door-basic"
  },
  {
    "filePath": "101/front-door-custom-domain/main.bicep",
    "description": "101/front-door-custom-domain"
  },
  {
    "filePath": "101/front-door-redirect/main.bicep",
    "description": "101/front-door-redirect"
  },
  {
    "filePath": "101/function-app-create/main.bicep",
    "description": "101/function-app-create"
  },
  {
    "filePath": "101/function-premium-vnet-integration/main.bicep",
    "description": "101/function-premium-vnet-integration"
  },
  {
    "filePath": "101/hdinsight-spark-linux/main.bicep",
    "description": "101/hdinsight-spark-linux"
  },
  {
    "filePath": "101/hub-and-spoke/main.bicep",
    "description": "101/hub-and-spoke"
  },
  {
    "filePath": "101/key-vault-create/main.bicep",
    "description": "101/key-vault-create"
  },
  {
    "filePath": "101/key-vault-secret-only/main.bicep",
    "description": "101/key-vault-secret-only"
  },
  {
    "filePath": "101/logic-app-create/main.bicep",
    "description": "101/logic-app-create"
  },
  {
    "filePath": "101/mg-policy/main.bicep",
    "description": "101/mg-policy"
  },
  {
    "filePath": "101/monitor-action-groups/main.bicep",
    "description": "101/monitor-action-groups"
  },
  {
    "filePath": "101/nat-gateway-vnet/main.bicep",
    "description": "101/nat-gateway-vnet"
  },
  {
    "filePath": "101/private-dns-zone/main.bicep",
    "description": "101/private-dns-zone"
  },
  {
    "filePath": "101/redis-cache/main.bicep",
    "description": "101/redis-cache"
  },
  {
    "filePath": "101/resource-with-lock/main.bicep",
    "description": "101/resource-with-lock"
  },
  {
    "filePath": "101/sql-database/main.bicep",
    "description": "101/sql-database"
  },
  {
    "filePath": "101/storage-blob-container/main.bicep",
    "description": "101/storage-blob-container"
  },
  {
    "filePath": "101/vm-simple-linux/main.bicep",
    "description": "101/vm-simple-linux"
  },
  {
    "filePath": "101/vm-simple-windows/main.bicep",
    "description": "101/vm-simple-windows"
  },
  {
    "filePath": "101/vnet-two-subnets/main.bicep",
    "description": "101/vnet-two-subnets"
  },
  {
    "filePath": "101/web-app-linux/main.bicep",
    "description": "101/web-app-linux"
  },
  {
    "filePath": "101/web-app-windows/main.bicep",
    "description": "101/web-app-windows"
  },
  {
    "filePath": "101/webapp-privateendpoint-vnet-injection/main.bicep",
    "description": "101/webapp-privateendpoint-vnet-injection"
  },
  {
    "filePath": "101/website-with-container/main.bicep",
    "description": "101/website-with-container"
  },
  {
    "filePath": "101/wvd-backplane/main.bicep",
    "description": "101/wvd-backplane"
  },
  {
    "filePath": "201/1vm-2nics-2subnets-1vnet/main.bicep",
    "description": "201/1vm-2nics-2subnets-1vnet"
  },
  {
    "filePath": "201/aci-sftp-files/main.bicep",
    "description": "201/aci-sftp-files"
  },
  {
    "filePath": "201/aci-wordpress/main.bicep",
    "description": "201/aci-wordpress"
  },
  {
    "filePath": "201/anchored-proximity-placement-group/main.bicep",
    "description": "201/anchored-proximity-placement-group"
  },
  {
    "filePath": "201/api-management-create-all-resources/main.bicep",
    "description": "201/api-management-create-all-resources"
  },
  {
    "filePath": "201/cdn-with-storage-account/main.bicep",
    "description": "201/cdn-with-storage-account"
  },
  {
    "filePath": "201/cloud-shell-vnet/main.bicep",
    "description": "201/cloud-shell-vnet"
  },
  {
    "filePath": "201/cyclecloud/main.bicep",
    "description": "201/cyclecloud"
  },
  {
    "filePath": "201/decrypt-running-windows-vm-without-aad/main.bicep",
    "description": "201/decrypt-running-windows-vm-without-aad"
  },
  {
    "filePath": "201/event-hub-and-consumer-group/main.bicep",
    "description": "201/event-hub-and-consumer-group"
  },
  {
    "filePath": "201/firewall-with-ip-from-prefix/main.bicep",
    "description": "201/firewall-with-ip-from-prefix"
  },
  {
    "filePath": "201/front-door-with-webapplication-firewall/main.bicep",
    "description": "201/front-door-with-webapplication-firewall"
  },
  {
    "filePath": "201/iot-with-storage/main.bicep",
    "description": "201/iot-with-storage"
  },
  {
    "filePath": "201/key-vault-secret-create/main.bicep",
    "description": "201/key-vault-secret-create"
  },
  {
    "filePath": "201/log-analytics-with-solutions-and-diagnostics/main.bicep",
    "description": "201/log-analytics-with-solutions-and-diagnostics"
  },
  {
    "filePath": "201/policy-with-initiative-definition-and-assignment/main.bicep",
    "description": "201/policy-with-initiative-definition-and-assignment"
  },
  {
    "filePath": "201/proximity-placement-with-multi-resource-groups/main.bicep",
    "description": "201/proximity-placement-with-multi-resource-groups"
  },
  {
    "filePath": "201/redis-premium-cluster-diagnostics/main.bicep",
    "description": "201/redis-premium-cluster-diagnostics"
  },
  {
    "filePath": "201/redis-premium-persistence/main.bicep",
    "description": "201/redis-premium-persistence"
  },
  {
    "filePath": "201/servicebus-create-queue/main.bicep",
    "description": "201/servicebus-create-queue"
  },
  {
    "filePath": "201/sql/main.bicep",
    "description": "201/sql"
  },
  {
    "filePath": "201/vm-domain-join/main.bicep",
    "description": "201/vm-domain-join"
  },
  {
    "filePath": "201/vm-new-or-existing-conditions/main.bicep",
    "description": "201/vm-new-or-existing-conditions"
  },
  {
    "filePath": "201/vm-push-cert-windows/main.bicep",
    "description": "201/vm-push-cert-windows"
  },
  {
    "filePath": "201/vm-windows-with-custom-script-extension/main.bicep",
    "description": "201/vm-windows-with-custom-script-extension"
  },
  {
    "filePath": "201/vmss-windows-autoscale/main.bicep",
    "description": "201/vmss-windows-autoscale"
  },
  {
    "filePath": "201/vnet-peering/main.bicep",
    "description": "201/vnet-peering"
  },
  {
    "filePath": "201/vnet-to-vnet-bgp/main.bicep",
    "description": "201/vnet-to-vnet-bgp"
  },
  {
    "filePath": "201/vwan-shared-services/main.bicep",
    "description": "201/vwan-shared-services"
  },
  {
    "filePath": "201/web-app-loganalytics/main.bicep",
    "description": "201/web-app-loganalytics"
  },
  {
    "filePath": "201/web-app-conditional-log/main.bicep",
    "description": "201/web-app-condition-loganalytics"
  },
  {
    "filePath": "201/web-app-loganalytics-mod/main.bicep",
    "description": "201/web-app-loganalytics-mod"
  },
  {
    "filePath": "201/web-app-sql-database/main.bicep",
    "description": "201/web-app-sql-database"
  },
  {
    "filePath": "201/wvd-backplane-with-network-and-storage-and-monitoring/main.bicep",
    "description": "201/wvd-backplane-with-network-and-storage-and-monitoring"
  },
  {
    "filePath": "301/function-app-with-custom-domain-managed-certificate/main.bicep",
    "description": "301/function-app-with-custom-domain-managed-certificate"
  },
  {
    "filePath": "301/modules-vwan-to-vnet-s2s-with-fw/main.bicep",
    "description": "301/modules-vwan-to-vnet-s2s-with-fw"
  },
  {
    "filePath": "301/nested-vms-in-virtual-network/main.bicep",
    "description": "301/nested-vms-in-virtual-network"
  },
  {
    "filePath": "301/servicebus-namespace-vnet/main.bicep",
    "description": "301/servicebus-namespace-vnet"
  }
=======
    {
        "filePath": "101/1vm-2nics-2subnets-1vnet/main.bicep",
        "description": "101/1vm-2nics-2subnets-1vnet"
    },
    {
        "filePath": "101/aadds-dual-region-replica-sets/main.bicep",
        "description": "101/aadds-dual-region-replica-sets"
    },
    {
        "filePath": "101/aad-domainservices/main.bicep",
        "description": "101/aad-domainservices"
    },
    {
        "filePath": "101/aci-linuxcontainer-public-ip/main.bicep",
        "description": "101/aci-linuxcontainer-public-ip"
    },
    {
        "filePath": "101/aks-vmss-systemassigned-identity/main.bicep",
        "description": "101/aks-vmss-systemassigned-identity"
    },
    {
        "filePath": "101/aks/main.bicep",
        "description": "101/aks"
    },
    {
        "filePath": "101/api-management-create-with-msi/main.bicep",
        "description": "101/api-management-create-with-msi"
    },
    {
        "filePath": "101/app-config/main.bicep",
        "description": "101/app-config"
    },
    {
        "filePath": "101/application-gateway-v2-autoscale-create/main.bicep",
        "description": "101/application-gateway-v2-autoscale-create"
    },
    {
        "filePath": "101/azure-bastion/main.bicep",
        "description": "101/azure-bastion"
    },
    {
        "filePath":"101/basic-batch-account/main.bicep",
        "description":"101/basic-batch-account"
    },
    {
        "filePath": "101/azure-search-create/main.bicep",
        "description": "101/azure-search-create"
    },
    {
        "filePath": "101/azure-sentinel/main.bicep",
        "description": "101/azure-sentinel"
    },
    {
        "filePath": "101/azure-spring-cloud/main.bicep",
        "description": "101/azure-spring-cloud"
    },
    {
        "filePath": "101/azurefirewall-create-with-zones/main.bicep",
        "description": "101/azurefirewall-create-with-zones"
    },
    {
        "filePath": "101/basic-publicip/main.bicep",
        "description": "101/basic-publicip"
    },
    {
        "filePath": "101/cognitive-services/main.bicep",
        "description": "101/cognitive-services"
    },
    {
        "filePath": "101/container-registry/main.bicep",
        "description": "101/container-registry"
    },
    {
        "filePath": "101/cosmosdb-free/main.bicep",
        "description": "101/cosmosdb-free"
    },
    {
        "filePath": "101/cosmosdb-private-endpoint/main.bicep",
        "description": "101/cosmosdb-private-endpoint"
    },
    {
        "filePath": "101/cosmosdb-webapp/main.bicep",
        "description": "101/cosmosdb-webapp"
    },
    {
        "filePath": "101/create-rg-lock-role-assignment/main.bicep",
        "description": "101/create-rg-lock-role-assignment"
    },
    {
        "filePath": "101/custom-role-definition-assignment/main.bicep",
        "description": "101/custom-role-definition-assignment"
    },
    {
        "filePath": "101/cyclecloud/main.bicep",
        "description": "101/cyclecloud"
    },
    {
        "filePath": "101/data-factory-v2-blob-to-blob-copy/main.bicep",
        "description": "101/data-factory-v2-blob-to-blob-copy"
    },
    {
        "filePath": "101/data-factory-v2/main.bicep",
        "description": "101/data-factory-v2"
    },
    {
        "filePath": "101/data-lake-store-encryption-adls/main.bicep",
        "description": "101/data-lake-store-encryption-adls"
    },
    {
        "filePath": "101/databricks-all-in-one-template-for-vnet-injection/main.bicep",
        "description": "101/databricks-all-in-one-template-for-vnet-injection"
    },
    {
        "filePath": "101/databricks-workspace/main.bicep",
        "description": "101/databricks-workspace"
    },
    {
        "filePath": "101/deployment-script-no-auth/main.bicep",
        "description": "101/deployment-script-no-auth"
    },
    {
        "filePath": "101/deployment-script-with-storage/main.bicep",
        "description": "101/deployment-script-with-storage"
    },
    {
        "filePath": "101/eventhub-namespace/main.bicep",
        "description": "101/eventhub-namespace"
    },
    {
        "filePath": "101/expressroute-circuit-create/main.bicep",
        "description": "101/expressroute-circuit-create"
    },
    {
        "filePath": "101/front-door-basic/main.bicep",
        "description": "101/front-door-basic"
    },
    {
        "filePath": "101/front-door-custom-domain/main.bicep",
        "description": "101/front-door-custom-domain"
    },
    {
        "filePath": "101/front-door-redirect/main.bicep",
        "description": "101/front-door-redirect"
    },
    {
        "filePath": "101/function-app-create/main.bicep",
        "description": "101/function-app-create"
    },
    {
        "filePath": "101/function-premium-vnet-integration/main.bicep",
        "description": "101/function-premium-vnet-integration"
    },
    {
        "filePath": "101/hdinsight-spark-linux/main.bicep",
        "description": "101/hdinsight-spark-linux"
    },
    {
        "filePath": "101/hub-and-spoke/main.bicep",
        "description": "101/hub-and-spoke"
    },
    {
        "filePath": "101/key-vault-create/main.bicep",
        "description": "101/key-vault-create"
    },
    {
        "filePath": "101/key-vault-secret-only/main.bicep",
        "description": "101/key-vault-secret-only"
    },
    {
        "filePath": "101/logic-app-create/main.bicep",
        "description": "101/logic-app-create"
    },
    {
        "filePath": "101/mg-policy/main.bicep",
        "description": "101/mg-policy"
    },
    {
        "filePath": "101/monitor-action-groups/main.bicep",
        "description": "101/monitor-action-groups"
    },
    {
        "filePath": "101/nat-gateway-vnet/main.bicep",
        "description": "101/nat-gateway-vnet"
    },
    {
        "filePath": "101/private-dns-zone/main.bicep",
        "description": "101/private-dns-zone"
    },
    {
        "filePath": "101/redis-cache/main.bicep",
        "description": "101/redis-cache"
    },
    {
        "filePath": "101/resource-with-lock/main.bicep",
        "description": "101/resource-with-lock"
    },
    {
        "filePath": "101/sql-database/main.bicep",
        "description": "101/sql-database"
    },
    {
        "filePath": "101/storage-blob-container/main.bicep",
        "description": "101/storage-blob-container"
    },
    {
        "filePath": "101/vm-simple-linux/main.bicep",
        "description": "101/vm-simple-linux"
    },
    {
        "filePath": "101/vm-simple-windows/main.bicep",
        "description": "101/vm-simple-windows"
    },
    {
        "filePath": "101/vnet-two-subnets/main.bicep",
        "description": "101/vnet-two-subnets"
    },
    {
        "filePath": "101/web-app-linux/main.bicep",
        "description": "101/web-app-linux"
    },
    {
        "filePath": "101/web-app-windows/main.bicep",
        "description": "101/web-app-windows"
    },
    {
        "filePath": "101/webapp-privateendpoint-vnet-injection/main.bicep",
        "description": "101/webapp-privateendpoint-vnet-injection"
    },
    {
        "filePath": "101/website-with-container/main.bicep",
        "description": "101/website-with-container"
    },
    {
        "filePath": "101/wvd-backplane/main.bicep",
        "description": "101/wvd-backplane"
    },
    {
        "filePath": "201/1vm-2nics-2subnets-1vnet/main.bicep",
        "description": "201/1vm-2nics-2subnets-1vnet"
    },
    {
        "filePath": "201/aci-sftp-files/main.bicep",
        "description": "201/aci-sftp-files"
    },
    {
        "filePath": "201/aci-wordpress/main.bicep",
        "description": "201/aci-wordpress"
    },
    {
        "filePath": "201/anchored-proximity-placement-group/main.bicep",
        "description": "201/anchored-proximity-placement-group"
    },
    {
        "filePath": "201/api-management-create-all-resources/main.bicep",
        "description": "201/api-management-create-all-resources"
    },
    {
        "filePath": "201/cdn-with-storage-account/main.bicep",
        "description": "201/cdn-with-storage-account"
    },
    {
        "filePath": "201/cloud-shell-vnet/main.bicep",
        "description": "201/cloud-shell-vnet"
    },
    {
        "filePath": "201/cyclecloud/main.bicep",
        "description": "201/cyclecloud"
    },
    {
        "filePath": "201/decrypt-running-windows-vm-without-aad/main.bicep",
        "description": "201/decrypt-running-windows-vm-without-aad"
    },
    {
        "filePath": "201/event-hub-and-consumer-group/main.bicep",
        "description": "201/event-hub-and-consumer-group"
    },
    {
        "filePath": "201/firewall-with-ip-from-prefix/main.bicep",
        "description": "201/firewall-with-ip-from-prefix"
    },
    {
        "filePath": "201/front-door-with-webapplication-firewall/main.bicep",
        "description": "201/front-door-with-webapplication-firewall"
    },
    {
        "filePath": "201/iot-with-storage/main.bicep",
        "description": "201/iot-with-storage"
    },
    {
        "filePath": "201/key-vault-secret-create/main.bicep",
        "description": "201/key-vault-secret-create"
    },
    {
        "filePath": "201/log-analytics-with-solutions-and-diagnostics/main.bicep",
        "description": "201/log-analytics-with-solutions-and-diagnostics"
    },
    {
        "filePath": "201/policy-with-initiative-definition-and-assignment/main.bicep",
        "description": "201/policy-with-initiative-definition-and-assignment"
    },
    {
        "filePath": "201/proximity-placement-with-multi-resource-groups/main.bicep",
        "description": "201/proximity-placement-with-multi-resource-groups"
    },
    {
        "filePath": "201/redis-premium-cluster-diagnostics/main.bicep",
        "description": "201/redis-premium-cluster-diagnostics"
    },
    {
        "filePath": "201/redis-premium-persistence/main.bicep",
        "description": "201/redis-premium-persistence"
    },
    {
        "filePath": "201/servicebus-create-queue/main.bicep",
        "description": "201/servicebus-create-queue"
    },
    {
        "filePath": "201/sql/main.bicep",
        "description": "201/sql"
    },
    {
        "filePath": "201/vm-domain-join/main.bicep",
        "description": "201/vm-domain-join"
    },
    {
        "filePath": "201/vm-new-or-existing-conditions/main.bicep",
        "description": "201/vm-new-or-existing-conditions"
    },
    {
        "filePath": "201/vm-push-cert-windows/main.bicep",
        "description": "201/vm-push-cert-windows"
    },
    {
        "filePath": "201/vm-windows-with-custom-script-extension/main.bicep",
        "description": "201/vm-windows-with-custom-script-extension"
    },
    {
        "filePath": "201/vmss-windows-autoscale/main.bicep",
        "description": "201/vmss-windows-autoscale"
    },
    {
        "filePath": "201/vnet-peering/main.bicep",
        "description": "201/vnet-peering"
    },
    {
        "filePath": "201/vnet-to-vnet-bgp/main.bicep",
        "description": "201/vnet-to-vnet-bgp"
    },
    {
        "filePath": "201/vwan-shared-services/main.bicep",
        "description": "201/vwan-shared-services"
    },
    {
        "filePath": "201/web-app-loganalytics/main.bicep",
        "description": "201/web-app-loganalytics"
    },
    {
        "filePath": "201/web-app-conditional-log/main.bicep",
        "description": "201/web-app-condition-loganalytics"
    },
    {
        "filePath": "201/web-app-loganalytics-mod/main.bicep",
        "description": "201/web-app-loganalytics-mod"
    },
    {
        "filePath": "201/web-app-sql-database/main.bicep",
        "description": "201/web-app-sql-database"
    },
    {
        "filePath": "201/wvd-backplane-with-network-and-storage-and-monitoring/main.bicep",
        "description": "201/wvd-backplane-with-network-and-storage-and-monitoring"
    },
    {
        "filePath": "201/vm-windows10-with-nvidia-gpu-extension-and-condition/main.bicep",
        "description": "201/vm-windows10-with-nvidia-gpu-extension-and-condition"
    },
    {
        "filePath": "201/shared-image-gallery-with-image-defintition-and-role-assignment/main.bicep",
        "description": "201/shared-image-gallery-with-image-defintition-and-role-assignment"
    },    
    {
        "filePath": "301/function-app-with-custom-domain-managed-certificate/main.bicep",
        "description": "301/function-app-with-custom-domain-managed-certificate"
    },
    {
        "filePath": "301/modules-vwan-to-vnet-s2s-with-fw/main.bicep",
        "description": "301/modules-vwan-to-vnet-s2s-with-fw"
    },
    {
        "filePath": "301/nested-vms-in-virtual-network/main.bicep",
        "description": "301/nested-vms-in-virtual-network"
    },
    {
        "filePath": "301/servicebus-namespace-vnet/main.bicep",
        "description": "301/servicebus-namespace-vnet"
    }
>>>>>>> 137c9086
]<|MERGE_RESOLUTION|>--- conflicted
+++ resolved
@@ -1,394 +1,4 @@
 [
-<<<<<<< HEAD
-  {
-    "filePath": "101/1vm-2nics-2subnets-1vnet/main.bicep",
-    "description": "101/1vm-2nics-2subnets-1vnet"
-  },
-  {
-    "filePath": "101/aadds-dual-region-replica-sets/main.bicep",
-    "description": "101/aadds-dual-region-replica-sets"
-  },
-  {
-    "filePath": "101/aad-domainservices/main.bicep",
-    "description": "101/aad-domainservices"
-  },
-  {
-    "filePath": "101/aci-linuxcontainer-public-ip/main.bicep",
-    "description": "101/aci-linuxcontainer-public-ip"
-  },
-  {
-    "filePath": "101/aks-vmss-systemassigned-identity/main.bicep",
-    "description": "101/aks-vmss-systemassigned-identity"
-  },
-  {
-    "filePath": "101/aks/main.bicep",
-    "description": "101/aks"
-  },
-  {
-    "filePath": "101/api-management-create-with-msi/main.bicep",
-    "description": "101/api-management-create-with-msi"
-  },
-  {
-    "filePath": "101/app-config/main.bicep",
-    "description": "101/app-config"
-  },
-  {
-    "filePath": "101/application-gateway-v2-autoscale-create/main.bicep",
-    "description": "101/application-gateway-v2-autoscale-create"
-  },
-  {
-    "filePath": "101/azure-bastion/main.bicep",
-    "description": "101/azure-bastion"
-  },
-  {
-    "filePath": "101/azure-search-create/main.bicep",
-    "description": "101/azure-search-create"
-  },
-  {
-    "filePath": "101/azure-sentinel/main.bicep",
-    "description": "101/azure-sentinel"
-  },
-  {
-    "filePath": "101/azure-spring-cloud/main.bicep",
-    "description": "101/azure-spring-cloud"
-  },
-  {
-    "filePath": "101/azurefirewall-create-with-zones/main.bicep",
-    "description": "101/azurefirewall-create-with-zones"
-  },
-  {
-    "filePath": "101/basic-publicip/main.bicep",
-    "description": "101/basic-publicip"
-  },
-  {
-    "filepath": "101/create-managedidentity-rbac/main.bicep",
-    "description": "101/create-managedidentity-rbac"
-  },
-  {
-    "filePath": "101/cognitive-services/main.bicep",
-    "description": "101/cognitive-services"
-  },
-  {
-    "filePath": "101/container-registry/main.bicep",
-    "description": "101/container-registry"
-  },
-  {
-    "filePath": "101/cosmosdb-free/main.bicep",
-    "description": "101/cosmosdb-free"
-  },
-  {
-    "filePath": "101/cosmosdb-private-endpoint/main.bicep",
-    "description": "101/cosmosdb-private-endpoint"
-  },
-  {
-    "filePath": "101/cosmosdb-webapp/main.bicep",
-    "description": "101/cosmosdb-webapp"
-  },
-  {
-    "filePath": "101/create-rg-lock-role-assignment/main.bicep",
-    "description": "101/create-rg-lock-role-assignment"
-  },
-  {
-    "filePath": "101/custom-role-definition-assignment/main.bicep",
-    "description": "101/custom-role-definition-assignment"
-  },
-  {
-    "filePath": "101/cyclecloud/main.bicep",
-    "description": "101/cyclecloud"
-  },
-  {
-    "filePath": "101/data-factory-v2-blob-to-blob-copy/main.bicep",
-    "description": "101/data-factory-v2-blob-to-blob-copy"
-  },
-  {
-    "filePath": "101/data-factory-v2/main.bicep",
-    "description": "101/data-factory-v2"
-  },
-  {
-    "filePath": "101/data-lake-store-encryption-adls/main.bicep",
-    "description": "101/data-lake-store-encryption-adls"
-  },
-  {
-    "filePath": "101/databricks-all-in-one-template-for-vnet-injection/main.bicep",
-    "description": "101/databricks-all-in-one-template-for-vnet-injection"
-  },
-  {
-    "filePath": "101/databricks-workspace/main.bicep",
-    "description": "101/databricks-workspace"
-  },
-  {
-    "filePath": "101/deployment-script-no-auth/main.bicep",
-    "description": "101/deployment-script-no-auth"
-  },
-  {
-    "filePath": "101/deployment-script-with-storage/main.bicep",
-    "description": "101/deployment-script-with-storage"
-  },
-  {
-    "filePath": "101/eventhub-namespace/main.bicep",
-    "description": "101/eventhub-namespace"
-  },
-  {
-    "filePath": "101/expressroute-circuit-create/main.bicep",
-    "description": "101/expressroute-circuit-create"
-  },
-  {
-    "filePath": "101/front-door-basic/main.bicep",
-    "description": "101/front-door-basic"
-  },
-  {
-    "filePath": "101/front-door-custom-domain/main.bicep",
-    "description": "101/front-door-custom-domain"
-  },
-  {
-    "filePath": "101/front-door-redirect/main.bicep",
-    "description": "101/front-door-redirect"
-  },
-  {
-    "filePath": "101/function-app-create/main.bicep",
-    "description": "101/function-app-create"
-  },
-  {
-    "filePath": "101/function-premium-vnet-integration/main.bicep",
-    "description": "101/function-premium-vnet-integration"
-  },
-  {
-    "filePath": "101/hdinsight-spark-linux/main.bicep",
-    "description": "101/hdinsight-spark-linux"
-  },
-  {
-    "filePath": "101/hub-and-spoke/main.bicep",
-    "description": "101/hub-and-spoke"
-  },
-  {
-    "filePath": "101/key-vault-create/main.bicep",
-    "description": "101/key-vault-create"
-  },
-  {
-    "filePath": "101/key-vault-secret-only/main.bicep",
-    "description": "101/key-vault-secret-only"
-  },
-  {
-    "filePath": "101/logic-app-create/main.bicep",
-    "description": "101/logic-app-create"
-  },
-  {
-    "filePath": "101/mg-policy/main.bicep",
-    "description": "101/mg-policy"
-  },
-  {
-    "filePath": "101/monitor-action-groups/main.bicep",
-    "description": "101/monitor-action-groups"
-  },
-  {
-    "filePath": "101/nat-gateway-vnet/main.bicep",
-    "description": "101/nat-gateway-vnet"
-  },
-  {
-    "filePath": "101/private-dns-zone/main.bicep",
-    "description": "101/private-dns-zone"
-  },
-  {
-    "filePath": "101/redis-cache/main.bicep",
-    "description": "101/redis-cache"
-  },
-  {
-    "filePath": "101/resource-with-lock/main.bicep",
-    "description": "101/resource-with-lock"
-  },
-  {
-    "filePath": "101/sql-database/main.bicep",
-    "description": "101/sql-database"
-  },
-  {
-    "filePath": "101/storage-blob-container/main.bicep",
-    "description": "101/storage-blob-container"
-  },
-  {
-    "filePath": "101/vm-simple-linux/main.bicep",
-    "description": "101/vm-simple-linux"
-  },
-  {
-    "filePath": "101/vm-simple-windows/main.bicep",
-    "description": "101/vm-simple-windows"
-  },
-  {
-    "filePath": "101/vnet-two-subnets/main.bicep",
-    "description": "101/vnet-two-subnets"
-  },
-  {
-    "filePath": "101/web-app-linux/main.bicep",
-    "description": "101/web-app-linux"
-  },
-  {
-    "filePath": "101/web-app-windows/main.bicep",
-    "description": "101/web-app-windows"
-  },
-  {
-    "filePath": "101/webapp-privateendpoint-vnet-injection/main.bicep",
-    "description": "101/webapp-privateendpoint-vnet-injection"
-  },
-  {
-    "filePath": "101/website-with-container/main.bicep",
-    "description": "101/website-with-container"
-  },
-  {
-    "filePath": "101/wvd-backplane/main.bicep",
-    "description": "101/wvd-backplane"
-  },
-  {
-    "filePath": "201/1vm-2nics-2subnets-1vnet/main.bicep",
-    "description": "201/1vm-2nics-2subnets-1vnet"
-  },
-  {
-    "filePath": "201/aci-sftp-files/main.bicep",
-    "description": "201/aci-sftp-files"
-  },
-  {
-    "filePath": "201/aci-wordpress/main.bicep",
-    "description": "201/aci-wordpress"
-  },
-  {
-    "filePath": "201/anchored-proximity-placement-group/main.bicep",
-    "description": "201/anchored-proximity-placement-group"
-  },
-  {
-    "filePath": "201/api-management-create-all-resources/main.bicep",
-    "description": "201/api-management-create-all-resources"
-  },
-  {
-    "filePath": "201/cdn-with-storage-account/main.bicep",
-    "description": "201/cdn-with-storage-account"
-  },
-  {
-    "filePath": "201/cloud-shell-vnet/main.bicep",
-    "description": "201/cloud-shell-vnet"
-  },
-  {
-    "filePath": "201/cyclecloud/main.bicep",
-    "description": "201/cyclecloud"
-  },
-  {
-    "filePath": "201/decrypt-running-windows-vm-without-aad/main.bicep",
-    "description": "201/decrypt-running-windows-vm-without-aad"
-  },
-  {
-    "filePath": "201/event-hub-and-consumer-group/main.bicep",
-    "description": "201/event-hub-and-consumer-group"
-  },
-  {
-    "filePath": "201/firewall-with-ip-from-prefix/main.bicep",
-    "description": "201/firewall-with-ip-from-prefix"
-  },
-  {
-    "filePath": "201/front-door-with-webapplication-firewall/main.bicep",
-    "description": "201/front-door-with-webapplication-firewall"
-  },
-  {
-    "filePath": "201/iot-with-storage/main.bicep",
-    "description": "201/iot-with-storage"
-  },
-  {
-    "filePath": "201/key-vault-secret-create/main.bicep",
-    "description": "201/key-vault-secret-create"
-  },
-  {
-    "filePath": "201/log-analytics-with-solutions-and-diagnostics/main.bicep",
-    "description": "201/log-analytics-with-solutions-and-diagnostics"
-  },
-  {
-    "filePath": "201/policy-with-initiative-definition-and-assignment/main.bicep",
-    "description": "201/policy-with-initiative-definition-and-assignment"
-  },
-  {
-    "filePath": "201/proximity-placement-with-multi-resource-groups/main.bicep",
-    "description": "201/proximity-placement-with-multi-resource-groups"
-  },
-  {
-    "filePath": "201/redis-premium-cluster-diagnostics/main.bicep",
-    "description": "201/redis-premium-cluster-diagnostics"
-  },
-  {
-    "filePath": "201/redis-premium-persistence/main.bicep",
-    "description": "201/redis-premium-persistence"
-  },
-  {
-    "filePath": "201/servicebus-create-queue/main.bicep",
-    "description": "201/servicebus-create-queue"
-  },
-  {
-    "filePath": "201/sql/main.bicep",
-    "description": "201/sql"
-  },
-  {
-    "filePath": "201/vm-domain-join/main.bicep",
-    "description": "201/vm-domain-join"
-  },
-  {
-    "filePath": "201/vm-new-or-existing-conditions/main.bicep",
-    "description": "201/vm-new-or-existing-conditions"
-  },
-  {
-    "filePath": "201/vm-push-cert-windows/main.bicep",
-    "description": "201/vm-push-cert-windows"
-  },
-  {
-    "filePath": "201/vm-windows-with-custom-script-extension/main.bicep",
-    "description": "201/vm-windows-with-custom-script-extension"
-  },
-  {
-    "filePath": "201/vmss-windows-autoscale/main.bicep",
-    "description": "201/vmss-windows-autoscale"
-  },
-  {
-    "filePath": "201/vnet-peering/main.bicep",
-    "description": "201/vnet-peering"
-  },
-  {
-    "filePath": "201/vnet-to-vnet-bgp/main.bicep",
-    "description": "201/vnet-to-vnet-bgp"
-  },
-  {
-    "filePath": "201/vwan-shared-services/main.bicep",
-    "description": "201/vwan-shared-services"
-  },
-  {
-    "filePath": "201/web-app-loganalytics/main.bicep",
-    "description": "201/web-app-loganalytics"
-  },
-  {
-    "filePath": "201/web-app-conditional-log/main.bicep",
-    "description": "201/web-app-condition-loganalytics"
-  },
-  {
-    "filePath": "201/web-app-loganalytics-mod/main.bicep",
-    "description": "201/web-app-loganalytics-mod"
-  },
-  {
-    "filePath": "201/web-app-sql-database/main.bicep",
-    "description": "201/web-app-sql-database"
-  },
-  {
-    "filePath": "201/wvd-backplane-with-network-and-storage-and-monitoring/main.bicep",
-    "description": "201/wvd-backplane-with-network-and-storage-and-monitoring"
-  },
-  {
-    "filePath": "301/function-app-with-custom-domain-managed-certificate/main.bicep",
-    "description": "301/function-app-with-custom-domain-managed-certificate"
-  },
-  {
-    "filePath": "301/modules-vwan-to-vnet-s2s-with-fw/main.bicep",
-    "description": "301/modules-vwan-to-vnet-s2s-with-fw"
-  },
-  {
-    "filePath": "301/nested-vms-in-virtual-network/main.bicep",
-    "description": "301/nested-vms-in-virtual-network"
-  },
-  {
-    "filePath": "301/servicebus-namespace-vnet/main.bicep",
-    "description": "301/servicebus-namespace-vnet"
-  }
-=======
     {
         "filePath": "101/1vm-2nics-2subnets-1vnet/main.bicep",
         "description": "101/1vm-2nics-2subnets-1vnet"
@@ -448,6 +58,10 @@
     {
         "filePath": "101/azurefirewall-create-with-zones/main.bicep",
         "description": "101/azurefirewall-create-with-zones"
+    },
+    {
+      "filepath": "101/create-managedidentity-rbac/main.bicep",
+      "description": "101/create-managedidentity-rbac"
     },
     {
         "filePath": "101/basic-publicip/main.bicep",
@@ -785,5 +399,4 @@
         "filePath": "301/servicebus-namespace-vnet/main.bicep",
         "description": "301/servicebus-namespace-vnet"
     }
->>>>>>> 137c9086
 ]