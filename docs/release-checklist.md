--- conflicted
+++ resolved
@@ -2,13 +2,8 @@
 
 1. (**end-of-month releases only**) Update Bicep Az types:
     1. Run the [Update Types](https://github.com/Azure/bicep-types-az/actions/workflows/update-types.yml) GitHub Action to generate the latest type definitions.
-<<<<<<< HEAD
         1. Wait ~3hrs for it to complete. Ensure it runs successfully and that it generates + merges a PR (example [here](https://github.com/Azure/bicep-types-az/pull/1299)).
     1. Run the Official Build for BicepMirror-Types-Az(see [this README](https://msazure.visualstudio.com/One/_git/BicepMirror-Types-Az) for instructions).
-=======
-    1. Wait ~3hrs for the previous step to complete. Ensure it runs successfully, and generates + merges a PR (example [here](https://github.com/Azure/bicep-types-az/pull/1299)).
-    1. Run the Official Build (see [this README](https://msazure.visualstudio.com/One/_git/BicepMirror-Types-Az) for instructions).
->>>>>>> 2fb34826
     1. Publish Bicep.Types.Az NuGet packages to nuget.org. Follow the latter half of the readme [here](https://dev.azure.com/msazure/One/_git/BicepMirror-Types-Az) and the below steps.
         1. Find your build [here](https://dev.azure.com/msazure/One/_build?definitionId=179851&_a=summary) and wait for it to finish successfully. Then click on it and for the `drop_build_main`, download the artifacts.
         1. Follow instructions to download the nuget.exe from [here](https://learn.microsoft.com/en-us/nuget/install-nuget-client-tools)
@@ -19,7 +14,6 @@
         1. Might also need to update baseline tests (run `bicep/scripts/SetBaseline.ps1`)
 1. Verify the latest build on the `main` branch is green: ![Build on main](https://github.com/Azure/bicep/actions/workflows/build.yml/badge.svg?branch=main).
 1. Review history for changes to [bicepconfig.schema.json](https://github.com/Azure/bicep/commits/main/src/vscode-bicep/schemas/bicepconfig.schema.json). Raise an issue for any recently-added linter rules which do not have public documentation.
-<<<<<<< HEAD
 1. (**end-of-month releases only**) Update Bicep:
     1. Bump the version number by incrementing the minor version number in [this file](https://github.com/Azure/bicep/blob/main/version.json) (example [here](https://github.com/Azure/bicep/pull/9698))
     1. Run the Official Build for BicepMirror (see [this README](https://msazure.visualstudio.com/One/_git/BicepMirror) for instructions).
@@ -27,23 +21,13 @@
     1. Obtain the version number from official build. This should be of format `vXX.YY.ZZ` - e.g `v0.14.85`.
         1. Look at either the official build artifacts or 
         2. Look at random logs of the the build from [here](https://msazure.visualstudio.com/One/_build?definitionId=182734&_a=summary). One example might be bicep_windows -> Copy Bicep registry module tool package to output (windows_build_container)
-=======
-1. (**end-of-month releases only**) Bump the version number by incrementing the minor version number in [this file](https://github.com/Azure/bicep/blob/main/version.json) (example [here](https://github.com/Azure/bicep/pull/9698))
-1. Run the Official Build (see [this README](https://msazure.visualstudio.com/One/_git/BicepMirror) for instructions).
-1. Push the version tag for the commit used to generate the official build.
-    1. Obtain the version number from official build by looking at the official build artifacts. This should be of format `vXX.YY.ZZ` - e.g `v0.14.85`.
->>>>>>> 2fb34826
     1. In the Bicep repo, run `git tag v<new_release_number> <commit_hash>`, where `<commit_hash>` is the git commit hash used for the official build (ex: `git tag v0.15.31 3ba6e06a8d412febd182e607d0f5fe607ec90274`).
     1. Run `git push origin v<new_release_number>` to push the tag (ex: `git push origin v0.15.31`).
 1. [Create a draft release](https://github.com/Azure/bicep/releases/new) for the new tag and set release title to the tag name. Use the "Save draft" button to save the changes without publishing it.
 1. Run `bicep/scripts/CreateReleaseNotes -FromTag <previous tag> -ToTag <new tag>` and set the output as the release description.
     1. Give the output of this script to a PM, and ask them to clean up the notes for the release.
     1. Once they have cleaned up the notes, copy + paste them into the draft notes, and hit "Save draft" again.
-<<<<<<< HEAD
 1. Run `BicepMirror/scripts/UploadSignedReleaseArtifacts.ps1` to add official artifacts to the release.
-=======
-1. From the **Bicep** repo, run `<full-path-to>/BicepMirror/scripts/UploadSignedReleaseArtifacts.ps1` to add official artifacts to the release.
->>>>>>> 2fb34826
     * `-WorkingDir` can be any empty temporary directory that you create
     * `-BuildId` is only needed if the latest official build is NOT the official build you are trying to release
 1. Validate VSCode extension and Bicep CLI manually on Windows, Mac & Linux:
@@ -55,12 +39,8 @@
     1. Click on the ... for Bicep, then Update, then upload the .vsix file. The site will verify it then the version number should be updated to the right one. 
 1. Upload vs-bicep.VSIX to VS marketplace
     1. Click on the ... for Bicep for Visual Studio, then Edit. Once on the new page, upload the new vs-bicep.VSIX file at the top. This should update the Version number automatically for you. Verify that it does then scroll to the bottom and hit Save and Upload.
-<<<<<<< HEAD
 1. Upload NuGet packages to nuget.org via `BicepMirror/scripts/PublishPackages.ps1`. This is an almost identical process to publishing the BicepMirror-Types-Az nuget packages so look at that previous step above. (Make sure to include CLI packages.) This can be done one of two ways:
     1. Easiest is to use the `__assets` directory created by the `UploadSignedReleaseArtifacts.ps1` script.)
     2. You can also download all the files from the published release into a separate folder and run the script using that folder. (The script looks for files ending in *.nupkg)
-=======
-1. Upload NuGet packages to nuget.org via `./scripts/PublishPackages.ps1`. (Make sure to include CLI packages. Easiest is to use the `__assets` directory created by the `UploadSignedReleaseArtifacts.ps1` script.)
->>>>>>> 2fb34826
 1. Update homebrew by going here [here](https://github.com/Azure/homebrew-bicep/actions/workflows/update-homebrew.yml) and clicking on `Run workflow`
     * A PR will be auto created by this action (example [here](https://github.com/Azure/homebrew-bicep/pull/40)). Approve and merge it.