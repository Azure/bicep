# Language Grammar
The following is the active pseudo-grammar of the bicep language.
```
program -> statement* EOF 
statement -> 
  targetScopeDecl | 
  parameterDecl | 
  variableDecl |
  resourceDecl |
  moduleDecl |
  outputDecl |
  NL

targetScopeDecl -> "targetScope" "=" expression

parameterDecl -> decorator* "parameter" IDENTIFIER(name) IDENTIFIER(type) parameterDefaultValue? NL
parameterDefaultValue -> "=" expression

variableDecl -> decorator* "variable" IDENTIFIER(name) "=" expression NL

<<<<<<< HEAD
resourceDecl -> "resource" IDENTIFIER(name) interpString(type) "existing"? "=" ifCondition? object NL
=======
resourceDecl -> decorator* "resource" IDENTIFIER(name) interpString(type) "=" ifCondition? object NL
>>>>>>> 3c12faa1

moduleDecl -> decorator* "module" IDENTIFIER(name) interpString(type) "=" object NL

outputDecl -> decorator* "output" IDENTIFIER(name) IDENTIFIER(type) "=" expression NL

NL -> ("\n" | "\r")+

decorator -> "@" decoratorExpression NL

expression -> 
  binaryExpression |
  binaryExpression "?" expression ":" expression

binaryExpression -> 
  equalityExpression |
  binaryExpression "&&" equalityExpression |
  binaryExpression "||" equalityExpression |
  binaryExpression "??" equalityExpression

equalityExpression -> 
  relationalExpression |
  equalityExpression "==" relationalExpression |
  equalityExpression "!=" relationalExpression

relationalExpression -> 
  additiveExpression |
  relationalExpression ">" additiveExpression |
  relationalExpression ">=" additiveExpression |
  relationalExpression "<" additiveExpression |
  relationalExpression "<=" additiveExpression

additiveExpression -> 
  multiplicativeExpression |
  additiveExpression "+" multiplicativeExpression |
  additiveExpression "-" multiplicativeExpression

multiplicativeExpression -> 
  unaryExpression |
  multiplicativeExpression "*" unaryExpression |
  multiplicativeExpression "/" unaryExpression |
  multiplicativeExpression "%" unaryExpression

unaryExpression ->
  memberExpression |
  unaryOperator unaryExpression

unaryOperator -> "!" | "-" | "+"

memberExpression ->
  primaryExpression |
  memberExpression "[" expression "]" |
  memberExpression "." IDENTIFIER(property) |
  memberExpression "." functionCall

primaryExpression ->
  functionCall |
  literalValue |
  interpString |
  array |
  object |
  parenthesizedExpression

decoratorExpression -> functionCall | memberExpression "." functionCall

functionCall -> IDENTIFIER "(" argumentList? ")"

argumentList -> expression ("," expression)*

parenthesizedExpression -> "(" expression ")"

ifCondition -> "if" parenthesizedExpression

interpString ->  interpStringLeftPiece ( expression interpStringMiddlePiece )* expression interpStringRightPiece | literalString
interpStringLeftPiece -> "'" STRINGCHAR* "${"
interpStringMiddlePiece -> "}" STRINGCHAR* "${"
interpStringRightPiece -> "}" STRINGCHAR* "'"
literalString -> "'" STRINGCHAR* "'"

literalValue -> NUMBER | "true" | "false" | "null"

object -> "{" ( NL+ ( objectProperty NL+ )* )? "}"
objectProperty -> ( IDENTIFIER(name) | interpString ) ":" expression 

array -> "[" ( NL+ arrayItem* )? "]"
arrayItem -> expression NL+

```<|MERGE_RESOLUTION|>--- conflicted
+++ resolved
@@ -18,11 +18,7 @@
 
 variableDecl -> decorator* "variable" IDENTIFIER(name) "=" expression NL
 
-<<<<<<< HEAD
-resourceDecl -> "resource" IDENTIFIER(name) interpString(type) "existing"? "=" ifCondition? object NL
-=======
-resourceDecl -> decorator* "resource" IDENTIFIER(name) interpString(type) "=" ifCondition? object NL
->>>>>>> 3c12faa1
+resourceDecl -> decorator* "resource" IDENTIFIER(name) interpString(type) "existing"? "=" ifCondition? object NL
 
 moduleDecl -> decorator* "module" IDENTIFIER(name) interpString(type) "=" object NL
 
