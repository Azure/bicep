# Experimental Features

> [!WARNING]
> Experimental features should be enabled for testing purposes only, as there are no guarantees about the quality or stability of these features. Do not enable these settings for any production usage, or your production environment may be subject to breaking.

Bicep exposes experimental features as a means of previewing new functionality that hasn't yet been stabilized for general availability. This provides a valuable way for us to release functionality and collect feedback, without affecting existing users, or introducing features that may require breaking changes.

## List of features
The following features can be optionally enabled through your `bicepconfig.json` file. For information on how to enable them, see [Configure your Bicep environment](https://aka.ms/bicep/config).

### `assertions`
Should be enabled in tandem with `testFramework` experimental feature flag for expected functionality. Allows you to author boolean assertions using the `assert` keyword comparing the actual value of a parameter, variable, or resource name to an expected value. Assert statements can only be written directly within the Bicep file whose resources they reference. For more information, see [Bicep Experimental Test Framework](https://github.com/Azure/bicep/issues/11967).

### `dynamicTypeLoading`
Requires `extensibility` to be enabled. If enabled, users are able to fetch the azure resource type definitions from an OCI Registry as a runtime dependency. To fetch the type definitions the following syntax can be used. For example `provider 'br:mcr.microsoft.com/bicep/providers/az@1.0.0' as az`.
The provider definitions also support aliasing via `bicepconfig.json` similar to [`moduleAliases`](https://learn.microsoft.com/azure/azure-resource-manager/bicep/bicep-config-modules#aliases-for-modules). For example `provider 'br/public:az@1.0.0' as az`.

### `extensibility`
Allows Bicep to use a provider model to deploy non-ARM resources. Currently, we support Kubernetes provider ([Bicep extensibility Kubernetes provider](https://learn.microsoft.com/en-us/azure/azure-resource-manager/bicep/bicep-extensibility-kubernetes-provider)) and Microsoft Graph provider ([Bicep templates for Microsoft Graph](https://aka.ms/graphbicep)).

### `legacyFormatter`
Enables code formatting with the legacy formatter. This feature flag is introduced to ensure a safer transition to the v2 formatter that implements a pretty-printing algorithm. It is intended for temporary use and will be phased out soon.

<<<<<<< HEAD
### `modularParameters`
Enables the ability to extend bicepparam files from other bicepparam files.
=======
### `localDeploy`
Enables local deployment capability. See [Bicep Local Providers](https://github.com/anthony-c-martin/bicep-local-providers) for more information.
>>>>>>> 4ee772fb

### `optionalModuleNames`
Enabling this feature makes the `name` property in the body of `module` declarations optional. When a `module` omits the `name` property with the feature enabled, the Bicep compiler will automatically generate an expression for the name of the resulting nested deployment in the JSON. If you specify the `name` property, the compiler will use the specified expression in the resulting JSON. For more information, see [Added optional module names as an experimental feature](https://github.com/Azure/bicep/pull/12600).

### `resourceDerivedTypes`
If enabled, templates can reuse resource types wherever a type is expected. For example, to declare a parameter `foo` that should be usable as the name of an Azure Storage account, the following syntax would be used: `param foo resource<'Microsoft.Storage/storageAccounts@2022-09-01'>.name`. **NB:** Because resource types may be inaccurate in some cases, no constraints other than the ARM type primitive will be enforced on resource derived types within the ARM deployment engine. Resource-derived types will be checked by Bicep at compile time, but violations will be emitted as warnings rather than errors.

### `resourceTypedParamsAndOutputs`
Enables the type for a parameter or output to be of type resource to make it easier to pass resource references between modules. This feature is only partially implemented. See [Simplifying resource referencing](https://github.com/azure/bicep/issues/2245).

### `sourceMapping`
Enables basic source mapping to map an error location returned in the ARM template layer back to the relevant location in the Bicep file.

### `symbolicNameCodegen`
Allows the ARM template layer to use a new schema to represent resources as an object dictionary rather than an array of objects. This feature improves the semantic equivalence of the Bicep and ARM templates, resulting in more reliable code generation. Enabling this feature has no effect on the Bicep layer's functionality.

### `testFramework`
Should be enabled in tandem with `assertions` experimental feature flag for expected functionality. Allows you to author client-side, offline unit-test test blocks that reference Bicep files and mock deployment parameters in a separate `test.bicep` file using the new `test` keyword. Test blocks can be run with the command *bicep test <filepath_to_file_with_test_blocks>* which runs all `assert` statements in the Bicep files referenced by the test blocks. For more information, see [Bicep Experimental Test Framework](https://github.com/Azure/bicep/issues/11967).

## Other experimental functionality

### `publish-provider` CLI Command
Command that allows the publishing of providers to container registries. For more information, see [Using the Publish Provider Command](./experimental/publish-provider-command.md).

### `jsonrpc` CLI Command
Command that launches the CLI in a JSONRPC server mode. Useful for invoking the CLI programatically to consume structured output, and to avoid cold-start delays when compiling multiple files. For more information, see [Using the JSONRPC Command](./experimental/jsonrpc-command.md).

### Deployment Pane
The Deployment Pane is a UI panel in VSCode that allows you to connect to your Azure subscription and execute validate, deploy & whatif operations and get instant feedback without leaving the editor. For more information, see [Using the Deployment Pane](./experimental/deploy-ui.md).<|MERGE_RESOLUTION|>--- conflicted
+++ resolved
@@ -21,13 +21,11 @@
 ### `legacyFormatter`
 Enables code formatting with the legacy formatter. This feature flag is introduced to ensure a safer transition to the v2 formatter that implements a pretty-printing algorithm. It is intended for temporary use and will be phased out soon.
 
-<<<<<<< HEAD
+### `localDeploy`
+Enables local deployment capability. See [Bicep Local Providers](https://github.com/anthony-c-martin/bicep-local-providers) for more information.
+
 ### `modularParameters`
 Enables the ability to extend bicepparam files from other bicepparam files.
-=======
-### `localDeploy`
-Enables local deployment capability. See [Bicep Local Providers](https://github.com/anthony-c-martin/bicep-local-providers) for more information.
->>>>>>> 4ee772fb
 
 ### `optionalModuleNames`
 Enabling this feature makes the `name` property in the body of `module` declarations optional. When a `module` omits the `name` property with the feature enabled, the Bicep compiler will automatically generate an expression for the name of the resulting nested deployment in the JSON. If you specify the `name` property, the compiler will use the specified expression in the resulting JSON. For more information, see [Added optional module names as an experimental feature](https://github.com/Azure/bicep/pull/12600).
