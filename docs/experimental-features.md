# Experimental Features

> [!WARNING]
> Experimental features should be enabled for testing purposes only, as there are no guarantees about the quality or stability of these features. Do not enable these settings for any production usage, or your production environment may be subject to breaking.

Bicep exposes experimental features as a means of previewing new functionality that hasn't yet been stabilized for general availability. This provides a valuable way for us to release functionality and collect feedback, without affecting existing users, or introducing features that may require breaking changes.

## List of features

The following features can be optionally enabled through your `bicepconfig.json` file. For information on how to enable them, see [Configure your Bicep environment](https://aka.ms/bicep/config).

### `assertions`

Should be enabled in tandem with `testFramework` experimental feature flag for expected functionality. Allows you to author boolean assertions using the `assert` keyword comparing the actual value of a parameter, variable, or resource name to an expected value. Assert statements can only be written directly within the Bicep file whose resources they reference. For more information, see [Bicep Experimental Test Framework](https://github.com/Azure/bicep/issues/11967).

### `deployCommands`

Enables `deploy`, `what-if` and `teardown` command groups, as well as the `with` syntax in a `.bicepparam` file. For more information, see [Using the Deploy Commands](./experimental/deploy-commands.md).

### `desiredStateConfiguration`

Allows you to author configuration documents for [Microsoft's Desired State Configuration platform](https://github.com/PowerShell/DSC) using `targetScope = 'desiredStateConfiguration'`. If enabled, the file must only contain DSC resource instances. The built file is a valid configuration document to be used with the CLI. For example, `dsc.exe config test --file example.json`. This feature is in early development.

### `extendableParamFiles`

Enables the ability to extend bicepparam files from other bicepparam files. For more information, see [Extendable Bicep Params Files](./experimental/extendable-param-files.md).

### `legacyFormatter`

Enables code formatting with the legacy formatter. This feature flag is introduced to ensure a safer transition to the v2 formatter that implements a pretty-printing algorithm. It is intended for temporary use and will be phased out soon.

### `localDeploy`

Enables Bicep to run deployments locally, so that you can run Bicep extensions without a dependency on Azure (for example, to run scripts, or to interact with non-Azure APIs like Kubernetes or GitHub). For more information, see [Using Local Deploy](./experimental/local-deploy.md).

### `moduleExtensionConfigs`

Moves defining extension configurations to the module level rather than from within a template. The feature also
includes enhancements for Deployment stacks extensibility integration. This feature is not ready for use.

<<<<<<< HEAD
### `onlyIfNotExists`
The feature introduces the onlyIfNotExists decorator on a resource. The decorator will only deploy the resource if it does not exist. (Note: This feature will not work until the backend service support has been deployed)
```
@onlyIfNotExists()
resource onlyDeployIfNotExists 'Microsoft...' = {
  name: 'example'
  location: 'eastus'
  properties: {
    ...
  }
}
```

### `orchestration`

Enables Bicep to in orchestration mode. For more information, see [Using Orchestration](../orchestration/README.md).

=======
>>>>>>> 577060f8
### `resourceInfoCodegen`

Enables the 'resourceInfo' function for simplified code generation.

### `resourceTypedParamsAndOutputs`

Enables the type for a parameter or output to be of type resource to make it easier to pass resource references between modules. This feature is only partially implemented. See [Simplifying resource referencing](https://github.com/azure/bicep/issues/2245).

### `sourceMapping`

Enables basic source mapping to map an error location returned in the ARM template layer back to the relevant location in the Bicep file.

### `symbolicNameCodegen`

Allows the ARM template layer to use a new schema to represent resources as an object dictionary rather than an array of objects. This feature improves the semantic equivalence of the Bicep and ARM templates, resulting in more reliable code generation. Enabling this feature has no effect on the Bicep layer's functionality.

### `testFramework`

Should be enabled in tandem with `assertions` experimental feature flag for expected functionality. Allows you to author client-side, offline unit-test test blocks that reference Bicep files and mock deployment parameters in a separate `test.bicep` file using the new `test` keyword. Test blocks can be run with the command *bicep test <filepath_to_file_with_test_blocks>* which runs all `assert` statements in the Bicep files referenced by the test blocks. For more information, see [Bicep Experimental Test Framework](https://github.com/Azure/bicep/issues/11967).

### `userDefinedConstraints`

Enables the `@validate()` decorator on types, type properties, parameters, and outputs. The decorator takes two arguments: 1) a lambda function that accepts the decorator target's value and returns a boolean indicating if the value is valid (`true`) or not (`false`), and 2) an optional error message to use if the lambda returns `false`.

```bicep
@validate(x => startsWith(x, 'foo')) // <-- Accepts 'food' or 'fool' but causes the deployment to fail if 'booed' was supplied
param p string
```

### `waitAndRetry`

The feature introduces waitUntil and retryOn decorators on resource data type. waitUnitl() decorator waits for the resource until its usable based on the desired property's state. retryOn() will retry the deployment if one if the listed exception codes are encountered.

## Other experimental functionality

### `publish-extension` CLI Command

Command that allows the publishing of extensions to container registries. For more information, see [Using the Publish Extension Command](./experimental/publish-extension-command.md).

### `snapshot` CLI Command

Generate a normalized list of resources to file, which can then be used to generate a visual diff for changes. For more information, see [Using the Snapshot Command](./experimental/snapshot-command.md).

### Bicep MCP Server

See [Using Bicep MCP Server in VS Code (Preview!)](./experimental/mcp-tools.md).<|MERGE_RESOLUTION|>--- conflicted
+++ resolved
@@ -38,26 +38,10 @@
 Moves defining extension configurations to the module level rather than from within a template. The feature also
 includes enhancements for Deployment stacks extensibility integration. This feature is not ready for use.
 
-<<<<<<< HEAD
-### `onlyIfNotExists`
-The feature introduces the onlyIfNotExists decorator on a resource. The decorator will only deploy the resource if it does not exist. (Note: This feature will not work until the backend service support has been deployed)
-```
-@onlyIfNotExists()
-resource onlyDeployIfNotExists 'Microsoft...' = {
-  name: 'example'
-  location: 'eastus'
-  properties: {
-    ...
-  }
-}
-```
-
 ### `orchestration`
 
 Enables Bicep to in orchestration mode. For more information, see [Using Orchestration](../orchestration/README.md).
 
-=======
->>>>>>> 577060f8
 ### `resourceInfoCodegen`
 
 Enables the 'resourceInfo' function for simplified code generation.
