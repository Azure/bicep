# Experimental Features

> [!WARNING]
> Experimental features should be enabled for testing purposes only, as there are no guarantees about the quality or stability of these features. Do not enable these settings for any production usage, or your production environment may be subject to breaking.

Bicep exposes experimental features as a means of previewing new functionality that hasn't yet been stabilized for general availability. This provides a valuable way for us to release functionality and collect feedback, without affecting existing users, or introducing features that may require breaking changes.

## List of features

The following features can be optionally enabled through your `bicepconfig.json` file. For information on how to enable them, see [Configure your Bicep environment](https://aka.ms/bicep/config).

### `assertions`

Should be enabled in tandem with `testFramework` experimental feature flag for expected functionality. Allows you to author boolean assertions using the `assert` keyword comparing the actual value of a parameter, variable, or resource name to an expected value. Assert statements can only be written directly within the Bicep file whose resources they reference. For more information, see [Bicep Experimental Test Framework](https://github.com/Azure/bicep/issues/11967).

### `deployCommands`

Enables `deploy`, `what-if` and `teardown` command groups, as well as the `with` syntax in a `.bicepparam` file. For more information, see [Using the Deploy Commands](./experimental/deploy-commands.md).

### `desiredStateConfiguration`

Allows you to author configuration documents for [Microsoft's Desired State Configuration platform](https://github.com/PowerShell/DSC) using `targetScope = 'desiredStateConfiguration'`. If enabled, the file must only contain DSC resource instances. The built file is a valid configuration document to be used with the CLI. For example, `dsc.exe config test --file example.json`. This feature is in early development.

### `extendableParamFiles`

Enables the ability to extend bicepparam files from other bicepparam files. For more information, see [Extendable Bicep Params Files](./experimental/extendable-param-files.md).

### `legacyFormatter`

Enables code formatting with the legacy formatter. This feature flag is introduced to ensure a safer transition to the v2 formatter that implements a pretty-printing algorithm. It is intended for temporary use and will be phased out soon.

### `localDeploy`

Enables Bicep to run deployments locally, so that you can run Bicep extensions without a dependency on Azure (for example, to run scripts, or to interact with non-Azure APIs like Kubernetes or GitHub). For more information, see [Using Local Deploy](./experimental/local-deploy.md).

### `moduleExtensionConfigs`

Moves defining extension configurations to the module level rather than from within a template. The feature also
includes enhancements for Deployment stacks extensibility integration. This feature is not ready for use.

### `resourceInfoCodegen`

Enables the 'resourceInfo' function for simplified code generation.

### `resourceTypedParamsAndOutputs`

Enables the type for a parameter or output to be of type resource to make it easier to pass resource references between modules. This feature is only partially implemented. See [Simplifying resource referencing](https://github.com/azure/bicep/issues/2245).

### `sourceMapping`

Enables basic source mapping to map an error location returned in the ARM template layer back to the relevant location in the Bicep file.

### `symbolicNameCodegen`

Allows the ARM template layer to use a new schema to represent resources as an object dictionary rather than an array of objects. This feature improves the semantic equivalence of the Bicep and ARM templates, resulting in more reliable code generation. Enabling this feature has no effect on the Bicep layer's functionality.

### `testFramework`

Should be enabled in tandem with `assertions` experimental feature flag for expected functionality. Allows you to author client-side, offline unit-test test blocks that reference Bicep files and mock deployment parameters in a separate `test.bicep` file using the new `test` keyword. Test blocks can be run with the command *bicep test <filepath_to_file_with_test_blocks>* which runs all `assert` statements in the Bicep files referenced by the test blocks. For more information, see [Bicep Experimental Test Framework](https://github.com/Azure/bicep/issues/11967).

<<<<<<< HEAD
### `thisExistsFunction`

Enables the `this.exists()` function for accessing the current resource instance. This function can only be used within resource property expressions. Currently, only `this.exists()` is available for usage. For example:
```
resource usingThis 'Microsoft...' = {
  name: 'example'
  location: 'eastus'
  properties: {
    property1: this.exists() ? 'resource exists' : 'resource does not exist'
  }
}
=======
### `userDefinedConstraints`

Enables the `@validate()` decorator on types, type properties, parameters, and outputs. The decorator takes two arguments: 1) a lambda function that accepts the decorator target's value and returns a boolean indicating if the value is valid (`true`) or not (`false`), and 2) an optional error message to use if the lambda returns `false`.

```bicep
@validate(x => startsWith(x, 'foo')) // <-- Accepts 'food' or 'fool' but causes the deployment to fail if 'booed' was supplied
param p string
>>>>>>> 408e92db
```

### `waitAndRetry`

The feature introduces waitUntil and retryOn decorators on resource data type. waitUnitl() decorator waits for the resource until its usable based on the desired property's state. retryOn() will retry the deployment if one if the listed exception codes are encountered.

## Other experimental functionality

### `publish-extension` CLI Command

Command that allows the publishing of extensions to container registries. For more information, see [Using the Publish Extension Command](./experimental/publish-extension-command.md).

### `snapshot` CLI Command

Generate a normalized list of resources to file, which can then be used to generate a visual diff for changes. For more information, see [Using the Snapshot Command](./experimental/snapshot-command.md).

### Bicep MCP Server

See [Using Bicep MCP Server in VS Code (Preview!)](./experimental/mcp-tools.md).<|MERGE_RESOLUTION|>--- conflicted
+++ resolved
@@ -57,8 +57,6 @@
 ### `testFramework`
 
 Should be enabled in tandem with `assertions` experimental feature flag for expected functionality. Allows you to author client-side, offline unit-test test blocks that reference Bicep files and mock deployment parameters in a separate `test.bicep` file using the new `test` keyword. Test blocks can be run with the command *bicep test <filepath_to_file_with_test_blocks>* which runs all `assert` statements in the Bicep files referenced by the test blocks. For more information, see [Bicep Experimental Test Framework](https://github.com/Azure/bicep/issues/11967).
-
-<<<<<<< HEAD
 ### `thisExistsFunction`
 
 Enables the `this.exists()` function for accessing the current resource instance. This function can only be used within resource property expressions. Currently, only `this.exists()` is available for usage. For example:
@@ -70,7 +68,8 @@
     property1: this.exists() ? 'resource exists' : 'resource does not exist'
   }
 }
-=======
+```
+
 ### `userDefinedConstraints`
 
 Enables the `@validate()` decorator on types, type properties, parameters, and outputs. The decorator takes two arguments: 1) a lambda function that accepts the decorator target's value and returns a boolean indicating if the value is valid (`true`) or not (`false`), and 2) an optional error message to use if the lambda returns `false`.
@@ -78,7 +77,6 @@
 ```bicep
 @validate(x => startsWith(x, 'foo')) // <-- Accepts 'food' or 'fool' but causes the deployment to fail if 'booed' was supplied
 param p string
->>>>>>> 408e92db
 ```
 
 ### `waitAndRetry`
