<?xml version="1.0" encoding="utf-8" ?>
<RunSettings>
  <RunConfiguration>
    <MaxCpuCount>3</MaxCpuCount>
    <!-- Break builds when no tests are discovered. -->
    <TreatNoTestsAsError>false</TreatNoTestsAsError>
    <ResultsDirectory>../../TestResults</ResultsDirectory>
  </RunConfiguration>
  <DataCollectionRunSettings>
    <DataCollectors>
      <!-- "Code Coverage" settings documented in https://learn.microsoft.com/en-us/visualstudio/test/customizing-code-coverage-analysis?view=vs-2022 -->
      <DataCollector friendlyName="Code Coverage">
        <Configuration>
          <Format>cobertura</Format>
          <CodeCoverage>
            <ModulePaths>
              <Exclude>
                <ModulePath>.*moq.dll$</ModulePath>
              </Exclude>
            </ModulePaths>
          </CodeCoverage>
        </Configuration>
      </DataCollector>
    </DataCollectors>
  </DataCollectionRunSettings>
<<<<<<< HEAD
  <MSTest>
    <Parallelize>
      <Workers>4</Workers>
      <Scope>ClassLevel</Scope>
    </Parallelize>
  </MSTest>
=======
  <LoggerRunSettings>
    <Loggers>
      <Logger friendlyName="console" enabled="True">
        <Configuration>
          <Verbosity>quiet</Verbosity>
        </Configuration>
      </Logger>
      <Logger friendlyName="trx" enabled="True" />
      <!-- Enables blame -->
      <Logger friendlyName="blame" enabled="True" />
    </Loggers>
  </LoggerRunSettings>
>>>>>>> eb637299
</RunSettings><|MERGE_RESOLUTION|>--- conflicted
+++ resolved
@@ -23,14 +23,12 @@
       </DataCollector>
     </DataCollectors>
   </DataCollectionRunSettings>
-<<<<<<< HEAD
   <MSTest>
     <Parallelize>
       <Workers>4</Workers>
       <Scope>ClassLevel</Scope>
     </Parallelize>
   </MSTest>
-=======
   <LoggerRunSettings>
     <Loggers>
       <Logger friendlyName="console" enabled="True">
@@ -43,5 +41,4 @@
       <Logger friendlyName="blame" enabled="True" />
     </Loggers>
   </LoggerRunSettings>
->>>>>>> eb637299
 </RunSettings>